--- conflicted
+++ resolved
@@ -30,14 +30,8 @@
  *          Thread.getState().
  *
  * @author  Mandy Chung
-<<<<<<< HEAD
  * @build ThreadStateTest ThreadStateController
- * @run main ThreadStateTest
-=======
- *
- * @build ThreadStateTest
  * @run main/othervm -Xmixed ThreadStateTest
->>>>>>> d8f4b274
  */
 
 public class ThreadStateTest {
