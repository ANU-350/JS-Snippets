#
# Copyright (c) 2011, 2024, Oracle and/or its affiliates. All rights reserved.
# DO NOT ALTER OR REMOVE COPYRIGHT NOTICES OR THIS FILE HEADER.
#
# This code is free software; you can redistribute it and/or modify it
# under the terms of the GNU General Public License version 2 only, as
# published by the Free Software Foundation.  Oracle designates this
# particular file as subject to the "Classpath" exception as provided
# by Oracle in the LICENSE file that accompanied this code.
#
# This code is distributed in the hope that it will be useful, but WITHOUT
# ANY WARRANTY; without even the implied warranty of MERCHANTABILITY or
# FITNESS FOR A PARTICULAR PURPOSE.  See the GNU General Public License
# version 2 for more details (a copy is included in the LICENSE file that
# accompanied this code).
#
# You should have received a copy of the GNU General Public License version
# 2 along with this work; if not, write to the Free Software Foundation,
# Inc., 51 Franklin St, Fifth Floor, Boston, MA 02110-1301 USA.
#
# Please contact Oracle, 500 Oracle Parkway, Redwood Shores, CA 94065 USA
# or visit www.oracle.com if you need additional information or have any
# questions.
#

################################################################################
# This is the top-level entry point for our native compilation and linking.
# It contains the SetupNativeCompilation macro, but is supported by helper
# macros in the make/common/native directory.
################################################################################

ifndef _NATIVE_COMPILATION_GMK
_NATIVE_COMPILATION_GMK := 1

ifeq ($(_MAKEBASE_GMK), )
  $(error You must include MakeBase.gmk prior to including NativeCompilation.gmk)
endif

include native/CompileFile.gmk
include native/DebugSymbols.gmk
include native/Flags.gmk
include native/Link.gmk
include native/Paths.gmk
include native/ToolchainDefinitions.gmk

################################################################################
# Setup make rules for creating a native binary (a shared library or an
# executable).
#
# Parameter 1 is the name of the rule. This name is used as variable prefix,
# and the targets generated are listed in a variable by that name.
#
# Remaining parameters are named arguments. These include:
#   NAME The base name for the resulting binary, excluding decorations (like *.exe)
#   TYPE Type of binary (EXECUTABLE, LIBRARY or STATIC_LIBRARY). Default is LIBRARY.
#   SUFFIX Override the default suffix for the output file
#   TOOLCHAIN Name of toolchain setup to use. Defaults to TOOLCHAIN_DEFAULT.
#   SRC one or more directory roots to scan for C/C++ files.
#   CFLAGS the compiler flags to be used, used both for C and C++.
#   CXXFLAGS the compiler flags to be used for c++, if set overrides CFLAGS.
#   LDFLAGS the linker flags to be used, used both for C and C++.
#   LDFLAGS_<toolchain> the linker flags to be used for the specified toolchain,
#       used both for C and C++.
#   LDFLAGS_<OS> the linker flags to be used for the specified target OS,
#       used both for C and C++.
#   LDFLAGS_<toolchain>_<OS> the linker flags to be used for the specified
#       toolchain and target OS, used both for C and C++.
#   LIBS the libraries to link to
#   LIBS_<OS> the libraries to link to for the specified target OS,
#       used both for C and C++.
#   LIBS_<toolchain> the libraries to link to for the specified toolchain,
#       used both for C and C++.
#   LIBS_<toolchain>_<OS> the libraries to link to for the specified target
#       OS and toolchain, used both for C and C++.
#   ARFLAGS the archiver flags to be used
#   OBJECT_DIR the directory where we store the object files
#   OUTPUT_DIR the directory where the resulting binary is put
#   SYMBOLS_DIR the directory where the debug symbols are put, defaults to OUTPUT_DIR
#   INCLUDES only pick source from these directories
#   EXCLUDES do not pick source from these directories
#   INCLUDE_FILES only compile exactly these files!
#   EXCLUDE_FILES with these names
#   EXCLUDE_PATTERN exclude files matching any of these substrings
#   EXTRA_FILES List of extra files not in any of the SRC dirs
#   EXTRA_OBJECT_FILES List of extra object files to include when linking
#   EXTRA_DEPS List of extra dependencies to be added to each compiled file
#   VERSIONINFO_RESOURCE Input file for RC. Setting this implies that RC will be run
#   RCFLAGS flags for RC.
#   EMBED_MANIFEST if true, embed manifest on Windows.
#   MAPFILE mapfile
#   USE_MAPFILE_FOR_SYMBOLS if true and this is a STATIC_BUILD, just copy the
#       mapfile for the output symbols file
#   CC the compiler to use, default is $(CC)
#   LD the linker to use, default is $(LD)
#   OPTIMIZATION sets optimization level to NONE, LOW, HIGH, HIGHEST, HIGHEST_JVM, SIZE
#   DISABLED_WARNINGS_<toolchain> Disable the given warnings for the specified toolchain
#   DISABLED_WARNINGS_<toolchain>_<OS> Disable the given warnings for the specified
#       toolchain and target OS
#   DISABLED_WARNINGS_C_<toolchain> Disable the given warnings for the specified toolchain
#       when compiling C code
#   DISABLED_WARNINGS_C_<toolchain>_<OS> Disable the given warnings for the specified
#       toolchain and target OS when compiling C code
#   DISABLED_WARNINGS_CXX_<toolchain> Disable the given warnings for the specified
#       toolchain when compiling C++ code
#   DISABLED_WARNINGS_CXX_<toolchain>_<OS> Disable the given warnings for the specified
#       toolchain and target OS when compiling C++ code
#   DISABLED_WARNINGS_<toolchain>_<filename> Disable the given warnings for the specified
#       toolchain when compiling the file specified by filename
#   DISABLED_WARNINGS_<toolchain>_<OS>_<filename> Disable the given warnings for the specified
#       toolchain and target OS when compiling the file specified by filename
#   STRIP_SYMBOLS Set to false to override global strip policy and always leave
#       symbols in the binary, if the toolchain allows for it
#   DEBUG_SYMBOLS Set to false to disable generation of debug symbols
#   COPY_DEBUG_SYMBOLS Set to false to override global setting of debug symbol copying
#   ZIP_EXTERNAL_DEBUG_SYMBOLS Set to false to override global setting of debug symbol
#       zipping
#   STRIPFLAGS Optionally change the flags given to the strip command
#   PRECOMPILED_HEADER Header file to use as precompiled header
#   PRECOMPILED_HEADER_EXCLUDE List of source files that should not use PCH
#   BUILD_INFO_LOG_MACRO Overrides log level of the build info log message, default LogWarn
#   STATIC_LIB_EXCLUDE_OBJS exclude objects that matches from static library
#
# After being called, some variables are exported from this macro, all prefixed
# with parameter 1 followed by a '_':
#   TARGET The library or executable created by the macro
#   TARGET_DEPS All prerequisites for the target calculated by the macro
#   ALL_OBJS All object files
#   IMPORT_LIBRARY The import library created for a shared library on Windows
#
SetupNativeCompilation = $(NamedParamsMacroTemplate)
define SetupNativeCompilationBody
  # When reading this code, note that macros named Setup<Foo> are just setting
  # variables, and macros called Create<Foo> are setting up rules to create
  # files. Macros starting with any other verb are more complicated, and can do
  # all of the above, and also call directly to the shell.

  ###
  ### Prepare for compilation and linking
  ###

  $$(eval $$(call VerifyArguments,$1))

  # Setup variables for the rest of this macro to work with
  $$(eval $$(call SetupBasicVariables,$1))

  # Setup the toolchain to be used
  $$(eval $$(call SetupToolchain,$1))

  # Find all source files to compile and determine the output object file names
  $$(eval $$(call SetupSourceFiles,$1))
  $$(eval $$(call SetupOutputFiles,$1))

  # Setup CFLAGS/CXXFLAGS based on warnings, optimizations, extra flags etc.
  $$(eval $$(call SetupCompilerFlags,$1))

  # Machinery needed for the build to function properly
  $$(eval $$(call SetupBuildSystemSupport,$1))

  $$(eval $$(call RemoveSuperfluousOutputFiles,$1))

  # Need to make sure TARGET is first on list before starting to create files
  $1 := $$($1_TARGET)

  # Have make print information about the library when we start compiling
  $$(eval $$(call PrintStartInfo,$1))

  ###
  ### Compile all native source code files
  ###

  # Create a PCH, if requested
  $$(eval $$(call CreatePrecompiledHeader,$1))

  # Now call CreateCompiledNativeFile for each source file we are going to compile.
  $$(foreach file, $$($1_SRCS), \
      $$(eval $$(call CreateCompiledNativeFile,$1_$$(notdir $$(file)),\
          FILE := $$(file), \
          BASE := $1, \
      )) \
  )

  ifeq ($(call isTargetOs, windows), true)
    # On windows we need to create a resource file
    $$(eval $$(call CreateWindowsResourceFile,$1))
  endif

  # Setup a library-wide dependency file from individual object file dependency
  # files, and import it in the makefile.
  $$(eval $$(call CreateDependencyFile,$1))
  $$(eval $$(call ImportDependencyFile,$1))

  ###
  ### Link the object files into a native output library/executable
  ###

  # Handle native debug symbols
  $$(eval $$(call CreateDebugSymbols,$1))

  # Prepare for linking
  $$(eval $$(call SetupLinkerFlags,$1))
  $$(eval $$(call SetupLinking,$1))

  $$(eval $$(call SetupObjectFileList,$1))

  # Link the individually compiled files into a single unit
  $$(eval $$(call CreateLinkedResult,$1))

  ifeq ($(GENERATE_COMPILE_COMMANDS_ONLY), true)
    # Override all targets (this is a hack)
    $1 := $$($1_ALL_OBJS_JSON)
  endif
endef

################################################################################
# Verify that user passed arguments are valid
define VerifyArguments
  ifneq ($$($1_NAME), $(basename $$($1_NAME)))
    $$(error NAME must not contain any directory path in $1)
  endif
  ifneq ($(findstring $$($1_SUFFIX), $$($1_NAME)), )
    $$(error NAME should be specified without suffix: $$($1_SUFFIX) in $1)
  endif
  ifneq ($(findstring $$($1_PREFIX), $$($1_NAME)), )
    $$(error NAME should be specified without prefix: $$($1_PREFIX) in $1)
  endif
  ifeq ($$($1_OUTPUT_DIR), )
    $$(error OUTPUT_DIR is missing in $1)
  endif
  ifneq ($$($1_MANIFEST), )
    ifeq ($$($1_MANIFEST_VERSION), )
      $$(error If MANIFEST is provided, then MANIFEST_VERSION is required in $1)
    endif
  endif
endef

################################################################################
# Setup basic variables
define SetupBasicVariables
  # If type is unspecified, default to LIBRARY
  ifeq ($$($1_TYPE), )
    $1_TYPE := LIBRARY
  endif

  # If we're doing a static build and producing a library
  # force it to be a static library and remove the -l libraries
  ifeq ($(STATIC_BUILD), true)
    ifeq ($$($1_TYPE), LIBRARY)
      $1_TYPE := STATIC_LIBRARY
    endif
  endif

  # STATIC_LIBS is set from Main.gmk when building static versions of certain
  # native libraries.
  ifeq ($(STATIC_LIBS), true)
    $1_TYPE := STATIC_LIBRARY
    # The static versions need to be redirected to different output dirs, both
    # to not interfere with the main build as well as to not end up inside the
    # jmods.
    $1_OBJECT_DIR := $$($1_OBJECT_DIR)/static
    $1_OUTPUT_DIR := $$($1_OBJECT_DIR)
  endif

  ifeq ($$($1_TYPE), EXECUTABLE)
    $1_PREFIX :=
    ifeq ($$($1_SUFFIX), )
      $1_SUFFIX := $(EXECUTABLE_SUFFIX)
    endif
  else
    $1_PREFIX := $(LIBRARY_PREFIX)
    ifeq ($$($1_TYPE), LIBRARY)
      ifeq ($$($1_SUFFIX), )
        $1_SUFFIX := $(SHARED_LIBRARY_SUFFIX)
      endif
    else ifeq ($$($1_TYPE), STATIC_LIBRARY)
      ifeq ($$($1_SUFFIX), )
        $1_SUFFIX := $(STATIC_LIBRARY_SUFFIX)
      endif
    endif
  endif

  $1_BASENAME := $$($1_PREFIX)$$($1_NAME)$$($1_SUFFIX)
  $1_TARGET := $$($1_OUTPUT_DIR)/$$($1_BASENAME)
  $1_NOSUFFIX := $$($1_PREFIX)$$($1_NAME)
  $1_SAFE_NAME := $$(strip $$(subst /,_, $1))
endef

################################################################################
# Setup machinery needed by the build system
define SetupBuildSystemSupport
  # Track variable changes for all variables that affect the compilation command
  # lines for all object files in this setup. This includes at least all the
  # variables used in the call to add_native_source below.
  $1_COMPILE_VARDEPS := $$($1_CFLAGS) $$($1_EXTRA_CFLAGS) $$($1_SYSROOT_CFLAGS) \
      $$($1_CXXFLAGS) $$($1_EXTRA_CXXFLAGS) $$($1_OPT_CFLAGS) $$($1_OPT_CXXFLAGS) \
      $$($1_CC) $$($1_CXX) $$($1_AS) $$($1_ASFLAGS)
  $1_COMPILE_VARDEPS_FILE := $$(call DependOnVariable, $1_COMPILE_VARDEPS, \
      $$($1_OBJECT_DIR)/$$($1_NOSUFFIX).comp.vardeps)
endef

################################################################################
# Have make print information about the library when we start compiling
define PrintStartInfo
  # Setup rule for printing progress info when compiling source files.
  # This is a rough heuristic and may not always print accurate information.
  # The $1_BUILD_INFO and $1_BUILD_INFO_DEPS variables are used in
  # TestFilesCompilation.gmk.
  $$(call SetIfEmpty, $1_BUILD_INFO_LOG_MACRO, LogWarn)
  $1_BUILD_INFO_DEPS := $$($1_SRCS) $$($1_COMPILE_VARDEPS_FILE)
  $1_BUILD_INFO := $$($1_OBJECT_DIR)/_build-info.marker

  $$($1_BUILD_INFO): $$($1_BUILD_INFO_DEPS)
        ifeq ($$(wildcard $$($1_TARGET)), )
	  $$(call $$($1_BUILD_INFO_LOG_MACRO), \
	      Creating $$(subst $$(OUTPUTDIR)/,,$$($1_TARGET)) from $$(words \
	      $$(filter-out %.vardeps, $$?)) file(s))
        else
	  $$(call $$($1_BUILD_INFO_LOG_MACRO), \
	      $$(strip Updating $$(subst $$(OUTPUTDIR)/,,$$($1_TARGET)) \
	      $$(if $$(filter-out %.vardeps, $$?), \
	        due to $$(words $$(filter-out %.vardeps, $$?)) file(s), \
	      $$(if $$(filter %.vardeps, $$?), due to makefile changes))))
        endif
	$(TOUCH) $$@
endef

################################################################################
# Setup a library-wide dependency file from individual object file dependency
# files
define CreateDependencyFile
  # Create a rule to collect all the individual make dependency files into a
  # single makefile.
  $1_DEPS_FILE := $$($1_OBJECT_DIR)/$1.d

  $$($1_DEPS_FILE): $$($1_ALL_OBJS) $$($1_RES)
	$(RM) $$@
        # CD into dir to reduce risk of hitting command length limits, which
        # could otherwise happen if TOPDIR is a very long path.
	$(CD) $$($1_OBJECT_DIR) && $(CAT) *.d > $$@.tmp
	$(CD) $$($1_OBJECT_DIR) && $(CAT) *.d.targets | $(SORT) -u >> $$@.tmp
        # After generating the file, which happens after all objects have been
        # compiled, copy it to .old extension. On the next make invocation, this
        # .old file will be included by make.
	$(CP) $$@.tmp $$@.old
	$(MV) $$@.tmp $$@

  $1 += $$($1_DEPS_FILE)
endef

################################################################################
# Import the dependency file into the makefile
define ImportDependencyFile
  # The include must be on the .old file, which represents the state from the
  # previous invocation of make. The file being included must not have a rule
  # defined for it as otherwise make will think it has to run the rule before
  # being able to include the file, which would be wrong since we specifically
  # need the file as it was generated by a previous make invocation.
  ifneq ($$(wildcard $$($1_DEPS_FILE).old), )
    $1_DEPS_FILE_LOADED := true
    -include $$($1_DEPS_FILE).old
  endif
<<<<<<< HEAD

  ifneq ($(DISABLE_MAPFILES), true)
    $1_REAL_MAPFILE := $$($1_MAPFILE)
  endif

  # Pickup extra OPENJDK_TARGET_OS_TYPE, OPENJDK_TARGET_OS and TOOLCHAIN_TYPE
  # dependent variables for LDFLAGS and LIBS, and additionally the pair dependent
  # TOOLCHAIN_TYPE plus OPENJDK_TARGET_OS
  $1_EXTRA_LDFLAGS += $$($1_LDFLAGS_$(OPENJDK_TARGET_OS_TYPE)) $$($1_LDFLAGS_$(OPENJDK_TARGET_OS)) \
      $$($1_LDFLAGS_$(TOOLCHAIN_TYPE)) $$($1_LDFLAGS_$(TOOLCHAIN_TYPE)_$(OPENJDK_TARGET_OS))
  $1_EXTRA_LIBS += $$($1_LIBS_$(OPENJDK_TARGET_OS_TYPE)) $$($1_LIBS_$(OPENJDK_TARGET_OS)) \
      $$($1_LIBS_$(TOOLCHAIN_TYPE)) $$($1_LIBS_$(TOOLCHAIN_TYPE)_$(OPENJDK_TARGET_OS))

  ifneq ($$($1_REAL_MAPFILE), )
    $1_EXTRA_LDFLAGS += $(call SET_SHARED_LIBRARY_MAPFILE,$$($1_REAL_MAPFILE))
  endif

  ifneq ($$($1_COPY_DEBUG_SYMBOLS), false)
    $1_COPY_DEBUG_SYMBOLS := $(COPY_DEBUG_SYMBOLS)
  endif

  ifneq ($$($1_ZIP_EXTERNAL_DEBUG_SYMBOLS), false)
    $1_ZIP_EXTERNAL_DEBUG_SYMBOLS := $(ZIP_EXTERNAL_DEBUG_SYMBOLS)
  endif

  ifeq ($$($1_COPY_DEBUG_SYMBOLS), true)
    ifneq ($$($1_DEBUG_SYMBOLS), false)
      $$(call SetIfEmpty, $1_SYMBOLS_DIR, $$($1_OUTPUT_DIR))
      # Only copy debug symbols for dynamic libraries and programs.
      ifneq ($$($1_TYPE), STATIC_LIBRARY)
        # Generate debuginfo files.
        ifeq ($(call isTargetOs, windows), true)
          $1_EXTRA_LDFLAGS += -debug "-pdb:$$($1_SYMBOLS_DIR)/$$($1_BASENAME).pdb" \
              "-map:$$($1_SYMBOLS_DIR)/$$($1_BASENAME).map"
          ifeq ($(SHIP_DEBUG_SYMBOLS), public)
            $1_EXTRA_LDFLAGS += "-pdbstripped:$$($1_SYMBOLS_DIR)/$$($1_BASENAME).stripped.pdb"
          endif
          $1_DEBUGINFO_FILES := $$($1_SYMBOLS_DIR)/$$($1_BASENAME).pdb \
              $$($1_SYMBOLS_DIR)/$$($1_BASENAME).map

        else ifeq ($(call isTargetOs, linux), true)
          $1_DEBUGINFO_FILES := $$($1_SYMBOLS_DIR)/$$($1_NOSUFFIX).debuginfo
          # Setup the command line creating debuginfo files, to be run after linking.
          # It cannot be run separately since it updates the original target file
          # Creating the debuglink is done in another command rather than all at once
          # so we can run it after strip is called, since strip can sometimes mangle the
          # embedded debuglink, which we want to avoid.
          $1_CREATE_DEBUGINFO_CMDS := \
              $$($1_OBJCOPY) --only-keep-debug $$($1_TARGET) $$($1_DEBUGINFO_FILES) && \
              $$(CHMOD) -x $$($1_DEBUGINFO_FILES)
          $1_CREATE_DEBUGLINK_CMDS := $(CD) $$($1_SYMBOLS_DIR) && \
              $$($1_OBJCOPY) --add-gnu-debuglink=$$($1_DEBUGINFO_FILES) $$($1_TARGET)

        else ifeq ($(call isTargetOs, aix), true)
          # AIX does not provide the equivalent of OBJCOPY to extract debug symbols,
          # so we copy the compiled object with symbols to the .debuginfo file, which
          # happens prior to the STRIP_CMD on the original target object file.
          $1_DEBUGINFO_FILES := $$($1_SYMBOLS_DIR)/$$($1_NOSUFFIX).debuginfo
          $1_CREATE_DEBUGINFO_CMDS := $(CP) $$($1_TARGET) $$($1_DEBUGINFO_FILES)

        else ifeq ($(call isTargetOs, macosx), true)
          $1_DEBUGINFO_FILES := \
              $$($1_SYMBOLS_DIR)/$$($1_BASENAME).dSYM/Contents/Info.plist \
              $$($1_SYMBOLS_DIR)/$$($1_BASENAME).dSYM/Contents/Resources/DWARF/$$($1_BASENAME)
          $1_CREATE_DEBUGINFO_CMDS := \
              $(DSYMUTIL) --out $$($1_SYMBOLS_DIR)/$$($1_BASENAME).dSYM $$($1_TARGET)
        endif

        # Since the link rule creates more than one file that we want to track,
        # we have to use some tricks to get make to cooperate. To properly
        # trigger downstream dependants of $$($1_DEBUGINFO_FILES), we must have
        # a recipe in the rule below. To avoid rerunning the recipe every time
        # have it touch the target. If a debuginfo file is deleted by something
        # external, explicitly delete the TARGET to trigger a rebuild of both.
        ifneq ($$(wildcard $$($1_DEBUGINFO_FILES)), $$($1_DEBUGINFO_FILES))
          $$(call LogDebug, Deleting $$($1_BASENAME) because debuginfo files are missing)
          $$(shell $(RM) $$($1_TARGET))
        endif
        $$($1_DEBUGINFO_FILES): $$($1_TARGET)
		$$(if $$(CORRECT_FUNCTION_IN_RECIPE_EVALUATION), \
		  $$(if $$(wildcard $$@), , $$(error $$@ was not created for $$<)) \
		)
		$(TOUCH) $$@

        $1 += $$($1_DEBUGINFO_FILES)

        ifeq ($$($1_ZIP_EXTERNAL_DEBUG_SYMBOLS), true)
          ifeq ($(call isTargetOs, windows), true)
            $1_DEBUGINFO_ZIP := $$($1_SYMBOLS_DIR)/$$($1_BASENAME).diz
          else
            $1_DEBUGINFO_ZIP := $$($1_SYMBOLS_DIR)/$$($1_NOSUFFIX).diz
          endif
          $1 += $$($1_DEBUGINFO_ZIP)

          # The dependency on TARGET is needed for debuginfo files
          # to be rebuilt properly.
          $$($1_DEBUGINFO_ZIP): $$($1_DEBUGINFO_FILES) $$($1_TARGET)
		$(CD) $$($1_SYMBOLS_DIR) && \
		    $(ZIPEXE) -q -r $$@ $$(subst $$($1_SYMBOLS_DIR)/,, $$($1_DEBUGINFO_FILES))

        endif
       endif # !STATIC_LIBRARY
    endif # $1_DEBUG_SYMBOLS != false
  endif # COPY_DEBUG_SYMBOLS

  # Unless specifically set, stripping should only happen if symbols are also
  # being copied.
  $$(call SetIfEmpty, $1_STRIP_SYMBOLS, $$($1_COPY_DEBUG_SYMBOLS))

  ifneq ($$($1_STRIP_SYMBOLS), false)
    ifneq ($$($1_STRIP), )
      # Default to using the global STRIPFLAGS. Allow for overriding with an empty value
      $1_STRIPFLAGS ?= $(STRIPFLAGS)
      $1_STRIP_CMD := $$($1_STRIP) $$($1_STRIPFLAGS) $$($1_TARGET)
    endif
  endif

  $1_LD_OBJ_ARG := $$($1_ALL_OBJS)

  # If there are many object files, use an @-file...
  ifneq ($$(word 17, $$($1_ALL_OBJS)), )
    $1_OBJ_FILE_LIST := $$($1_OBJECT_DIR)/_$1_objectfilenames.txt
    ifneq ($(COMPILER_COMMAND_FILE_FLAG), )
      $1_LD_OBJ_ARG := $(COMPILER_COMMAND_FILE_FLAG)$$($1_OBJ_FILE_LIST)
    else
      # ...except for toolchains which don't support them.
      $1_LD_OBJ_ARG := `cat $$($1_OBJ_FILE_LIST)`
    endif

    # If we are building static library, 'AR' on macosx/aix may not support @-file.
    ifeq ($$($1_TYPE), STATIC_LIBRARY)
      ifeq ($(call isTargetOs, macosx aix), true)
        $1_LD_OBJ_ARG := `cat $$($1_OBJ_FILE_LIST)`
      endif
    endif
  endif

  # Unfortunately the @-file trick does not work reliably when using clang.
  # Clang does not propagate the @-file parameter to the ld sub process, but
  # instead puts the full content on the command line. At least the llvm ld
  # does not even support an @-file.
  #
  # When linking a large amount of object files, we risk hitting the limit
  # of the command line length even on posix systems if the path length of
  # the output dir is very long due to our use of absolute paths. To
  # mitigate this, use paths relative to the output dir when linking over
  # 500 files with clang and the output dir path is deep.
  ifneq ($$(word 500, $$($1_ALL_OBJS)), )
    ifeq ($$(TOOLCHAIN_TYPE), clang)
      # There is no strlen function in make, but checking path depth is a
      # reasonable approximation.
      ifneq ($$(word 10, $$(subst /, ,$$(OUTPUTDIR))), )
        $1_LINK_OBJS_RELATIVE := true
        $1_ALL_OBJS_RELATIVE := $$(patsubst $$(OUTPUTDIR)/%, %, $$($1_ALL_OBJS))
      endif
    endif
  endif

  ifeq ($$($1_TYPE), STATIC_LIBRARY)
    # Include partial linking when building the static library with clang on linux.
    ifeq ($(call isTargetOs, linux), true)
      ifneq ($(findstring $(TOOLCHAIN_TYPE), clang), )
        $1_ENABLE_PARTIAL_LINKING := true
      endif
    endif

    $1_VARDEPS := $$($1_AR) $$(ARFLAGS) $$($1_ARFLAGS) $$($1_LIBS) \
        $$($1_EXTRA_LIBS)
    ifeq ($$($1_ENABLE_PARTIAL_LINKING), true)
      $1_VARDEPS += $$($1_LD) $$($1_SYSROOT_LDFLAGS)
    endif
    $1_VARDEPS_FILE := $$(call DependOnVariable, $1_VARDEPS, \
        $$($1_OBJECT_DIR)/$$($1_NOSUFFIX).vardeps)

    # Generating a static library, ie object file archive.
    ifeq ($(STATIC_BUILD), true)
      ifeq ($$($1_USE_MAPFILE_FOR_SYMBOLS), true)
        STATIC_MAPFILE_DEP := $$($1_MAPFILE)
      endif
    endif

    $1_TARGET_DEPS := $$($1_ALL_OBJS) $$($1_RES) $$($1_VARDEPS_FILE) $$(STATIC_MAPFILE_DEP)

    $1_AR_OBJ_ARG := $$($1_LD_OBJ_ARG)
    # With clang on linux, partial linking is enabled and 'AR' takes the output
    # object from the partial linking step.
    ifeq ($$($1_ENABLE_PARTIAL_LINKING), true)
      $1_TARGET_RELOCATABLE := $$($1_OBJECT_DIR)/$$($1_PREFIX)$$($1_NAME)_relocatable$(OBJ_SUFFIX)
      $1_AR_OBJ_ARG := $$($1_TARGET_RELOCATABLE)
    endif

    $$($1_TARGET): $$($1_TARGET_DEPS)
        ifneq ($$($1_OBJ_FILE_LIST), )
          ifeq ($$($1_LINK_OBJS_RELATIVE), true)
	    $$(eval $$(call ListPathsSafely, $1_ALL_OBJS_RELATIVE, $$($1_OBJ_FILE_LIST)))
          else
	    $$(eval $$(call ListPathsSafely, $1_ALL_OBJS, $$($1_OBJ_FILE_LIST)))
          endif
        endif
	$$(call LogInfo, Building static library $$($1_BASENAME))
	$$(call MakeDir, $$($1_OUTPUT_DIR) $$($1_SYMBOLS_DIR))
        # Do partial linking.
        ifeq ($$($1_ENABLE_PARTIAL_LINKING), true)
	  $$(call ExecuteWithLog, $$($1_OBJECT_DIR)/$$($1_SAFE_NAME)_partial_link, \
	    $(if $$($1_LINK_OBJS_RELATIVE), $$(CD) $$(OUTPUTDIR) ; ) \
	      $$($1_LD) $(LDFLAGS_CXX_PARTIAL_LINKING) $$($1_SYSROOT_LDFLAGS) \
	        $(LD_OUT_OPTION)$$($1_TARGET_RELOCATABLE) \
                $$($1_LD_OBJ_ARG))
        endif
	$$(call ExecuteWithLog, $$($1_OBJECT_DIR)/$$($1_SAFE_NAME)_link, \
	  $(if $$($1_LINK_OBJS_RELATIVE), $$(CD) $$(OUTPUTDIR) ; ) \
	    $$($1_AR) $$(ARFLAGS) $$($1_ARFLAGS) $(AR_OUT_OPTION)$$($1_TARGET) $$($1_AR_OBJ_ARG) \
	        $$($1_RES))
        ifeq ($(STATIC_BUILD), true)
          ifeq ($$($1_USE_MAPFILE_FOR_SYMBOLS), true)
	    $(CP) $$($1_MAPFILE) $$(@D)/$$(basename $$(@F)).symbols
          else
	    $(GetSymbols)
          endif
        endif
  else
    # A shared dynamic library or an executable binary has been specified
    ifeq ($$($1_TYPE), LIBRARY)
      # Generating a dynamic library.
      $1_EXTRA_LDFLAGS += $$(call SET_SHARED_LIBRARY_NAME,$$($1_BASENAME))

      # Create loadmap on AIX. Helps in diagnosing some problems.
      ifneq ($(COMPILER_BINDCMD_FILE_FLAG), )
        $1_EXTRA_LDFLAGS += $(COMPILER_BINDCMD_FILE_FLAG)$$($1_OBJECT_DIR)/$$($1_NOSUFFIX).loadmap
      endif
    endif

    ifeq ($(call isTargetOs, windows), true)
      ifeq ($$($1_EMBED_MANIFEST), true)
        $1_EXTRA_LDFLAGS += -manifest:embed
      endif

      $1_IMPORT_LIBRARY := $$($1_OBJECT_DIR)/$$($1_NAME).lib
      $1_EXTRA_LDFLAGS += "-implib:$$($1_IMPORT_LIBRARY)"
      ifeq ($$($1_TYPE), LIBRARY)
        # To properly trigger downstream dependants of the import library, just as
        # for debug files, we must have a recipe in the rule. To avoid rerunning
        # the recipe every time have it touch the target. If an import library
        # file is deleted by something external, explicitly delete the target to
        # trigger a rebuild of both.
        ifneq ($$(wildcard $$($1_IMPORT_LIBRARY)), $$($1_IMPORT_LIBRARY))
          $$(call LogDebug, Deleting $$($1_BASENAME) because import library is missing)
          $$(shell $(RM) $$($1_TARGET))
        endif
        $$($1_IMPORT_LIBRARY): $$($1_TARGET)
		$(TOUCH) $$@

        $1 += $$($1_IMPORT_LIBRARY)
      endif
    endif

    $1_VARDEPS := $$($1_LD) $$($1_SYSROOT_LDFLAGS) $$($1_LDFLAGS) $$($1_EXTRA_LDFLAGS) \
        $$($1_LIBS) $$($1_EXTRA_LIBS) $$($1_MT) \
        $$($1_CREATE_DEBUGINFO_CMDS) $$($1_MANIFEST_VERSION) \
        $$($1_STRIP_CMD) $$($1_CREATE_DEBUGLINK_CMDS)
    $1_VARDEPS_FILE := $$(call DependOnVariable, $1_VARDEPS, \
        $$($1_OBJECT_DIR)/$$($1_NOSUFFIX).vardeps)

    $1_TARGET_DEPS := $$($1_ALL_OBJS) $$($1_RES) $$($1_MANIFEST) \
        $$($1_REAL_MAPFILE) $$($1_VARDEPS_FILE)

    $$($1_TARGET): $$($1_TARGET_DEPS)
                ifneq ($$($1_OBJ_FILE_LIST), )
                  ifeq ($$($1_LINK_OBJS_RELATIVE), true)
		    $$(eval $$(call ListPathsSafely, $1_ALL_OBJS_RELATIVE, $$($1_OBJ_FILE_LIST)))
                  else
		    $$(eval $$(call ListPathsSafely, $1_ALL_OBJS, $$($1_OBJ_FILE_LIST)))
                  endif
                endif
                # Keep as much as possible on one execution line for best performance
                # on Windows
		$$(call LogInfo, Linking $$($1_BASENAME))
		$$(call MakeDir, $$($1_OUTPUT_DIR) $$($1_SYMBOLS_DIR))
                ifeq ($(call isTargetOs, windows), true)

		  $$(call ExecuteWithLog, $$($1_OBJECT_DIR)/$$($1_SAFE_NAME)_link, \
		      $$($1_LD) $$($1_LDFLAGS) $$($1_EXTRA_LDFLAGS) $$($1_SYSROOT_LDFLAGS) \
		          $(LD_OUT_OPTION)$$($1_TARGET) $$($1_LD_OBJ_ARG) $$($1_RES) \
		          $$($1_LIBS) $$($1_EXTRA_LIBS)) \
		      | $(GREP) -v "^   Creating library .*\.lib and object .*\.exp" || \
		          test "$$$$?" = "1" ; \
		  $$($1_CREATE_DEBUGINFO_CMDS)
		  $$($1_STRIP_CMD)
		  $$($1_CREATE_DEBUGLINK_CMDS)
                 ifeq ($(call isBuildOsEnv, windows.wsl2), true)
		    $$(CHMOD) +x $$($1_TARGET)
                 endif
                else
		  $$(call ExecuteWithLog, $$($1_OBJECT_DIR)/$$($1_SAFE_NAME)_link, \
		      $$(if $$($1_LINK_OBJS_RELATIVE), $$(CD) $$(OUTPUTDIR) ; ) \
		      $$($1_LD) $$($1_LDFLAGS) $$($1_EXTRA_LDFLAGS) $$($1_SYSROOT_LDFLAGS) \
		          $(LD_OUT_OPTION)$$($1_TARGET) $$($1_LD_OBJ_ARG) $$($1_RES) \
		          $$($1_LIBS) $$($1_EXTRA_LIBS)) ; \
		  $$($1_CREATE_DEBUGINFO_CMDS)
		  $$($1_STRIP_CMD)
		  $$($1_CREATE_DEBUGLINK_CMDS)
                endif
                ifeq ($(call isTargetOs, windows), true)
                  ifneq ($$($1_MANIFEST), )
		    $$($1_MT) -nologo -manifest $$($1_MANIFEST) -identity:"$$($1_NAME).exe, version=$$($1_MANIFEST_VERSION)" -outputresource:$$@;#1
                  endif
                endif
                # On macosx, optionally run codesign on every binary.
                # Remove signature explicitly first to avoid warnings if the linker
                # added a default adhoc signature.
                ifeq ($(MACOSX_CODESIGN_MODE), hardened)
		  $(CODESIGN) --remove-signature $$@
		  $(CODESIGN) -f -s "$(MACOSX_CODESIGN_IDENTITY)" --timestamp --options runtime \
		      --entitlements $$(call GetEntitlementsFile, $$@) $$@
                else ifeq ($(MACOSX_CODESIGN_MODE), debug)
		  $(CODESIGN) --remove-signature $$@
		  $(CODESIGN) -f -s - --entitlements $$(call GetEntitlementsFile, $$@) $$@
                endif
  endif

  ifeq ($(GENERATE_COMPILE_COMMANDS_ONLY), true)
    $1 := $$($1_ALL_OBJS_JSON)
  endif
=======
>>>>>>> c022431a
endef

endif # _NATIVE_COMPILATION_GMK<|MERGE_RESOLUTION|>--- conflicted
+++ resolved
@@ -358,332 +358,6 @@
     $1_DEPS_FILE_LOADED := true
     -include $$($1_DEPS_FILE).old
   endif
-<<<<<<< HEAD
-
-  ifneq ($(DISABLE_MAPFILES), true)
-    $1_REAL_MAPFILE := $$($1_MAPFILE)
-  endif
-
-  # Pickup extra OPENJDK_TARGET_OS_TYPE, OPENJDK_TARGET_OS and TOOLCHAIN_TYPE
-  # dependent variables for LDFLAGS and LIBS, and additionally the pair dependent
-  # TOOLCHAIN_TYPE plus OPENJDK_TARGET_OS
-  $1_EXTRA_LDFLAGS += $$($1_LDFLAGS_$(OPENJDK_TARGET_OS_TYPE)) $$($1_LDFLAGS_$(OPENJDK_TARGET_OS)) \
-      $$($1_LDFLAGS_$(TOOLCHAIN_TYPE)) $$($1_LDFLAGS_$(TOOLCHAIN_TYPE)_$(OPENJDK_TARGET_OS))
-  $1_EXTRA_LIBS += $$($1_LIBS_$(OPENJDK_TARGET_OS_TYPE)) $$($1_LIBS_$(OPENJDK_TARGET_OS)) \
-      $$($1_LIBS_$(TOOLCHAIN_TYPE)) $$($1_LIBS_$(TOOLCHAIN_TYPE)_$(OPENJDK_TARGET_OS))
-
-  ifneq ($$($1_REAL_MAPFILE), )
-    $1_EXTRA_LDFLAGS += $(call SET_SHARED_LIBRARY_MAPFILE,$$($1_REAL_MAPFILE))
-  endif
-
-  ifneq ($$($1_COPY_DEBUG_SYMBOLS), false)
-    $1_COPY_DEBUG_SYMBOLS := $(COPY_DEBUG_SYMBOLS)
-  endif
-
-  ifneq ($$($1_ZIP_EXTERNAL_DEBUG_SYMBOLS), false)
-    $1_ZIP_EXTERNAL_DEBUG_SYMBOLS := $(ZIP_EXTERNAL_DEBUG_SYMBOLS)
-  endif
-
-  ifeq ($$($1_COPY_DEBUG_SYMBOLS), true)
-    ifneq ($$($1_DEBUG_SYMBOLS), false)
-      $$(call SetIfEmpty, $1_SYMBOLS_DIR, $$($1_OUTPUT_DIR))
-      # Only copy debug symbols for dynamic libraries and programs.
-      ifneq ($$($1_TYPE), STATIC_LIBRARY)
-        # Generate debuginfo files.
-        ifeq ($(call isTargetOs, windows), true)
-          $1_EXTRA_LDFLAGS += -debug "-pdb:$$($1_SYMBOLS_DIR)/$$($1_BASENAME).pdb" \
-              "-map:$$($1_SYMBOLS_DIR)/$$($1_BASENAME).map"
-          ifeq ($(SHIP_DEBUG_SYMBOLS), public)
-            $1_EXTRA_LDFLAGS += "-pdbstripped:$$($1_SYMBOLS_DIR)/$$($1_BASENAME).stripped.pdb"
-          endif
-          $1_DEBUGINFO_FILES := $$($1_SYMBOLS_DIR)/$$($1_BASENAME).pdb \
-              $$($1_SYMBOLS_DIR)/$$($1_BASENAME).map
-
-        else ifeq ($(call isTargetOs, linux), true)
-          $1_DEBUGINFO_FILES := $$($1_SYMBOLS_DIR)/$$($1_NOSUFFIX).debuginfo
-          # Setup the command line creating debuginfo files, to be run after linking.
-          # It cannot be run separately since it updates the original target file
-          # Creating the debuglink is done in another command rather than all at once
-          # so we can run it after strip is called, since strip can sometimes mangle the
-          # embedded debuglink, which we want to avoid.
-          $1_CREATE_DEBUGINFO_CMDS := \
-              $$($1_OBJCOPY) --only-keep-debug $$($1_TARGET) $$($1_DEBUGINFO_FILES) && \
-              $$(CHMOD) -x $$($1_DEBUGINFO_FILES)
-          $1_CREATE_DEBUGLINK_CMDS := $(CD) $$($1_SYMBOLS_DIR) && \
-              $$($1_OBJCOPY) --add-gnu-debuglink=$$($1_DEBUGINFO_FILES) $$($1_TARGET)
-
-        else ifeq ($(call isTargetOs, aix), true)
-          # AIX does not provide the equivalent of OBJCOPY to extract debug symbols,
-          # so we copy the compiled object with symbols to the .debuginfo file, which
-          # happens prior to the STRIP_CMD on the original target object file.
-          $1_DEBUGINFO_FILES := $$($1_SYMBOLS_DIR)/$$($1_NOSUFFIX).debuginfo
-          $1_CREATE_DEBUGINFO_CMDS := $(CP) $$($1_TARGET) $$($1_DEBUGINFO_FILES)
-
-        else ifeq ($(call isTargetOs, macosx), true)
-          $1_DEBUGINFO_FILES := \
-              $$($1_SYMBOLS_DIR)/$$($1_BASENAME).dSYM/Contents/Info.plist \
-              $$($1_SYMBOLS_DIR)/$$($1_BASENAME).dSYM/Contents/Resources/DWARF/$$($1_BASENAME)
-          $1_CREATE_DEBUGINFO_CMDS := \
-              $(DSYMUTIL) --out $$($1_SYMBOLS_DIR)/$$($1_BASENAME).dSYM $$($1_TARGET)
-        endif
-
-        # Since the link rule creates more than one file that we want to track,
-        # we have to use some tricks to get make to cooperate. To properly
-        # trigger downstream dependants of $$($1_DEBUGINFO_FILES), we must have
-        # a recipe in the rule below. To avoid rerunning the recipe every time
-        # have it touch the target. If a debuginfo file is deleted by something
-        # external, explicitly delete the TARGET to trigger a rebuild of both.
-        ifneq ($$(wildcard $$($1_DEBUGINFO_FILES)), $$($1_DEBUGINFO_FILES))
-          $$(call LogDebug, Deleting $$($1_BASENAME) because debuginfo files are missing)
-          $$(shell $(RM) $$($1_TARGET))
-        endif
-        $$($1_DEBUGINFO_FILES): $$($1_TARGET)
-		$$(if $$(CORRECT_FUNCTION_IN_RECIPE_EVALUATION), \
-		  $$(if $$(wildcard $$@), , $$(error $$@ was not created for $$<)) \
-		)
-		$(TOUCH) $$@
-
-        $1 += $$($1_DEBUGINFO_FILES)
-
-        ifeq ($$($1_ZIP_EXTERNAL_DEBUG_SYMBOLS), true)
-          ifeq ($(call isTargetOs, windows), true)
-            $1_DEBUGINFO_ZIP := $$($1_SYMBOLS_DIR)/$$($1_BASENAME).diz
-          else
-            $1_DEBUGINFO_ZIP := $$($1_SYMBOLS_DIR)/$$($1_NOSUFFIX).diz
-          endif
-          $1 += $$($1_DEBUGINFO_ZIP)
-
-          # The dependency on TARGET is needed for debuginfo files
-          # to be rebuilt properly.
-          $$($1_DEBUGINFO_ZIP): $$($1_DEBUGINFO_FILES) $$($1_TARGET)
-		$(CD) $$($1_SYMBOLS_DIR) && \
-		    $(ZIPEXE) -q -r $$@ $$(subst $$($1_SYMBOLS_DIR)/,, $$($1_DEBUGINFO_FILES))
-
-        endif
-       endif # !STATIC_LIBRARY
-    endif # $1_DEBUG_SYMBOLS != false
-  endif # COPY_DEBUG_SYMBOLS
-
-  # Unless specifically set, stripping should only happen if symbols are also
-  # being copied.
-  $$(call SetIfEmpty, $1_STRIP_SYMBOLS, $$($1_COPY_DEBUG_SYMBOLS))
-
-  ifneq ($$($1_STRIP_SYMBOLS), false)
-    ifneq ($$($1_STRIP), )
-      # Default to using the global STRIPFLAGS. Allow for overriding with an empty value
-      $1_STRIPFLAGS ?= $(STRIPFLAGS)
-      $1_STRIP_CMD := $$($1_STRIP) $$($1_STRIPFLAGS) $$($1_TARGET)
-    endif
-  endif
-
-  $1_LD_OBJ_ARG := $$($1_ALL_OBJS)
-
-  # If there are many object files, use an @-file...
-  ifneq ($$(word 17, $$($1_ALL_OBJS)), )
-    $1_OBJ_FILE_LIST := $$($1_OBJECT_DIR)/_$1_objectfilenames.txt
-    ifneq ($(COMPILER_COMMAND_FILE_FLAG), )
-      $1_LD_OBJ_ARG := $(COMPILER_COMMAND_FILE_FLAG)$$($1_OBJ_FILE_LIST)
-    else
-      # ...except for toolchains which don't support them.
-      $1_LD_OBJ_ARG := `cat $$($1_OBJ_FILE_LIST)`
-    endif
-
-    # If we are building static library, 'AR' on macosx/aix may not support @-file.
-    ifeq ($$($1_TYPE), STATIC_LIBRARY)
-      ifeq ($(call isTargetOs, macosx aix), true)
-        $1_LD_OBJ_ARG := `cat $$($1_OBJ_FILE_LIST)`
-      endif
-    endif
-  endif
-
-  # Unfortunately the @-file trick does not work reliably when using clang.
-  # Clang does not propagate the @-file parameter to the ld sub process, but
-  # instead puts the full content on the command line. At least the llvm ld
-  # does not even support an @-file.
-  #
-  # When linking a large amount of object files, we risk hitting the limit
-  # of the command line length even on posix systems if the path length of
-  # the output dir is very long due to our use of absolute paths. To
-  # mitigate this, use paths relative to the output dir when linking over
-  # 500 files with clang and the output dir path is deep.
-  ifneq ($$(word 500, $$($1_ALL_OBJS)), )
-    ifeq ($$(TOOLCHAIN_TYPE), clang)
-      # There is no strlen function in make, but checking path depth is a
-      # reasonable approximation.
-      ifneq ($$(word 10, $$(subst /, ,$$(OUTPUTDIR))), )
-        $1_LINK_OBJS_RELATIVE := true
-        $1_ALL_OBJS_RELATIVE := $$(patsubst $$(OUTPUTDIR)/%, %, $$($1_ALL_OBJS))
-      endif
-    endif
-  endif
-
-  ifeq ($$($1_TYPE), STATIC_LIBRARY)
-    # Include partial linking when building the static library with clang on linux.
-    ifeq ($(call isTargetOs, linux), true)
-      ifneq ($(findstring $(TOOLCHAIN_TYPE), clang), )
-        $1_ENABLE_PARTIAL_LINKING := true
-      endif
-    endif
-
-    $1_VARDEPS := $$($1_AR) $$(ARFLAGS) $$($1_ARFLAGS) $$($1_LIBS) \
-        $$($1_EXTRA_LIBS)
-    ifeq ($$($1_ENABLE_PARTIAL_LINKING), true)
-      $1_VARDEPS += $$($1_LD) $$($1_SYSROOT_LDFLAGS)
-    endif
-    $1_VARDEPS_FILE := $$(call DependOnVariable, $1_VARDEPS, \
-        $$($1_OBJECT_DIR)/$$($1_NOSUFFIX).vardeps)
-
-    # Generating a static library, ie object file archive.
-    ifeq ($(STATIC_BUILD), true)
-      ifeq ($$($1_USE_MAPFILE_FOR_SYMBOLS), true)
-        STATIC_MAPFILE_DEP := $$($1_MAPFILE)
-      endif
-    endif
-
-    $1_TARGET_DEPS := $$($1_ALL_OBJS) $$($1_RES) $$($1_VARDEPS_FILE) $$(STATIC_MAPFILE_DEP)
-
-    $1_AR_OBJ_ARG := $$($1_LD_OBJ_ARG)
-    # With clang on linux, partial linking is enabled and 'AR' takes the output
-    # object from the partial linking step.
-    ifeq ($$($1_ENABLE_PARTIAL_LINKING), true)
-      $1_TARGET_RELOCATABLE := $$($1_OBJECT_DIR)/$$($1_PREFIX)$$($1_NAME)_relocatable$(OBJ_SUFFIX)
-      $1_AR_OBJ_ARG := $$($1_TARGET_RELOCATABLE)
-    endif
-
-    $$($1_TARGET): $$($1_TARGET_DEPS)
-        ifneq ($$($1_OBJ_FILE_LIST), )
-          ifeq ($$($1_LINK_OBJS_RELATIVE), true)
-	    $$(eval $$(call ListPathsSafely, $1_ALL_OBJS_RELATIVE, $$($1_OBJ_FILE_LIST)))
-          else
-	    $$(eval $$(call ListPathsSafely, $1_ALL_OBJS, $$($1_OBJ_FILE_LIST)))
-          endif
-        endif
-	$$(call LogInfo, Building static library $$($1_BASENAME))
-	$$(call MakeDir, $$($1_OUTPUT_DIR) $$($1_SYMBOLS_DIR))
-        # Do partial linking.
-        ifeq ($$($1_ENABLE_PARTIAL_LINKING), true)
-	  $$(call ExecuteWithLog, $$($1_OBJECT_DIR)/$$($1_SAFE_NAME)_partial_link, \
-	    $(if $$($1_LINK_OBJS_RELATIVE), $$(CD) $$(OUTPUTDIR) ; ) \
-	      $$($1_LD) $(LDFLAGS_CXX_PARTIAL_LINKING) $$($1_SYSROOT_LDFLAGS) \
-	        $(LD_OUT_OPTION)$$($1_TARGET_RELOCATABLE) \
-                $$($1_LD_OBJ_ARG))
-        endif
-	$$(call ExecuteWithLog, $$($1_OBJECT_DIR)/$$($1_SAFE_NAME)_link, \
-	  $(if $$($1_LINK_OBJS_RELATIVE), $$(CD) $$(OUTPUTDIR) ; ) \
-	    $$($1_AR) $$(ARFLAGS) $$($1_ARFLAGS) $(AR_OUT_OPTION)$$($1_TARGET) $$($1_AR_OBJ_ARG) \
-	        $$($1_RES))
-        ifeq ($(STATIC_BUILD), true)
-          ifeq ($$($1_USE_MAPFILE_FOR_SYMBOLS), true)
-	    $(CP) $$($1_MAPFILE) $$(@D)/$$(basename $$(@F)).symbols
-          else
-	    $(GetSymbols)
-          endif
-        endif
-  else
-    # A shared dynamic library or an executable binary has been specified
-    ifeq ($$($1_TYPE), LIBRARY)
-      # Generating a dynamic library.
-      $1_EXTRA_LDFLAGS += $$(call SET_SHARED_LIBRARY_NAME,$$($1_BASENAME))
-
-      # Create loadmap on AIX. Helps in diagnosing some problems.
-      ifneq ($(COMPILER_BINDCMD_FILE_FLAG), )
-        $1_EXTRA_LDFLAGS += $(COMPILER_BINDCMD_FILE_FLAG)$$($1_OBJECT_DIR)/$$($1_NOSUFFIX).loadmap
-      endif
-    endif
-
-    ifeq ($(call isTargetOs, windows), true)
-      ifeq ($$($1_EMBED_MANIFEST), true)
-        $1_EXTRA_LDFLAGS += -manifest:embed
-      endif
-
-      $1_IMPORT_LIBRARY := $$($1_OBJECT_DIR)/$$($1_NAME).lib
-      $1_EXTRA_LDFLAGS += "-implib:$$($1_IMPORT_LIBRARY)"
-      ifeq ($$($1_TYPE), LIBRARY)
-        # To properly trigger downstream dependants of the import library, just as
-        # for debug files, we must have a recipe in the rule. To avoid rerunning
-        # the recipe every time have it touch the target. If an import library
-        # file is deleted by something external, explicitly delete the target to
-        # trigger a rebuild of both.
-        ifneq ($$(wildcard $$($1_IMPORT_LIBRARY)), $$($1_IMPORT_LIBRARY))
-          $$(call LogDebug, Deleting $$($1_BASENAME) because import library is missing)
-          $$(shell $(RM) $$($1_TARGET))
-        endif
-        $$($1_IMPORT_LIBRARY): $$($1_TARGET)
-		$(TOUCH) $$@
-
-        $1 += $$($1_IMPORT_LIBRARY)
-      endif
-    endif
-
-    $1_VARDEPS := $$($1_LD) $$($1_SYSROOT_LDFLAGS) $$($1_LDFLAGS) $$($1_EXTRA_LDFLAGS) \
-        $$($1_LIBS) $$($1_EXTRA_LIBS) $$($1_MT) \
-        $$($1_CREATE_DEBUGINFO_CMDS) $$($1_MANIFEST_VERSION) \
-        $$($1_STRIP_CMD) $$($1_CREATE_DEBUGLINK_CMDS)
-    $1_VARDEPS_FILE := $$(call DependOnVariable, $1_VARDEPS, \
-        $$($1_OBJECT_DIR)/$$($1_NOSUFFIX).vardeps)
-
-    $1_TARGET_DEPS := $$($1_ALL_OBJS) $$($1_RES) $$($1_MANIFEST) \
-        $$($1_REAL_MAPFILE) $$($1_VARDEPS_FILE)
-
-    $$($1_TARGET): $$($1_TARGET_DEPS)
-                ifneq ($$($1_OBJ_FILE_LIST), )
-                  ifeq ($$($1_LINK_OBJS_RELATIVE), true)
-		    $$(eval $$(call ListPathsSafely, $1_ALL_OBJS_RELATIVE, $$($1_OBJ_FILE_LIST)))
-                  else
-		    $$(eval $$(call ListPathsSafely, $1_ALL_OBJS, $$($1_OBJ_FILE_LIST)))
-                  endif
-                endif
-                # Keep as much as possible on one execution line for best performance
-                # on Windows
-		$$(call LogInfo, Linking $$($1_BASENAME))
-		$$(call MakeDir, $$($1_OUTPUT_DIR) $$($1_SYMBOLS_DIR))
-                ifeq ($(call isTargetOs, windows), true)
-
-		  $$(call ExecuteWithLog, $$($1_OBJECT_DIR)/$$($1_SAFE_NAME)_link, \
-		      $$($1_LD) $$($1_LDFLAGS) $$($1_EXTRA_LDFLAGS) $$($1_SYSROOT_LDFLAGS) \
-		          $(LD_OUT_OPTION)$$($1_TARGET) $$($1_LD_OBJ_ARG) $$($1_RES) \
-		          $$($1_LIBS) $$($1_EXTRA_LIBS)) \
-		      | $(GREP) -v "^   Creating library .*\.lib and object .*\.exp" || \
-		          test "$$$$?" = "1" ; \
-		  $$($1_CREATE_DEBUGINFO_CMDS)
-		  $$($1_STRIP_CMD)
-		  $$($1_CREATE_DEBUGLINK_CMDS)
-                 ifeq ($(call isBuildOsEnv, windows.wsl2), true)
-		    $$(CHMOD) +x $$($1_TARGET)
-                 endif
-                else
-		  $$(call ExecuteWithLog, $$($1_OBJECT_DIR)/$$($1_SAFE_NAME)_link, \
-		      $$(if $$($1_LINK_OBJS_RELATIVE), $$(CD) $$(OUTPUTDIR) ; ) \
-		      $$($1_LD) $$($1_LDFLAGS) $$($1_EXTRA_LDFLAGS) $$($1_SYSROOT_LDFLAGS) \
-		          $(LD_OUT_OPTION)$$($1_TARGET) $$($1_LD_OBJ_ARG) $$($1_RES) \
-		          $$($1_LIBS) $$($1_EXTRA_LIBS)) ; \
-		  $$($1_CREATE_DEBUGINFO_CMDS)
-		  $$($1_STRIP_CMD)
-		  $$($1_CREATE_DEBUGLINK_CMDS)
-                endif
-                ifeq ($(call isTargetOs, windows), true)
-                  ifneq ($$($1_MANIFEST), )
-		    $$($1_MT) -nologo -manifest $$($1_MANIFEST) -identity:"$$($1_NAME).exe, version=$$($1_MANIFEST_VERSION)" -outputresource:$$@;#1
-                  endif
-                endif
-                # On macosx, optionally run codesign on every binary.
-                # Remove signature explicitly first to avoid warnings if the linker
-                # added a default adhoc signature.
-                ifeq ($(MACOSX_CODESIGN_MODE), hardened)
-		  $(CODESIGN) --remove-signature $$@
-		  $(CODESIGN) -f -s "$(MACOSX_CODESIGN_IDENTITY)" --timestamp --options runtime \
-		      --entitlements $$(call GetEntitlementsFile, $$@) $$@
-                else ifeq ($(MACOSX_CODESIGN_MODE), debug)
-		  $(CODESIGN) --remove-signature $$@
-		  $(CODESIGN) -f -s - --entitlements $$(call GetEntitlementsFile, $$@) $$@
-                endif
-  endif
-
-  ifeq ($(GENERATE_COMPILE_COMMANDS_ONLY), true)
-    $1 := $$($1_ALL_OBJS_JSON)
-  endif
-=======
->>>>>>> c022431a
 endef
 
 endif # _NATIVE_COMPILATION_GMK