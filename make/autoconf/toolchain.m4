--- conflicted
+++ resolved
@@ -878,11 +878,7 @@
 
       # On windows, the assember is "ml.exe". We currently don't need this so
       # do not require.
-<<<<<<< HEAD
-      if test "x$OPENJDK_TARGET_CPU_BITS" = "x64"; then
-=======
       if test "x$OPENJDK_BUILD_CPU_BITS" = "x64"; then
->>>>>>> 9df6cc7c
         # On 64 bit windows, the assember is "ml64.exe"
         UTIL_LOOKUP_PROGS(BUILD_AS, ml64, [$VS_PATH])
       else
