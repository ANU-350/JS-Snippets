#
# Copyright (c) 2013, 2022, Oracle and/or its affiliates. All rights reserved.
# DO NOT ALTER OR REMOVE COPYRIGHT NOTICES OR THIS FILE HEADER.
#
# This code is free software; you can redistribute it and/or modify it
# under the terms of the GNU General Public License version 2 only, as
# published by the Free Software Foundation.  Oracle designates this
# particular file as subject to the "Classpath" exception as provided
# by Oracle in the LICENSE file that accompanied this code.
#
# This code is distributed in the hope that it will be useful, but WITHOUT
# ANY WARRANTY; without even the implied warranty of MERCHANTABILITY or
# FITNESS FOR A PARTICULAR PURPOSE.  See the GNU General Public License
# version 2 for more details (a copy is included in the LICENSE file that
# accompanied this code).
#
# You should have received a copy of the GNU General Public License version
# 2 along with this work; if not, write to the Free Software Foundation,
# Inc., 51 Franklin St, Fifth Floor, Boston, MA 02110-1301 USA.
#
# Please contact Oracle, 500 Oracle Parkway, Redwood Shores, CA 94065 USA
# or visit www.oracle.com if you need additional information or have any
# questions.
#

# Include support files that will setup compiler flags due to the selected
# jvm feature set, specific file overrides, and general flags.
include lib/JvmFeatures.gmk
include lib/JvmOverrideFiles.gmk
include lib/JvmFlags.gmk

################################################################################
# Setup compilation of the main Hotspot native library (libjvm).

JVM_OUTPUTDIR := $(JVM_VARIANT_OUTPUTDIR)/libjvm
JVM_MAPFILE := $(JVM_OUTPUTDIR)/mapfile

################################################################################
# Platform independent setup

JVM_LDFLAGS += \
    $(SHARED_LIBRARY_FLAGS) \
    $(JVM_LDFLAGS_FEATURES) \
    $(EXTRA_LDFLAGS) \
    #

JVM_ASFLAGS += $(EXTRA_ASFLAGS)

JVM_LIBS += \
    $(JVM_LIBS_FEATURES) \
    #

# These files and directories are always excluded
JVM_EXCLUDE_FILES += args.cc
JVM_EXCLUDES += adlc

# Needed by abstract_vm_version.cpp
ifeq ($(call isTargetCpu, x86_64), true)
  OPENJDK_TARGET_CPU_VM_VERSION := amd64
else
  OPENJDK_TARGET_CPU_VM_VERSION := $(OPENJDK_TARGET_CPU)
endif

ifeq ($(VERSION_BUILD), )
  # Hotspot cannot handle an empty build number
  VERSION_BUILD := 0
endif

ifeq ($(HOTSPOT_BUILD_TIME), )
  HOTSPOT_BUILD_TIME := $(call EpochToISO8601, $(shell $(DATE) +"%s"))
endif

CFLAGS_VM_VERSION := \
    $(VERSION_CFLAGS) \
    -DHOTSPOT_VERSION_STRING='"$(VERSION_STRING)"' \
    -DDEBUG_LEVEL='"$(DEBUG_LEVEL)"' \
    -DHOTSPOT_BUILD_USER='"$(USERNAME)"' \
    -DHOTSPOT_VM_DISTRO='"$(HOTSPOT_VM_DISTRO)"' \
    -DCPU='"$(OPENJDK_TARGET_CPU_VM_VERSION)"' \
    -DHOTSPOT_BUILD_TIME='"$(HOTSPOT_BUILD_TIME)"' \
    #

################################################################################
# Disabled warnings

<<<<<<< HEAD
DISABLED_WARNINGS_gcc := parentheses comment unknown-pragmas address \
    delete-non-virtual-dtor char-subscripts array-bounds int-in-bool-context \
    ignored-qualifiers  missing-field-initializers implicit-fallthrough \
    empty-body strict-overflow maybe-uninitialized \
    misleading-indentation cast-function-type shift-negative-value

ifeq ($(call check-jvm-feature, zero), true)
  DISABLED_WARNINGS_gcc += return-type switch clobbered
endif
=======
DISABLED_WARNINGS_gcc := array-bounds comment delete-non-virtual-dtor \
    empty-body ignored-qualifiers implicit-fallthrough int-in-bool-context \
    maybe-uninitialized missing-field-initializers parentheses \
    shift-negative-value unknown-pragmas

DISABLED_WARNINGS_clang := ignored-qualifiers sometimes-uninitialized \
    missing-braces delete-non-abstract-non-virtual-dtor unknown-pragmas
>>>>>>> 4d37ef2d

ifneq ($(DEBUG_LEVEL), release)
  # Assert macro gives warning
  DISABLED_WARNINGS_clang += tautological-constant-out-of-range-compare
endif

DISABLED_WARNINGS_xlc := tautological-compare shift-negative-value

DISABLED_WARNINGS_microsoft := 4624 4244 4291 4146 4127

################################################################################
# Platform specific setup

# ARM source selection

ifeq ($(call And, $(call isTargetOs, linux) $(call isTargetCpu, arm)), true)
  JVM_EXCLUDE_PATTERNS += arm_64

else ifeq ($(call And, $(call isTargetOs, linux) $(call isTargetCpu, aarch64)), true)
  # For 64-bit arm builds, we use the 64 bit hotspot/src/cpu/arm
  # hotspot sources if HOTSPOT_TARGET_CPU_ARCH is set to arm.
  # Exclude the aarch64 and 32 bit arm files for this build.
  ifeq ($(HOTSPOT_TARGET_CPU_ARCH), arm)
    JVM_EXCLUDE_PATTERNS += arm_32 aarch64
  endif
endif

ifeq ($(call isTargetOs, linux macosx windows), true)
  JVM_PRECOMPILED_HEADER := $(TOPDIR)/src/hotspot/share/precompiled/precompiled.hpp
endif

ifeq ($(call isTargetCpu, x86), true)
  JVM_EXCLUDE_PATTERNS += x86_64
else ifeq ($(call isTargetCpu, x86_64), true)
  JVM_EXCLUDE_PATTERNS += x86_32
endif

JVM_OPTIMIZATION ?= HIGHEST_JVM

# Need to set JVM_STRIPFLAGS to the default value from SPEC since the STRIPFLAGS
# parameter to SetupNativeCompilation allows an empty value to override the
# default.
JVM_STRIPFLAGS ?= $(STRIPFLAGS)

# This source set is reused so save in cache.
$(call FillFindCache, $(JVM_SRC_DIRS))

################################################################################
# Now set up the actual compilation of the main hotspot native library

$(eval $(call SetupJdkLibrary, BUILD_LIBJVM, \
    NAME := jvm, \
    TOOLCHAIN := TOOLCHAIN_LINK_CXX, \
    OUTPUT_DIR := $(JVM_LIB_OUTPUTDIR), \
    SRC := $(JVM_SRC_DIRS), \
    EXCLUDES := $(JVM_EXCLUDES), \
    EXCLUDE_FILES := $(JVM_EXCLUDE_FILES), \
    EXCLUDE_PATTERNS := $(JVM_EXCLUDE_PATTERNS), \
    CFLAGS := $(JVM_CFLAGS), \
    abstract_vm_version.cpp_CXXFLAGS := $(CFLAGS_VM_VERSION), \
    arguments.cpp_CXXFLAGS := $(CFLAGS_VM_VERSION), \
    DISABLED_WARNINGS_gcc := $(DISABLED_WARNINGS_gcc), \
    DISABLED_WARNINGS_gcc_ad_$(HOTSPOT_TARGET_CPU_ARCH).cpp := nonnull, \
    DISABLED_WARNINGS_gcc_assembler_aarch64.cpp := misleading-indentation, \
    DISABLED_WARNINGS_gcc_c1_LIR.cpp := misleading-indentation, \
    DISABLED_WARNINGS_gcc_cgroupV1Subsystem_linux.cpp := address, \
    DISABLED_WARNINGS_gcc_cgroupV2Subsystem_linux.cpp := address, \
    DISABLED_WARNINGS_gcc_dict.cpp := char-subscripts, \
    DISABLED_WARNINGS_gcc_interp_masm_x86.cpp := uninitialized, \
    DISABLED_WARNINGS_gcc_javaClasses.cpp := misleading-indentation, \
    DISABLED_WARNINGS_gcc_loopnode.cpp := sequence-point, \
    DISABLED_WARNINGS_gcc_postaloc.cpp := address, \
    DISABLED_WARNINGS_gcc_sharedRuntimeTrig.cpp := misleading-indentation, \
    DISABLED_WARNINGS_gcc_shenandoahBarrierSet.cpp := misleading-indentation, \
    DISABLED_WARNINGS_gcc_shenandoahBarrierSetAssembler_aarch64.cpp := misleading-indentation, \
    DISABLED_WARNINGS_gcc_shenandoahBarrierSetAssembler_ppc.cpp := misleading-indentation, \
    DISABLED_WARNINGS_gcc_shenandoahBarrierSetAssembler_riscv.cpp := misleading-indentation, \
    DISABLED_WARNINGS_gcc_shenandoahBarrierSetAssembler_x86.cpp := misleading-indentation, \
    DISABLED_WARNINGS_gcc_shenandoahBarrierSetC1_aarch64.cpp := misleading-indentation, \
    DISABLED_WARNINGS_gcc_shenandoahBarrierSetC1_ppc.cpp := misleading-indentation, \
    DISABLED_WARNINGS_gcc_shenandoahBarrierSetC1_riscv.cpp := misleading-indentation, \
    DISABLED_WARNINGS_gcc_shenandoahBarrierSetC1_x86.cpp := misleading-indentation, \
    DISABLED_WARNINGS_gcc_shenandoahBarrierSetC1.cpp := misleading-indentation, \
    DISABLED_WARNINGS_gcc_signals_posix.cpp := cast-function-type, \
    DISABLED_WARNINGS_gcc_templateTable.cpp := cast-function-type, \
    DISABLED_WARNINGS_clang := $(DISABLED_WARNINGS_clang), \
    DISABLED_WARNINGS_clang_arguments.cpp := missing-field-initializers, \
    DISABLED_WARNINGS_clang_codeBuffer.cpp := tautological-undefined-compare, \
    DISABLED_WARNINGS_clang_dict.cpp := char-subscripts, \
    DISABLED_WARNINGS_clang_directivesParser.cpp := missing-field-initializers, \
    DISABLED_WARNINGS_clang_g1ParScanThreadState.cpp := delete-abstract-non-virtual-dtor, \
    DISABLED_WARNINGS_clang_g1YoungGCPostEvacuateTasks.cpp := delete-abstract-non-virtual-dtor, \
    DISABLED_WARNINGS_clang_management.cpp := missing-field-initializers, \
    DISABLED_WARNINGS_clang_os_posix.cpp := mismatched-tags missing-field-initializers, \
    DISABLED_WARNINGS_clang_postaloc.cpp := tautological-undefined-compare, \
    DISABLED_WARNINGS_clang_vm_version_x86.cpp := missing-field-initializers, \
    DISABLED_WARNINGS_clang_zTracer.cpp := undefined-var-template, \
    DISABLED_WARNINGS_xlc := $(DISABLED_WARNINGS_xlc), \
    DISABLED_WARNINGS_microsoft := $(DISABLED_WARNINGS_microsoft), \
    ASFLAGS := $(JVM_ASFLAGS), \
    LDFLAGS := $(JVM_LDFLAGS), \
    LIBS := $(JVM_LIBS), \
    OPTIMIZATION := $(JVM_OPTIMIZATION), \
    OBJECT_DIR := $(JVM_OUTPUTDIR)/objs, \
    MAPFILE := $(JVM_MAPFILE), \
    USE_MAPFILE_FOR_SYMBOLS := true, \
    STRIPFLAGS := $(JVM_STRIPFLAGS), \
    EMBED_MANIFEST := true, \
    RC_FILEDESC := $(HOTSPOT_VM_DISTRO) $(OPENJDK_TARGET_CPU_BITS)-Bit $(JVM_VARIANT) VM, \
    PRECOMPILED_HEADER := $(JVM_PRECOMPILED_HEADER), \
    PRECOMPILED_HEADER_EXCLUDE := $(JVM_PRECOMPILED_HEADER_EXCLUDE), \
))

# Always recompile abstract_vm_version.cpp if libjvm needs to be relinked. This ensures
# that the internal vm version is updated as it relies on __DATE__ and __TIME__
# macros.
ABSTRACT_VM_VERSION_OBJ := $(JVM_OUTPUTDIR)/objs/abstract_vm_version$(OBJ_SUFFIX)
$(ABSTRACT_VM_VERSION_OBJ): $(filter-out $(ABSTRACT_VM_VERSION_OBJ) $(JVM_MAPFILE), \
    $(BUILD_LIBJVM_TARGET_DEPS))

ifneq ($(GENERATE_COMPILE_COMMANDS_ONLY), true)
  ifeq ($(call isTargetOs, windows), true)
    # It doesn't matter which jvm.lib file gets exported, but we need
    # to pick just one.
    ifeq ($(JVM_VARIANT), $(JVM_VARIANT_MAIN))
      $(eval $(call SetupCopyFiles, COPY_JVM_LIB, \
          DEST := $(LIB_OUTPUTDIR), \
          FILES :=$(BUILD_LIBJVM_IMPORT_LIBRARY), \
      ))
      TARGETS += $(COPY_JVM_LIB)
    endif
  endif
endif

# AIX warning explanation:
# 1500-010  : (W) WARNING in ...: Infinite loop.  Program may not stop.
#             There are several infinite loops in the vm, so better suppress.
# 1540-0198 : (W) The omitted keyword "private" is assumed for base class "...".
# 1540-0216 : (W) An expression of type .. cannot be converted to type ..
#             In hotspot this fires for functionpointer to pointer conversions
# 1540-1088 : (W) The exception specification is being ignored.
#             In hotspot this is caused by throw() in declaration of new() in nmethod.hpp.
# 1540-1090 : (I) The destructor of "..." might not be called.
# 1540-1639 : (I) The behavior of long type bit fields has changed ...

# Include mapfile generation. It relies on BUILD_LIBJVM_ALL_OBJS which is only
# defined after the above call to BUILD_LIBJVM. Mapfile will be generated
# after all object files are built, but before the jvm library is linked.
include lib/JvmMapfile.gmk

TARGETS += $(BUILD_LIBJVM)

################################################################################
# Hotspot disallows the use of global operators 'new' and 'delete'. This build
# time check helps enforce this requirement. If you trigger this check and the
# reference is not obvious from the source, GNU objdump can be used to help find
# the reference if compiled with GCC:
#
# objdump -lrdSC <path/to/file.o>
#
# -C demangle
# -d disassemble
# -r print relocation entries, interspersed with the disassembly
# -S print source code, intermixed with disassembly
# -l include filenames and line numbers
#
# Search the output for the operator(s) of interest, to see where they are
# referenced.
#
# When a reference to the global 'operator delete' is reported, it might be
# due to a "deleting destructor".  In this case, objdump may show the
# reference to be associated with but not actually in a destructor.  A
# deleting destructor is automatically generated for a class whose destructor
# is virtual.  A deleting destructor requires an accessible 'operator delete'
# for the associated class.  If the class doesn't provide a more specific
# declaration (either directly or by inheriting from a class that provides
# one) then the global definition will be used, triggering this check.

ifneq ($(GENERATE_COMPILE_COMMANDS_ONLY), true)
  ifneq ($(filter $(TOOLCHAIN_TYPE), gcc clang), )

    DEMANGLED_REGEXP := [^:]operator (new|delete)

    # Running c++filt to find offending symbols in all files is too expensive,
    # so use mangled names when looking for symbols.
    # Save the demangling for when something is actually found.
    MANGLED_SYMS := \
        _ZdaPv \
        _ZdlPv \
        _Znam \
        _Znwm \
        #
    UNDEF_PATTERN := ' U '

    define SetupOperatorNewDeleteCheck
        $1.op_check: $1
	  $$(call ExecuteWithLog, $1.op_check, \
	      $$(NM) $$<  2>&1 | $$(GREP) $$(addprefix -e , $$(MANGLED_SYMS)) | $$(GREP) $$(UNDEF_PATTERN) > $1.op_check || true)
	  if [ -s $1.op_check ]; then \
	    $$(ECHO) "$$(notdir $$<): Error: Use of global operators new and delete is not allowed in Hotspot:"; \
	    $$(NM) $$< | $$(CXXFILT) | $$(EGREP) '$$(DEMANGLED_REGEXP)' | $$(GREP) $$(UNDEF_PATTERN); \
	    $$(ECHO) "See: $$(TOPDIR)/make/hotspot/lib/CompileJvm.gmk"; \
	    exit 1; \
	  fi

      TARGETS += $1.op_check
    endef

    $(foreach o, $(BUILD_LIBJVM_ALL_OBJS), $(eval $(call SetupOperatorNewDeleteCheck,$o)))
  endif
endif<|MERGE_RESOLUTION|>--- conflicted
+++ resolved
@@ -83,17 +83,6 @@
 ################################################################################
 # Disabled warnings
 
-<<<<<<< HEAD
-DISABLED_WARNINGS_gcc := parentheses comment unknown-pragmas address \
-    delete-non-virtual-dtor char-subscripts array-bounds int-in-bool-context \
-    ignored-qualifiers  missing-field-initializers implicit-fallthrough \
-    empty-body strict-overflow maybe-uninitialized \
-    misleading-indentation cast-function-type shift-negative-value
-
-ifeq ($(call check-jvm-feature, zero), true)
-  DISABLED_WARNINGS_gcc += return-type switch clobbered
-endif
-=======
 DISABLED_WARNINGS_gcc := array-bounds comment delete-non-virtual-dtor \
     empty-body ignored-qualifiers implicit-fallthrough int-in-bool-context \
     maybe-uninitialized missing-field-initializers parentheses \
@@ -101,7 +90,6 @@
 
 DISABLED_WARNINGS_clang := ignored-qualifiers sometimes-uninitialized \
     missing-braces delete-non-abstract-non-virtual-dtor unknown-pragmas
->>>>>>> 4d37ef2d
 
 ifneq ($(DEBUG_LEVEL), release)
   # Assert macro gives warning
@@ -172,7 +160,6 @@
     DISABLED_WARNINGS_gcc_dict.cpp := char-subscripts, \
     DISABLED_WARNINGS_gcc_interp_masm_x86.cpp := uninitialized, \
     DISABLED_WARNINGS_gcc_javaClasses.cpp := misleading-indentation, \
-    DISABLED_WARNINGS_gcc_loopnode.cpp := sequence-point, \
     DISABLED_WARNINGS_gcc_postaloc.cpp := address, \
     DISABLED_WARNINGS_gcc_sharedRuntimeTrig.cpp := misleading-indentation, \
     DISABLED_WARNINGS_gcc_shenandoahBarrierSet.cpp := misleading-indentation, \
