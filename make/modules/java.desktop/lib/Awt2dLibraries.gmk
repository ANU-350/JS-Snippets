--- conflicted
+++ resolved
@@ -138,12 +138,7 @@
     DISABLED_WARNINGS_gcc_Region.c := maybe-uninitialized, \
     DISABLED_WARNINGS_gcc_SurfaceData.c := unused-value, \
     DISABLED_WARNINGS_gcc_TransformHelper.c := sign-compare, \
-<<<<<<< HEAD
-=======
-    DISABLED_WARNINGS_clang_awt_ImagingLib.c := sign-compare deprecated-non-prototype, \
-    DISABLED_WARNINGS_clang_awt_parseImage.c := sign-compare, \
-    DISABLED_WARNINGS_clang_debug_mem.c := extern-initializer format-nonliteral, \
->>>>>>> 26410c18
+    DISABLED_WARNINGS_clang_awt_ImagingLib.c := deprecated-non-prototype, \
     DISABLED_WARNINGS_clang_debug_trace.c := format-nonliteral, \
     DISABLED_WARNINGS_clang_Trace.c := format-nonliteral, \
     DISABLED_WARNINGS_clang_TransformHelper.c := sign-compare, \
