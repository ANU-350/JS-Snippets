--- conflicted
+++ resolved
@@ -210,7 +210,6 @@
 `--with-msvcr-dll=c:\msvcr100.dll`. For details on this conversion, see the
 section on [Fixpath](#fixpath).
 
-<<<<<<< HEAD
 #### Locale Requirements
 
 Building and testing the JDK requires a well-defined locale to be guaranteed to
@@ -237,10 +236,6 @@
 
 It is also imperative to install the US English language pack in Visual Studio.
 For details, see [Microsoft Visual Studio](#microsoft-visual-studio).
-=======
-Note: The Windows 32-bit x86 port is deprecated and may be removed in a future
-release.
->>>>>>> 839dd653
 
 #### Cygwin
 
