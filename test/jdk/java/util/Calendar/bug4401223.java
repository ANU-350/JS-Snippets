--- conflicted
+++ resolved
@@ -24,13 +24,9 @@
 /*
  * @test
  * @bug 4401223
-<<<<<<< HEAD
- * @summary Make sure that GregorianCalendar doesn't cause IllegalArgumentException at some special situations which are related to the Leap Year.
-=======
  * @summary Make sure that GregorianCalendar doesn't cause
  *          IllegalArgumentException at some special situations which are
  *          related to the Leap Year.
->>>>>>> 47569a25
  * @run junit bug4401223
  */
 
@@ -46,19 +42,8 @@
 
 import org.junit.jupiter.api.Test;
 
-<<<<<<< HEAD
-import static org.junit.jupiter.api.Assertions.fail;
-
-public class bug4401223 {
-
-    @Test
-    public void Test4401223a() {
-        int status = 0;
-        String s = null;
-=======
 import static org.junit.jupiter.api.Assertions.assertDoesNotThrow;
 import static org.junit.jupiter.api.Assertions.assertEquals;
->>>>>>> 47569a25
 
 public class bug4401223 {
 
@@ -72,29 +57,6 @@
             gc.setTime(date);
             gc.setLenient(false);
             gc.set(YEAR, 2001);
-<<<<<<< HEAD
-            s = "02/29/00 & set(YEAR,2001) = " + gc.getTime().toString();
-        } catch (Exception ex) {
-            status++;
-            s = "Exception occurred for 2/29/00 & set(YEAR,2001): " + ex;
-        }
-        if (status > 0) {
-            fail(s);
-        } else {
-            System.out.println(s);
-        }
-    }
-
-    @Test
-    public void Test4401223b() {
-        int status = 0;
-        String s = null;
-
-        try {
-            @SuppressWarnings("deprecation")
-            Date date = new Date(2000 - 1900, DECEMBER, 31);
-            GregorianCalendar gc = new GregorianCalendar();
-=======
         }, "Exception occurred for 2/29/00 & set(YEAR,2001)");
     }
 
@@ -105,34 +67,11 @@
         Date date = new Date(2000 - 1900, DECEMBER, 31);
         GregorianCalendar gc = new GregorianCalendar();
         assertDoesNotThrow(() -> {
->>>>>>> 47569a25
             gc.setTime(date);
             gc.setLenient(false);
             gc.set(YEAR, 2001);
         }, "Exception occurred for 12/31/00 & set(YEAR,2001)");
 
-<<<<<<< HEAD
-            if (gc.get(YEAR) != 2001
-                    || gc.get(MONTH) != DECEMBER
-                    || gc.get(DATE) != 31
-                    || gc.get(DAY_OF_YEAR) != 365) {
-                status++;
-                s = "Wrong Date : 12/31/00 & set(YEAR,2001) ---> " + gc.getTime().toString();
-            } else {
-                s = "12/31/00 & set(YEAR,2001) = " + gc.getTime().toString();
-            }
-        } catch (Exception ex) {
-            status++;
-            s = "Exception occurred for 12/31/00 & set(YEAR,2001) : " + ex;
-        }
-        if (status > 0) {
-            fail(s);
-        } else {
-            System.out.println(s);
-        }
-    }
-
-=======
         String errMsg = "Wrong date,  got: " + gc.getTime();
 
         assertEquals(2001, gc.get(YEAR), errMsg);
@@ -140,5 +79,4 @@
         assertEquals(31, gc.get(DATE), errMsg);
         assertEquals(365, gc.get(DAY_OF_YEAR), errMsg);
     }
->>>>>>> 47569a25
 }