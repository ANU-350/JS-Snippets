/*
 * Copyright (c) 1998, 2021, Oracle and/or its affiliates. All rights reserved.
 * DO NOT ALTER OR REMOVE COPYRIGHT NOTICES OR THIS FILE HEADER.
 *
 * This code is free software; you can redistribute it and/or modify it
 * under the terms of the GNU General Public License version 2 only, as
 * published by the Free Software Foundation.
 *
 * This code is distributed in the hope that it will be useful, but WITHOUT
 * ANY WARRANTY; without even the implied warranty of MERCHANTABILITY or
 * FITNESS FOR A PARTICULAR PURPOSE.  See the GNU General Public License
 * version 2 for more details (a copy is included in the LICENSE file that
 * accompanied this code).
 *
 * You should have received a copy of the GNU General Public License version
 * 2 along with this work; if not, write to the Free Software Foundation,
 * Inc., 51 Franklin St, Fifth Floor, Boston, MA 02110-1301 USA.
 *
 * Please contact Oracle, 500 Oracle Parkway, Redwood Shores, CA 94065 USA
 * or visit www.oracle.com if you need additional information or have any
 * questions.
 */

/**
 *
 */
import java.io.File;

/**
 * Setup static variables to represent properties in test environment.
 */
public class TestParams {

    /** variables that hold value property values */
    public static final String testSrc;
    public static final String testClasses;
    public static final String testClassPath;

    /** name of default security policy for test JVM */
    public static final String defaultPolicy;

    /** name of default security policy for RegistryVM */
    public static final String defaultRegistryPolicy;

    /** name of default security manager */
    public static final String defaultSecurityManager;

    /** VM options string */
    public static final String testVmOpts;

    /** Java options string */
    public static final String testJavaOpts;

    /* Initalize commonly used strings */
    static {
        testSrc = TestLibrary.getProperty("test.src", ".");
        testClasses = TestLibrary.getProperty("test.classes", ".");
        testClassPath = TestLibrary.getProperty("test.class.path", ".");

        String dp = TestLibrary.getProperty("java.security.policy", null);
        if (dp == null) {
            dp = testSrc + File.separatorChar + "security.policy";
        }
        defaultPolicy = dp;

        defaultRegistryPolicy =
            testSrc + File.separatorChar + "registry.security.policy";

<<<<<<< HEAD
        defaultSecurityManager = TestLibrary.getProperty(
            "java.security.manager", "java.lang.SecurityManager");
=======
        defaultGroupPolicy =
            testSrc + File.separatorChar + "group.security.policy";

        String tmp = TestLibrary.getProperty("java.security.manager", null);
        if (tmp == null || tmp.equals("allow")) {
            tmp = "java.lang.SecurityManager";
        }
        defaultSecurityManager = tmp;
>>>>>>> c519ba2e

        testVmOpts = TestLibrary.getProperty("test.vm.opts", "");

        testJavaOpts = TestLibrary.getProperty("test.java.opts", "");
    }
}<|MERGE_RESOLUTION|>--- conflicted
+++ resolved
@@ -66,19 +66,11 @@
         defaultRegistryPolicy =
             testSrc + File.separatorChar + "registry.security.policy";
 
-<<<<<<< HEAD
-        defaultSecurityManager = TestLibrary.getProperty(
-            "java.security.manager", "java.lang.SecurityManager");
-=======
-        defaultGroupPolicy =
-            testSrc + File.separatorChar + "group.security.policy";
-
         String tmp = TestLibrary.getProperty("java.security.manager", null);
         if (tmp == null || tmp.equals("allow")) {
             tmp = "java.lang.SecurityManager";
         }
         defaultSecurityManager = tmp;
->>>>>>> c519ba2e
 
         testVmOpts = TestLibrary.getProperty("test.vm.opts", "");
 
