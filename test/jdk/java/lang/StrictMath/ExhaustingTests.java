/*
 * Copyright (c) 2023, Oracle and/or its affiliates. All rights reserved.
 * DO NOT ALTER OR REMOVE COPYRIGHT NOTICES OR THIS FILE HEADER.
 *
 * This code is free software; you can redistribute it and/or modify it
 * under the terms of the GNU General Public License version 2 only, as
 * published by the Free Software Foundation.
 *
 * This code is distributed in the hope that it will be useful, but WITHOUT
 * ANY WARRANTY; without even the implied warranty of MERCHANTABILITY or
 * FITNESS FOR A PARTICULAR PURPOSE.  See the GNU General Public License
 * version 2 for more details (a copy is included in the LICENSE file that
 * accompanied this code).
 *
 * You should have received a copy of the GNU General Public License version
 * 2 along with this work; if not, write to the Free Software Foundation,
 * Inc., 51 Franklin St, Fifth Floor, Boston, MA 02110-1301 USA.
 *
 * Please contact Oracle, 500 Oracle Parkway, Redwood Shores, CA 94065 USA
 * or visit www.oracle.com if you need additional information or have any
 * questions.
 */

/*
 * @test
<<<<<<< HEAD
 * @bug 8301833 8301444
=======
 * @bug 8301833 8302026
>>>>>>> 3ba15608
 * @build Tests
 * @build FdlibmTranslit
 * @build ExhaustingTests
 * @run main ExhaustingTests
 * @summary Compare StrictMath.foo and FdlibmTranslit.foo for many inputs.
 */

/*
 * Note on usage: for more exhaustive testing to help validate changes
 * to StrictMath, the DEFAULT_SHIFT setting should be set to 0. This
 * will test all float values against the unary methods. Running all
 * the float values for a single method takes on the order of a minute
 * or two. The default setting is a shift of 10, meaning every 1024th
 * float value is tested and the overall test runs within the typical
 * time expectations of a tier 1 test.
 */

import java.util.function.DoubleBinaryOperator;
import java.util.function.DoubleUnaryOperator;

public class ExhaustingTests {
    public static void main(String... args) {
        long failures = 0;

        failures += testUnaryMethods();
        failures += testBinaryMethods();

        if (failures > 0) {
            System.err.println("Comparing StrictMath and FdlibmTranslit"
                               + " incurred " + failures + " failures.");
            throw new RuntimeException();
        }
    }

    private static final int DEFAULT_SHIFT = 10;

    /**
     * Test the unary (one-argument) StrictMath methods from FDLIBM.
     */
    private static long testUnaryMethods() {
        long failures = 0;
        UnaryTestCase[] testCases = {
         // new UnaryTestCase("sqrt",  FdlibmTranslit::sqrt,  StrictMath::sqrt,  DEFAULT_SHIFT),
            new UnaryTestCase("cbrt",  FdlibmTranslit::cbrt,  StrictMath::cbrt,  DEFAULT_SHIFT),

            new UnaryTestCase("log",   FdlibmTranslit::log,   StrictMath::log,   DEFAULT_SHIFT),
            new UnaryTestCase("log10", FdlibmTranslit::log10, StrictMath::log10, DEFAULT_SHIFT),
            new UnaryTestCase("log1p", FdlibmTranslit::log1p, StrictMath::log1p, DEFAULT_SHIFT),

            new UnaryTestCase("exp",   FdlibmTranslit::exp,   StrictMath::exp,   DEFAULT_SHIFT),
            new UnaryTestCase("expm1", FdlibmTranslit::expm1, StrictMath::expm1, DEFAULT_SHIFT),

            new UnaryTestCase("sinh",  FdlibmTranslit::sinh,  StrictMath::sinh,  DEFAULT_SHIFT),
            new UnaryTestCase("cosh",  FdlibmTranslit::cosh,  StrictMath::cosh,  DEFAULT_SHIFT),
            new UnaryTestCase("tanh",  FdlibmTranslit::tanh,  StrictMath::tanh,  DEFAULT_SHIFT),

         // new UnaryTestCase("sin",   FdlibmTranslit::sin,   StrictMath::sin,   DEFAULT_SHIFT),
         // new UnaryTestCase("cos",   FdlibmTranslit::cos,   StrictMath::cos,   DEFAULT_SHIFT),
         // new UnaryTestCase("tan",   FdlibmTranslit::tan,   StrictMath::tan,   DEFAULT_SHIFT),

            new UnaryTestCase("asin",  FdlibmTranslit::asin,  StrictMath::asin,  DEFAULT_SHIFT),
            new UnaryTestCase("acos",  FdlibmTranslit::acos,  StrictMath::acos,  DEFAULT_SHIFT),
            new UnaryTestCase("atan",  FdlibmTranslit::atan,  StrictMath::atan,  DEFAULT_SHIFT),
        };

        for (var testCase : testCases) {
            System.out.println("Testing " + testCase.name());
            System.out.flush();
            int i = Integer.MAX_VALUE; // overflow to Integer.MIN_VALUE at start of loop
            int increment = 1 << testCase.shiftDistance;
            do {
                i += increment;
                double input = (double)Float.intBitsToFloat(i);
                failures += Tests.test(testCase.name(),
                                       input,
                                       testCase.strictMath,
                                       testCase.translit.applyAsDouble(input));
            } while (i != Integer.MAX_VALUE);
        }
        return failures;
    }

    private static record UnaryTestCase(String name,
                                        DoubleUnaryOperator translit,
                                        DoubleUnaryOperator strictMath,
                                        int shiftDistance) {
        UnaryTestCase {
            if (shiftDistance < 0 || shiftDistance >= 31) {
                throw new IllegalArgumentException("Shift out of range");
            }
        }
    }

    /**
     * Test the binary (two-argument) StrictMath methods from FDLIBM.
     */
    private static long testBinaryMethods() {
        long failures = 0;
        // Note: pow does _not_ have a transliteration port.

        // Shift of 16 for a binary method gives comparable running
        // time to exhaustive testing of a unary method (testing every
        // 2^16 floating point values over two arguments is 2^32
        // probes).
        BinaryTestCase[] testCases = {
            new BinaryTestCase("hypot", FdlibmTranslit::hypot, StrictMath::hypot, 20, 20),
         // new BinaryTestCase("atan2", FdlibmTranslit::atan2, StrictMath::atan2, 20, 20),
        };

        for (var testCase : testCases) {
            System.out.println("Testing " + testCase.name());
            System.out.flush();

            int iIncrement = 1 << testCase.xShift;
            int jIncrement = 1 << testCase.yShift;

            for (long i = Integer.MIN_VALUE; i <= Integer.MAX_VALUE; i += iIncrement) {
                for (long j = Integer.MIN_VALUE; j <= Integer.MAX_VALUE; j += jIncrement) {
                    double input1 = (double)Float.intBitsToFloat((int)i);
                    double input2 = (double)Float.intBitsToFloat((int)j);
                    failures += Tests.test(testCase.name(),
                                           input1, input2,
                                           testCase.strictMath,
                                           testCase.translit.applyAsDouble(input1, input2));
                }
            }
        }
        return failures;
    }

    private static record BinaryTestCase(String name,
                                         DoubleBinaryOperator translit,
                                         DoubleBinaryOperator strictMath,
                                         int xShift,
                                         int yShift) {
        BinaryTestCase {
            if (xShift < 0 || xShift >= 31 ||
                yShift < 0 || yShift >= 31 ) {
                throw new IllegalArgumentException("Shift out of range");
            }
        }
    }
}<|MERGE_RESOLUTION|>--- conflicted
+++ resolved
@@ -23,11 +23,7 @@
 
 /*
  * @test
-<<<<<<< HEAD
- * @bug 8301833 8301444
-=======
- * @bug 8301833 8302026
->>>>>>> 3ba15608
+ * @bug 8301833 8302026 8301444
  * @build Tests
  * @build FdlibmTranslit
  * @build ExhaustingTests
