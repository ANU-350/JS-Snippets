/*
 * Copyright (c) 2019, 2020, Oracle and/or its affiliates. All rights reserved.
 * DO NOT ALTER OR REMOVE COPYRIGHT NOTICES OR THIS FILE HEADER.
 *
 * This code is free software; you can redistribute it and/or modify it
 * under the terms of the GNU General Public License version 2 only, as
 * published by the Free Software Foundation.
 *
 * This code is distributed in the hope that it will be useful, but WITHOUT
 * ANY WARRANTY; without even the implied warranty of MERCHANTABILITY or
 * FITNESS FOR A PARTICULAR PURPOSE.  See the GNU General Public License
 * version 2 for more details (a copy is included in the LICENSE file that
 * accompanied this code).
 *
 * You should have received a copy of the GNU General Public License version
 * 2 along with this work; if not, write to the Free Software Foundation,
 * Inc., 51 Franklin St, Fifth Floor, Boston, MA 02110-1301 USA.
 *
 * Please contact Oracle, 500 Oracle Parkway, Redwood Shores, CA 94065 USA
 * or visit www.oracle.com if you need additional information or have any
 * questions.
 */

/*
 * @test
 * @bug 8235369 8235550 8247444
 * @summary reflection test for records
<<<<<<< HEAD
=======
 * @compile RecordReflectionTest.java
>>>>>>> 05dac03f
 * @run testng/othervm RecordReflectionTest
 * @run testng/othervm/java.security.policy=allPermissions.policy RecordReflectionTest
 */

import java.lang.annotation.*;
import java.lang.reflect.*;
import java.util.List;
import org.testng.annotations.*;
import static org.testng.Assert.*;

@Test
public class RecordReflectionTest {

    class NoRecord {}

    record R1() {}

    record R2(int i, int j) {}

    record R3(List<String> ls) {}

    record R4(R1 r1, R2 r2, R3 r3) {}

    record R5(String... args) {}

    record R6(long l, String... args) implements java.io.Serializable {}

    record R7(String s1, String s2, String... args) {}

    record R8<A, B>(A a, B b) implements java.io.Serializable { }

    @DataProvider(name = "recordClasses")
    public Object[][] recordClassData() {
        return List.of(R1.class,
                       R2.class,
                       R3.class,
                       R4.class,
                       R5.class,
                       R6.class,
                       R7.class,
                       R8.class)
                   .stream().map(c -> new Object[] {c}).toArray(Object[][]::new);
    }

    @Test(dataProvider = "recordClasses")
    public void testIsRecord(Class<?> cls) {
        String message = cls.toGenericString();
        assertTrue(cls.isRecord());
        assertTrue(cls.getSuperclass() == java.lang.Record.class);
        assertTrue(cls.getRecordComponents() != null);
        assertTrue(message.contains("record"), message);
    }

    @DataProvider(name = "notRecordClasses")
    public Object[][] notRecordClasses() {
        return List.of(NoRecord.class,
                       NoRecord[].class,
                       Record.class,  // java.lang.Record is not itself a record class
                       Record[].class,
                       byte.class,
                       byte[].class,
                       int.class,
                       int[].class,
                       long.class,
                       long[].class)
                   .stream().map(c -> new Object[] {c}).toArray(Object[][]::new);
    }

    @Test(dataProvider = "notRecordClasses")
    public void testNotARecordClass(Class<?> cls) {
        assertFalse(cls.isRecord());
        assertFalse(cls.getSuperclass() == java.lang.Record.class);
        assertTrue(cls.getRecordComponents() == null);
    }

    @DataProvider(name = "reflectionData")
    public Object[][] reflectionData() {
        return new Object[][] {
            new Object[] { new R1(),
                           0,
                           null,
                           null,
                           null },
            new Object[] { new R2(1, 2),
                           2,
                           new Object[]{ 1, 2 },
                           new String[]{ "i", "j" },
                           new String[]{ "int", "int"} },
            new Object[] { new R3(List.of("1")),
                           1,
                           new Object[]{ List.of("1") },
                           new String[]{ "ls" },
                           new String[]{ "java.util.List<java.lang.String>"} },
            new Object[] { new R4(new R1(), new R2(6, 7), new R3(List.of("s"))),
                           3,
                           new Object[]{ new R1(), new R2(6, 7), new R3(List.of("s")) },
                           new String[]{ "r1", "r2", "r3" },
                           new String[]{ R1.class.toString(), R2.class.toString(), R3.class.toString()} },
        };
    }

    @Test(dataProvider = "reflectionData")
    public void testRecordReflection(Object recordOb,
                                     int numberOfComponents,
                                     Object[] values,
                                     String[] names,
                                     String[] signatures)
        throws ReflectiveOperationException
    {
        Class<?> recordClass = recordOb.getClass();
        assertTrue(recordClass.isRecord());
        RecordComponent[] recordComponents = recordClass.getRecordComponents();
        assertEquals(recordComponents.length, numberOfComponents);
        int i = 0;
        for (RecordComponent rc : recordComponents) {
            assertEquals(rc.getName(), names[i]);
            assertEquals(rc.getType(), rc.getAccessor().getReturnType());
            assertEquals(rc.getAccessor().invoke(recordOb), values[i]);
            assertEquals(rc.getAccessor().getGenericReturnType().toString(), signatures[i],
                         String.format("signature of method \"%s\" different from expected signature \"%s\"",
                                 rc.getAccessor().getGenericReturnType(), signatures[i]));
            i++;
        }
    }

    @Retention(RetentionPolicy.RUNTIME)
    @Target({ ElementType.RECORD_COMPONENT, ElementType.FIELD })
    @interface RCA {}

    record AnnotatedRec(@RCA int i) {}

    public void testDeclAnnotationsInRecordComp() throws Throwable {
        Class<?> recordClass = AnnotatedRec.class;
        RecordComponent rc = recordClass.getRecordComponents()[0];
        Annotation[] annos = rc.getAnnotations();
        assertEquals(annos.length, 1);
        assertEquals(annos[0].toString(), "@RecordReflectionTest$RCA()");

        Field f = recordClass.getDeclaredField("i");
        assertEquals(f.getAnnotations().length, 1);
        assertEquals(f.getAnnotations()[0].toString(), annos[0].toString());
    }

    @Retention(RetentionPolicy.RUNTIME)
    @Target({ElementType.TYPE_USE})
    @interface TYPE_USE {}

    record TypeAnnotatedRec(@TYPE_USE int i) {}

    public void testTypeAnnotationsInRecordComp() throws Throwable {
        Class<?> recordClass = TypeAnnotatedRec.class;
        RecordComponent rc = recordClass.getRecordComponents()[0];
        AnnotatedType at = rc.getAnnotatedType();
        Annotation[] annos = at.getAnnotations();
        assertEquals(annos.length, 1);
        assertEquals(annos[0].toString(), "@RecordReflectionTest$TYPE_USE()");

        Field f = recordClass.getDeclaredField("i");
        assertEquals(f.getAnnotatedType().getAnnotations().length, 1);
        assertEquals(f.getAnnotatedType().getAnnotations()[0].toString(), annos[0].toString());
    }

    public void testReadOnlyFieldInRecord() throws Throwable {
        R2 o = new R2(1, 2);
        Class<?> recordClass = R2.class;
        String fieldName = "i";
        Field f = recordClass.getDeclaredField(fieldName);
        assertTrue(f.trySetAccessible());
        assertTrue(f.get(o) != null);
        try {
            f.set(o, null);
            assertTrue(false, "should fail to set " + fieldName);
        } catch (IllegalAccessException e) {
        }
    }

}<|MERGE_RESOLUTION|>--- conflicted
+++ resolved
@@ -25,10 +25,7 @@
  * @test
  * @bug 8235369 8235550 8247444
  * @summary reflection test for records
-<<<<<<< HEAD
-=======
  * @compile RecordReflectionTest.java
->>>>>>> 05dac03f
  * @run testng/othervm RecordReflectionTest
  * @run testng/othervm/java.security.policy=allPermissions.policy RecordReflectionTest
  */
