--- conflicted
+++ resolved
@@ -22,6 +22,7 @@
  */
 
 import java.io.IOException;
+import java.io.InputStream;
 import java.io.OutputStream;
 import java.lang.annotation.Annotation;
 import java.lang.module.Configuration;
@@ -31,13 +32,17 @@
 import java.net.URLClassLoader;
 import java.nio.file.Files;
 import java.nio.file.Path;
+import java.util.ArrayList;
+import java.util.List;
 import java.util.Set;
 
-import jdk.internal.classfile.AnnotationElement;
-import jdk.internal.classfile.AnnotationValue;
-import jdk.internal.classfile.ClassTransform;
-import jdk.internal.classfile.Classfile;
-import jdk.internal.classfile.attribute.RuntimeVisibleAnnotationsAttribute;
+import jdk.internal.org.objectweb.asm.AnnotationVisitor;
+import jdk.internal.org.objectweb.asm.Attribute;
+import jdk.internal.org.objectweb.asm.ClassReader;
+import jdk.internal.org.objectweb.asm.ClassVisitor;
+import jdk.internal.org.objectweb.asm.ClassWriter;
+import jdk.internal.org.objectweb.asm.Opcodes;
+import jdk.internal.org.objectweb.asm.commons.ModuleTargetAttribute;
 import jdk.test.lib.util.ModuleInfoWriter;
 
 import org.testng.annotations.Test;
@@ -45,15 +50,9 @@
 
 /**
  * @test
-<<<<<<< HEAD
- * @modules java.base/jdk.internal.classfile
- *          java.base/jdk.internal.classfile.attribute
- *          java.base/jdk.internal.classfile.constantpool
-=======
  * @enablePreview
  * @modules java.base/jdk.internal.org.objectweb.asm
  *          java.base/jdk.internal.org.objectweb.asm.commons
->>>>>>> 34351b7a
  *          java.base/jdk.internal.module
  * @library /test/lib
  * @build jdk.test.lib.util.ModuleInfoWriter
@@ -150,14 +149,23 @@
      * Adds the Deprecated annotation to the given module-info class file.
      */
     static byte[] addDeprecated(byte[] bytes, boolean forRemoval, String since) {
-        var cf = Classfile.of();
-        return cf.transform(cf.parse(bytes), ClassTransform.endHandler(cb ->
-            cb.with(RuntimeVisibleAnnotationsAttribute.of(
-                    jdk.internal.classfile.Annotation.of(
-                            Deprecated.class.describeConstable().orElseThrow(),
-                            AnnotationElement.of("forRemoval", AnnotationValue.ofBoolean(forRemoval)),
-                            AnnotationElement.of("since", AnnotationValue.ofString(since))
-                    )))));
+        ClassWriter cw = new ClassWriter(ClassWriter.COMPUTE_MAXS
+                                         + ClassWriter.COMPUTE_FRAMES);
+
+        ClassVisitor cv = new ClassVisitor(Opcodes.ASM6, cw) { };
+
+        ClassReader cr = new ClassReader(bytes);
+        List<Attribute> attrs = new ArrayList<>();
+        attrs.add(new ModuleTargetAttribute());
+        cr.accept(cv, attrs.toArray(new Attribute[0]), 0);
+
+        AnnotationVisitor annotationVisitor
+            = cv.visitAnnotation("Ljava/lang/Deprecated;", true);
+        annotationVisitor.visit("forRemoval", forRemoval);
+        annotationVisitor.visit("since", since);
+        annotationVisitor.visitEnd();
+
+        return cw.toByteArray();
     }
 
     /**
