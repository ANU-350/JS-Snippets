--- conflicted
+++ resolved
@@ -22,6 +22,7 @@
  */
 
 import java.io.IOException;
+import java.io.InputStream;
 import java.io.OutputStream;
 import java.lang.annotation.Annotation;
 import java.lang.module.Configuration;
@@ -31,15 +32,10 @@
 import java.net.URLClassLoader;
 import java.nio.file.Files;
 import java.nio.file.Path;
+import java.util.ArrayList;
+import java.util.List;
 import java.util.Set;
 
-<<<<<<< HEAD
-import jdk.internal.classfile.AnnotationElement;
-import jdk.internal.classfile.ClassTransform;
-import jdk.internal.classfile.Classfile;
-import jdk.internal.classfile.attribute.RuntimeVisibleAnnotationsAttribute;
-import jdk.internal.module.ModuleInfoWriter;
-=======
 import jdk.internal.org.objectweb.asm.AnnotationVisitor;
 import jdk.internal.org.objectweb.asm.Attribute;
 import jdk.internal.org.objectweb.asm.ClassReader;
@@ -48,24 +44,18 @@
 import jdk.internal.org.objectweb.asm.Opcodes;
 import jdk.internal.org.objectweb.asm.commons.ModuleTargetAttribute;
 import jdk.test.lib.util.ModuleInfoWriter;
->>>>>>> 0deb6489
 
 import org.testng.annotations.Test;
 import static org.testng.Assert.*;
 
 /**
  * @test
-<<<<<<< HEAD
- * @modules java.base/jdk.internal.classfile
- *          java.base/jdk.internal.classfile.attribute
-=======
  * @modules java.base/jdk.internal.org.objectweb.asm
  *          java.base/jdk.internal.org.objectweb.asm.commons
  *          java.base/jdk.internal.classfile
  *          java.base/jdk.internal.classfile.attribute
  *          java.base/jdk.internal.classfile.constantpool
  *          java.base/jdk.internal.classfile.java.lang.constant
->>>>>>> 0deb6489
  *          java.base/jdk.internal.module
  * @library /test/lib
  * @build jdk.test.lib.util.ModuleInfoWriter
@@ -162,15 +152,23 @@
      * Adds the Deprecated annotation to the given module-info class file.
      */
     static byte[] addDeprecated(byte[] bytes, boolean forRemoval, String since) {
-        return Classfile.parse(bytes)
-                .transform(ClassTransform.endHandler(clb ->
-                        clb.with(RuntimeVisibleAnnotationsAttribute.of(
-                                jdk.internal.classfile.Annotation.of(
-                                        Deprecated.class.describeConstable().orElseThrow(),
-                                        AnnotationElement.ofBoolean("forRemoval", forRemoval),
-                                        AnnotationElement.ofString("since", since)
-                                )
-                        ))));
+        ClassWriter cw = new ClassWriter(ClassWriter.COMPUTE_MAXS
+                                         + ClassWriter.COMPUTE_FRAMES);
+
+        ClassVisitor cv = new ClassVisitor(Opcodes.ASM6, cw) { };
+
+        ClassReader cr = new ClassReader(bytes);
+        List<Attribute> attrs = new ArrayList<>();
+        attrs.add(new ModuleTargetAttribute());
+        cr.accept(cv, attrs.toArray(new Attribute[0]), 0);
+
+        AnnotationVisitor annotationVisitor
+            = cv.visitAnnotation("Ljava/lang/Deprecated;", true);
+        annotationVisitor.visit("forRemoval", forRemoval);
+        annotationVisitor.visit("since", since);
+        annotationVisitor.visitEnd();
+
+        return cw.toByteArray();
     }
 
     /**
