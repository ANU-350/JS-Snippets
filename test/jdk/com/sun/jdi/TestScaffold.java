/*
 * Copyright (c) 2001, 2023, Oracle and/or its affiliates. All rights reserved.
 * DO NOT ALTER OR REMOVE COPYRIGHT NOTICES OR THIS FILE HEADER.
 *
 * This code is free software; you can redistribute it and/or modify it
 * under the terms of the GNU General Public License version 2 only, as
 * published by the Free Software Foundation.
 *
 * This code is distributed in the hope that it will be useful, but WITHOUT
 * ANY WARRANTY; without even the implied warranty of MERCHANTABILITY or
 * FITNESS FOR A PARTICULAR PURPOSE.  See the GNU General Public License
 * version 2 for more details (a copy is included in the LICENSE file that
 * accompanied this code).
 *
 * You should have received a copy of the GNU General Public License version
 * 2 along with this work; if not, write to the Free Software Foundation,
 * Inc., 51 Franklin St, Fifth Floor, Boston, MA 02110-1301 USA.
 *
 * Please contact Oracle, 500 Oracle Parkway, Redwood Shores, CA 94065 USA
 * or visit www.oracle.com if you need additional information or have any
 * questions.
 */

import com.sun.jdi.*;
import com.sun.jdi.request.*;
import com.sun.jdi.event.*;
import java.lang.reflect.InvocationTargetException;
import java.util.*;
import java.io.*;
import java.util.concurrent.ThreadFactory;

/**
 * Framework used by all JDI regression tests
 */
abstract public class TestScaffold extends TargetAdapter {
    private boolean shouldTrace = false;
    private VMConnection connection;
    private VirtualMachine vm;
    private EventRequestManager requestManager;
    private List listeners = Collections.synchronizedList(new LinkedList());
    private boolean redefineAtStart = false;
    private boolean redefineAtEvents = false;
    private boolean redefineAsynchronously = false;
    private ReferenceType mainStartClass = null;

    ThreadReference mainThread;
    /**
     * We create a VMDeathRequest, SUSPEND_ALL, to sync the BE and FE.
     */
    private VMDeathRequest ourVMDeathRequest = null;

    /**
     * We create an ExceptionRequest, SUSPEND_NONE so that we can
     * catch it and output a msg if an exception occurs in the
     * debuggee.
     */
    private ExceptionRequest ourExceptionRequest = null;

    /**
     * If we do catch an uncaught exception, we set this true
     * so the testcase can find out if it wants to.
     */
    private boolean exceptionCaught = false;
    ThreadReference vmStartThread = null;
    boolean vmDied = false;
    boolean vmDisconnected = false;
    final String[] args;
    protected boolean testFailed = false;
    protected long startTime;
    public static final String OLD_MAIN_THREAD_NAME = "old-m-a-i-n";

    static private class ArgInfo {
        String targetVMArgs = "";
        String targetAppCommandLine = "";
        String connectorSpec = "com.sun.jdi.CommandLineLaunch:";
        int traceFlags = 0;
    }

    /**
     * An easy way to sleep for awhile
     */
    public void mySleep(int millis) {
        try {
            Thread.sleep(millis);
        } catch (InterruptedException ee) {
        }
    }

    boolean getExceptionCaught() {
        return exceptionCaught;
    }

    void setExceptionCaught(boolean value) {
        exceptionCaught = value;
    }

    /**
     * Return true if eventSet contains the VMDeathEvent for the request in
     * the ourVMDeathRequest ivar.
     */
    private boolean containsOurVMDeathRequest(EventSet eventSet) {
        if (ourVMDeathRequest != null) {
            Iterator myIter = eventSet.iterator();
            while (myIter.hasNext()) {
                Event myEvent = (Event)myIter.next();
                if (!(myEvent instanceof VMDeathEvent)) {
                    // We assume that an EventSet contains only VMDeathEvents
                    // or no VMDeathEvents.
                    break;
                }
                if (ourVMDeathRequest.equals(myEvent.request())) {
                    return true;
                }
            }
        }
        return false;
    }

    /************************************************************************
     * The following methods override those in our base class, TargetAdapter.
     *************************************************************************/

    /**
     * Events handled directly by scaffold always resume (well, almost always)
     */
    public void eventSetComplete(EventSet set) {
        // The listener in connect(..) resumes after receiving our
        // special VMDeathEvent.  We can't also do the resume
        // here or we will probably get a VMDisconnectedException
        if (!containsOurVMDeathRequest(set)) {
            traceln("TS: set.resume() called");
            set.resume();
        }
    }

    /**
     * This method sets up default requests.
     * Testcases can override this to change default behavior.
     */
    protected void createDefaultEventRequests() {
        createDefaultVMDeathRequest();
        createDefaultExceptionRequest();
    }

    /**
     * We want the BE to stop when it issues a VMDeathEvent in order to
     * give the FE time to complete handling events that occured before
     * the VMDeath.  When we get the VMDeathEvent for this request in
     * the listener in connect(), we will do a resume.
     * If a testcase wants to do something special with VMDeathEvent's,
     * then it should override this method with an empty method or
     * whatever in order to suppress the automatic resume.  The testcase
     * will then be responsible for the handling of VMDeathEvents.  It
     * has to be sure that it does a resume if it gets a VMDeathEvent
     * with SUSPEND_ALL, and it has to be sure that it doesn't do a
     * resume after getting a VMDeath with SUSPEND_NONE (the automatically
     * generated VMDeathEvent.)
     */
    protected void createDefaultVMDeathRequest() {
        ourVMDeathRequest = requestManager.createVMDeathRequest();
        ourVMDeathRequest.setSuspendPolicy(EventRequest.SUSPEND_ALL);
        ourVMDeathRequest.enable();
    }

    /**
     * This will allow us to print a warning if a debuggee gets an
     * unexpected exception.  The unexpected exception will be handled in
     * the exceptionThrown method in the listener created in the connect()
     * method.
     * If a testcase does not want an uncaught exception to cause a
     * msg, it must override this method.
     */
    protected void createDefaultExceptionRequest() {
        ourExceptionRequest = requestManager.createExceptionRequest(null,
                                                                false, true);

        // We can't afford to make this be other than SUSPEND_NONE.  Otherwise,
        // it would have to be resumed.  If our connect() listener resumes it,
        // what about the case where the EventSet contains other events with
        // SUSPEND_ALL and there are other listeners who expect the BE to still
        // be suspended when their handlers get called?
        ourExceptionRequest.setSuspendPolicy(EventRequest.SUSPEND_NONE);
        ourExceptionRequest.enable();
    }

    private class EventHandler implements Runnable {
        EventHandler() {
            Thread thread = new Thread(this);
            thread.setDaemon(true);
            thread.start();
        }

        private void notifyEvent(TargetListener listener, Event event) {
            if (event instanceof BreakpointEvent) {
                listener.breakpointReached((BreakpointEvent)event);
            } else if (event instanceof ExceptionEvent) {
                listener.exceptionThrown((ExceptionEvent)event);
            } else if (event instanceof StepEvent) {
                listener.stepCompleted((StepEvent)event);
            } else if (event instanceof ClassPrepareEvent) {
                listener.classPrepared((ClassPrepareEvent)event);
            } else if (event instanceof ClassUnloadEvent) {
                listener.classUnloaded((ClassUnloadEvent)event);
            } else if (event instanceof MethodEntryEvent) {
                listener.methodEntered((MethodEntryEvent)event);
            } else if (event instanceof MethodExitEvent) {
                listener.methodExited((MethodExitEvent)event);
            } else if (event instanceof MonitorContendedEnterEvent) {
                listener.monitorContendedEnter((MonitorContendedEnterEvent)event);
            } else if (event instanceof MonitorContendedEnteredEvent) {
                listener.monitorContendedEntered((MonitorContendedEnteredEvent)event);
            } else if (event instanceof MonitorWaitEvent) {
                listener.monitorWait((MonitorWaitEvent)event);
            } else if (event instanceof MonitorWaitedEvent) {
                listener.monitorWaited((MonitorWaitedEvent)event);
            } else if (event instanceof AccessWatchpointEvent) {
                listener.fieldAccessed((AccessWatchpointEvent)event);
            } else if (event instanceof ModificationWatchpointEvent) {
                listener.fieldModified((ModificationWatchpointEvent)event);
            } else if (event instanceof ThreadStartEvent) {
                listener.threadStarted((ThreadStartEvent)event);
            } else if (event instanceof ThreadDeathEvent) {
                listener.threadDied((ThreadDeathEvent)event);
            } else if (event instanceof VMStartEvent) {
                listener.vmStarted((VMStartEvent)event);
            } else if (event instanceof VMDeathEvent) {
                listener.vmDied((VMDeathEvent)event);
            } else if (event instanceof VMDisconnectEvent) {
                listener.vmDisconnected((VMDisconnectEvent)event);
            } else {
                throw new InternalError("Unknown event type: " + event.getClass());
            }
        }

        private void traceSuspendPolicy(int policy) {
            if (shouldTrace) {
                switch (policy) {
                case EventRequest.SUSPEND_NONE:
                    traceln("TS: eventHandler: suspend = SUSPEND_NONE");
                    break;
                case EventRequest.SUSPEND_ALL:
                    traceln("TS: eventHandler: suspend = SUSPEND_ALL");
                    break;
                case EventRequest.SUSPEND_EVENT_THREAD:
                    traceln("TS: eventHandler: suspend = SUSPEND_EVENT_THREAD");
                    break;
                }
            }
        }

        public void run() {
            boolean connected = true;
            do {
                try {
                    EventSet set = vm.eventQueue().remove();
                    traceSuspendPolicy(set.suspendPolicy());
                    synchronized (listeners) {
                        ListIterator iter = listeners.listIterator();
                        while (iter.hasNext()) {
                            TargetListener listener = (TargetListener)iter.next();
                            traceln("TS: eventHandler: listener = " + listener);
                            listener.eventSetReceived(set);
                            if (listener.shouldRemoveListener()) {
                                iter.remove();
                            } else {
                                Iterator jter = set.iterator();
                                while (jter.hasNext()) {
                                    Event event = (Event)jter.next();
                                    traceln("TS: eventHandler:    event = " + event.getClass());

                                    if (event instanceof VMDisconnectEvent) {
                                        connected = false;
                                    }
                                    listener.eventReceived(event);
                                    if (listener.shouldRemoveListener()) {
                                        iter.remove();
                                        break;
                                    }
                                    notifyEvent(listener, event);
                                    if (listener.shouldRemoveListener()) {
                                        iter.remove();
                                        break;
                                    }
                                }
                                traceln("TS: eventHandler:   end of events loop");
                                if (!listener.shouldRemoveListener()) {
                                    traceln("TS: eventHandler:   calling ESC");
                                    listener.eventSetComplete(set);
                                    if (listener.shouldRemoveListener()) {
                                        iter.remove();
                                    }
                                }
                            }
                            traceln("TS: eventHandler: end of listeners loop");
                        }
                    }
                } catch (InterruptedException e) {
                    traceln("TS: eventHandler: InterruptedException");
                } catch (Exception e) {
                    failure("FAILED: Exception occured in eventHandler: " + e);
                    e.printStackTrace();
                    connected = false;
                    synchronized(TestScaffold.this) {
                        // This will make the waiters such as waitForVMDisconnect
                        // exit their wait loops.
                        vmDisconnected = true;
                        TestScaffold.this.notifyAll();
                    }
                }
                traceln("TS: eventHandler: End of outerloop");
            } while (connected);
            traceln("TS: eventHandler: finished");
        }
    }

    /**
     * Constructor
     */
    public TestScaffold(String[] args) {
        this.args = args;
    }

    public void enableScaffoldTrace() {
        this.shouldTrace = true;
    }

    public void disableScaffoldTrace() {
        this.shouldTrace = false;
    }

    /**
     * Helper for the redefine method.  Build the map
     * needed for a redefine.
     */
    protected Map makeRedefineMap(ReferenceType rt) throws Exception {
        String className = rt.name();
        File path = new File(System.getProperty("test.classes", "."));
        className = className.replace('.', File.separatorChar);
        File phyl = new File(path, className + ".class");
        byte[] bytes = new byte[(int)phyl.length()];
        InputStream in = new FileInputStream(phyl);
        in.read(bytes);
        in.close();

        Map map = new HashMap();
        map.put(rt, bytes);

        return map;
    }

    /**
     * Redefine a class - HotSwap it
     */
    protected void redefine(ReferenceType rt) {
        try {
            println("Redefining " + rt);
            vm().redefineClasses(makeRedefineMap(rt));
        } catch (Exception exc) {
            failure("FAIL: redefine - unexpected exception: " + exc);
        }
    }

    protected void startUp(String targetName) {
        List<String> argList = new ArrayList(Arrays.asList(args));
        argList.add(targetName);
        println("run args: " + argList);
        connect(argList.toArray(args));
        waitForVMStart();
    }

    protected BreakpointEvent startToMain(String targetName) {
        return startTo(targetName, "main", "([Ljava/lang/String;)V");
    }

    protected BreakpointEvent startTo(String targetName,
                                      String methodName, String signature) {
        startUp(targetName);
        traceln("TS: back from startUp");

        BreakpointEvent bpr = resumeTo(targetName, methodName,
                                       signature);
        Location loc = bpr.location();
        mainStartClass = loc.declaringType();
        if (redefineAtStart) {
            redefine(mainStartClass);
        }
        if (redefineAsynchronously) {
            Thread asyncDaemon = new Thread("Async Redefine") {
                public void run() {
                    try {
                        Map redefMap = makeRedefineMap(mainStartClass);

                        while (true) {
                            println("Redefining " + mainStartClass);
                            vm().redefineClasses(redefMap);
                            Thread.sleep(100);
                        }
                    } catch (VMDisconnectedException vmde) {
                        println("async redefine - VM disconnected");
                    } catch (Exception exc) {
                        failure("FAIL: async redefine - unexpected exception: " + exc);
                    }
                }
            };
            asyncDaemon.setDaemon(true);
            asyncDaemon.start();
        }

        if (System.getProperty("jpda.wait") != null) {
            waitForInput();
        }
        return bpr;
    }

    protected void waitForInput() {
        try {
            System.err.println("Press <enter> to continue");
            System.in.read();
            System.err.println("running...");

        } catch(Exception e) {
        }
    }

    /*
     * Test cases should implement tests in runTests and should
     * initiate testing by calling run().
     */
    abstract protected void runTests() throws Exception;

    final public void startTests() throws Exception {
        startTime = System.currentTimeMillis();
        try {
            runTests();
        } finally {
            shutdown();
        }
    }

    protected void println(String str) {
        long elapsed = System.currentTimeMillis() - startTime;
        System.err.println("[" + elapsed + "ms] " + str);
    }

    protected void print(String str) {
        System.err.print(str);
    }

    protected void traceln(String str) {
        if (shouldTrace) {
            println(str);
        }
    }

    protected void failure(String str) {
        println(str);
        StackTraceElement[] trace = Thread.currentThread().getStackTrace();
        for (StackTraceElement traceElement : trace) {
            System.err.println("\tat " + traceElement);
        }
        testFailed = true;
    }

    final List<String> doubleWordArgs = List.of("-cp", "-classpath", "--add-opens", "--class-path",
            "--upgrade-module-path", "--add-modules", "-d", "--add-exports", "--patch-module", "--module-path");

    private ArgInfo parseArgs(String args[]) {
        ArgInfo argInfo = new ArgInfo();
<<<<<<< HEAD
        // Parse arguments, like java/j* tools command-line arguments
        // the first argument not-starting with '-' is treated as a classname
        // the other arguments are split to targetVMArgs targetAppCommandLine correspondingly
        // The example of args for line '@run driver Frames2Test -Xss4M' is  '-Xss4M' 'Frames2Targ'.
        // The result without any wrapper enabled:
        // argInfo.targetAppCommandLine : Frames2Targ
        // argInfo.targetVMArgs : -Xss4M
        // The result with wrapper enabled:
        // argInfo.targetAppCommandLine : TestScaffold Virtual Frames2Targ
        // argInfo.targetVMArgs : -Xss4M --enable-preview
        boolean classNameParsed = false;
=======
        String mainWrapper = System.getProperty("main.wrapper");
        if ("Virtual".equals(mainWrapper)) {
            argInfo.targetAppCommandLine = TestScaffold.class.getName() + " " + mainWrapper + " ";
        } else if ("true".equals(System.getProperty("test.enable.preview"))) {
            // the test specified @enablePreview.
            argInfo.targetVMArgs += "--enable-preview ";
        }

>>>>>>> 1de772cd
        for (int i = 0; i < args.length; i++) {
            String arg = args[i].trim();
            if (classNameParsed) {
                // once classname is read, treat any other arguments as app arguments
                argInfo.targetAppCommandLine += (arg + ' ');
                continue;
            }
            if (arg.equals("-connect")) {
                i++;
                argInfo.connectorSpec = args[i];
            } else if (arg.equals("-trace")) {
                i++;
                argInfo.traceFlags = Integer.decode(args[i]).intValue();
            } else if (arg.equals("-redefstart")) {
                redefineAtStart = true;
            } else if (arg.equals("-redefevent")) {
                redefineAtEvents = true;
            } else if (arg.equals("-redefasync")) {
                redefineAsynchronously = true;
            } else if (arg.startsWith("-J")) {
                argInfo.targetVMArgs += (arg.substring(2) + ' ');
                throw new RuntimeException("-J-option is not supported. Incorrect arg: " + args[i]);
            } else if (arg.startsWith("-")) {
                argInfo.targetVMArgs += (arg + ' ');
                if (doubleWordArgs.contains(arg)) {
                    i++;
                    argInfo.targetVMArgs += (args[i] + ' ');
                }
            } else {
                classNameParsed = true;
                argInfo.targetAppCommandLine += (arg + ' ');
            }
        }

        // Need to change args to run wrapper using command like 'TestScaffold Virtual <app-name>'
        String mainWrapper = System.getProperty("main.wrapper");
        if (mainWrapper != null && !argInfo.targetAppCommandLine.isEmpty()) {
            argInfo.targetAppCommandLine = TestScaffold.class.getName() + ' '
                    + mainWrapper + ' ' + argInfo.targetAppCommandLine;
            argInfo.targetVMArgs += "--enable-preview ";
        } else if ("true".equals(System.getProperty("test.enable.preview"))) {
            // the test specified @enablePreview.
            argInfo.targetVMArgs += "--enable-preview ";
        }
        return argInfo;
    }

    /**
     * This is called to connect to a debuggee VM.  It starts the VM and
     * installs a listener to catch VMStartEvent, our default events, and
     * VMDisconnectedEvent.  When these events appear, that is remembered
     * and waiters are notified.
     * This is normally called in the main thread of the test case.
     * It starts up an EventHandler thread that gets events coming in
     * from the debuggee and distributes them to listeners.  That thread
     * keeps running until a VMDisconnectedEvent occurs or some exception
     * occurs during its processing.
     *
     * The 'listenUntilVMDisconnect' method adds 'this' as a listener.
     * This means that 'this's vmDied method will get called.  This has a
     * default impl in TargetAdapter.java which can be overridden in the
     * testcase.
     *
     * waitForRequestedEvent also adds an adaptor listener that listens
     * for the particular event it is supposed to wait for (and it also
     * catches VMDisconnectEvents.)  This listener is removed once
     * its eventReceived method is called.
     * waitForRequestedEvent is called by most of the methods to do bkpts,
     * etc.
     */
    public void connect(String args[]) {
        ArgInfo argInfo = parseArgs(args);

        argInfo.targetVMArgs += VMConnection.getDebuggeeVMOptions();
        connection = new VMConnection(argInfo.connectorSpec,
                                      argInfo.traceFlags);

        addListener(new TargetAdapter() {
                public void eventSetComplete(EventSet set) {
                    if (TestScaffold.this.containsOurVMDeathRequest(set)) {
                        traceln("TS: connect: set.resume() called");
                        set.resume();

                        // Note that we want to do the above resume before
                        // waking up any sleepers.
                        synchronized(TestScaffold.this) {
                            TestScaffold.this.notifyAll();
                        }
                    }
                }
                public void eventReceived(Event event) {
                    if (redefineAtEvents && event instanceof Locatable) {
                        Location loc = ((Locatable)event).location();
                        ReferenceType rt = loc.declaringType();
                        String name = rt.name();
                        if (name.startsWith("java.")
                            || name.startsWith("sun.")
                            || name.startsWith("com.")
                            || name.startsWith("jdk.")) {
                            if (mainStartClass != null) {
                                redefine(mainStartClass);
                            }
                        } else {
                            redefine(rt);
                        }
                    }
                }

                public void vmStarted(VMStartEvent event) {
                    synchronized(TestScaffold.this) {
                        vmStartThread = event.thread();
                        TestScaffold.this.notifyAll();
                    }
                }
                /**
                 * By default, we catch uncaught exceptions and print a msg.
                 * The testcase must override the createDefaultExceptionRequest
                 * method if it doesn't want this behavior.
                 */
                public void exceptionThrown(ExceptionEvent event) {
                    if (TestScaffold.this.ourExceptionRequest != null &&
                        TestScaffold.this.ourExceptionRequest.equals(
                                                        event.request())) {
                        /*
                         * See
                         *    5038723: com/sun/jdi/sde/TemperatureTableTest.java:
                         *             intermittent ObjectCollectedException
                         * Since this request was SUSPEND_NONE, the debuggee
                         * could keep running and the calls below back into
                         * the debuggee might not work.  That is why we
                         * have this try/catch.
                         */
                        try {
                            println("Note: Unexpected Debuggee Exception: " +
                                    event.exception().referenceType().name() +
                                    " at line " + event.location().lineNumber());
                            TestScaffold.this.exceptionCaught = true;

                            ObjectReference obj = event.exception();
                            ReferenceType rtt = obj.referenceType();
                            Field detail = rtt.fieldByName("detailMessage");
                            Value val = obj.getValue(detail);
                            println("detailMessage = " + val);

                            /*
                             * This code is commented out because it needs a thread
                             * in which to do the invokeMethod and we don't have
                             * one.  To enable this code change the request
                             * to be SUSPEND_ALL in createDefaultExceptionRequest,
                             * and then put this line
                             *    mainThread = bpe.thread();
                             * in the testcase after the line
                             *    BreakpointEvent bpe = startToMain("....");
                             */
                            if (false) {
                                List lll = rtt.methodsByName("printStackTrace");
                                Method mm = (Method)lll.get(0);
                                obj.invokeMethod(mainThread, mm, new ArrayList(0), 0);
                            }
                        } catch (Exception ee) {
                            println("TestScaffold Exception while handling debuggee Exception: "
                                    + ee);
                        }
                    }
                }

                public void vmDied(VMDeathEvent event) {
                    vmDied = true;
                    traceln("TS: vmDied called");
                }

                public void vmDisconnected(VMDisconnectEvent event) {
                    synchronized(TestScaffold.this) {
                        vmDisconnected = true;
                        TestScaffold.this.notifyAll();
                    }
                }
            });
        if (connection.connector().name().equals("com.sun.jdi.CommandLineLaunch")) {
            if (argInfo.targetVMArgs.length() > 0) {
                if (connection.connectorArg("options").length() > 0) {
                    throw new IllegalArgumentException("VM options in two places");
                }
                connection.setConnectorArg("options", argInfo.targetVMArgs);
            }
            if (argInfo.targetAppCommandLine.length() > 0) {
                if (connection.connectorArg("main").length() > 0) {
                    throw new IllegalArgumentException("Command line in two places");
                }
                connection.setConnectorArg("main", argInfo.targetAppCommandLine);
            }
        }

        vm = connection.open();
        requestManager = vm.eventRequestManager();
        createDefaultEventRequests();
        new EventHandler();
    }


    public VirtualMachine vm() {
        return vm;
    }

    public EventRequestManager eventRequestManager() {
        return requestManager;
    }

    public void addListener(TargetListener listener) {
        traceln("TS: Adding listener " + listener);
        listeners.add(listener);
    }

    public void removeListener(TargetListener listener) {
        traceln("TS: Removing listener " + listener);
        listeners.remove(listener);
    }


    protected void listenUntilVMDisconnect() {
        try {
            addListener (this);
        } catch (Exception ex){
            ex.printStackTrace();
            testFailed = true;
        } finally {
            // Allow application to complete and shut down
            resumeToVMDisconnect();
        }
    }

    public synchronized ThreadReference waitForVMStart() {
        while ((vmStartThread == null) && !vmDisconnected) {
            try {
                wait();
            } catch (InterruptedException e) {
            }
        }

        if (vmStartThread == null) {
            throw new VMDisconnectedException();
        }

        return vmStartThread;
    }

    public synchronized void waitForVMDisconnect() {
        traceln("TS: waitForVMDisconnect");
        while (!vmDisconnected) {
            try {
                wait();
            } catch (InterruptedException e) {
            }
        }

        // Make sure debuggee exits with no errors. Otherwise failures might go unnoticed.
        Process p = vm.process();
        try {
            p.waitFor();
        } catch (InterruptedException e) {
            throw new RuntimeException(e);
        }
        int res = p.exitValue();
        // Some tests purposefully exit with an exception, which produces exitValue
        // 1, so we have to allow it also.
        if (res != 0 && res != 1) {
            throw new RuntimeException("Non-zero debuggee exitValue: " + res);
        }

        traceln("TS: waitForVMDisconnect: done");
    }

    public Event waitForRequestedEvent(final EventRequest request) {
        class EventNotification {
            Event event;
            boolean disconnected = false;
        }
        final EventNotification en = new EventNotification();

        TargetAdapter adapter = new TargetAdapter() {
            public void eventReceived(Event event) {
                if (request.equals(event.request())) {
                    traceln("TS:Listener2: got requested event");
                    synchronized (en) {
                        en.event = event;
                        en.notifyAll();
                    }
                    removeThisListener();
                } else if (event instanceof VMDisconnectEvent) {
                    traceln("TS:Listener2: got VMDisconnectEvent");
                    synchronized (en) {
                        en.disconnected = true;
                        en.notifyAll();
                    }
                    removeThisListener();
                }
            }
        };

        addListener(adapter);

        try {
            synchronized (en) {
                traceln("TS: waitForRequestedEvent: vm.resume called");
                vm.resume();

                while (!en.disconnected && (en.event == null)) {
                    en.wait();
                }
            }
        } catch (InterruptedException e) {
            return null;
        }

        if (en.disconnected) {
            throw new RuntimeException("VM Disconnected before requested event occurred");
        }
        return en.event;
    }

    private StepEvent doStep(ThreadReference thread, int gran, int depth) {
        final StepRequest sr =
                  requestManager.createStepRequest(thread, gran, depth);

        sr.addClassExclusionFilter("java.*");
        sr.addClassExclusionFilter("javax.*");
        sr.addClassExclusionFilter("sun.*");
        sr.addClassExclusionFilter("com.sun.*");
        sr.addClassExclusionFilter("com.oracle.*");
        sr.addClassExclusionFilter("oracle.*");
        sr.addClassExclusionFilter("jdk.internal.*");
        sr.addClassExclusionFilter("jdk.jfr.*");
        sr.addCountFilter(1);
        sr.enable();
        StepEvent retEvent = (StepEvent)waitForRequestedEvent(sr);
        requestManager.deleteEventRequest(sr);
        return retEvent;
    }

    public StepEvent stepIntoInstruction(ThreadReference thread) {
        return doStep(thread, StepRequest.STEP_MIN, StepRequest.STEP_INTO);
    }

    public StepEvent stepIntoLine(ThreadReference thread) {
        return doStep(thread, StepRequest.STEP_LINE, StepRequest.STEP_INTO);
    }

    public StepEvent stepOverInstruction(ThreadReference thread) {
        return doStep(thread, StepRequest.STEP_MIN, StepRequest.STEP_OVER);
    }

    public StepEvent stepOverLine(ThreadReference thread) {
        return doStep(thread, StepRequest.STEP_LINE, StepRequest.STEP_OVER);
    }

    public StepEvent stepOut(ThreadReference thread) {
        return doStep(thread, StepRequest.STEP_LINE, StepRequest.STEP_OUT);
    }

    public BreakpointEvent resumeTo(Location loc) {
        return resumeTo(loc, false);
    }

    public BreakpointEvent resumeTo(Location loc, boolean suspendThread) {
        final BreakpointRequest request =
                requestManager.createBreakpointRequest(loc);
        request.addCountFilter(1);
        if (suspendThread) {
            request.setSuspendPolicy(EventRequest.SUSPEND_EVENT_THREAD);
        }
        request.enable();
        return (BreakpointEvent)waitForRequestedEvent(request);
    }

    public ReferenceType findReferenceType(String name) {
        List rts = vm.classesByName(name);
        Iterator iter = rts.iterator();
        while (iter.hasNext()) {
            ReferenceType rt = (ReferenceType)iter.next();
            if (rt.name().equals(name)) {
                return rt;
            }
        }
        return null;
    }

    public Method findMethod(ReferenceType rt, String name, String signature) {
        List methods = rt.methods();
        Iterator iter = methods.iterator();
        while (iter.hasNext()) {
            Method method = (Method)iter.next();
            if (method.name().equals(name) &&
                method.signature().equals(signature)) {
                return method;
            }
        }
        return null;
    }

    public Location findLocation(ReferenceType rt, int lineNumber)
                         throws AbsentInformationException {
        List locs = rt.locationsOfLine(lineNumber);
        if (locs.size() == 0) {
            throw new IllegalArgumentException("Bad line number");
        } else if (locs.size() > 1) {
            throw new IllegalArgumentException("Line number has multiple locations");
        }

        return (Location)locs.get(0);
    }

    public Location findMethodLocation(ReferenceType rt, String methodName,
                                       String methodSignature, int methodLineNumber)
        throws AbsentInformationException {
        Method m = findMethod(rt, methodName, methodSignature);
        int lineNumber = m.location().lineNumber() + methodLineNumber - 1;
        return findLocation(rt, lineNumber);
    }

    public BreakpointEvent resumeTo(String clsName, String methodName,
                                         String methodSignature) {
        return resumeTo(clsName, methodName, methodSignature, false /* suspendThread */);
    }

    public BreakpointEvent resumeTo(String clsName, String methodName,
                                    String methodSignature,
                                    boolean suspendThread) {
        ReferenceType rt = findReferenceType(clsName);
        if (rt == null) {
            rt = resumeToPrepareOf(clsName).referenceType();
        }

        Method method = findMethod(rt, methodName, methodSignature);
        if (method == null) {
            throw new IllegalArgumentException("Bad method name/signature: "
                    + clsName + "." + methodName + ":" + methodSignature);
        }

        return resumeTo(method.location(), suspendThread);
    }

    public BreakpointEvent resumeTo(String clsName, int lineNumber) throws AbsentInformationException {
        return resumeTo(clsName, lineNumber, false);
    }

    public BreakpointEvent resumeTo(String clsName, int lineNumber, boolean suspendThread) throws AbsentInformationException {
        ReferenceType rt = findReferenceType(clsName);
        if (rt == null) {
            rt = resumeToPrepareOf(clsName).referenceType();
        }

        return resumeTo(findLocation(rt, lineNumber), suspendThread);
    }

    public ClassPrepareEvent resumeToPrepareOf(String className) {
        final ClassPrepareRequest request =
            requestManager.createClassPrepareRequest();
        request.addClassFilter(className);
        request.addCountFilter(1);
        request.enable();
        return (ClassPrepareEvent)waitForRequestedEvent(request);
    }

    public void resumeForMsecs(long msecs) {
        try {
            addListener (this);
        } catch (Exception ex){
            ex.printStackTrace();
            testFailed = true;
            return;
        }

        try {
            vm().resume();
        } catch (VMDisconnectedException e) {
        }

        if (!vmDisconnected) {
            try {
                System.out.println("Sleeping for " + msecs + " milleseconds");
                Thread.sleep(msecs);
                vm().suspend();
            } catch (InterruptedException e) {
            }
        }
    }

    public void resumeToVMDisconnect() {
        try {
            traceln("TS: resumeToVMDisconnect: vm.resume called");
            vm.resume();
        } catch (VMDisconnectedException e) {
            // clean up below
        }
        waitForVMDisconnect();
    }

    public void shutdown() {
        shutdown(null);
    }

    public void shutdown(String message) {
        traceln("TS: shutdown: vmDied= " + vmDied +
                 ", vmDisconnected= " + vmDisconnected +
                 ", connection = " + connection);

        if ((connection != null)) {
            try {
                connection.disposeVM();
             } catch (VMDisconnectedException e) {
                // Shutting down after the VM has gone away. This is
                // not an error, and we just ignore it.
            }
        } else {
            traceln("TS: shutdown: disposeVM not called");
        }
        if (message != null) {
            println(message);
        }

        vmDied = true;
        vmDisconnected = true;
    }

    private static ThreadFactory threadFactory = r -> new Thread(r);

    public static void main(String[] args) throws Throwable {
        String wrapper = args[0];
        String className = args[1];
        String[] classArgs = new String[args.length - 2];
        System.arraycopy(args, 2, classArgs, 0, args.length - 2);
        Class c = Class.forName(className);
        java.lang.reflect.Method mainMethod = c.getMethod("main", new Class[] { String[].class });
        mainMethod.setAccessible(true);

        if (wrapper.equals("Virtual")) {
            threadFactory = Thread.ofVirtual().factory();
            MainThreadGroup tg = new MainThreadGroup();
            // TODO fix to set virtual scheduler group when become available
            Thread vthread = Thread.ofVirtual().unstarted(() -> {
                try {
                    mainMethod.invoke(null, new Object[] { classArgs });
                } catch (InvocationTargetException e) {
                    tg.uncaughtThrowable = e.getCause();
                } catch (Throwable error) {
                    tg.uncaughtThrowable = error;
                }
            });
            Thread.currentThread().setName(OLD_MAIN_THREAD_NAME);
            vthread.setName("main");
            vthread.start();
            vthread.join();
        } else if (wrapper.equals("Kernel")) {
            MainThreadGroup tg = new MainThreadGroup();
            Thread t = new Thread(tg, () -> {
                try {
                    mainMethod.invoke(null, new Object[] { classArgs });
                } catch (InvocationTargetException e) {
                    tg.uncaughtThrowable = e.getCause();
                } catch (Throwable error) {
                    tg.uncaughtThrowable = error;
                }
            });
            t.start();
            t.join();
            if (tg.uncaughtThrowable != null) {
                throw new RuntimeException(tg.uncaughtThrowable);
            }
        } else {
            mainMethod.invoke(null, new Object[] { classArgs });
        }
    }

    static class MainThreadGroup extends ThreadGroup {
        MainThreadGroup() {
            super("MainThreadGroup");
        }

        public void uncaughtException(Thread t, Throwable e) {
            if (e instanceof ThreadDeath) {
                return;
            }
            e.printStackTrace(System.err);
            uncaughtThrowable = e;
        }
        Throwable uncaughtThrowable = null;
    }

    public static Thread newThread(Runnable task) {
        return threadFactory.newThread(task);
    }

    public static Thread newThread(Runnable task, String name) {
        Thread t = newThread(task);
        t.setName(name);
        return t;
    }
}<|MERGE_RESOLUTION|>--- conflicted
+++ resolved
@@ -466,7 +466,6 @@
 
     private ArgInfo parseArgs(String args[]) {
         ArgInfo argInfo = new ArgInfo();
-<<<<<<< HEAD
         // Parse arguments, like java/j* tools command-line arguments
         // the first argument not-starting with '-' is treated as a classname
         // the other arguments are split to targetVMArgs targetAppCommandLine correspondingly
@@ -478,16 +477,6 @@
         // argInfo.targetAppCommandLine : TestScaffold Virtual Frames2Targ
         // argInfo.targetVMArgs : -Xss4M --enable-preview
         boolean classNameParsed = false;
-=======
-        String mainWrapper = System.getProperty("main.wrapper");
-        if ("Virtual".equals(mainWrapper)) {
-            argInfo.targetAppCommandLine = TestScaffold.class.getName() + " " + mainWrapper + " ";
-        } else if ("true".equals(System.getProperty("test.enable.preview"))) {
-            // the test specified @enablePreview.
-            argInfo.targetVMArgs += "--enable-preview ";
-        }
-
->>>>>>> 1de772cd
         for (int i = 0; i < args.length; i++) {
             String arg = args[i].trim();
             if (classNameParsed) {
@@ -527,7 +516,6 @@
         if (mainWrapper != null && !argInfo.targetAppCommandLine.isEmpty()) {
             argInfo.targetAppCommandLine = TestScaffold.class.getName() + ' '
                     + mainWrapper + ' ' + argInfo.targetAppCommandLine;
-            argInfo.targetVMArgs += "--enable-preview ";
         } else if ("true".equals(System.getProperty("test.enable.preview"))) {
             // the test specified @enablePreview.
             argInfo.targetVMArgs += "--enable-preview ";
