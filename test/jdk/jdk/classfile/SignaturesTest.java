/*
 * Copyright (c) 2022, 2023, Oracle and/or its affiliates. All rights reserved.
 * DO NOT ALTER OR REMOVE COPYRIGHT NOTICES OR THIS FILE HEADER.
 *
 * This code is free software; you can redistribute it and/or modify it
 * under the terms of the GNU General Public License version 2 only, as
 * published by the Free Software Foundation.
 *
 * This code is distributed in the hope that it will be useful, but WITHOUT
 * ANY WARRANTY; without even the implied warranty of MERCHANTABILITY or
 * FITNESS FOR A PARTICULAR PURPOSE.  See the GNU General Public License
 * version 2 for more details (a copy is included in the LICENSE file that
 * accompanied this code).
 *
 * You should have received a copy of the GNU General Public License version
 * 2 along with this work; if not, write to the Free Software Foundation,
 * Inc., 51 Franklin St, Fifth Floor, Boston, MA 02110-1301 USA.
 *
 * Please contact Oracle, 500 Oracle Parkway, Redwood Shores, CA 94065 USA
 * or visit www.oracle.com if you need additional information or have any
 * questions.
 */

/*
 * @test
 * @summary Testing Signatures.
 * @run junit SignaturesTest
 */
import java.io.IOException;
import java.lang.constant.ClassDesc;
import java.net.URI;
import java.nio.file.FileSystem;
import java.nio.file.FileSystems;
import java.nio.file.Files;
import java.nio.file.Path;
import java.util.ArrayList;
import java.util.List;
import java.util.Optional;
import java.util.concurrent.atomic.AtomicInteger;
import java.util.stream.Stream;
import java.lang.classfile.ClassSignature;
import java.lang.classfile.ClassFile;
import java.lang.classfile.MethodSignature;
import java.lang.classfile.Signature;
import java.lang.classfile.Signature.*;
import java.lang.classfile.Attributes;
import org.junit.jupiter.api.Test;
import static org.junit.jupiter.api.Assertions.assertEquals;
import static helpers.ClassRecord.assertEqualsDeep;
import static java.lang.constant.ConstantDescs.*;

class SignaturesTest {

    private static final FileSystem JRT = FileSystems.getFileSystem(URI.create("jrt:/"));

    @Test
    void testBuildingSignatures() {
        assertEqualsDeep(
                ClassSignature.of(
                        ClassTypeSig.of(
                                ClassTypeSig.of(ClassDesc.of("java.util.LinkedHashMap"), TypeArg.of(TypeVarSig.of("K")), TypeArg.of(TypeVarSig.of("V"))),
                                ClassDesc.of("LinkedHashIterator")),
                        ClassTypeSig.of(ClassDesc.of("java.util.Iterator"),
                                TypeArg.of(ClassTypeSig.of(ClassDesc.of("java.util.Map$Entry"), TypeArg.of(TypeVarSig.of("K")), TypeArg.of(TypeVarSig.of("V")))))),
                ClassSignature.parseFrom("Ljava/util/LinkedHashMap<TK;TV;>.LinkedHashIterator;Ljava/util/Iterator<Ljava/util/Map$Entry<TK;TV;>;>;"));

        assertEqualsDeep(
                ClassSignature.of(
                        List.of(
                                TypeParam.of("K", ClassTypeSig.of(CD_Object)),
                                TypeParam.of("V", ClassTypeSig.of(CD_Object))),
                        ClassTypeSig.of(ClassDesc.of("java.util.AbstractMap"), TypeArg.of(TypeVarSig.of("K")), TypeArg.of(TypeVarSig.of("V"))),
                        ClassTypeSig.of(ClassDesc.of("java.util.concurrent.ConcurrentMap"), TypeArg.of(TypeVarSig.of("K")), TypeArg.of(TypeVarSig.of("V"))),
                        ClassTypeSig.of(ClassDesc.of("java.io.Serializable"))),
                ClassSignature.parseFrom("<K:Ljava/lang/Object;V:Ljava/lang/Object;>Ljava/util/AbstractMap<TK;TV;>;Ljava/util/concurrent/ConcurrentMap<TK;TV;>;Ljava/io/Serializable;"));

        assertEqualsDeep(
                MethodSignature.of(
                        ClassTypeSig.of(
                                CD_Map,
                                TypeArg.of(ClassTypeSig.of(
                                        CD_Class,
                                            TypeArg.extendsOf(
                                                    ClassTypeSig.of(ClassDesc.of("java.lang.annotation.Annotation"))))),
                                TypeArg.of(ClassTypeSig.of(ClassDesc.of("java.lang.annotation.Annotation")))),
                        Signature.of(CD_byte.arrayType()),
                        ClassTypeSig.of(ClassDesc.of("jdk.internal.reflect.ConstantPool")),
                        ClassTypeSig.of(CD_Class, TypeArg.unbounded()),
                        ArrayTypeSig.of(
                                ClassTypeSig.of(CD_Class,
                                        TypeArg.extendsOf(
                                                ClassTypeSig.of(ClassDesc.of("java.lang.annotation.Annotation")))))),
                MethodSignature.parseFrom("([BLjdk/internal/reflect/ConstantPool;Ljava/lang/Class<*>;[Ljava/lang/Class<+Ljava/lang/annotation/Annotation;>;)Ljava/util/Map<Ljava/lang/Class<+Ljava/lang/annotation/Annotation;>;Ljava/lang/annotation/Annotation;>;"));

        assertEqualsDeep(
                MethodSignature.of(
                        List.of(
                                TypeParam.of("T", Optional.empty(), ClassTypeSig.of(ClassDesc.of("java.lang.annotation.Annotation")))),
                        List.of(
                                ClassTypeSig.of(ClassDesc.of("java.lang.IOException")),
                                ClassTypeSig.of(ClassDesc.of("java.lang.IllegalAccessError"))),
                        ArrayTypeSig.of(TypeVarSig.of("T")),
                        ClassTypeSig.of(CD_Class, TypeArg.of(TypeVarSig.of("T")))),
                MethodSignature.parseFrom("<T::Ljava/lang/annotation/Annotation;>(Ljava/lang/Class<TT;>;)[TT;^Ljava/lang/IOException;^Ljava/lang/IllegalAccessError;"));

        assertEqualsDeep(
                ClassTypeSig.of(
                        CD_Set,
                        TypeArg.extendsOf(
                                ClassTypeSig.of(ClassDesc.of("java.nio.file.WatchEvent$Kind"), TypeArg.unbounded()))),
                Signature.parseFrom("Ljava/util/Set<+Ljava/nio/file/WatchEvent$Kind<*>;>;"));

        assertEqualsDeep(
                ArrayTypeSig.of(2, TypeVarSig.of("E")),
                Signature.parseFrom("[[TE;"));
    }

    @Test
    void testParseAndPrintSignatures() throws Exception {
        var csc = new AtomicInteger();
        var msc = new AtomicInteger();
        var fsc = new AtomicInteger();
        var rsc = new AtomicInteger();
        Stream.of(
                Files.walk(JRT.getPath("modules/java.base")),
                Files.walk(JRT.getPath("modules"), 2).filter(p -> p.endsWith("module-info.class")),
                Files.walk(Path.of(SignaturesTest.class.getProtectionDomain().getCodeSource().getLocation().toURI())))
                .flatMap(p -> p)
                .filter(p -> Files.isRegularFile(p) && p.toString().endsWith(".class")).forEach(path -> {
            try {
                var cm = ClassFile.of().parse(path);
                cm.findAttribute(Attributes.SIGNATURE).ifPresent(csig -> {
                    assertEquals(
                            ClassSignature.parseFrom(csig.signature().stringValue()).signatureString(),
                            csig.signature().stringValue(),
                            cm.thisClass().asInternalName());
                    csc.incrementAndGet();
                });
                for (var m : cm.methods()) {
                    m.findAttribute(Attributes.SIGNATURE).ifPresent(msig -> {
                        assertEquals(
                                MethodSignature.parseFrom(msig.signature().stringValue()).signatureString(),
                                msig.signature().stringValue(),
                                cm.thisClass().asInternalName() + "::" + m.methodName().stringValue() + m.methodType().stringValue());
                        msc.incrementAndGet();
                    });
                }
                for (var f : cm.fields()) {
                    f.findAttribute(Attributes.SIGNATURE).ifPresent(fsig -> {
                        assertEquals(
                                Signature.parseFrom(fsig.signature().stringValue()).signatureString(),
                                fsig.signature().stringValue(),
                                cm.thisClass().asInternalName() + "." + f.fieldName().stringValue());
                        fsc.incrementAndGet();
                    });
                }
                cm.findAttribute(Attributes.RECORD).ifPresent(reca
                        -> reca.components().forEach(rc -> rc.findAttribute(Attributes.SIGNATURE).ifPresent(rsig -> {
                    assertEquals(
                            Signature.parseFrom(rsig.signature().stringValue()).signatureString(),
                            rsig.signature().stringValue(),
                            cm.thisClass().asInternalName() + "." + rc.name().stringValue());
                    rsc.incrementAndGet();
                })));
            } catch (Exception e) {
                throw new AssertionError(path.toString(), e);
            }
        });
        System.out.println("SignaturesTest - tested signatures of " + csc + " classes, " + msc + " methods, " + fsc + " fields and " + rsc + " record components");
    }

    static class Outer<T1> {
        class Inner<T2> {}
    }

    static class Observer extends ArrayList<Outer<String>.Inner<Long>>{}

    @Test
    void testClassSignatureClassDesc() throws IOException {
<<<<<<< HEAD
        var observerCf = Classfile.of().parse(Path.of(System.getProperty("test.classes"), "SignaturesTest$Observer.class"));
=======
        var observerCf = ClassFile.of().parse(Path.of(System.getProperty("test.classes"), "SignaturesTest$Observer.class"));
>>>>>>> 2c003f1f
        var sig = observerCf.findAttribute(Attributes.SIGNATURE).orElseThrow().asClassSignature();
        var innerSig = (ClassTypeSig) ((ClassTypeSig) sig.superclassSignature()) // ArrayList
                .typeArgs().getFirst() // Outer<String>.Inner<Long>
                .boundType().orElseThrow(); // assert it's exact bound
        assertEquals("Inner", innerSig.className(), "simple name in signature");
        assertEquals(Outer.Inner.class.describeConstable().orElseThrow(), innerSig.classDesc(),
                "ClassDesc derived from signature");
    }
}<|MERGE_RESOLUTION|>--- conflicted
+++ resolved
@@ -177,11 +177,7 @@
 
     @Test
     void testClassSignatureClassDesc() throws IOException {
-<<<<<<< HEAD
-        var observerCf = Classfile.of().parse(Path.of(System.getProperty("test.classes"), "SignaturesTest$Observer.class"));
-=======
         var observerCf = ClassFile.of().parse(Path.of(System.getProperty("test.classes"), "SignaturesTest$Observer.class"));
->>>>>>> 2c003f1f
         var sig = observerCf.findAttribute(Attributes.SIGNATURE).orElseThrow().asClassSignature();
         var innerSig = (ClassTypeSig) ((ClassTypeSig) sig.superclassSignature()) // ArrayList
                 .typeArgs().getFirst() // Outer<String>.Inner<Long>
