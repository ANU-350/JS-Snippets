--- conflicted
+++ resolved
@@ -76,14 +76,10 @@
             case "riscv64" -> RISCV64;
             case "loongarch64" -> LOONGARCH64;
             case "s390x", "s390" -> S390;
-<<<<<<< HEAD
             case "ppc64" -> PPC64;
             case "ppc64le" -> PPC64LE;
-=======
-            case "ppc64", "ppc64le" -> PPC64;
             case "mipsel" -> MIPSEL;
             case "mips64el" -> MIPS64EL;
->>>>>>> 72501cf7
             default -> OTHER;
         };
         assertEquals(Architecture.current(), arch, "mismatch in Architecture.current vs " + osArch);
@@ -102,15 +98,11 @@
                 Arguments.of(RISCV64, Architecture.isRISCV64()),
                 Arguments.of(LOONGARCH64, Architecture.isLOONGARCH64()),
                 Arguments.of(S390, Architecture.isS390()),
-<<<<<<< HEAD
+                Arguments.of(MIPSEL, Architecture.isMIPSEL()),
+                Arguments.of(MIPS64EL, Architecture.isMIPS64EL()),
                 Arguments.of(PPC64, Architecture.isPPC64()),
                 Arguments.of(PPC64LE, Architecture.isPPC64LE()),
                 Arguments.of(OTHER, false)
-=======
-                Arguments.of(MIPSEL, Architecture.isMIPSEL()),
-                Arguments.of(MIPS64EL, Architecture.isMIPS64EL()),
-                Arguments.of(PPC64, Architecture.isPPC64())
->>>>>>> 72501cf7
         );
     }
 
