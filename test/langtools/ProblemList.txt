--- conflicted
+++ resolved
@@ -50,11 +50,6 @@
 tools/javac/annotations/typeAnnotations/referenceinfos/NestedTypes.java         8057687    generic-all    emit correct byte code an attributes for type annotations
 tools/javac/warnings/suppress/TypeAnnotations.java                              8057683    generic-all    improve ordering of errors with type annotations
 tools/javac/modules/SourceInSymlinkTest.java                                    8180263    windows-all    fails when run on a subst drive
-<<<<<<< HEAD
-tools/javac/importscope/T8193717.java                                           8203925    generic-all    the test requires too much memory
-=======
-tools/javac/options/BCPOrSystemNotSpecified.java                                8231179    windows-all    fails when creating a test bootclasspath
->>>>>>> 1ac25b82
 
 ###########################################################################
 #
