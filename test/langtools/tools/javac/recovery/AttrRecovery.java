/*
 * Copyright (c) 2023, 2024, Oracle and/or its affiliates. All rights reserved.
 * DO NOT ALTER OR REMOVE COPYRIGHT NOTICES OR THIS FILE HEADER.
 *
 * This code is free software; you can redistribute it and/or modify it
 * under the terms of the GNU General Public License version 2 only, as
 * published by the Free Software Foundation.
 *
 * This code is distributed in the hope that it will be useful, but WITHOUT
 * ANY WARRANTY; without even the implied warranty of MERCHANTABILITY or
 * FITNESS FOR A PARTICULAR PURPOSE.  See the GNU General Public License
 * version 2 for more details (a copy is included in the LICENSE file that
 * accompanied this code).
 *
 * You should have received a copy of the GNU General Public License version
 * 2 along with this work; if not, write to the Free Software Foundation,
 * Inc., 51 Franklin St, Fifth Floor, Boston, MA 02110-1301 USA.
 *
 * Please contact Oracle, 500 Oracle Parkway, Redwood Shores, CA 94065 USA
 * or visit www.oracle.com if you need additional information or have any
 * questions.
 */

/*
 * @test
 * @bug 8301580 8322159 8333107 8332230
 * @summary Verify error recovery w.r.t. Attr
 * @library /tools/lib
 * @enablePreview
 * @modules jdk.compiler/com.sun.tools.javac.api
 *          jdk.compiler/com.sun.tools.javac.main
 *          java.base/jdk.internal.classfile.impl
 * @build toolbox.ToolBox toolbox.JavacTask
 * @run main AttrRecovery
 */

import java.nio.file.Path;
import java.util.List;
import java.util.Objects;

import toolbox.JavacTask;
import toolbox.Task.Expect;
import toolbox.Task.OutputKind;
import toolbox.TestRunner;
import toolbox.ToolBox;

public class AttrRecovery extends TestRunner {

    ToolBox tb;

    public AttrRecovery() {
        super(System.err);
        tb = new ToolBox();
    }

    public static void main(String[] args) throws Exception {
        AttrRecovery t = new AttrRecovery();
        t.runTests();
    }

    @Test
    public void testFlowExits() throws Exception {
        String code = """
                      class C {
                          void build
                          {
                              return ;
                          }
                      }
                      """;
        Path curPath = Path.of(".");
        List<String> actual = new JavacTask(tb)
                .options("-XDrawDiagnostics", "-XDdev", "-XDshould-stop.at=FLOW")
                .sources(code)
                .outdir(curPath)
                .run(Expect.FAIL)
                .getOutputLines(OutputKind.DIRECT);

        List<String> expected = List.of(
                "C.java:3:5: compiler.err.expected: '('",
                "C.java:4:9: compiler.err.ret.outside.meth",
                "2 errors"
        );

        if (!Objects.equals(actual, expected)) {
            error("Expected: " + expected + ", but got: " + actual);
        }
    }

    @Test
    public void testX() throws Exception {
        String code = """
                      public class C {
                          public C() {
                              Undefined.method();
                              undefined1();
                              Runnable r = this::undefined2;
                              overridable(this); //to verify ThisEscapeAnalyzer has been run
                          }
                          public void overridable(C c) {}
                      }
                      """;
        Path curPath = Path.of(".");
        List<String> actual = new JavacTask(tb)
                .options("-XDrawDiagnostics", "-XDdev",
                         "-XDshould-stop.at=FLOW", "-Xlint:this-escape")
                .sources(code)
                .outdir(curPath)
                .run(Expect.FAIL)
                .writeAll()
                .getOutputLines(OutputKind.DIRECT);

        List<String> expected = List.of(
                "C.java:3:9: compiler.err.cant.resolve.location: kindname.variable, Undefined, , , (compiler.misc.location: kindname.class, C, null)",
                "C.java:4:9: compiler.err.cant.resolve.location.args: kindname.method, undefined1, , , (compiler.misc.location: kindname.class, C, null)",
                "C.java:5:22: compiler.err.invalid.mref: kindname.method, (compiler.misc.cant.resolve.location.args: kindname.method, undefined2, , , (compiler.misc.location: kindname.class, C, null))",
                "C.java:6:20: compiler.warn.possible.this.escape",
                "3 errors",
                "1 warning"
        );

        if (!Objects.equals(actual, expected)) {
            error("Expected: " + expected + ", but got: " + actual);
        }
    }

<<<<<<< HEAD
    @Test
    public void testErroneousTarget() throws Exception {
        String code = """
                      public class C {
                          public Undefined g(Undefined u) {
                              return switch (0) {
                                  default -> u;
                              };
                          }
=======
    @Test //JDK-8332230
    public void testAnnotationsInErroneousTree1() throws Exception {
        String code = """
                      package p;
                      public class C {
                          static int v;
                          public void t() {
                              //not a statement expression,
                              //will be wrapped in an erroneous tree:
                              p.@Ann C.v;
                          }
                          @interface Ann {}
>>>>>>> 75dc2f85
                      }
                      """;
        Path curPath = Path.of(".");
        List<String> actual = new JavacTask(tb)
<<<<<<< HEAD
                .options("-XDrawDiagnostics")
                .sources(code)
                .outdir(curPath)
                .run(Expect.FAIL, 1)
=======
                .options("-XDrawDiagnostics", "-XDdev", "-XDshould-stop.at=FLOW")
                .sources(code)
                .outdir(curPath)
                .run(Expect.FAIL)
>>>>>>> 75dc2f85
                .writeAll()
                .getOutputLines(OutputKind.DIRECT);

        List<String> expected = List.of(
<<<<<<< HEAD
                "C.java:2:24: compiler.err.cant.resolve.location: kindname.class, Undefined, , , (compiler.misc.location: kindname.class, C, null)",
                "C.java:2:12: compiler.err.cant.resolve.location: kindname.class, Undefined, , , (compiler.misc.location: kindname.class, C, null)",
                "2 errors"
=======
                "C.java:7:17: compiler.err.not.stmt",
                "1 error"
        );

        if (!Objects.equals(actual, expected)) {
            error("Expected: " + expected + ", but got: " + actual);
        }
    }

    @Test //JDK-8333107
    public void testNestedLambda() throws Exception {
        String code = """
                      public class Dummy {
                          private void main() {
                              Stream l = null;
                              l.map(a -> {
                                  l.map(b -> {
                                      return null;
                                  });
                                  l.map(new FI() {
                                      public String convert(String s) {
                                          return null;
                                      }
                                  });
                                  class Local {}
                              });
                          }
                          public interface Stream {
                              public void map(FI fi);
                          }
                          public interface FI {
                              public String convert(String s);
                          }
                      }
                      """;
        Path curPath = Path.of(".");
        List<String> actual = new JavacTask(tb)
                .options("-XDrawDiagnostics", "-XDdev",
                         "-XDshould-stop.at=FLOW")
                .sources(code)
                .outdir(curPath)
                .run(Expect.FAIL)
                .writeAll()
                .getOutputLines(OutputKind.DIRECT);

        List<String> expected = List.of(
                "Dummy.java:4:10: compiler.err.cant.apply.symbol: kindname.method, map, Dummy.FI, @15, kindname.interface, Dummy.Stream, (compiler.misc.no.conforming.assignment.exists: (compiler.misc.incompatible.ret.type.in.lambda: (compiler.misc.missing.ret.val: java.lang.String)))",
                "1 error"
>>>>>>> 75dc2f85
        );

        if (!Objects.equals(actual, expected)) {
            error("Expected: " + expected + ", but got: " + actual);
        }
    }

}<|MERGE_RESOLUTION|>--- conflicted
+++ resolved
@@ -124,17 +124,6 @@
         }
     }
 
-<<<<<<< HEAD
-    @Test
-    public void testErroneousTarget() throws Exception {
-        String code = """
-                      public class C {
-                          public Undefined g(Undefined u) {
-                              return switch (0) {
-                                  default -> u;
-                              };
-                          }
-=======
     @Test //JDK-8332230
     public void testAnnotationsInErroneousTree1() throws Exception {
         String code = """
@@ -147,31 +136,18 @@
                               p.@Ann C.v;
                           }
                           @interface Ann {}
->>>>>>> 75dc2f85
-                      }
-                      """;
-        Path curPath = Path.of(".");
-        List<String> actual = new JavacTask(tb)
-<<<<<<< HEAD
-                .options("-XDrawDiagnostics")
-                .sources(code)
-                .outdir(curPath)
-                .run(Expect.FAIL, 1)
-=======
+                      }
+                      """;
+        Path curPath = Path.of(".");
+        List<String> actual = new JavacTask(tb)
                 .options("-XDrawDiagnostics", "-XDdev", "-XDshould-stop.at=FLOW")
                 .sources(code)
                 .outdir(curPath)
                 .run(Expect.FAIL)
->>>>>>> 75dc2f85
-                .writeAll()
-                .getOutputLines(OutputKind.DIRECT);
-
-        List<String> expected = List.of(
-<<<<<<< HEAD
-                "C.java:2:24: compiler.err.cant.resolve.location: kindname.class, Undefined, , , (compiler.misc.location: kindname.class, C, null)",
-                "C.java:2:12: compiler.err.cant.resolve.location: kindname.class, Undefined, , , (compiler.misc.location: kindname.class, C, null)",
-                "2 errors"
-=======
+                .writeAll()
+                .getOutputLines(OutputKind.DIRECT);
+
+        List<String> expected = List.of(
                 "C.java:7:17: compiler.err.not.stmt",
                 "1 error"
         );
@@ -220,7 +196,37 @@
         List<String> expected = List.of(
                 "Dummy.java:4:10: compiler.err.cant.apply.symbol: kindname.method, map, Dummy.FI, @15, kindname.interface, Dummy.Stream, (compiler.misc.no.conforming.assignment.exists: (compiler.misc.incompatible.ret.type.in.lambda: (compiler.misc.missing.ret.val: java.lang.String)))",
                 "1 error"
->>>>>>> 75dc2f85
+        );
+
+        if (!Objects.equals(actual, expected)) {
+            error("Expected: " + expected + ", but got: " + actual);
+        }
+    }
+
+    @Test
+    public void testErroneousTarget() throws Exception {
+        String code = """
+                      public class C {
+                          public Undefined g(Undefined u) {
+                              return switch (0) {
+                                  default -> u;
+                              };
+                          }
+                      }
+                      """;
+        Path curPath = Path.of(".");
+        List<String> actual = new JavacTask(tb)
+                .options("-XDrawDiagnostics")
+                .sources(code)
+                .outdir(curPath)
+                .run(Expect.FAIL, 1)
+                .writeAll()
+                .getOutputLines(OutputKind.DIRECT);
+
+        List<String> expected = List.of(
+                "C.java:2:24: compiler.err.cant.resolve.location: kindname.class, Undefined, , , (compiler.misc.location: kindname.class, C, null)",
+                "C.java:2:12: compiler.err.cant.resolve.location: kindname.class, Undefined, , , (compiler.misc.location: kindname.class, C, null)",
+                "2 errors"
         );
 
         if (!Objects.equals(actual, expected)) {
