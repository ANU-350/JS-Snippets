--- conflicted
+++ resolved
@@ -103,11 +103,7 @@
 
         check(numTokens, "#Tokens", 1054);
         check(numParseTypeElements, "#parseTypeElements", 180);
-<<<<<<< HEAD
-        check(numAllMembers, "#allMembers", 58);
-=======
         check(numAllMembers, "#allMembers", 64);
->>>>>>> cc396895
     }
 
     void check(int value, String name, int expected) {
