--- conflicted
+++ resolved
@@ -140,17 +140,10 @@
                 """
                     <div class="member-signature"><span class="return-type"><a href="FldD.html" titl\
                     e="annotation interface in typeannos">@FldD</a> java.lang.String <a href="FldC.h\
-<<<<<<< HEAD
                     tml" title="annotation interface in typeannos">@FldC</a> <a href="FldA.html" tit\
                     le="annotation interface in typeannos">@FldA</a> [] <a href="FldC.html" title="a\
                     nnotation interface in typeannos">@FldC</a> <a href="FldB.html" title="annotatio\
                     n interface in typeannos">@FldB</a> []</span>&nbsp;<span class="element-name">ar\
-                    ray2Deep</span></div>""");
-=======
-                    tml" title="annotation interface in typeannos">@FldC</a> <a href="FldB.html" tit\
-                    le="annotation interface in typeannos">@FldB</a> [] <a href="FldC.html" title="a\
-                    nnotation interface in typeannos">@FldC</a> <a href="FldA.html" title="annotatio\
-                    n interface in typeannos">@FldA</a> []</span>&nbsp;<span class="element-name">ar\
                     ray2Deep</span></div>""",
 
                 """
@@ -162,7 +155,6 @@
                     e="annotation interface in typeannos">@FldA</a> int <a href="FldB.h\
                     tml" title="annotation interface in typeannos">@FldB</a> []</span>&nbsp;<span cl\
                     ass="element-name">primitiveArray1Deep</span></div>""");
->>>>>>> d5b95a0e
 
         checkOutput("typeannos/ModifiedScoped.html", true,
                 """
@@ -282,13 +274,8 @@
                     <div class="member-signature"><span class="return-type">void</span>&nbsp;<span c\
                     lass="element-name">array2Deep</span><wbr><span class="parameters">(<a href="Par\
                     amA.html" title="annotation interface in typeannos">@ParamA</a> java.lang.String\
-<<<<<<< HEAD
                      <a href="ParamA.html" title="annotation interface in typeannos">@ParamA</a> [] \
                     <a href="ParamB.html" title="annotation interface in typeannos">@ParamB</a> []&n\
-                    bsp;a)</span></div>""");
-=======
-                     <a href="ParamB.html" title="annotation interface in typeannos">@ParamB</a> [] \
-                    <a href="ParamA.html" title="annotation interface in typeannos">@ParamA</a> []&n\
                     bsp;a)</span></div>""",
 
                 """
@@ -303,7 +290,6 @@
                     href="ParamA.html" title="annotation interface in typeannos">@ParamA</a> int <a \
                     href="ParamB.html" title="annotation interface in typeannos">@ParamB</a> []&nbsp\
                     ;a)</span></div>""");
->>>>>>> d5b95a0e
 
         // Test for type annotations on throws (Throws.java).
         checkOutput("typeannos/ThrDefaultUnmodified.html", true,
