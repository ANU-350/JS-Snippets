/*
 * Copyright (c) 2015, 2022, Oracle and/or its affiliates. All rights reserved.
 * DO NOT ALTER OR REMOVE COPYRIGHT NOTICES OR THIS FILE HEADER.
 *
 * This code is free software; you can redistribute it and/or modify it
 * under the terms of the GNU General Public License version 2 only, as
 * published by the Free Software Foundation.
 *
 * This code is distributed in the hope that it will be useful, but WITHOUT
 * ANY WARRANTY; without even the implied warranty of MERCHANTABILITY or
 * FITNESS FOR A PARTICULAR PURPOSE.  See the GNU General Public License
 * version 2 for more details (a copy is included in the LICENSE file that
 * accompanied this code).
 *
 * You should have received a copy of the GNU General Public License version
 * 2 along with this work; if not, write to the Free Software Foundation,
 * Inc., 51 Franklin St, Fifth Floor, Boston, MA 02110-1301 USA.
 *
 * Please contact Oracle, 500 Oracle Parkway, Redwood Shores, CA 94065 USA
 * or visit www.oracle.com if you need additional information or have any
 * questions.
 */

/*
 * @test
<<<<<<< HEAD
 * @bug 8144903 8177466 8191842 8211694 8213725 8239536 8257236 8252409 8294431 8322003
=======
 * @bug 8144903 8177466 8191842 8211694 8213725 8239536 8257236 8252409 8294431 8322532
>>>>>>> 35a1b77d
 * @summary Tests for EvaluationState.variables
 * @library /tools/lib
 * @modules jdk.compiler/com.sun.tools.javac.api
 *          jdk.compiler/com.sun.tools.javac.main
 *          jdk.jshell
 * @build Compiler KullaTesting TestingInputStream ExpectedDiagnostic
 * @run testng VariablesTest
 */

import java.nio.file.Path;
import java.nio.file.Paths;
import java.util.List;
import javax.tools.Diagnostic;

import jdk.jshell.MethodSnippet;
import jdk.jshell.Snippet;
import jdk.jshell.TypeDeclSnippet;
import jdk.jshell.VarSnippet;
import jdk.jshell.Snippet.SubKind;
import jdk.jshell.SnippetEvent;
import org.testng.annotations.BeforeMethod;
import org.testng.annotations.Test;

import static java.util.stream.Collectors.toList;
import static jdk.jshell.Snippet.Status.*;
import static jdk.jshell.Snippet.SubKind.VAR_DECLARATION_SUBKIND;
import static org.testng.Assert.assertEquals;
import static org.testng.Assert.fail;

@Test
public class VariablesTest extends KullaTesting {

    public void noVariables() {
        assertNumberOfActiveVariables(0);
    }

    private void badVarValue(VarSnippet key) {
        try {
            getState().varValue(key);
            fail("Expected exception for: " + key.source());
        } catch (IllegalArgumentException e) {
            // ok
        }
    }

    public void testVarValue1() {
        VarSnippet v1 = varKey(assertEval("und1 a;", added(RECOVERABLE_NOT_DEFINED)));
        badVarValue(v1);
        VarSnippet v2 = varKey(assertEval("und2 a;",
                ste(MAIN_SNIPPET, RECOVERABLE_NOT_DEFINED, RECOVERABLE_NOT_DEFINED, false, null),
                ste(v1, RECOVERABLE_NOT_DEFINED, OVERWRITTEN, false, MAIN_SNIPPET)));
        badVarValue(v2);
        TypeDeclSnippet und = classKey(assertEval("class und2 {}",
                added(VALID),
                ste(v2, RECOVERABLE_NOT_DEFINED, VALID, true, MAIN_SNIPPET)));
        assertVarValue(v2, "null");
        assertDrop(und,
                DiagCheck.DIAG_OK,
                DiagCheck.DIAG_ERROR,
                ste(und, VALID, DROPPED, true, null),
                ste(v2, VALID, RECOVERABLE_NOT_DEFINED, true, und));
        badVarValue(v1);
        badVarValue(v2);
    }

    public void testVarValue2() {
        VarSnippet v1 = (VarSnippet) assertDeclareFail("int a = 0.0;", "compiler.err.prob.found.req");
        badVarValue(v1);
        VarSnippet v2 = varKey(assertEval("int a = 0;", added(VALID)));
        assertDrop(v2, ste(MAIN_SNIPPET, VALID, DROPPED, true, null));
        badVarValue(v2);
    }

    public void testSignature1() {
        VarSnippet v1 = varKey(assertEval("und1 a;", added(RECOVERABLE_NOT_DEFINED)));
        assertVariableDeclSnippet(v1, "a", "und1", RECOVERABLE_NOT_DEFINED, VAR_DECLARATION_SUBKIND, 1, 0);
        VarSnippet v2 = varKey(assertEval("und2 a;",
                ste(MAIN_SNIPPET, RECOVERABLE_NOT_DEFINED, RECOVERABLE_NOT_DEFINED, false, null),
                ste(v1, RECOVERABLE_NOT_DEFINED, OVERWRITTEN, false, MAIN_SNIPPET)));
        assertVariableDeclSnippet(v2, "a", "und2", RECOVERABLE_NOT_DEFINED, VAR_DECLARATION_SUBKIND, 1, 0);
        TypeDeclSnippet und = classKey(assertEval("class und2 {}",
                added(VALID),
                ste(v2, RECOVERABLE_NOT_DEFINED, VALID, true, MAIN_SNIPPET)));
        assertVariableDeclSnippet(v2, "a", "und2", VALID, VAR_DECLARATION_SUBKIND, 0, 0);
        assertDrop(und,
                DiagCheck.DIAG_OK,
                DiagCheck.DIAG_ERROR,
                ste(und, VALID, DROPPED, true, null),
                ste(v2, VALID, RECOVERABLE_NOT_DEFINED, true, und));
        assertVariableDeclSnippet(v2, "a", "und2", RECOVERABLE_NOT_DEFINED, VAR_DECLARATION_SUBKIND, 1, 0);
    }

    public void testSignature2() {
        VarSnippet v1 = (VarSnippet) assertDeclareFail("int a = 0.0;", "compiler.err.prob.found.req");
        assertVariableDeclSnippet(v1, "a", "int", REJECTED, SubKind.VAR_DECLARATION_WITH_INITIALIZER_SUBKIND, 0, 1);
        VarSnippet v2 = varKey(assertEval("int a = 0;",
                added(VALID)));
        assertVariableDeclSnippet(v2, "a", "int", VALID, SubKind.VAR_DECLARATION_WITH_INITIALIZER_SUBKIND, 0, 0);
        assertDrop(v2, ste(MAIN_SNIPPET, VALID, DROPPED, true, null));
        assertVariableDeclSnippet(v2, "a", "int", DROPPED, SubKind.VAR_DECLARATION_WITH_INITIALIZER_SUBKIND, 0, 0);
    }

    public void variables() {
        VarSnippet snx = varKey(assertEval("int x = 10;"));
        VarSnippet sny = varKey(assertEval("String y = \"hi\";"));
        VarSnippet snz = varKey(assertEval("long z;"));
        assertVariables(variable("int", "x"), variable("String", "y"), variable("long", "z"));
        assertVarValue(snx, "10");
        assertVarValue(sny, "\"hi\"");
        assertVarValue(snz, "0");
        assertActiveKeys();
    }

    public void variablesArray() {
        VarSnippet sn = varKey(assertEval("int[] a = new int[12];"));
        assertEquals(sn.typeName(), "int[]");
        assertEval("int len = a.length;", "12");
        assertVariables(variable("int[]", "a"), variable("int", "len"));
        assertActiveKeys();
    }

    public void variablesArrayOld() {
        VarSnippet sn = varKey(assertEval("int a[] = new int[12];"));
        assertEquals(sn.typeName(), "int[]");
        assertEval("int len = a.length;", "12");
        assertVariables(variable("int[]", "a"), variable("int", "len"));
        assertActiveKeys();
    }

    public void variablesRedefinition() {
        Snippet x = varKey(assertEval("int x = 10;"));
        Snippet y = varKey(assertEval("String y = \"\";", added(VALID)));
        assertVariables(variable("int", "x"), variable("String", "y"));
        assertActiveKeys();
        assertEval("long x;",
                ste(MAIN_SNIPPET, VALID, VALID, true, null),
                ste(x, VALID, OVERWRITTEN, false, MAIN_SNIPPET));
        assertVariables(variable("long", "x"), variable("String", "y"));
        assertActiveKeys();
        assertEval("String y;",
                ste(MAIN_SNIPPET, VALID, VALID, false, null),
                ste(y, VALID, OVERWRITTEN, false, MAIN_SNIPPET));
        assertVariables(variable("long", "x"), variable("String", "y"));
        assertActiveKeys();
    }

    public void variablesTemporary() {
        assertEval("int $1 = 10;", added(VALID));
        assertEval("2 * $1;", added(VALID));
        assertVariables(variable("int", "$1"), variable("int", "$2"));
        assertActiveKeys();
        assertEval("String y;", added(VALID));
        assertVariables(variable("int", "$1"), variable("int", "$2"), variable("String", "y"));
        assertActiveKeys();
    }

    public void variablesTemporaryNull() {
        assertEval("null;", added(VALID));
        assertVariables(variable("Object", "$1"));
        assertEval("(String) null;", added(VALID));
        assertVariables(variable("Object", "$1"), variable("String", "$2"));
        assertActiveKeys();
        assertEval("\"\";", added(VALID));
        assertVariables(
                variable("Object", "$1"),
                variable("String", "$2"),
                variable("String", "$3"));
        assertActiveKeys();
    }

    public void variablesTemporaryArrayOfCapturedType() {
        assertEval("class Test<T> { T[][] get() { return null; } }", added(VALID));
        assertEval("Test<? extends String> test() { return new Test<>(); }", added(VALID));
        assertEval("test().get()", added(VALID));
        assertVariables(variable("String[][]", "$1"));
        assertEval("\"\".getClass().getEnumConstants()", added(VALID));
        assertVariables(variable("String[][]", "$1"), variable("String[]", "$2"));
        assertActiveKeys();
    }

    public void variablesClassReplace() {
        assertEval("import java.util.*;", added(VALID));
        Snippet var = varKey(assertEval("List<Integer> list = new ArrayList<>();", "[]",
                added(VALID)));
        assertVariables(variable("List<Integer>", "list"));
        assertEval("class List {}",
                DiagCheck.DIAG_OK,
                DiagCheck.DIAG_ERROR,
                added(VALID),
                ste(var, VALID, RECOVERABLE_NOT_DEFINED, true, MAIN_SNIPPET));
        assertVariables();
        assertEval("List list = new List();",
                DiagCheck.DIAG_OK, DiagCheck.DIAG_IGNORE,
                ste(MAIN_SNIPPET, RECOVERABLE_NOT_DEFINED, VALID, true, null),
                ste(var, RECOVERABLE_NOT_DEFINED, OVERWRITTEN, false, MAIN_SNIPPET));
        assertVariables(variable("List", "list"));
        assertActiveKeys();
    }

    public void variablesErrors() {
        assertDeclareFail("String;", new ExpectedDiagnostic("compiler.err.cant.resolve.location", 0, 6, 0, -1, -1, Diagnostic.Kind.ERROR));
        assertNumberOfActiveVariables(0);
        assertActiveKeys();
    }

    public void variablesUnresolvedActiveFailed() {
        VarSnippet key = varKey(assertEval("und x;", added(RECOVERABLE_NOT_DEFINED)));
        assertVariableDeclSnippet(key, "x", "und", RECOVERABLE_NOT_DEFINED, VAR_DECLARATION_SUBKIND, 1, 0);
        assertUnresolvedDependencies1(key, RECOVERABLE_NOT_DEFINED, "class und");
        assertNumberOfActiveVariables(1);
        assertActiveKeys();
    }

    public void variablesUnresolvedError() {
        assertDeclareFail("und y = null;", new ExpectedDiagnostic("compiler.err.cant.resolve.location", 0, 3, 0, -1, -1, Diagnostic.Kind.ERROR));
        assertNumberOfActiveVariables(0);
        assertActiveKeys();
    }

    public void variablesMultiByteCharacterType() {
        assertEval("class \u3042 {}");
        assertEval("\u3042 \u3042 = null;", added(VALID));
        assertVariables(variable("\u3042", "\u3042"));
        assertEval("new \u3042()", added(VALID));
        assertVariables(variable("\u3042", "\u3042"), variable("\u3042", "$1"));

        assertEval("class \u3042\u3044\u3046\u3048\u304a {}");
        assertEval("\u3042\u3044\u3046\u3048\u304a \u3042\u3044\u3046\u3048\u304a = null;", added(VALID));
        assertVariables(variable("\u3042", "\u3042"), variable("\u3042", "$1"),
                variable("\u3042\u3044\u3046\u3048\u304a", "\u3042\u3044\u3046\u3048\u304a"));
        assertEval("new \u3042\u3044\u3046\u3048\u304a();");
        assertVariables(variable("\u3042", "\u3042"), variable("\u3042", "$1"),
                variable("\u3042\u3044\u3046\u3048\u304a", "\u3042\u3044\u3046\u3048\u304a"),
                variable("\u3042\u3044\u3046\u3048\u304a", "$2"));
        assertActiveKeys();
    }

    @Test(enabled = false) // TODO 8081689
    public void methodVariablesAreNotVisible() {
        Snippet foo = varKey(assertEval("int foo() {" +
                        "int x = 10;" +
                        "int y = 2 * x;" +
                        "return x * y;" +
                        "}", added(VALID)));
        assertNumberOfActiveVariables(0);
        assertActiveKeys();
        assertEval("int x = 10;", "10");
        assertEval("int foo() {" +
                        "int y = 2 * x;" +
                        "return x * y;" +
                        "}",
                ste(foo, VALID, VALID, false, null));
        assertVariables(variable("int", "x"));
        assertActiveKeys();
        assertEval("foo();", "200");
        assertVariables(variable("int", "x"), variable("int", "$1"));
        assertActiveKeys();
    }

    @Test(enabled = false) // TODO 8081689
    public void classFieldsAreNotVisible() {
        Snippet key = classKey(assertEval("class clazz {" +
                        "int x = 10;" +
                        "int y = 2 * x;" +
                        "}"));
        assertNumberOfActiveVariables(0);
        assertEval("int x = 10;", "10");
        assertActiveKeys();
        assertEval(
                "class clazz {" +
                        "int y = 2 * x;" +
                        "}",
                ste(key, VALID, VALID, true, null));
        assertVariables(variable("int", "x"));
        assertEval("new clazz().y;", "20");
        assertVariables(variable("int", "x"), variable("int", "$1"));
        assertActiveKeys();
    }

    public void multiVariables() {
        List<SnippetEvent> abc = assertEval("int a, b, c = 10;",
                DiagCheck.DIAG_OK, DiagCheck.DIAG_OK,
                chain(added(VALID)),
                chain(added(VALID)),
                chain(added(VALID)));
        Snippet a = abc.get(0).snippet();
        Snippet b = abc.get(1).snippet();
        Snippet c = abc.get(2).snippet();
        assertVariables(variable("int", "a"), variable("int", "b"), variable("int", "c"));
        assertEval("double a = 1.4, b = 8.8;", DiagCheck.DIAG_OK, DiagCheck.DIAG_OK,
                chain(ste(MAIN_SNIPPET, VALID, VALID, true, null), ste(a, VALID, OVERWRITTEN, false, MAIN_SNIPPET)),
                chain(ste(MAIN_SNIPPET, VALID, VALID, true, null), ste(b, VALID, OVERWRITTEN, false, MAIN_SNIPPET)));
        assertVariables(variable("double", "a"), variable("double", "b"), variable("int", "c"));
        assertEval("double c = a + b;",
                ste(MAIN_SNIPPET, VALID, VALID, true, null),
                ste(c, VALID, OVERWRITTEN, false, MAIN_SNIPPET));
        assertVariables(variable("double", "a"), variable("double", "b"), variable("double", "c"));
        assertActiveKeys();
    }

    public void syntheticVariables() {
        assertEval("assert false;");
        assertNumberOfActiveVariables(0);
        assertActiveKeys();
    }

    public void undefinedReplaceVariable() {
        Snippet key = varKey(assertEval("int d = 234;", "234"));
        assertVariables(variable("int", "d"));
        String src = "undefined d;";
        Snippet undefKey = varKey(assertEval(src,
                ste(MAIN_SNIPPET, VALID, RECOVERABLE_NOT_DEFINED, true, null),
                ste(key, VALID, OVERWRITTEN, false, MAIN_SNIPPET)));
        //assertEquals(getState().source(snippet), src);
        //assertEquals(snippet, undefKey);
        assertEquals(getState().status(undefKey), RECOVERABLE_NOT_DEFINED);
        List<String> unr = getState().unresolvedDependencies((VarSnippet) undefKey).collect(toList());
        assertEquals(unr.size(), 1);
        assertEquals(unr.get(0), "class undefined");
        assertVariables(variable("undefined", "d"));
    }

    public void lvti() {
        assertEval("var d = 234;", "234");
        assertEval("class Test<T> { T[][] get() { return null; } }", added(VALID));
        assertEval("Test<? extends String> test() { return new Test<>(); }", added(VALID));
        assertEval("var t = test().get();", added(VALID));
        assertEval("<Z extends Runnable & CharSequence> Z get1() { return null; }", added(VALID));
        assertEval("var i1 = get1();", added(VALID));
        assertEval("void t1() { i1.run(); i1.length(); }", added(VALID));
        assertEval("i1 = 1;", DiagCheck.DIAG_ERROR, DiagCheck.DIAG_OK, ste(MAIN_SNIPPET, NONEXISTENT, REJECTED, false, null));
        assertEval("<Z extends Number & CharSequence> Z get2() { return null; }", added(VALID));
        assertEval("var i2 = get2();", added(VALID));
        assertEval("void t2() { i2.length(); }", added(VALID));
        assertEval("var r1 = new Runnable() { public void run() { } public String get() { return \"good\"; } };", added(VALID));
        assertEval("Runnable r2 = r1;");
        assertEval("r1.get()", "\"good\"");
        assertEval("var v = r1.get();", "\"good\"");
        assertEval("var r3 = new java.util.ArrayList<String>(42) { public String get() { return \"good\"; } };", added(VALID));
        assertEval("r3.get()", "\"good\"");
        assertEval("class O { public class Inner { public String test() { return \"good\"; } } }");
        assertEval("var r4 = new O().new Inner() { public String get() { return \"good\"; } };");
        assertEval("r4.get()", "\"good\"");
        assertEval("class O2 { public class Inner { public Inner(int i) { } public String test() { return \"good\"; } } }");
        assertEval("var r5 = new O2().new Inner(1) { public String get() { return \"good\"; } };");
        assertEval("r5.get()", "\"good\"");
        assertEval("<Z> Z identity(Z z) { return z; }");
        assertEval("var r6 = identity(new Object() { String s = \"good\"; });");
        assertEval("r6.s", "\"good\"");
        assertEval("interface I<B, C> { C get(B b); }");
        assertEval("<A, B, C> C cascade(A a, I<A, B> c1, I<B, C> c2) { return c2.get(c1.get(a)); }");
        assertEval("var r7 = cascade(\"good\", a -> new Object() { String s = a; }, b -> new java.util.ArrayList<String>(5) { String s = b.s; });");
        assertEval("r7.s", "\"good\"");
        assertEval("var r8 = cascade(\"good\", a -> new Object() { String s = a; public String getS() { return s; } }, b -> new java.util.ArrayList<String>(5) { String s = b.getS(); public String getS() { return s; } });");
        assertEval("r8.getS()", "\"good\"");
        assertEval("var r9 = new Object() { class T { class Inner { public String g() { return outer(); } } public String outer() { return \"good\"; } public String test() { return new Inner() {}.g(); } } public String test() { return new T().test(); } };");
        assertEval("r9.test()", "\"good\"");
        assertEval("var nested1 = new Object() { class N { public String get() { return \"good\"; } } };");
        assertEval("nested1.new N().get()", "\"good\"");
        assertEval("var nested2 = cascade(\"good\", a -> new Object() { abstract class G { abstract String g(); } G g = new G() { String g() { return a; } }; }, b -> new java.util.ArrayList<String>(5) { String s = b.g.g(); });");
        assertEval("nested2.s", "\"good\"");
        assertEval("<A, B> B convert(A a, I<A, B> c) { return c.get(a); }");
        assertEval("var r10 = convert(\"good\", a -> new api.C(12) { public String val = \"\" + i + s + l + a; } );");
        assertEval("r10.val", "\"12empty[empty]good\"");
        assertEval("var r11 = convert(\"good\", a -> new api.C(\"a\") { public String val = \"\" + i + s + l + a; } );");
        assertEval("r11.val", "\"3a[empty]good\"");
        assertEval("import api.C;");
        assertEval("var r12 = convert(\"good\", a -> new C(java.util.List.of(\"a\")) { public String val = \"\" + i + s + l + a; } );");
        assertEval("r12.val", "\"4empty[a]good\"");
        assertEval("var r13 = convert(\"good\", a -> new api.G<String>(java.util.List.of(\"b\")) { public String val = \"\" + l + a; } );");
        assertEval("r13.val", "\"[b]good\"");
        assertEval("var r14 = convert(\"good\", a -> new api.J<String>() { public java.util.List<String> get() { return java.util.List.of(a, \"c\"); } } );");
        assertEval("r14.get()", "[good, c]");
        assertEval("var r15a = new java.util.ArrayList<String>();");
        assertEval("r15a.add(\"a\");");
        assertEval("var r15b = r15a.get(0);");
        assertEval("r15b", "\"a\"");
        assertEval("class Z { }");
        assertEval("var r16a = new Z();");
        assertEval("var r16b = (Runnable) () -> {int r16b_; int r16b__;};");
        assertEval("class $ { }");
        assertEval("var r16c = new $();");
        assertEval("$ r16d() { return null; }");
        assertEval("var r16d = r16d();");
    }

    public void test8191842() {
        assertEval("import java.util.stream.*;");
        assertEval("var list = Stream.of(1, 2, 3).map(j -> new Object() { int i = j; }).collect(Collectors.toList());");
        assertEval("list.stream().map(a -> String.valueOf(a.i)).collect(Collectors.joining(\", \"));", "\"1, 2, 3\"");
    }

    public void lvtiRecompileDependentsWithIntersectionTypes() {
        assertEval("<Z extends Runnable & CharSequence> Z get1() { return null; }", added(VALID));
        assertEval("var i1 = get1();", added(VALID));
        MethodSnippet get2 = methodKey(assertEval("<Z extends Runnable & Stream> Z get2() { return null; }",
            ste(MAIN_SNIPPET, NONEXISTENT, RECOVERABLE_NOT_DEFINED, false, null)));
        assertEval("import java.util.stream.*;", added(VALID),
                                                 ste(get2, RECOVERABLE_NOT_DEFINED, VALID, true, MAIN_SNIPPET));
        assertEval("void t1() { i1.run(); i1.length(); }", added(VALID));
        assertEval("var i2 = get2();", added(VALID));
        assertEval("void t2() { i2.run(); i2.count(); }", added(VALID));
    }

    public void arrayInit() {
        assertEval("int[] d = {1, 2, 3};");
    }

    public void testAnonymousVar() {
        assertEval("new Object() { public String get() { return \"a\"; } }");
        assertEval("$1.get()", "\"a\"");
    }

    public void testIntersectionVar() {
        assertEval("<Z extends Runnable & CharSequence> Z get() { return null; }", added(VALID));
        assertEval("get();", added(VALID));
        assertEval("void t1() { $1.run(); $1.length(); }", added(VALID));
    }

    public void multipleCaptures() {
        assertEval("class D { D(int foo, String bar) { this.foo = foo; this.bar = bar; } int foo; String bar; } ");
        assertEval("var d = new D(34, \"hi\") { String z = foo + bar; };");
        assertEval("d.z", "\"34hi\"");
    }

    public void multipleAnonymous() {
        VarSnippet v1 = varKey(assertEval("new Object() { public int i = 42; public int i1 = i; public int m1() { return i1; } };"));
        VarSnippet v2 = varKey(assertEval("new Object() { public int i = 42; public int i2 = i; public int m2() { return i2; } };"));
        assertEval(v1.name() + ".i", "42");
        assertEval(v1.name() + ".i1", "42");
        assertEval(v1.name() + ".m1()", "42");
        assertDeclareFail(v1.name() + ".i2",
                          new ExpectedDiagnostic("compiler.err.cant.resolve.location", 0, 5, 2,
                                                 -1, -1, Diagnostic.Kind.ERROR));
        assertEval(v2.name() + ".i", "42");
        assertEval(v2.name() + ".i2", "42");
        assertEval(v2.name() + ".m2()", "42");
        assertDeclareFail(v2.name() + ".i1",
                          new ExpectedDiagnostic("compiler.err.cant.resolve.location", 0, 5, 2,
                                                 -1, -1, Diagnostic.Kind.ERROR));
    }

    public void displayName() {
        assertVarDisplayName("var v1 = 234;", "int");
        assertVarDisplayName("var v2 = new int[] {234};", "int[]");
        assertEval("<Z extends Runnable & CharSequence> Z get() { return null; }", added(VALID));
        assertVarDisplayName("var v3 = get();", "CharSequence&Runnable");
        assertVarDisplayName("var v4a = new java.util.ArrayList<String>();", "java.util.ArrayList<String>");
        assertEval("v4a.add(\"a\");");
        assertVarDisplayName("var v4b = v4a.get(0);", "String");
        assertVarDisplayName("var v5 = new Object() { };", "<anonymous class extending Object>");
        assertVarDisplayName("var v6 = new Runnable() { public void run() { } };", "<anonymous class implementing Runnable>");
    }

    public void varType() {
        assertEval("import java.util.*;");
        var firstVar = varKey(assertEval("var v1 = List.of(1);", added(VALID)));
        assertEval("import list.List;", DiagCheck.DIAG_OK, DiagCheck.DIAG_ERROR, added(VALID),
                                        ste(firstVar, VALID, RECOVERABLE_NOT_DEFINED, true, MAIN_SNIPPET));
        assertEval("var v2 = java.util.List.of(1);", added(VALID));
        assertEval("v2", "[1]");
    }

    public void varDeclNoInit() {
        assertVarDeclNoInit("byte", "b",  "0");
        assertVarDeclNoInit("short", "h",  "0");
        assertVarDeclNoInit("int", "i",  "0");
        assertVarDeclNoInit("long", "l",  "0");
        assertVarDeclNoInit("float", "f",  "0.0");
        assertVarDeclNoInit("double", "d",  "0.0");
        assertVarDeclNoInit("boolean", "n",  "false");
        assertVarDeclNoInit("char", "c",  "'\\000'");
        assertVarDeclNoInit("Object", "o",  "null");
        assertVarDeclNoInit("String", "s", "null");
    }

    public void varDeclRedefNoInit() {
        assertVarDeclRedefNoInit("byte", "b", "1", "0");
        assertVarDeclRedefNoInit("short", "h", "2", "0");
        assertVarDeclRedefNoInit("int", "i", "3", "0");
        assertVarDeclRedefNoInit("long", "l", "4L", IGNORE_VALUE, "0");
        assertVarDeclRedefNoInit("float", "f", "3.14f", IGNORE_VALUE, "0.0");
        assertVarDeclRedefNoInit("double", "d", "3.1415926", "0.0");
        assertVarDeclRedefNoInit("boolean", "n", "true", "false");
        assertVarDeclRedefNoInit("char", "c", "'x'", "'\\000'");
        assertVarDeclRedefNoInit("Object", "o", "new Object()", IGNORE_VALUE, "null");
        assertVarDeclRedefNoInit("String", "s", "\"hi\"", "null");
    }

    public void badPkgVarDecl() {
        Compiler compiler = new Compiler();
        Path nopkgdirpath = Paths.get("cp", "xyz");
        compiler.compile(nopkgdirpath,
                "public class TestZ { public static int V = 0; }\n");
        assertDeclareFail("import static xyz.TestZ.V;",
                        "compiler.err.cant.access");


        VarSnippet v1 = varKey(assertEval("var v = xyz.TestZ.V;", IGNORE_VALUE, null,
                DiagCheck.DIAG_ERROR, DiagCheck.DIAG_OK, added(RECOVERABLE_NOT_DEFINED)));
        assertVariableDeclSnippet(v1, "v", "java.lang.Object", RECOVERABLE_NOT_DEFINED, SubKind.VAR_DECLARATION_WITH_INITIALIZER_SUBKIND, 0, 1);
        assertEval("1+1", "2");
    }

    private void assertVarDeclRedefNoInit(String typeName, String name, String value, String dvalue) {
        assertVarDeclRedefNoInit(typeName, name, value, value, dvalue);
    }

    private void assertVarDeclRedefNoInit(String typeName, String name, String value, String rvalue, String dvalue) {
        VarSnippet vs = varKey(assertEval(typeName + " " + name + " = " + value + ";", rvalue));
        assertVarDeclNoInit(typeName,  name, dvalue,
                ste(vs, VALID, VALID, false, null),
                ste(vs, VALID, OVERWRITTEN, false, MAIN_SNIPPET));
    }

    private VarSnippet assertVarDeclNoInit(String typeName, String name, String dvalue) {
        return assertVarDeclNoInit(typeName, name, dvalue, added(VALID));
    }

    private VarSnippet assertVarDeclNoInit(String typeName, String name, String dvalue, STEInfo mainInfo, STEInfo... updates) {
        VarSnippet vs = varKey(assertEval(typeName + " " + name + ";", dvalue, mainInfo, updates));
        assertEquals(vs.typeName(), typeName);
        assertEval(name, dvalue, added(VALID));
        return vs;
    }

    private void assertVarDisplayName(String var, String typeName) {
        assertEquals(varKey(assertEval(var)).typeName(), typeName);
    }

    @BeforeMethod
    @Override
    public void setUp() {
        Path path = Paths.get("cp");
        Compiler compiler = new Compiler();
        compiler.compile(path,
                "package api;\n" +
                "\n" +
                "import java.util.List;\n" +
                "\n" +
                "public class C {\n" +
                "   public int i;\n" +
                "   public String s;\n" +
                "   public List<String> l;\n" +
                "   public C(int i) {\n" +
                "       this.i = i;\n" +
                "       this.s = \"empty\";\n" +
                "       this.l = List.of(\"empty\");\n" +
                "   }\n" +
                "   public C(String s) {\n" +
                "       this.i = 3;\n" +
                "       this.s = s;\n" +
                "       this.l = List.of(\"empty\");\n" +
                "   }\n" +
                "   public C(List<String> l) {\n" +
                "       this.i = 4;\n" +
                "       this.s = \"empty\";\n" +
                "       this.l = l;\n" +
                "   }\n" +
                "}\n",
                "package api;\n" +
                "\n" +
                "import java.util.List;\n" +
                "\n" +
                "public class G<T> {\n" +
                "   public List<T> l;\n" +
                "   public G(List<T> l) {\n" +
                "       this.l = l;\n" +
                "   }\n" +
                "}\n",
                "package api;\n" +
                "\n" +
                "import java.util.List;\n" +
                "\n" +
                "public interface J<T> {\n" +
                "   public List<T> get();\n" +
                "}\n",
                "package list;\n" +
                "\n" +
                "public class List {\n" +
                "}\n");
        String tpath = compiler.getPath(path).toString();
        setUp(b -> b
                .remoteVMOptions("--class-path", tpath)
                .compilerOptions("--class-path", tpath));
    }

    public void varIntersection() {
        assertEval("interface Marker {}");
        assertEval("var v = (Marker & Runnable) () -> {};", added(VALID));
        assertEval("v.run()");
    }

    public void varAnonymousClassAndStaticField() { //JDK-8294431
        assertEval("var obj = new Object() { public static final String msg = \"hello\"; };");
    }

<<<<<<< HEAD
    public void intersectionTypeAsTypeArgument() { //JDK-8322003
        assertEval("interface Shape {}");
        assertEval("record Square(int edge) implements Shape {}");
        assertEval("record Circle(int radius) implements Shape {}");
        assertEval("java.util.function.Consumer<Shape> printShape = System.out::println;");
        assertEval("Square square = new Square(1);");
        assertEval("Circle circle = new Circle(1);");
        assertEval("var shapes = java.util.List.of(square, circle);");
        assertEval("shapes.forEach(printShape);");
=======
    public void underscoreAsLambdaParameter() { //JDK-8322532
        assertAnalyze("Func f = _ -> 0; int i;",
                      "Func f = _ -> 0;",
                      " int i;", true);
>>>>>>> 35a1b77d
    }

}<|MERGE_RESOLUTION|>--- conflicted
+++ resolved
@@ -23,11 +23,7 @@
 
 /*
  * @test
-<<<<<<< HEAD
- * @bug 8144903 8177466 8191842 8211694 8213725 8239536 8257236 8252409 8294431 8322003
-=======
- * @bug 8144903 8177466 8191842 8211694 8213725 8239536 8257236 8252409 8294431 8322532
->>>>>>> 35a1b77d
+ * @bug 8144903 8177466 8191842 8211694 8213725 8239536 8257236 8252409 8294431 8322003 8322532
  * @summary Tests for EvaluationState.variables
  * @library /tools/lib
  * @modules jdk.compiler/com.sun.tools.javac.api
@@ -625,7 +621,12 @@
         assertEval("var obj = new Object() { public static final String msg = \"hello\"; };");
     }
 
-<<<<<<< HEAD
+    public void underscoreAsLambdaParameter() { //JDK-8322532
+        assertAnalyze("Func f = _ -> 0; int i;",
+                      "Func f = _ -> 0;",
+                      " int i;", true);
+    }
+
     public void intersectionTypeAsTypeArgument() { //JDK-8322003
         assertEval("interface Shape {}");
         assertEval("record Square(int edge) implements Shape {}");
@@ -635,12 +636,6 @@
         assertEval("Circle circle = new Circle(1);");
         assertEval("var shapes = java.util.List.of(square, circle);");
         assertEval("shapes.forEach(printShape);");
-=======
-    public void underscoreAsLambdaParameter() { //JDK-8322532
-        assertAnalyze("Func f = _ -> 0; int i;",
-                      "Func f = _ -> 0;",
-                      " int i;", true);
->>>>>>> 35a1b77d
     }
 
 }