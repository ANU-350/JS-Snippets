--- conflicted
+++ resolved
@@ -90,13 +90,8 @@
         "record.any",
         "record()",
         "record(1)",
-<<<<<<< HEAD
         "record.length()",
-        "\"\\{0}\"",
         "a with { i = 0; }",
-=======
-        "record.length()"
->>>>>>> 177092b9
     };
 
     static final String[] complete_with_semi = new String[] {
