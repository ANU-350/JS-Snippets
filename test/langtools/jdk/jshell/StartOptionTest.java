/*
 * Copyright (c) 2015, 2024, Oracle and/or its affiliates. All rights reserved.
 * DO NOT ALTER OR REMOVE COPYRIGHT NOTICES OR THIS FILE HEADER.
 *
 * This code is free software; you can redistribute it and/or modify it
 * under the terms of the GNU General Public License version 2 only, as
 * published by the Free Software Foundation.
 *
 * This code is distributed in the hope that it will be useful, but WITHOUT
 * ANY WARRANTY; without even the implied warranty of MERCHANTABILITY or
 * FITNESS FOR A PARTICULAR PURPOSE.  See the GNU General Public License
 * version 2 for more details (a copy is included in the LICENSE file that
 * accompanied this code).
 *
 * You should have received a copy of the GNU General Public License version
 * 2 along with this work; if not, write to the Free Software Foundation,
 * Inc., 51 Franklin St, Fifth Floor, Boston, MA 02110-1301 USA.
 *
 * Please contact Oracle, 500 Oracle Parkway, Redwood Shores, CA 94065 USA
 * or visit www.oracle.com if you need additional information or have any
 * questions.
 */

 /*
 * @test 8151754 8080883 8160089 8170162 8166581 8172102 8171343 8178023 8186708 8179856 8185840 8190383
 * @summary Testing startExCe-up options.
 * @modules jdk.compiler/com.sun.tools.javac.api
 *          jdk.compiler/com.sun.tools.javac.main
 *          jdk.jdeps/com.sun.tools.javap
 *          jdk.jshell/jdk.internal.jshell.tool
 * @library /tools/lib
 * @build Compiler toolbox.ToolBox
 * @run testng StartOptionTest
 */
import java.io.ByteArrayInputStream;
import java.io.ByteArrayOutputStream;
import java.io.InputStream;
import java.io.PrintStream;
import java.nio.charset.StandardCharsets;
import java.nio.file.Path;
import java.util.HashMap;
import java.util.Locale;
import java.util.function.Consumer;

import java.util.logging.Level;
import java.util.logging.Logger;
import java.util.regex.Pattern;

import org.testng.annotations.AfterMethod;
import org.testng.annotations.BeforeMethod;
import org.testng.annotations.Test;
import jdk.jshell.tool.JavaShellToolBuilder;
import static org.testng.Assert.assertEquals;
import static org.testng.Assert.assertFalse;
import static org.testng.Assert.assertTrue;
import static org.testng.Assert.fail;

@Test
public class StartOptionTest {

    protected ByteArrayOutputStream cmdout;
    protected ByteArrayOutputStream cmderr;
    protected ByteArrayOutputStream console;
    protected ByteArrayOutputStream userout;
    protected ByteArrayOutputStream usererr;
    protected InputStream cmdInStream;

    private JavaShellToolBuilder builder() {
        // turn on logging of launch failures
        Logger.getLogger("jdk.jshell.execution").setLevel(Level.ALL);
        return JavaShellToolBuilder
                .builder()
                .out(new PrintStream(cmdout), new PrintStream(console), new PrintStream(userout))
                .err(new PrintStream(cmderr), new PrintStream(usererr))
                .in(cmdInStream, null)
                .persistence(new HashMap<>())
                .env(new HashMap<>())
                .locale(Locale.ROOT);
    }

    protected int runShell(String... args) {
        try {
            return builder()
                    .start(Presets.addExecutionIfMissing(args));
        } catch (Exception ex) {
            fail("Repl tool died with exception", ex);
        }
        return -1; // for compiler
    }

    protected void check(ByteArrayOutputStream str, Consumer<String> checkOut, String label) {
        byte[] bytes = str.toByteArray();
        str.reset();
        String out = new String(bytes, StandardCharsets.UTF_8);
        out = stripAnsi(out);
        out = out.replaceAll("[\r\n]+", "\n");
        if (checkOut != null) {
            checkOut.accept(out);
        } else {
            assertEquals(out, "", label + ": Expected empty -- ");
        }
    }

    protected void checkExit(int ec, Consumer<Integer> checkCode) {
        if (checkCode != null) {
            checkCode.accept(ec);
        } else {
            assertEquals(ec, 0, "Expected standard exit code (0), but found: " + ec);
        }
    }

    // Start and check the resultant: exit code (Ex), command output (Co),
    // user output (Uo), command error (Ce), and console output (Cn)
    protected void startExCoUoCeCn(Consumer<Integer> checkExitCode,
            Consumer<String> checkCmdOutput,
            Consumer<String> checkUserOutput,
            Consumer<String> checkError,
            Consumer<String> checkConsole,
            String... args) {
        int ec = runShell(args);
        checkExit(ec, checkExitCode);
        check(cmdout, checkCmdOutput, "cmdout");
        check(cmderr, checkError, "cmderr");
        check(console, checkConsole, "console");
        check(userout, checkUserOutput, "userout");
        check(usererr, null, "usererr");
    }

    protected void startCheckUserOutput(Consumer<String> checkUserOutput,
            String... args) {
        runShell(args);
        check(userout, checkUserOutput, "userout");
        check(usererr, null, "usererr");
    }

    // Start with an exit code and command error check
    protected void startExCe(int eec, Consumer<String> checkError, String... args) {
        StartOptionTest.this.startExCoUoCeCn(
                (Integer ec) -> assertEquals((int) ec, eec,
                        "Expected error exit code (" + eec + "), but found: " + ec),
                null, null, checkError, null, args);
    }

    // Start with a command output check
    protected void startCo(Consumer<String> checkCmdOutput, String... args) {
        StartOptionTest.this.startExCoUoCeCn(null, checkCmdOutput, null, null, null, args);
    }

    private Consumer<String> assertOrNull(String expected, String label) {
        return expected == null
                ? null
                : s -> assertEquals(s.replaceAll("\\r\\n?", "\n").trim(), expected.trim(), label);
    }

    // Start and check the resultant: exit code (Ex), command output (Co),
    // user output (Uo), command error (Ce), and console output (Cn)
    protected void startExCoUoCeCn(int expectedExitCode,
            String expectedCmdOutput,
            String expectedUserOutput,
            String expectedError,
            String expectedConsole,
            String... args) {
        startExCoUoCeCn(
                expectedExitCode == 0
                        ? null
                        : (Integer i) -> assertEquals((int) i, expectedExitCode,
                        "Expected exit code (" + expectedExitCode + "), but found: " + i),
                assertOrNull(expectedCmdOutput, "cmdout: "),
                assertOrNull(expectedUserOutput, "userout: "),
                assertOrNull(expectedError, "cmderr: "),
                assertOrNull(expectedConsole, "console: "),
                args);
    }

    // Start with an expected exit code and command error
    protected void startExCe(int ec, String expectedError, String... args) {
        startExCoUoCeCn(ec, null, null, expectedError, null, args);
    }

    // Start with an expected command output
    protected void startCo(String expectedCmdOutput, String... args) {
        startExCoUoCeCn(0, expectedCmdOutput, null, null, null, args);
    }

    // Start with an expected user output
    protected void startUo(String expectedUserOutput, String... args) {
        startExCoUoCeCn(0, null, expectedUserOutput, null, null, args);
    }

    @BeforeMethod
    public void setUp() {
        cmdout = new ByteArrayOutputStream();
        cmderr = new ByteArrayOutputStream();
        console = new ByteArrayOutputStream();
        userout = new ByteArrayOutputStream();
        usererr = new ByteArrayOutputStream();
        setIn("/exit\n");
    }

    protected String writeToFile(String stuff) {
        Compiler compiler = new Compiler();
        Path p = compiler.getPath("doit.repl");
        compiler.writeToFile(p, stuff);
        return p.toString();
    }

    // Set the input from a String
    protected void setIn(String s) {
        cmdInStream = new ByteArrayInputStream(s.getBytes());
    }

    // Test load files
    public void testCommandFile() {
        String fn = writeToFile("String str = \"Hello \"\n" +
                "/list\n" +
                "System.out.println(str + str)\n" +
                "/exit\n");
        startExCoUoCeCn(0,
                "1 : String str = \"Hello \";\n",
                "Hello Hello",
                null,
                null,
                "--no-startup", fn, "-s");
    }

    // Test that the usage message is printed
    public void testUsage() {
        for (String opt : new String[]{"-?", "-h", "--help"}) {
            startCo(s -> {
                assertTrue(s.split("\n").length >= 7, "Not enough usage lines: " + s);
                assertTrue(s.startsWith("Usage:   jshell <option>..."), "Unexpect usage start: " + s);
                assertTrue(s.contains("--show-version"), "Expected help: " + s);
                assertFalse(s.contains("Welcome"), "Unexpected start: " + s);
            }, opt);
        }
    }

    // Test the --help-extra message
    public void testHelpExtra() {
        for (String opt : new String[]{"-X", "--help-extra"}) {
            startCo(s -> {
                assertTrue(s.split("\n").length >= 5, "Not enough help-extra lines: " + s);
                assertTrue(s.contains("--add-exports"), "Expected --add-exports: " + s);
                assertTrue(s.contains("--execution"), "Expected --execution: " + s);
                assertFalse(s.contains("Welcome"), "Unexpected start: " + s);
            }, opt);
        }
    }

    // Test handling of bogus options
    public void testUnknown() {
        startExCe(1, "Unknown option: u", "-unknown");
        startExCe(1, "Unknown option: unknown", "--unknown");
    }

    // Test that input is read with "-" and there is no extra output.
    public void testHypenFile() {
        setIn("System.out.print(\"Hello\");\n");
        startUo("Hello", "-");
        setIn("System.out.print(\"Hello\");\n");
        startUo("Hello", "-", "-");
        String fn = writeToFile("System.out.print(\"===\");");
        setIn("System.out.print(\"Hello\");\n");
        startUo("===Hello===", fn, "-", fn);
        // check that errors go to standard error
        setIn(") Foobar");
        startExCe(0, s -> assertTrue(s.contains("illegal start of expression"),
                "cmderr: illegal start of expression"),
                "-");
    }

    // Test that user specified exit codes are propagated
    public void testExitCode() {
        setIn("/exit 57\n");
        startExCoUoCeCn(57, null, null, null, "-> /exit 57", "-s");
        setIn("int eight = 8\n" +
                "/exit eight + \n" +
                " eight\n");
        startExCoUoCeCn(16, null, null, null,
                "-> int eight = 8\n" +
                "-> /exit eight + \n" +
                ">>  eight",
                "-s");
    }

    // Test that non-existent load file sends output to stderr and does not startExCe (no welcome).
    public void testUnknownLoadFile() {
        startExCe(1, "File 'UNKNOWN' for 'jshell' is not found.", "UNKNOWN");
    }

    // Test bad usage of the --startup option
    public void testStartup() {
        String fn = writeToFile("");
        startExCe(1, "Argument to startup missing.", "--startup");
        startExCe(1, "Conflicting options: both --startup and --no-startup were used.", "--no-startup", "--startup", fn);
        startExCe(1, "Conflicting options: both --startup and --no-startup were used.", "--startup", fn, "--no-startup");
        startExCe(1, "Argument to startup missing.", "--no-startup", "--startup");
    }

    // Test an option that causes the back-end to fail is propagated
    public void testStartupFailedOption() {
        startExCe(1, s -> assertTrue(s.contains("Unrecognized option: -hoge-foo-bar"), "cmderr: " + s),
                "-R-hoge-foo-bar");
    }

    // Test the use of non-existant files with the --startup option
    public void testStartupUnknown() {
        startExCe(1, "File 'UNKNOWN' for '--startup' is not found.", "--startup", "UNKNOWN");
        startExCe(1, "File 'UNKNOWN' for '--startup' is not found.", "--startup", "DEFAULT", "--startup", "UNKNOWN");
    }

    // Test bad usage of --class-path option
    public void testClasspath() {
        for (String cp : new String[]{"--class-path"}) {
            startExCe(1, "Only one --class-path option may be used.", cp, ".", "--class-path", ".");
            startExCe(1, "Argument to class-path missing.", cp);
        }
    }

    // Test bogus module on --add-modules option
    public void testUnknownModule() {
        startExCe(1, s -> assertTrue(s.contains("rror") && s.contains("unKnown"), "cmderr: " + s),
                "--add-modules", "unKnown");
    }

    // Test that muliple feedback options fail
    public void testFeedbackOptionConflict() {
        startExCe(1, "Only one feedback option (--feedback, -q, -s, or -v) may be used.",
                "--feedback", "concise", "--feedback", "verbose");
        startExCe(1, "Only one feedback option (--feedback, -q, -s, or -v) may be used.", "--feedback", "concise", "-s");
        startExCe(1, "Only one feedback option (--feedback, -q, -s, or -v) may be used.", "--feedback", "verbose", "-q");
        startExCe(1, "Only one feedback option (--feedback, -q, -s, or -v) may be used.", "--feedback", "concise", "-v");
        startExCe(1, "Only one feedback option (--feedback, -q, -s, or -v) may be used.", "-v", "--feedback", "concise");
        startExCe(1, "Only one feedback option (--feedback, -q, -s, or -v) may be used.", "-q", "-v");
        startExCe(1, "Only one feedback option (--feedback, -q, -s, or -v) may be used.", "-s", "-v");
        startExCe(1, "Only one feedback option (--feedback, -q, -s, or -v) may be used.", "-v", "-q");
        startExCe(1, "Only one feedback option (--feedback, -q, -s, or -v) may be used.", "-q", "-s");
    }

    // Test bogus arguments to the --feedback option
    public void testNegFeedbackOption() {
        startExCe(1, "Argument to feedback missing.", "--feedback");
        startExCe(1, "Does not match any current feedback mode: blorp -- --feedback blorp", "--feedback", "blorp");
    }

    // Test --version
    public void testVersion() {
        startCo(s -> {
            assertTrue(s.startsWith("jshell"), "unexpected version: " + s);
            assertFalse(s.contains("Welcome"), "Unexpected start: " + s);
        },
                "--version");
    }

    // Test --show-version
    public void testShowVersion() {
        startExCoUoCeCn(null,
                s -> {
                    assertTrue(s.startsWith("jshell"), "unexpected version: " + s);
                    assertTrue(s.contains("Welcome"), "Expected start (but got no welcome): " + s);
                },
                null,
                null,
                s -> assertTrue(s.trim().startsWith("jshell>"), "Expected prompt, got: " + s),
                "--show-version");
    }

    public void testPreviewEnabled() {
        String fn = writeToFile("System.out.println(\"prefix\");\n" +
                "System.out.println(MethodHandle.class.getName());\n" +
                "System.out.println(\"suffix\");\n" +
                "/exit\n");
<<<<<<< HEAD
        startExCoUoCeCn(e -> assertEquals(e.intValue(), 0),
                        s -> {},
                        s -> assertEquals(s, "prefix\nsuffix\n"),
                        s -> {},
                        s -> {},
                        fn);
        startExCoUoCeCn(e -> assertEquals(e.intValue(), 0),
                        s -> {},
                        s -> assertEquals(s, "prefix\njava.lang.invoke.MethodHandle\nsuffix\n"),
                        s -> {},
                        s -> {},
                        "--enable-preview", fn);
=======
        startCheckUserOutput(s -> assertEquals(s, "prefix\nsuffix\n"),
                             fn);
        startCheckUserOutput(s -> assertEquals(s, "prefix\njava.lang.invoke.MethodHandle\nsuffix\n"),
                             "--enable-preview", fn);
>>>>>>> 3f2deab9
    }

    @AfterMethod
    public void tearDown() {
        cmdout = null;
        cmderr = null;
        console = null;
        userout = null;
        usererr = null;
        cmdInStream = null;
    }

    private static String stripAnsi(String str) {
        if (str == null) return "";
        return ANSI_CODE_PATTERN.matcher(str).replaceAll("");
    }

    public static final Pattern ANSI_CODE_PATTERN = Pattern.compile("\033\\[[\060-\077]*[\040-\057]*[\100-\176]");
}<|MERGE_RESOLUTION|>--- conflicted
+++ resolved
@@ -370,25 +370,10 @@
                 "System.out.println(MethodHandle.class.getName());\n" +
                 "System.out.println(\"suffix\");\n" +
                 "/exit\n");
-<<<<<<< HEAD
-        startExCoUoCeCn(e -> assertEquals(e.intValue(), 0),
-                        s -> {},
-                        s -> assertEquals(s, "prefix\nsuffix\n"),
-                        s -> {},
-                        s -> {},
-                        fn);
-        startExCoUoCeCn(e -> assertEquals(e.intValue(), 0),
-                        s -> {},
-                        s -> assertEquals(s, "prefix\njava.lang.invoke.MethodHandle\nsuffix\n"),
-                        s -> {},
-                        s -> {},
-                        "--enable-preview", fn);
-=======
         startCheckUserOutput(s -> assertEquals(s, "prefix\nsuffix\n"),
                              fn);
         startCheckUserOutput(s -> assertEquals(s, "prefix\njava.lang.invoke.MethodHandle\nsuffix\n"),
                              "--enable-preview", fn);
->>>>>>> 3f2deab9
     }
 
     @AfterMethod
