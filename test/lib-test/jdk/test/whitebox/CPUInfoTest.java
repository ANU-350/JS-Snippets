--- conflicted
+++ resolved
@@ -64,12 +64,8 @@
                     "avx512_vnni",  "clflush",          "clflushopt",        "clwb",
                     "avx512_vbmi2", "avx512_vbmi",      "rdtscp",            "rdpid",
                     "hv",           "fsrm",             "avx512_bitalg",     "gfni",
-<<<<<<< HEAD
-                    "f16c",         "avx512_ifma"
-=======
                     "f16c",         "pku",              "ospke",             "cet_ibt",
-                    "cet_ss"
->>>>>>> 1d15e5cd
+                    "cet_ss",       "avx512_ifma"
                     );
             // @formatter:on
             // Checkstyle: resume
