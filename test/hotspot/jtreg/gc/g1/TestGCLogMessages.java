--- conflicted
+++ resolved
@@ -130,14 +130,7 @@
         new LogMessageWithLevel("Redirty Logged Cards", Level.DEBUG),
         new LogMessageWithLevel("Redirtied Cards", Level.DEBUG),
         // Misc Top-level
-<<<<<<< HEAD
-        new LogMessageWithLevel("Code Roots Purge", Level.DEBUG),
-=======
         new LogMessageWithLevel("Purge Code Roots", Level.DEBUG),
-        new LogMessageWithLevel("String Deduplication", Level.DEBUG),
-        new LogMessageWithLevel("Queue Fixup", Level.DEBUG),
-        new LogMessageWithLevel("Table Fixup", Level.DEBUG),
->>>>>>> 26670245
         new LogMessageWithLevel("Expand Heap After Collection", Level.DEBUG),
         new LogMessageWithLevel("Region Register", Level.DEBUG),
         new LogMessageWithLevel("Prepare Heap Roots", Level.DEBUG),
