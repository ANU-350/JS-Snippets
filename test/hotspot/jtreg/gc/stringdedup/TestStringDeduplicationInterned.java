/*
 * Copyright (c) 2014, 2021, Oracle and/or its affiliates. All rights reserved.
 * DO NOT ALTER OR REMOVE COPYRIGHT NOTICES OR THIS FILE HEADER.
 *
 * This code is free software; you can redistribute it and/or modify it
 * under the terms of the GNU General Public License version 2 only, as
 * published by the Free Software Foundation.
 *
 * This code is distributed in the hope that it will be useful, but WITHOUT
 * ANY WARRANTY; without even the implied warranty of MERCHANTABILITY or
 * FITNESS FOR A PARTICULAR PURPOSE.  See the GNU General Public License
 * version 2 for more details (a copy is included in the LICENSE file that
 * accompanied this code).
 *
 * You should have received a copy of the GNU General Public License version
 * 2 along with this work; if not, write to the Free Software Foundation,
 * Inc., 51 Franklin St, Fifth Floor, Boston, MA 02110-1301 USA.
 *
 * Please contact Oracle, 500 Oracle Parkway, Redwood Shores, CA 94065 USA
 * or visit www.oracle.com if you need additional information or have any
 * questions.
 */

package gc.stringdedup;

/*
 * @test TestStringDeduplicationInterned
 * @summary Test string deduplication of interned strings
 * @bug 8029075
 * @requires vm.gc.Serial
 * @library /test/lib
 * @library /
 * @modules java.base/jdk.internal.misc:open
 * @modules java.base/java.lang:open
 *          java.management
 * @run driver gc.stringdedup.TestStringDeduplicationInterned Serial
 */

/*
 * @test TestStringDeduplicationInterned
 * @summary Test string deduplication of interned strings
 * @bug 8029075
 * @requires vm.gc.G1
 * @library /test/lib
 * @library /
 * @modules java.base/jdk.internal.misc:open
 * @modules java.base/java.lang:open
 *          java.management
 * @run driver gc.stringdedup.TestStringDeduplicationInterned G1
 */

/*
 * @test TestStringDeduplicationInterned
 * @summary Test string deduplication of interned strings
 * @bug 8029075
<<<<<<< HEAD
 * @requires vm.gc.Shenandoah
=======
 * @requires vm.gc.Parallel
>>>>>>> e36cbd8e
 * @library /test/lib
 * @library /
 * @modules java.base/jdk.internal.misc:open
 * @modules java.base/java.lang:open
 *          java.management
<<<<<<< HEAD
 * @run driver gc.stringdedup.TestStringDeduplicationInterned Shenandoah
=======
 * @run driver gc.stringdedup.TestStringDeduplicationInterned Parallel
>>>>>>> e36cbd8e
 */

/*
 * @test TestStringDeduplicationInterned
 * @summary Test string deduplication of interned strings
 * @bug 8029075
 * @requires vm.gc.Z
 * @library /test/lib
 * @library /
 * @modules java.base/jdk.internal.misc:open
 * @modules java.base/java.lang:open
 *          java.management
 * @run driver gc.stringdedup.TestStringDeduplicationInterned Z
 */

public class TestStringDeduplicationInterned {
    public static void main(String[] args) throws Exception {
        TestStringDeduplicationTools.selectGC(args);
        TestStringDeduplicationTools.testInterned();
    }
}<|MERGE_RESOLUTION|>--- conflicted
+++ resolved
@@ -53,21 +53,26 @@
  * @test TestStringDeduplicationInterned
  * @summary Test string deduplication of interned strings
  * @bug 8029075
-<<<<<<< HEAD
- * @requires vm.gc.Shenandoah
-=======
  * @requires vm.gc.Parallel
->>>>>>> e36cbd8e
  * @library /test/lib
  * @library /
  * @modules java.base/jdk.internal.misc:open
  * @modules java.base/java.lang:open
  *          java.management
-<<<<<<< HEAD
+ * @run driver gc.stringdedup.TestStringDeduplicationInterned Parallel
+ */
+
+/*
+ * @test TestStringDeduplicationInterned
+ * @summary Test string deduplication of interned strings
+ * @bug 8029075
+ * @requires vm.gc.Shenandoah
+ * @library /test/lib
+ * @library /
+ * @modules java.base/jdk.internal.misc:open
+ * @modules java.base/java.lang:open
+ *          java.management
  * @run driver gc.stringdedup.TestStringDeduplicationInterned Shenandoah
-=======
- * @run driver gc.stringdedup.TestStringDeduplicationInterned Parallel
->>>>>>> e36cbd8e
  */
 
 /*
