--- conflicted
+++ resolved
@@ -131,12 +131,7 @@
                     holder[i] = null;
                 }
 
-<<<<<<< HEAD
-                // WB.fullGC() is a lst ditch GC which should provoke
-                // unloading of references of all types
-=======
                 // WB.fullGC() is guaranteed to clear all kinds of weak references.
->>>>>>> cfcba1fc
                 WhiteBox.getWhiteBox().fullGC();
                 if (!stresser.continueExecution()) {
                     break;
