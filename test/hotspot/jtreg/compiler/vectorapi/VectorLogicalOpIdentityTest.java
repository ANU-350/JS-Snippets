/*
 * Copyright (c) 2022, 2023, Arm Limited. All rights reserved.
 * Copyright (c) 2023, Oracle and/or its affiliates. All rights reserved.
 * DO NOT ALTER OR REMOVE COPYRIGHT NOTICES OR THIS FILE HEADER.
 *
 * This code is free software; you can redistribute it and/or modify it
 * under the terms of the GNU General Public License version 2 only, as
 * published by the Free Software Foundation.
 *
 * This code is distributed in the hope that it will be useful, but WITHOUT
 * ANY WARRANTY; without even the implied warranty of MERCHANTABILITY or
 * FITNESS FOR A PARTICULAR PURPOSE.  See the GNU General Public License
 * version 2 for more details (a copy is included in the LICENSE file that
 * accompanied this code).
 *
 * You should have received a copy of the GNU General Public License version
 * 2 along with this work; if not, write to the Free Software Foundation,
 * Inc., 51 Franklin St, Fifth Floor, Boston, MA 02110-1301 USA.
 *
 * Please contact Oracle, 500 Oracle Parkway, Redwood Shores, CA 94065 USA
 * or visit www.oracle.com if you need additional information or have any
 * questions.
 */

package compiler.vectorapi;

import compiler.lib.ir_framework.*;

import java.util.Random;

import jdk.incubator.vector.ByteVector;
import jdk.incubator.vector.IntVector;
import jdk.incubator.vector.LongVector;
import jdk.incubator.vector.ShortVector;
import jdk.incubator.vector.VectorMask;
import jdk.incubator.vector.VectorOperators;
import jdk.incubator.vector.VectorSpecies;

import jdk.test.lib.Asserts;
import jdk.test.lib.Utils;

/**
 * @test
 * @bug 8288294
 * @key randomness
 * @library /test/lib /
 * @summary Add identity transformations for vector logic operations
 * @requires (os.simpleArch == "x64" & vm.cpu.features ~= ".*avx.*") | os.arch=="aarch64"
 * @modules jdk.incubator.vector
 *
 * @run driver compiler.vectorapi.VectorLogicalOpIdentityTest
 */

public class VectorLogicalOpIdentityTest {
    private static final VectorSpecies<Byte> B_SPECIES = ByteVector.SPECIES_MAX;
    private static final VectorSpecies<Short> S_SPECIES = ShortVector.SPECIES_MAX;
    private static final VectorSpecies<Integer> I_SPECIES = IntVector.SPECIES_MAX;
    private static final VectorSpecies<Long> L_SPECIES = LongVector.SPECIES_MAX;

    private static int LENGTH = 128;
    private static final Random RD = Utils.getRandomInstance();

    private static byte[] ba;
    private static byte[] br;
    private static short[] sa;
    private static short[] sr;
    private static int[] ia;
    private static int[] ib;
    private static int[] ir;
    private static long[] la;
    private static long[] lb;
    private static long[] lr;
    private static boolean[] m;
    private static boolean[] mr;

    static {
        ba = new byte[LENGTH];
        br = new byte[LENGTH];
        sa = new short[LENGTH];
        sr = new short[LENGTH];
        ia = new int[LENGTH];
        ib = new int[LENGTH];
        ir = new int[LENGTH];
        la = new long[LENGTH];
        lb = new long[LENGTH];
        lr = new long[LENGTH];
        m = new boolean[LENGTH];
        mr = new boolean[LENGTH];

        for (int i = 0; i < LENGTH; i++) {
            ba[i] = (byte) RD.nextInt(25);
            sa[i] = (short) RD.nextInt(25);
            ia[i] = RD.nextInt(25);
            ib[i] = RD.nextInt(25);
            la[i] = RD.nextLong(25);
            lb[i] = RD.nextLong(25);
            m[i] = RD.nextBoolean();
        }
    }

    private static long and(long a, long b) {
        return a & b;
    }

    @Test
    @Warmup(10000)
    @IR(failOn = IRNode.AND_VB, counts = {IRNode.LOAD_VECTOR_B, ">=1"})
    public static void testAndMinusOne() {
        ByteVector av = ByteVector.fromArray(B_SPECIES, ba, 0);
        av.and((byte) -1).intoArray(br, 0);

        // Verify results
        for (int i = 0; i < B_SPECIES.length(); i++) {
            Asserts.assertEquals((byte) and(ba[i], (byte) -1), br[i]);
        }
    }

    @Test
    @Warmup(10000)
    @IR(failOn = IRNode.AND_VS, counts = {IRNode.STORE_VECTOR, ">=1"})
    public static void testAndZero() {
        ShortVector av = ShortVector.fromArray(S_SPECIES, sa, 0);
        av.and((short) 0).intoArray(sr, 0);

        // Verify results
        for (int i = 0; i < S_SPECIES.length(); i++) {
            Asserts.assertEquals((short) and(sa[i], (short) 0), sr[i]);
        }
    }

    @Test
    @Warmup(10000)
    @IR(failOn = IRNode.AND_VI, counts = {IRNode.LOAD_VECTOR_I, ">=1"})
    public static void testAndSame() {
        IntVector av = IntVector.fromArray(I_SPECIES, ia, 0);
        av.and(av).intoArray(ir, 0);

        // Verify results
        for (int i = 0; i < I_SPECIES.length(); i++) {
            Asserts.assertEquals((int) and(ia[i], ia[i]), ir[i]);
        }
    }

    @Test
    @Warmup(10000)
    @IR(failOn = IRNode.AND_VL, counts = {IRNode.LOAD_VECTOR_L, ">=1"})
    public static void testMaskedAndMinusOne1() {
        VectorMask<Long> mask = VectorMask.fromArray(L_SPECIES, m, 0);
        LongVector av = LongVector.fromArray(L_SPECIES, la, 0);
        LongVector bv = LongVector.broadcast(L_SPECIES, -1);
        av.lanewise(VectorOperators.AND, bv, mask).intoArray(lr, 0);

        // Verify results
        for (int i = 0; i < L_SPECIES.length(); i++) {
            if (m[i]) {
                Asserts.assertEquals(and(la[i], -1), lr[i]);
            } else {
                Asserts.assertEquals(la[i], lr[i]);
            }
        }
    }

    // Masked AndV in this test should not be optimized out on SVE.
    @Test
    @Warmup(10000)
<<<<<<< HEAD
    @IR(counts = {IRNode.LOAD_VECTOR_B, ">=1"})
    @IR(failOn = IRNode.AND_VB, applyIfCPUFeature = {"asimd", "true"}, applyIf = {"UseSVE", "0"})
=======
    @IR(counts = {IRNode.LOAD_VECTOR, ">=1"})
    @IR(failOn = IRNode.AND_V, applyIfCPUFeatureAnd = {"asimd", "true", "sve", "false"})
>>>>>>> 509f80bb
    public static void testMaskedAndMinusOne2() {
        VectorMask<Byte> mask = VectorMask.fromArray(B_SPECIES, m, 0);
        ByteVector av = ByteVector.fromArray(B_SPECIES, ba, 0);
        ByteVector bv = ByteVector.broadcast(B_SPECIES, (byte) -1);
        bv.lanewise(VectorOperators.AND, av, mask).intoArray(br, 0);

        // Verify results
        for (int i = 0; i < B_SPECIES.length(); i++) {
            if (m[i]) {
                Asserts.assertEquals((byte) and(ba[i], (byte) -1), br[i]);
            } else {
                Asserts.assertEquals((byte) -1, br[i]);
            }
        }
    }

    // Masked AndV in this test should not be optimized out on SVE.
    @Test
    @Warmup(10000)
    @IR(counts = {IRNode.STORE_VECTOR, ">=1"})
<<<<<<< HEAD
    @IR(failOn = IRNode.AND_VS, applyIfCPUFeature = {"asimd", "true"}, applyIf = {"UseSVE", "0"})
=======
    @IR(failOn = IRNode.AND_V, applyIfCPUFeatureAnd = {"asimd", "true", "sve", "false"})
>>>>>>> 509f80bb
    public static void testMaskedAndZero1() {
        VectorMask<Short> mask = VectorMask.fromArray(S_SPECIES, m, 0);
        ShortVector av = ShortVector.fromArray(S_SPECIES, sa, 0);
        ShortVector bv = ShortVector.broadcast(S_SPECIES, (short) 0);
        av.lanewise(VectorOperators.AND, bv, mask).intoArray(sr, 0);

        // Verify results
        for (int i = 0; i < S_SPECIES.length(); i++) {
            if (m[i]) {
                Asserts.assertEquals((short) and(sa[i], (short) 0), sr[i]);
            } else {
                Asserts.assertEquals(sa[i], sr[i]);
            }
        }
    }

    @Test
    @Warmup(10000)
    @IR(failOn = IRNode.AND_VI, counts = {IRNode.STORE_VECTOR, ">=1"})
    public static void testMaskedAndZero2() {
        VectorMask<Integer> mask = VectorMask.fromArray(I_SPECIES, m, 0);
        IntVector av = IntVector.fromArray(I_SPECIES, ia, 0);
        IntVector bv = IntVector.broadcast(I_SPECIES, 0);
        bv.lanewise(VectorOperators.AND, av, mask).intoArray(ir, 0);

        // Verify results
        for (int i = 0; i < I_SPECIES.length(); i++) {
            if (m[i]) {
                Asserts.assertEquals((int) and(ba[i], 0), ir[i]);
            } else {
                Asserts.assertEquals(0, ir[i]);
            }
        }
    }

    @Test
    @Warmup(10000)
    @IR(failOn = IRNode.AND_VL, counts = {IRNode.LOAD_VECTOR_L, ">=1"})
    public static void testMaskedAndSame() {
        VectorMask<Long> mask = VectorMask.fromArray(L_SPECIES, m, 0);
        LongVector av = LongVector.fromArray(L_SPECIES, la, 0);
        av.lanewise(VectorOperators.AND, av, mask).intoArray(lr, 0);

        // Verify results
        for (int i = 0; i < L_SPECIES.length(); i++) {
            if (m[i]) {
                Asserts.assertEquals(and(la[i], la[i]), lr[i]);
            } else {
                Asserts.assertEquals(la[i], lr[i]);
            }
        }
    }

    // Transform AndV(AndV(a, b), b) ==> AndV(a, b)
    @Test
    @Warmup(10000)
    @IR(counts = {IRNode.AND_VI, ">=1"})
    @IR(counts = {IRNode.AND_VI, "<=1"})
    public static void testAndSameValue1() {
        IntVector av = IntVector.fromArray(I_SPECIES, ia, 0);
        IntVector bv = IntVector.fromArray(I_SPECIES, ib, 0);
        (av.and(bv).and(bv)).intoArray(ir, 0);

        // Verify results
        for (int i = 0; i < I_SPECIES.length(); i++) {
            Asserts.assertEquals((int) and(and(ia[i], ib[i]), ib[i]), ir[i]);
        }
    }

    // Transform AndV(AndV(a, b), a) ==> AndV(a, b)
    @Test
    @Warmup(10000)
    @IR(counts = {IRNode.AND_VL, ">=1"})
    @IR(counts = {IRNode.AND_VL, "<=1"})
    public static void testAndSameValue2() {
        LongVector av = LongVector.fromArray(L_SPECIES, la, 0);
        LongVector bv = LongVector.fromArray(L_SPECIES, lb, 0);
        (av.and(bv).and(av)).intoArray(lr, 0);

        // Verify results
        for (int i = 0; i < L_SPECIES.length(); i++) {
            Asserts.assertEquals(and(and(la[i], lb[i]), la[i]), lr[i]);
        }
    }

    // Transform AndV(b, AndV(a, b)) ==> AndV(a, b)
    @Test
    @Warmup(10000)
    @IR(counts = {IRNode.AND_VI, ">=1"})
    @IR(counts = {IRNode.AND_VI, "<=1"})
    public static void testAndSameValue3() {
        IntVector av = IntVector.fromArray(I_SPECIES, ia, 0);
        IntVector bv = IntVector.fromArray(I_SPECIES, ib, 0);
        (bv.and(av.and(bv))).intoArray(ir, 0);

        // Verify results
        for (int i = 0; i < I_SPECIES.length(); i++) {
            Asserts.assertEquals((int) and(ib[i], and(ia[i], ib[i])), ir[i]);
        }
    }

    // Transform AndV(a, AndV(a, b)) ==> AndV(a, b)
    @Test
    @Warmup(10000)
    @IR(counts = {IRNode.AND_VL, ">=1"})
    @IR(counts = {IRNode.AND_VL, "<=1"})
    public static void testAndSameValue4() {
        LongVector av = LongVector.fromArray(L_SPECIES, la, 0);
        LongVector bv = LongVector.fromArray(L_SPECIES, lb, 0);
        (av.and(av.and(bv))).intoArray(lr, 0);

        // Verify results
        for (int i = 0; i < L_SPECIES.length(); i++) {
            Asserts.assertEquals(and(la[i], and(la[i], lb[i])), lr[i]);
        }
    }

    // Transform AndV(AndV(a, b, m), b, m) ==> AndV(a, b, m)
    @Test
    @Warmup(10000)
<<<<<<< HEAD
    @IR(counts = {IRNode.AND_VI, ">=1"}, applyIfCPUFeature = {"sve", "true"}, applyIf = {"UseSVE", "> 0"})
    @IR(counts = {IRNode.AND_VI, "<=1"}, applyIfCPUFeature = {"sve", "true"}, applyIf = {"UseSVE", "> 0"})
    @IR(counts = {IRNode.AND_VI, ">=1"}, applyIfCPUFeature = {"avx512", "true"})
    @IR(counts = {IRNode.AND_VI, "<=1"}, applyIfCPUFeature = {"avx512", "true"})
=======
    @IR(counts = {IRNode.AND_V, "1"}, applyIfCPUFeatureOr = {"sve", "true", "avx512", "true"})
>>>>>>> 509f80bb
    public static void testAndMaskSameValue1() {
        VectorMask<Integer> mask = VectorMask.fromArray(I_SPECIES, m, 0);
        IntVector av = IntVector.fromArray(I_SPECIES, ia, 0);
        IntVector bv = IntVector.fromArray(I_SPECIES, ib, 0);
        av.lanewise(VectorOperators.AND, bv, mask)
        .lanewise(VectorOperators.AND, bv, mask).intoArray(ir, 0);

        // Verify results
        for (int i = 0; i < I_SPECIES.length(); i++) {
            if (m[i]) {
              Asserts.assertEquals((int) and(and(ia[i], ib[i]), ib[i]), ir[i]);
            } else {
              Asserts.assertEquals(ia[i], ir[i]);
            }
        }
    }

    // Transform AndV(AndV(a, b, m), a, m) ==> AndV(a, b, m)
    @Test
    @Warmup(10000)
<<<<<<< HEAD
    @IR(counts = {IRNode.AND_VL, ">=1"}, applyIfCPUFeature = {"sve", "true"}, applyIf = {"UseSVE", "> 0"})
    @IR(counts = {IRNode.AND_VL, "<=1"}, applyIfCPUFeature = {"sve", "true"}, applyIf = {"UseSVE", "> 0"})
    @IR(counts = {IRNode.AND_VL, ">=1"}, applyIfCPUFeature = {"avx512", "true"})
    @IR(counts = {IRNode.AND_VL, "<=1"}, applyIfCPUFeature = {"avx512", "true"})
=======
    @IR(counts = {IRNode.AND_V, "1"}, applyIfCPUFeatureOr = {"sve", "true", "avx512", "true"})
>>>>>>> 509f80bb
    public static void testAndMaskSameValue2() {
        VectorMask<Long> mask = VectorMask.fromArray(L_SPECIES, m, 0);
        LongVector av = LongVector.fromArray(L_SPECIES, la, 0);
        LongVector bv = LongVector.fromArray(L_SPECIES, lb, 0);
        av.lanewise(VectorOperators.AND, bv, mask)
        .lanewise(VectorOperators.AND, av, mask).intoArray(lr, 0);

        // Verify results
        for (int i = 0; i < L_SPECIES.length(); i++) {
            if (m[i]) {
              Asserts.assertEquals(and(and(la[i], lb[i]), la[i]), lr[i]);
            } else {
              Asserts.assertEquals(la[i], lr[i]);
            }
        }
    }

    // Transform AndV(a, AndV(a, b, m), m) ==> AndV(a, b, m)
    @Test
    @Warmup(10000)
<<<<<<< HEAD
    @IR(counts = {IRNode.AND_VI, ">=1"}, applyIfCPUFeature = {"sve", "true"}, applyIf = {"UseSVE", "> 0"})
    @IR(counts = {IRNode.AND_VI, "<=1"}, applyIfCPUFeature = {"sve", "true"}, applyIf = {"UseSVE", "> 0"})
    @IR(counts = {IRNode.AND_VI, ">=1"}, applyIfCPUFeature = {"avx512", "true"})
    @IR(counts = {IRNode.AND_VI, "<=1"}, applyIfCPUFeature = {"avx512", "true"})
=======
    @IR(counts = {IRNode.AND_V, "1"}, applyIfCPUFeatureOr = {"sve", "true", "avx512", "true"})
>>>>>>> 509f80bb
    public static void testAndMaskSameValue3() {
        VectorMask<Integer> mask = VectorMask.fromArray(I_SPECIES, m, 0);
        IntVector av = IntVector.fromArray(I_SPECIES, ia, 0);
        IntVector bv = IntVector.fromArray(I_SPECIES, ib, 0);
        av.lanewise(VectorOperators.AND, av.lanewise(VectorOperators.AND, bv, mask), mask)
        .intoArray(ir, 0);

        // Verify results
        for (int i = 0; i < I_SPECIES.length(); i++) {
            if (m[i]) {
              Asserts.assertEquals((int) and(ia[i], and(ia[i], ib[i])), ir[i]);
            } else {
              Asserts.assertEquals(ia[i], ir[i]);
            }
        }
    }

    private static long or(long a, long b) {
        return a | b;
    }

    @Test
    @Warmup(10000)
    @IR(failOn = IRNode.OR_VB, counts = {IRNode.STORE_VECTOR, ">=1"})
    public static void testOrMinusOne() {
        ByteVector av = ByteVector.fromArray(B_SPECIES, ba, 0);
        av.or((byte) -1).intoArray(br, 0);

        // Verify results
        for (int i = 0; i < B_SPECIES.length(); i++) {
            Asserts.assertEquals((byte) or(ba[i], (byte) -1), br[i]);
        }
    }

    @Test
    @Warmup(10000)
    @IR(failOn = IRNode.OR_VS, counts = {IRNode.LOAD_VECTOR_S, ">=1"})
    public static void testOrZero() {
        ShortVector av = ShortVector.fromArray(S_SPECIES, sa, 0);
        av.or((short) 0).intoArray(sr, 0);

        // Verify results
        for (int i = 0; i < S_SPECIES.length(); i++) {
            Asserts.assertEquals((short) or(sa[i], (short) 0), sr[i]);
        }
    }

    @Test
    @Warmup(10000)
    @IR(failOn = IRNode.OR_VI, counts = {IRNode.LOAD_VECTOR_I, ">=1"})
    public static void testOrSame() {
        IntVector av = IntVector.fromArray(I_SPECIES, ia, 0);
        av.or(av).intoArray(ir, 0);

        // Verify results
        for (int i = 0; i < I_SPECIES.length(); i++) {
            Asserts.assertEquals((int) or(ia[i], ia[i]), ir[i]);
        }
    }

    // Masked OrV in this test should not be optimized out on SVE.
    @Test
    @Warmup(10000)
    @IR(counts = {IRNode.STORE_VECTOR, ">=1"})
<<<<<<< HEAD
    @IR(failOn = IRNode.OR_VB, applyIfCPUFeature = {"asimd", "true"}, applyIf = {"UseSVE", "0"})
=======
    @IR(failOn = IRNode.OR_V, applyIfCPUFeatureAnd = {"asimd", "true", "sve", "false"})
>>>>>>> 509f80bb
    public static void testMaskedOrMinusOne1() {
        VectorMask<Byte> mask = VectorMask.fromArray(B_SPECIES, m, 0);
        ByteVector av = ByteVector.fromArray(B_SPECIES, ba, 0);
        ByteVector bv = ByteVector.broadcast(B_SPECIES, -1);
        av.lanewise(VectorOperators.OR, bv, mask).intoArray(br, 0);

        // Verify results
        for (int i = 0; i < B_SPECIES.length(); i++) {
            if (m[i]) {
                Asserts.assertEquals((byte) or(ba[i], -1), br[i]);
            } else {
                Asserts.assertEquals(ba[i], br[i]);
            }
        }
    }

    @Test
    @Warmup(10000)
    @IR(failOn = IRNode.OR_VB, counts = {IRNode.STORE_VECTOR, ">=1"})
    public static void testMaskedOrMinusOne2() {
        VectorMask<Byte> mask = VectorMask.fromArray(B_SPECIES, m, 0);
        ByteVector av = ByteVector.fromArray(B_SPECIES, ba, 0);
        ByteVector bv = ByteVector.broadcast(B_SPECIES, (byte) -1);
        bv.lanewise(VectorOperators.OR, av, mask).intoArray(br, 0);

        // Verify results
        for (int i = 0; i < B_SPECIES.length(); i++) {
            if (m[i]) {
                Asserts.assertEquals((byte) or(ba[i], (byte) -1), br[i]);
            } else {
                Asserts.assertEquals((byte) -1, br[i]);
            }
        }
    }

    @Test
    @Warmup(10000)
    @IR(failOn = IRNode.OR_VS, counts = {IRNode.LOAD_VECTOR_S, ">=1"})
    public static void testMaskedOrZero1() {
        VectorMask<Short> mask = VectorMask.fromArray(S_SPECIES, m, 0);
        ShortVector av = ShortVector.fromArray(S_SPECIES, sa, 0);
        ShortVector bv = ShortVector.broadcast(S_SPECIES, (short) 0);
        av.lanewise(VectorOperators.OR, bv, mask).intoArray(sr, 0);

        // Verify results
        for (int i = 0; i < S_SPECIES.length(); i++) {
            if (m[i]) {
                Asserts.assertEquals((short) or(sa[i], (short) 0), sr[i]);
            } else {
                Asserts.assertEquals(sa[i], sr[i]);
            }
        }
    }

    // Masked OrV in this test should not be optimized out on SVE.
    @Test
    @Warmup(10000)
<<<<<<< HEAD
    @IR(counts = {IRNode.LOAD_VECTOR_B, ">=1"})
    @IR(failOn = IRNode.OR_VB, applyIfCPUFeature = {"asimd", "true"}, applyIf = {"UseSVE", "0"})
=======
    @IR(counts = {IRNode.LOAD_VECTOR, ">=1"})
    @IR(failOn = IRNode.OR_V, applyIfCPUFeatureAnd = {"asimd", "true", "sve", "false"})
>>>>>>> 509f80bb
    public static void testMaskedOrZero2() {
        VectorMask<Byte> mask = VectorMask.fromArray(B_SPECIES, m, 0);
        ByteVector av = ByteVector.fromArray(B_SPECIES, ba, 0);
        ByteVector bv = ByteVector.broadcast(B_SPECIES, 0);
        bv.lanewise(VectorOperators.OR, av, mask).intoArray(br, 0);

        // Verify results
        for (int i = 0; i < B_SPECIES.length(); i++) {
            if (m[i]) {
                Asserts.assertEquals((byte) or(ba[i], 0), br[i]);
            } else {
                Asserts.assertEquals((byte) 0, br[i]);
            }
        }
    }

    @Test
    @Warmup(10000)
    @IR(failOn = IRNode.OR_VL, counts = {IRNode.LOAD_VECTOR_L, ">=1"})
    public static void testMaskedOrSame() {
        VectorMask<Long> mask = VectorMask.fromArray(L_SPECIES, m, 0);
        LongVector av = LongVector.fromArray(L_SPECIES, la, 0);
        av.lanewise(VectorOperators.OR, av, mask).intoArray(lr, 0);

        // Verify results
        for (int i = 0; i < L_SPECIES.length(); i++) {
            if (m[i]) {
                Asserts.assertEquals(or(la[i], la[i]), lr[i]);
            } else {
                Asserts.assertEquals(la[i], lr[i]);
            }
        }
    }

    // Transform OrV(OrV(a, b), b) ==> OrV(a, b)
    @Test
    @Warmup(10000)
    @IR(counts = {IRNode.OR_VI, ">=1"})
    @IR(counts = {IRNode.OR_VI, "<=1"})
    public static void testOrSameValue1() {
        IntVector av = IntVector.fromArray(I_SPECIES, ia, 0);
        IntVector bv = IntVector.fromArray(I_SPECIES, ib, 0);
        (av.or(bv).or(bv)).intoArray(ir, 0);

        // Verify results
        for (int i = 0; i < I_SPECIES.length(); i++) {
            Asserts.assertEquals((int) or(or(ia[i], ib[i]), ib[i]), ir[i]);
        }
    }

    // Transform OrV(OrV(a, b), a) ==> OrV(a, b)
    @Test
    @Warmup(10000)
    @IR(counts = {IRNode.OR_VL, ">=1"})
    @IR(counts = {IRNode.OR_VL, "<=1"})
    public static void testOrSameValue2() {
        LongVector av = LongVector.fromArray(L_SPECIES, la, 0);
        LongVector bv = LongVector.fromArray(L_SPECIES, lb, 0);
        (av.or(bv).or(av)).intoArray(lr, 0);

        // Verify results
        for (int i = 0; i < L_SPECIES.length(); i++) {
            Asserts.assertEquals(or(or(la[i], lb[i]), la[i]), lr[i]);
        }
    }

    // Transform OrV(b, OrV(a, b)) ==> OrV(a, b)
    @Test
    @Warmup(10000)
    @IR(counts = {IRNode.OR_VI, ">=1"})
    @IR(counts = {IRNode.OR_VI, "<=1"})
    public static void testOrSameValue3() {
        IntVector av = IntVector.fromArray(I_SPECIES, ia, 0);
        IntVector bv = IntVector.fromArray(I_SPECIES, ib, 0);
        (bv.or(av.or(bv))).intoArray(ir, 0);

        // Verify results
        for (int i = 0; i < I_SPECIES.length(); i++) {
            Asserts.assertEquals((int) or(ib[i], or(ia[i], ib[i])), ir[i]);
        }
    }

    // Transform OrV(a, OrV(a, b)) ==> OrV(a, b)
    @Test
    @Warmup(10000)
    @IR(counts = {IRNode.OR_VL, ">=1"})
    @IR(counts = {IRNode.OR_VL, "<=1"})
    public static void testOrSameValue4() {
        LongVector av = LongVector.fromArray(L_SPECIES, la, 0);
        LongVector bv = LongVector.fromArray(L_SPECIES, lb, 0);
        (av.or(av.or(bv))).intoArray(lr, 0);

        // Verify results
        for (int i = 0; i < L_SPECIES.length(); i++) {
            Asserts.assertEquals(or(la[i], or(la[i], lb[i])), lr[i]);
        }
    }

    // Transform OrV(OrV(a, b, m), b, m) ==> OrV(a, b, m)
    @Test
    @Warmup(10000)
<<<<<<< HEAD
    @IR(counts = {IRNode.OR_VI, ">=1"}, applyIfCPUFeature = {"sve", "true"}, applyIf = {"UseSVE", "> 0"})
    @IR(counts = {IRNode.OR_VI, "<=1"}, applyIfCPUFeature = {"sve", "true"}, applyIf = {"UseSVE", "> 0"})
    @IR(counts = {IRNode.OR_VI, ">=1"}, applyIfCPUFeature = {"avx512", "true"})
    @IR(counts = {IRNode.OR_VI, "<=1"}, applyIfCPUFeature = {"avx512", "true"})
=======
    @IR(counts = {IRNode.OR_V, "1"}, applyIfCPUFeatureOr = {"sve", "true", "avx512", "true"})
>>>>>>> 509f80bb
    public static void testOrMaskSameValue1() {
        VectorMask<Integer> mask = VectorMask.fromArray(I_SPECIES, m, 0);
        IntVector av = IntVector.fromArray(I_SPECIES, ia, 0);
        IntVector bv = IntVector.fromArray(I_SPECIES, ib, 0);
        av.lanewise(VectorOperators.OR, bv, mask)
        .lanewise(VectorOperators.OR, bv, mask).intoArray(ir, 0);

        // Verify results
        for (int i = 0; i < I_SPECIES.length(); i++) {
            if (m[i]) {
              Asserts.assertEquals((int) or(or(ia[i], ib[i]), ib[i]), ir[i]);
            } else {
              Asserts.assertEquals(ia[i], ir[i]);
            }
        }
    }

    // Transform OrV(OrV(a, b, m), a, m) ==> OrV(a, b, m)
    @Test
    @Warmup(10000)
<<<<<<< HEAD
    @IR(counts = {IRNode.OR_VL, ">=1"}, applyIfCPUFeature = {"sve", "true"}, applyIf = {"UseSVE", "> 0"})
    @IR(counts = {IRNode.OR_VL, "<=1"}, applyIfCPUFeature = {"sve", "true"}, applyIf = {"UseSVE", "> 0"})
    @IR(counts = {IRNode.OR_VL, ">=1"}, applyIfCPUFeature = {"avx512", "true"})
    @IR(counts = {IRNode.OR_VL, "<=1"}, applyIfCPUFeature = {"avx512", "true"})
=======
    @IR(counts = {IRNode.OR_V, "1"}, applyIfCPUFeatureOr = {"sve", "true", "avx512", "true"})
>>>>>>> 509f80bb
    public static void testOrMaskSameValue2() {
        VectorMask<Long> mask = VectorMask.fromArray(L_SPECIES, m, 0);
        LongVector av = LongVector.fromArray(L_SPECIES, la, 0);
        LongVector bv = LongVector.fromArray(L_SPECIES, lb, 0);
        av.lanewise(VectorOperators.OR, bv, mask)
        .lanewise(VectorOperators.OR, av, mask).intoArray(lr, 0);

        // Verify results
        for (int i = 0; i < L_SPECIES.length(); i++) {
            if (m[i]) {
              Asserts.assertEquals(or(or(la[i], lb[i]), la[i]), lr[i]);
            } else {
              Asserts.assertEquals(la[i], lr[i]);
            }
        }
    }

    // Transform OrV(a, OrV(a, b, m), m) ==> OrV(a, b, m)
    @Test
    @Warmup(10000)
<<<<<<< HEAD
    @IR(counts = {IRNode.OR_VI, ">=1"}, applyIfCPUFeature = {"sve", "true"}, applyIf = {"UseSVE", "> 0"})
    @IR(counts = {IRNode.OR_VI, "<=1"}, applyIfCPUFeature = {"sve", "true"}, applyIf = {"UseSVE", "> 0"})
    @IR(counts = {IRNode.OR_VI, ">=1"}, applyIfCPUFeature = {"avx512", "true"})
    @IR(counts = {IRNode.OR_VI, "<=1"}, applyIfCPUFeature = {"avx512", "true"})
=======
    @IR(counts = {IRNode.OR_V, "1"}, applyIfCPUFeatureOr = {"sve", "true", "avx512", "true"})
>>>>>>> 509f80bb
    public static void testOrMaskSameValue3() {
        VectorMask<Integer> mask = VectorMask.fromArray(I_SPECIES, m, 0);
        IntVector av = IntVector.fromArray(I_SPECIES, ia, 0);
        IntVector bv = IntVector.fromArray(I_SPECIES, ib, 0);
        av.lanewise(VectorOperators.OR, av.lanewise(VectorOperators.OR, bv, mask), mask)
        .intoArray(ir, 0);

        // Verify results
        for (int i = 0; i < I_SPECIES.length(); i++) {
            if (m[i]) {
              Asserts.assertEquals((int) or(ia[i], or(ia[i], ib[i])), ir[i]);
            } else {
              Asserts.assertEquals(ia[i], ir[i]);
            }
        }
    }

    private static long xor(long a, long b) {
        return a ^ b;
    }

    @Test
    @Warmup(10000)
    @IR(failOn = IRNode.XOR_VB, counts = {IRNode.STORE_VECTOR, ">=1"})
    public static void testXorSame() {
        ByteVector av = ByteVector.fromArray(B_SPECIES, ba, 0);
        av.lanewise(VectorOperators.XOR, av).intoArray(br, 0);

        // Verify results
        for (int i = 0; i < B_SPECIES.length(); i++) {
            Asserts.assertEquals((byte) xor(ba[i], ba[i]), br[i]);
        }
    }

    // Masked XorV in this test should not be optimized out on SVE.
    @Test
    @Warmup(10000)
    @IR(counts = {IRNode.STORE_VECTOR, ">=1"})
<<<<<<< HEAD
    @IR(failOn = IRNode.XOR_VS, applyIfCPUFeature = {"asimd", "true"}, applyIf = {"UseSVE", "0"})
=======
    @IR(failOn = IRNode.XOR_V, applyIfCPUFeatureAnd = {"asimd", "true", "sve", "false"})
>>>>>>> 509f80bb
    public static void testMaskedXorSame() {
        VectorMask<Short> mask = VectorMask.fromArray(S_SPECIES, m, 0);
        ShortVector av = ShortVector.fromArray(S_SPECIES, sa, 0);
        av.lanewise(VectorOperators.XOR, av, mask).intoArray(sr, 0);

        // Verify results
        for (int i = 0; i < S_SPECIES.length(); i++) {
            if (m[i]) {
                Asserts.assertEquals((short) xor(sa[i], sa[i]), sr[i]);
            } else {
                Asserts.assertEquals(sa[i], sr[i]);
            }
        }
    }

    // Following are the vector mask logic operations tests
    @Test
    @Warmup(10000)
    @IR(failOn = {IRNode.AND_VI, IRNode.AND_V_MASK}, counts = {IRNode.STORE_VECTOR, ">=1"})
    public static void testMaskAndMinusOne() {
        VectorMask<Integer> ma = VectorMask.fromArray(I_SPECIES, m, 0);
        VectorMask<Integer> mb = I_SPECIES.maskAll(true);
        ma.and(mb).intoArray(mr, 0);

        // Verify results
        for (int i = 0; i < I_SPECIES.length(); i++) {
            Asserts.assertEquals(m[i], mr[i]);
        }
    }

    @Test
    @Warmup(10000)
    @IR(failOn = {IRNode.AND_VS, IRNode.AND_V_MASK}, counts = {IRNode.STORE_VECTOR, ">=1"})
    public static void testMaskAndZero() {
        VectorMask<Short> ma = VectorMask.fromArray(S_SPECIES, m, 0);
        VectorMask<Short> mb = S_SPECIES.maskAll(false);
        ma.and(mb).intoArray(mr, 0);

        // Verify results
        for (int i = 0; i < S_SPECIES.length(); i++) {
            Asserts.assertEquals(false, mr[i]);
        }
    }

    @Test
    @Warmup(10000)
    @IR(failOn = {IRNode.AND_VB, IRNode.AND_V_MASK}, counts = {IRNode.STORE_VECTOR, ">=1"})
    public static void testMaskAndSame() {
        VectorMask<Byte> ma = VectorMask.fromArray(B_SPECIES, m, 0);
        ma.and(ma).intoArray(mr, 0);

        // Verify results
        for (int i = 0; i < B_SPECIES.length(); i++) {
            Asserts.assertEquals(m[i], mr[i]);
        }
    }

    @Test
    @Warmup(10000)
    @IR(failOn = {IRNode.OR_VS, IRNode.OR_V_MASK}, counts = {IRNode.STORE_VECTOR, ">=1"})
    public static void testMaskOrMinusOne() {
        VectorMask<Short> ma = VectorMask.fromArray(S_SPECIES, m, 0);
        VectorMask<Short> mb = S_SPECIES.maskAll(true);
        ma.or(mb).intoArray(mr, 0);

        // Verify results
        for (int i = 0; i < S_SPECIES.length(); i++) {
            Asserts.assertEquals(true, mr[i]);
        }
    }

    @Test
    @Warmup(10000)
    @IR(failOn = {IRNode.OR_VI, IRNode.OR_V_MASK}, counts = {IRNode.STORE_VECTOR, ">=1"})
    public static void testMaskOrZero() {
        VectorMask<Integer> ma = VectorMask.fromArray(I_SPECIES, m, 0);
        VectorMask<Integer> mb = I_SPECIES.maskAll(false);
        ma.or(mb).intoArray(mr, 0);

        // Verify results
        for (int i = 0; i < I_SPECIES.length(); i++) {
            Asserts.assertEquals(m[i], mr[i]);
        }
    }

    @Test
    @Warmup(10000)
    @IR(failOn = {IRNode.OR_VB, IRNode.OR_V_MASK}, counts = {IRNode.STORE_VECTOR, ">=1"})
    public static void testMaskOrSame() {
        VectorMask<Byte> ma = VectorMask.fromArray(B_SPECIES, m, 0);
        ma.or(ma).intoArray(mr, 0);

        // Verify results
        for (int i = 0; i < B_SPECIES.length(); i++) {
            Asserts.assertEquals(m[i], mr[i]);
        }
    }

    @Test
    @Warmup(10000)
    @IR(failOn = {IRNode.XOR_VI, IRNode.XOR_V_MASK}, counts = {IRNode.STORE_VECTOR, ">=1"})
    public static void testMaskXorSame() {
        VectorMask<Integer> ma = I_SPECIES.maskAll(true);
        ma.not().intoArray(mr, 0);

        // Verify results
        for (int i = 0; i < I_SPECIES.length(); i++) {
            Asserts.assertEquals(false, mr[i]);
        }
    }

    public static void main(String[] args) {
        TestFramework.runWithFlags("--add-modules=jdk.incubator.vector");
    }
}<|MERGE_RESOLUTION|>--- conflicted
+++ resolved
@@ -163,13 +163,8 @@
     // Masked AndV in this test should not be optimized out on SVE.
     @Test
     @Warmup(10000)
-<<<<<<< HEAD
     @IR(counts = {IRNode.LOAD_VECTOR_B, ">=1"})
-    @IR(failOn = IRNode.AND_VB, applyIfCPUFeature = {"asimd", "true"}, applyIf = {"UseSVE", "0"})
-=======
-    @IR(counts = {IRNode.LOAD_VECTOR, ">=1"})
-    @IR(failOn = IRNode.AND_V, applyIfCPUFeatureAnd = {"asimd", "true", "sve", "false"})
->>>>>>> 509f80bb
+    @IR(failOn = IRNode.AND_VB, applyIfCPUFeatureAnd = {"asimd", "true", "sve", "false"})
     public static void testMaskedAndMinusOne2() {
         VectorMask<Byte> mask = VectorMask.fromArray(B_SPECIES, m, 0);
         ByteVector av = ByteVector.fromArray(B_SPECIES, ba, 0);
@@ -190,11 +185,7 @@
     @Test
     @Warmup(10000)
     @IR(counts = {IRNode.STORE_VECTOR, ">=1"})
-<<<<<<< HEAD
-    @IR(failOn = IRNode.AND_VS, applyIfCPUFeature = {"asimd", "true"}, applyIf = {"UseSVE", "0"})
-=======
-    @IR(failOn = IRNode.AND_V, applyIfCPUFeatureAnd = {"asimd", "true", "sve", "false"})
->>>>>>> 509f80bb
+    @IR(failOn = IRNode.AND_VS, applyIfCPUFeatureAnd = {"asimd", "true", "sve", "false"})
     public static void testMaskedAndZero1() {
         VectorMask<Short> mask = VectorMask.fromArray(S_SPECIES, m, 0);
         ShortVector av = ShortVector.fromArray(S_SPECIES, sa, 0);
@@ -315,14 +306,8 @@
     // Transform AndV(AndV(a, b, m), b, m) ==> AndV(a, b, m)
     @Test
     @Warmup(10000)
-<<<<<<< HEAD
-    @IR(counts = {IRNode.AND_VI, ">=1"}, applyIfCPUFeature = {"sve", "true"}, applyIf = {"UseSVE", "> 0"})
-    @IR(counts = {IRNode.AND_VI, "<=1"}, applyIfCPUFeature = {"sve", "true"}, applyIf = {"UseSVE", "> 0"})
-    @IR(counts = {IRNode.AND_VI, ">=1"}, applyIfCPUFeature = {"avx512", "true"})
-    @IR(counts = {IRNode.AND_VI, "<=1"}, applyIfCPUFeature = {"avx512", "true"})
-=======
-    @IR(counts = {IRNode.AND_V, "1"}, applyIfCPUFeatureOr = {"sve", "true", "avx512", "true"})
->>>>>>> 509f80bb
+    @IR(counts = {IRNode.AND_VI, ">=1"}, applyIfCPUFeatureOr = {"sve", "true", "avx512", "true"})
+    @IR(counts = {IRNode.AND_VI, "<=1"}, applyIfCPUFeatureOr = {"sve", "true", "avx512", "true"})
     public static void testAndMaskSameValue1() {
         VectorMask<Integer> mask = VectorMask.fromArray(I_SPECIES, m, 0);
         IntVector av = IntVector.fromArray(I_SPECIES, ia, 0);
@@ -343,14 +328,8 @@
     // Transform AndV(AndV(a, b, m), a, m) ==> AndV(a, b, m)
     @Test
     @Warmup(10000)
-<<<<<<< HEAD
-    @IR(counts = {IRNode.AND_VL, ">=1"}, applyIfCPUFeature = {"sve", "true"}, applyIf = {"UseSVE", "> 0"})
-    @IR(counts = {IRNode.AND_VL, "<=1"}, applyIfCPUFeature = {"sve", "true"}, applyIf = {"UseSVE", "> 0"})
-    @IR(counts = {IRNode.AND_VL, ">=1"}, applyIfCPUFeature = {"avx512", "true"})
-    @IR(counts = {IRNode.AND_VL, "<=1"}, applyIfCPUFeature = {"avx512", "true"})
-=======
-    @IR(counts = {IRNode.AND_V, "1"}, applyIfCPUFeatureOr = {"sve", "true", "avx512", "true"})
->>>>>>> 509f80bb
+    @IR(counts = {IRNode.AND_VL, ">=1"}, applyIfCPUFeatureOr = {"sve", "true", "avx512", "true"})
+    @IR(counts = {IRNode.AND_VL, "<=1"}, applyIfCPUFeatureOr = {"sve", "true", "avx512", "true"})
     public static void testAndMaskSameValue2() {
         VectorMask<Long> mask = VectorMask.fromArray(L_SPECIES, m, 0);
         LongVector av = LongVector.fromArray(L_SPECIES, la, 0);
@@ -371,14 +350,8 @@
     // Transform AndV(a, AndV(a, b, m), m) ==> AndV(a, b, m)
     @Test
     @Warmup(10000)
-<<<<<<< HEAD
-    @IR(counts = {IRNode.AND_VI, ">=1"}, applyIfCPUFeature = {"sve", "true"}, applyIf = {"UseSVE", "> 0"})
-    @IR(counts = {IRNode.AND_VI, "<=1"}, applyIfCPUFeature = {"sve", "true"}, applyIf = {"UseSVE", "> 0"})
-    @IR(counts = {IRNode.AND_VI, ">=1"}, applyIfCPUFeature = {"avx512", "true"})
-    @IR(counts = {IRNode.AND_VI, "<=1"}, applyIfCPUFeature = {"avx512", "true"})
-=======
-    @IR(counts = {IRNode.AND_V, "1"}, applyIfCPUFeatureOr = {"sve", "true", "avx512", "true"})
->>>>>>> 509f80bb
+    @IR(counts = {IRNode.AND_VI, ">=1"}, applyIfCPUFeatureOr = {"sve", "true", "avx512", "true"})
+    @IR(counts = {IRNode.AND_VI, "<=1"}, applyIfCPUFeatureOr = {"sve", "true", "avx512", "true"})
     public static void testAndMaskSameValue3() {
         VectorMask<Integer> mask = VectorMask.fromArray(I_SPECIES, m, 0);
         IntVector av = IntVector.fromArray(I_SPECIES, ia, 0);
@@ -443,11 +416,7 @@
     @Test
     @Warmup(10000)
     @IR(counts = {IRNode.STORE_VECTOR, ">=1"})
-<<<<<<< HEAD
-    @IR(failOn = IRNode.OR_VB, applyIfCPUFeature = {"asimd", "true"}, applyIf = {"UseSVE", "0"})
-=======
-    @IR(failOn = IRNode.OR_V, applyIfCPUFeatureAnd = {"asimd", "true", "sve", "false"})
->>>>>>> 509f80bb
+    @IR(failOn = IRNode.OR_VB, applyIfCPUFeatureAnd = {"asimd", "true", "sve", "false"})
     public static void testMaskedOrMinusOne1() {
         VectorMask<Byte> mask = VectorMask.fromArray(B_SPECIES, m, 0);
         ByteVector av = ByteVector.fromArray(B_SPECIES, ba, 0);
@@ -505,13 +474,8 @@
     // Masked OrV in this test should not be optimized out on SVE.
     @Test
     @Warmup(10000)
-<<<<<<< HEAD
     @IR(counts = {IRNode.LOAD_VECTOR_B, ">=1"})
-    @IR(failOn = IRNode.OR_VB, applyIfCPUFeature = {"asimd", "true"}, applyIf = {"UseSVE", "0"})
-=======
-    @IR(counts = {IRNode.LOAD_VECTOR, ">=1"})
-    @IR(failOn = IRNode.OR_V, applyIfCPUFeatureAnd = {"asimd", "true", "sve", "false"})
->>>>>>> 509f80bb
+    @IR(failOn = IRNode.OR_VB, applyIfCPUFeatureAnd = {"asimd", "true", "sve", "false"})
     public static void testMaskedOrZero2() {
         VectorMask<Byte> mask = VectorMask.fromArray(B_SPECIES, m, 0);
         ByteVector av = ByteVector.fromArray(B_SPECIES, ba, 0);
@@ -613,14 +577,8 @@
     // Transform OrV(OrV(a, b, m), b, m) ==> OrV(a, b, m)
     @Test
     @Warmup(10000)
-<<<<<<< HEAD
-    @IR(counts = {IRNode.OR_VI, ">=1"}, applyIfCPUFeature = {"sve", "true"}, applyIf = {"UseSVE", "> 0"})
-    @IR(counts = {IRNode.OR_VI, "<=1"}, applyIfCPUFeature = {"sve", "true"}, applyIf = {"UseSVE", "> 0"})
-    @IR(counts = {IRNode.OR_VI, ">=1"}, applyIfCPUFeature = {"avx512", "true"})
-    @IR(counts = {IRNode.OR_VI, "<=1"}, applyIfCPUFeature = {"avx512", "true"})
-=======
-    @IR(counts = {IRNode.OR_V, "1"}, applyIfCPUFeatureOr = {"sve", "true", "avx512", "true"})
->>>>>>> 509f80bb
+    @IR(counts = {IRNode.OR_VI, ">=1"}, applyIfCPUFeatureOr = {"sve", "true", "avx512", "true"})
+    @IR(counts = {IRNode.OR_VI, "<=1"}, applyIfCPUFeatureOr = {"sve", "true", "avx512", "true"})
     public static void testOrMaskSameValue1() {
         VectorMask<Integer> mask = VectorMask.fromArray(I_SPECIES, m, 0);
         IntVector av = IntVector.fromArray(I_SPECIES, ia, 0);
@@ -641,14 +599,8 @@
     // Transform OrV(OrV(a, b, m), a, m) ==> OrV(a, b, m)
     @Test
     @Warmup(10000)
-<<<<<<< HEAD
-    @IR(counts = {IRNode.OR_VL, ">=1"}, applyIfCPUFeature = {"sve", "true"}, applyIf = {"UseSVE", "> 0"})
-    @IR(counts = {IRNode.OR_VL, "<=1"}, applyIfCPUFeature = {"sve", "true"}, applyIf = {"UseSVE", "> 0"})
-    @IR(counts = {IRNode.OR_VL, ">=1"}, applyIfCPUFeature = {"avx512", "true"})
-    @IR(counts = {IRNode.OR_VL, "<=1"}, applyIfCPUFeature = {"avx512", "true"})
-=======
-    @IR(counts = {IRNode.OR_V, "1"}, applyIfCPUFeatureOr = {"sve", "true", "avx512", "true"})
->>>>>>> 509f80bb
+    @IR(counts = {IRNode.OR_VL, ">=1"}, applyIfCPUFeatureOr = {"sve", "true", "avx512", "true"})
+    @IR(counts = {IRNode.OR_VL, "<=1"}, applyIfCPUFeatureOr = {"sve", "true", "avx512", "true"})
     public static void testOrMaskSameValue2() {
         VectorMask<Long> mask = VectorMask.fromArray(L_SPECIES, m, 0);
         LongVector av = LongVector.fromArray(L_SPECIES, la, 0);
@@ -669,14 +621,8 @@
     // Transform OrV(a, OrV(a, b, m), m) ==> OrV(a, b, m)
     @Test
     @Warmup(10000)
-<<<<<<< HEAD
-    @IR(counts = {IRNode.OR_VI, ">=1"}, applyIfCPUFeature = {"sve", "true"}, applyIf = {"UseSVE", "> 0"})
-    @IR(counts = {IRNode.OR_VI, "<=1"}, applyIfCPUFeature = {"sve", "true"}, applyIf = {"UseSVE", "> 0"})
-    @IR(counts = {IRNode.OR_VI, ">=1"}, applyIfCPUFeature = {"avx512", "true"})
-    @IR(counts = {IRNode.OR_VI, "<=1"}, applyIfCPUFeature = {"avx512", "true"})
-=======
-    @IR(counts = {IRNode.OR_V, "1"}, applyIfCPUFeatureOr = {"sve", "true", "avx512", "true"})
->>>>>>> 509f80bb
+    @IR(counts = {IRNode.OR_VI, ">=1"}, applyIfCPUFeatureOr = {"sve", "true", "avx512", "true"})
+    @IR(counts = {IRNode.OR_VI, "<=1"}, applyIfCPUFeatureOr = {"sve", "true", "avx512", "true"})
     public static void testOrMaskSameValue3() {
         VectorMask<Integer> mask = VectorMask.fromArray(I_SPECIES, m, 0);
         IntVector av = IntVector.fromArray(I_SPECIES, ia, 0);
@@ -715,11 +661,7 @@
     @Test
     @Warmup(10000)
     @IR(counts = {IRNode.STORE_VECTOR, ">=1"})
-<<<<<<< HEAD
-    @IR(failOn = IRNode.XOR_VS, applyIfCPUFeature = {"asimd", "true"}, applyIf = {"UseSVE", "0"})
-=======
-    @IR(failOn = IRNode.XOR_V, applyIfCPUFeatureAnd = {"asimd", "true", "sve", "false"})
->>>>>>> 509f80bb
+    @IR(failOn = IRNode.XOR_VS, applyIfCPUFeatureAnd = {"asimd", "true", "sve", "false"})
     public static void testMaskedXorSame() {
         VectorMask<Short> mask = VectorMask.fromArray(S_SPECIES, m, 0);
         ShortVector av = ShortVector.fromArray(S_SPECIES, sa, 0);
