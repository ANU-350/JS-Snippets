/*
 * Copyright (c) 2022, 2023, Arm Limited. All rights reserved.
 * DO NOT ALTER OR REMOVE COPYRIGHT NOTICES OR THIS FILE HEADER.
 *
 * This code is free software; you can redistribute it and/or modify it
 * under the terms of the GNU General Public License version 2 only, as
 * published by the Free Software Foundation.
 *
 * This code is distributed in the hope that it will be useful, but WITHOUT
 * ANY WARRANTY; without even the implied warranty of MERCHANTABILITY or
 * FITNESS FOR A PARTICULAR PURPOSE.  See the GNU General Public License
 * version 2 for more details (a copy is included in the LICENSE file that
 * accompanied this code).
 *
 * You should have received a copy of the GNU General Public License version
 * 2 along with this work; if not, write to the Free Software Foundation,
 * Inc., 51 Franklin St, Fifth Floor, Boston, MA 02110-1301 USA.
 *
 * Please contact Oracle, 500 Oracle Parkway, Redwood Shores, CA 94065 USA
 * or visit www.oracle.com if you need additional information or have any
 * questions.
 */

/*
 * @test
 * @summary Vectorization test on array invariant fill
 * @library /test/lib /
 *
 * @build jdk.test.whitebox.WhiteBox
 *        compiler.vectorization.runner.VectorizationTestRunner
 *
 * @run driver jdk.test.lib.helpers.ClassFileInstaller jdk.test.whitebox.WhiteBox
 * @run main/othervm -Xbootclasspath/a:.
 *                   -XX:+UnlockDiagnosticVMOptions
 *                   -XX:+WhiteBoxAPI
 *                   -XX:-OptimizeFill
 *                   compiler.vectorization.runner.ArrayInvariantFillTest
 * @run main/othervm -Xbootclasspath/a:.
 *                   -XX:+UnlockDiagnosticVMOptions
 *                   -XX:+WhiteBoxAPI
 *                   -XX:+OptimizeFill
 *                   compiler.vectorization.runner.ArrayInvariantFillTest
 *
 * @requires (os.simpleArch == "x64") | (os.simpleArch == "aarch64")
 * @requires vm.compiler2.enabled
 */

package compiler.vectorization.runner;

import compiler.lib.ir_framework.*;

import java.util.Random;

public class ArrayInvariantFillTest extends VectorizationTestRunner {

    private static final int SIZE = 543;

    private int intInv;
    private char charInv;
    private float floatInv;
    private double doubleInv;

    public ArrayInvariantFillTest() {
        Random ran = new Random(10);
        intInv = ran.nextInt();
        charInv = (char) ran.nextInt();
        floatInv = ran.nextFloat();
        doubleInv = ran.nextDouble();
    }

    // ---------------- Simple Fill ----------------
    @Test
    @IR(applyIfCPUFeatureOr = {"asimd", "true", "sse2", "true"},
        applyIf = {"OptimizeFill", "false"},
        counts = {IRNode.REPLICATE_B, ">0"})
<<<<<<< HEAD
    @IR(applyIfCPUFeature = {"sve", "true"},
        applyIfAnd = {"UseMaskedLoop", "true", "OptimizeFill", "false"},
        counts = {IRNode.LOOP_VECTOR_MASK, ">0"})
=======
    @IR(applyIfCPUFeatureOr = {"asimd", "true", "sse2", "true"},
        applyIf = {"OptimizeFill", "true"},
        counts = {IRNode.REPLICATE_B, "0"})
>>>>>>> 84124794
    public byte[] fillByteArray() {
        byte[] res = new byte[SIZE];
        for (int i = 0; i < SIZE; i++) {
            res[i] = (byte) 10;
        }
        return res;
    }

    @Test
    @IR(applyIfCPUFeatureOr = {"asimd", "true", "sse2", "true"},
        applyIf = {"OptimizeFill", "false"},
        counts = {IRNode.REPLICATE_S, ">0"})
<<<<<<< HEAD
    @IR(applyIfCPUFeature = {"sve", "true"},
        applyIfAnd = {"UseMaskedLoop", "true", "OptimizeFill", "false"},
        counts = {IRNode.LOOP_VECTOR_MASK, ">0"})
=======
    @IR(applyIfCPUFeatureOr = {"asimd", "true", "sse2", "true"},
        applyIf = {"OptimizeFill", "true"},
        counts = {IRNode.REPLICATE_S, "0"})
>>>>>>> 84124794
    public short[] fillShortArray() {
        short[] res = new short[SIZE];
        for (int i = 0; i < SIZE; i++) {
            res[i] = (short) -3333;
        }
        return res;
    }

    @Test
    @IR(applyIfCPUFeatureOr = {"asimd", "true", "sse2", "true"},
        applyIf = {"OptimizeFill", "false"},
        counts = {IRNode.REPLICATE_S, ">0"})
<<<<<<< HEAD
    @IR(applyIfCPUFeature = {"sve", "true"},
        applyIfAnd = {"UseMaskedLoop", "true", "OptimizeFill", "false"},
        counts = {IRNode.LOOP_VECTOR_MASK, ">0"})
=======
    @IR(applyIfCPUFeatureOr = {"asimd", "true", "sse2", "true"},
        applyIf = {"OptimizeFill", "true"},
        counts = {IRNode.REPLICATE_S, "0"})
>>>>>>> 84124794
    public char[] fillCharArray() {
        char[] res = new char[SIZE];
        for (int i = 0; i < SIZE; i++) {
            res[i] = (char) 55555;
        }
        return res;
    }

    @Test
    @IR(applyIfCPUFeatureOr = {"asimd", "true", "sse2", "true"},
        applyIf = {"OptimizeFill", "false"},
        counts = {IRNode.REPLICATE_I, ">0"})
<<<<<<< HEAD
    @IR(applyIfCPUFeature = {"sve", "true"},
        applyIfAnd = {"UseMaskedLoop", "true", "OptimizeFill", "false"},
        counts = {IRNode.LOOP_VECTOR_MASK, ">0"})
=======
    @IR(applyIfCPUFeatureOr = {"asimd", "true", "sse2", "true"},
        applyIf = {"OptimizeFill", "true"},
        counts = {IRNode.REPLICATE_I, "0"})
>>>>>>> 84124794
    public int[] fillIntArray() {
        int[] res = new int[SIZE];
        for (int i = 0; i < SIZE; i++) {
            res[i] = 2147483647;
        }
        return res;
    }

    @Test
    @IR(applyIfCPUFeatureOr = {"asimd", "true", "sse2", "true"},
        counts = {IRNode.REPLICATE_L, ">0"})
    @IR(applyIfCPUFeature = {"sve", "true"},
        applyIf = {"UseMaskedLoop", "true"},
        counts = {IRNode.LOOP_VECTOR_MASK, ">0"})
    public long[] fillLongArray() {
        long[] res = new long[SIZE];
        for (int i = 0; i < SIZE; i++) {
            res[i] = -2222222222222222L;
        }
        return res;
    }

    @Test
    @IR(applyIfCPUFeatureOr = {"asimd", "true", "sse2", "true"},
        applyIf = {"OptimizeFill", "false"},
        counts = {IRNode.REPLICATE_F, ">0"})
<<<<<<< HEAD
    @IR(applyIfCPUFeature = {"sve", "true"},
        applyIfAnd = {"UseMaskedLoop", "true", "OptimizeFill", "false"},
        counts = {IRNode.LOOP_VECTOR_MASK, ">0"})
=======
    @IR(applyIfCPUFeatureOr = {"asimd", "true", "sse2", "true"},
        applyIf = {"OptimizeFill", "true"},
        counts = {IRNode.REPLICATE_F, "0"})
>>>>>>> 84124794
    public float[] fillFloatArray() {
        float[] res = new float[SIZE];
        for (int i = 0; i < SIZE; i++) {
            res[i] = 3.234567e8f;
        }
        return res;
    }

    @Test
    @IR(applyIfCPUFeatureOr = {"asimd", "true", "sse2", "true"},
        counts = {IRNode.REPLICATE_D, ">0"})
    @IR(applyIfCPUFeature = {"sve", "true"},
        applyIf = {"UseMaskedLoop", "true"},
        counts = {IRNode.LOOP_VECTOR_MASK, ">0"})
    public double[] fillDoubleArray() {
        double[] res = new double[SIZE];
        for (int i = 0; i < SIZE; i++) {
            res[i] = -9.87654321e50;
        }
        return res;
    }

    // ---------------- Fill With Type Change ----------------
    @Test
    @IR(applyIfCPUFeatureOr = {"asimd", "true", "sse2", "true"},
        counts = {IRNode.REPLICATE_L, ">0"})
    @IR(applyIfCPUFeature = {"sve", "true"},
        applyIf = {"UseMaskedLoop", "true"},
        counts = {IRNode.LOOP_VECTOR_MASK, ">0"})
    public long[] fillLongArrayWithInt() {
        long[] res = new long[SIZE];
        for (int i = 0; i < SIZE; i++) {
            res[i] = intInv;
        }
        return res;
    }

    @Test
    @IR(applyIfCPUFeatureOr = {"asimd", "true", "sse2", "true"},
        counts = {IRNode.REPLICATE_L, ">0"})
    @IR(applyIfCPUFeature = {"sve", "true"},
        applyIf = {"UseMaskedLoop", "true"},
        counts = {IRNode.LOOP_VECTOR_MASK, ">0"})
    public long[] fillLongArrayWithUnsigned() {
        long[] res = new long[SIZE];
        for (int i = 0; i < SIZE; i++) {
            res[i] = charInv;
        }
        return res;
    }

    @Test
    @IR(applyIfCPUFeatureOr = {"asimd", "true", "sse2", "true"},
        counts = {IRNode.REPLICATE_L, ">0"})
    @IR(applyIfCPUFeature = {"sve", "true"},
        applyIf = {"UseMaskedLoop", "true"},
        counts = {IRNode.LOOP_VECTOR_MASK, ">0"})
    public long[] fillLongArrayWithFloat() {
        long[] res = new long[SIZE];
        for (int i = 0; i < SIZE; i++) {
            res[i] = (long) floatInv;
        }
        return res;
    }

    @Test
    @IR(applyIfCPUFeatureOr = {"asimd", "true", "sse2", "true"},
        applyIf = {"OptimizeFill", "false"},
        counts = {IRNode.REPLICATE_I, ">0"})
<<<<<<< HEAD
    @IR(applyIfCPUFeature = {"sve", "true"},
        applyIfAnd = {"UseMaskedLoop", "true", "OptimizeFill", "false"},
        counts = {IRNode.LOOP_VECTOR_MASK, ">0"})
=======
    @IR(applyIfCPUFeatureOr = {"asimd", "true", "sse2", "true"},
        applyIf = {"OptimizeFill", "true"},
        counts = {IRNode.REPLICATE_I, "0"})
>>>>>>> 84124794
    public int[] fillIntArrayWithDouble() {
        int[] res = new int[SIZE];
        for (int i = 0; i < SIZE; i++) {
            res[i] = (int) doubleInv;
        }
        return res;
    }
}<|MERGE_RESOLUTION|>--- conflicted
+++ resolved
@@ -73,15 +73,12 @@
     @IR(applyIfCPUFeatureOr = {"asimd", "true", "sse2", "true"},
         applyIf = {"OptimizeFill", "false"},
         counts = {IRNode.REPLICATE_B, ">0"})
-<<<<<<< HEAD
-    @IR(applyIfCPUFeature = {"sve", "true"},
-        applyIfAnd = {"UseMaskedLoop", "true", "OptimizeFill", "false"},
-        counts = {IRNode.LOOP_VECTOR_MASK, ">0"})
-=======
     @IR(applyIfCPUFeatureOr = {"asimd", "true", "sse2", "true"},
         applyIf = {"OptimizeFill", "true"},
         counts = {IRNode.REPLICATE_B, "0"})
->>>>>>> 84124794
+    @IR(applyIfCPUFeature = {"sve", "true"},
+        applyIfAnd = {"UseMaskedLoop", "true", "OptimizeFill", "false"},
+        counts = {IRNode.LOOP_VECTOR_MASK, ">0"})
     public byte[] fillByteArray() {
         byte[] res = new byte[SIZE];
         for (int i = 0; i < SIZE; i++) {
@@ -94,15 +91,12 @@
     @IR(applyIfCPUFeatureOr = {"asimd", "true", "sse2", "true"},
         applyIf = {"OptimizeFill", "false"},
         counts = {IRNode.REPLICATE_S, ">0"})
-<<<<<<< HEAD
-    @IR(applyIfCPUFeature = {"sve", "true"},
-        applyIfAnd = {"UseMaskedLoop", "true", "OptimizeFill", "false"},
-        counts = {IRNode.LOOP_VECTOR_MASK, ">0"})
-=======
     @IR(applyIfCPUFeatureOr = {"asimd", "true", "sse2", "true"},
         applyIf = {"OptimizeFill", "true"},
         counts = {IRNode.REPLICATE_S, "0"})
->>>>>>> 84124794
+    @IR(applyIfCPUFeature = {"sve", "true"},
+        applyIfAnd = {"UseMaskedLoop", "true", "OptimizeFill", "false"},
+        counts = {IRNode.LOOP_VECTOR_MASK, ">0"})
     public short[] fillShortArray() {
         short[] res = new short[SIZE];
         for (int i = 0; i < SIZE; i++) {
@@ -115,15 +109,12 @@
     @IR(applyIfCPUFeatureOr = {"asimd", "true", "sse2", "true"},
         applyIf = {"OptimizeFill", "false"},
         counts = {IRNode.REPLICATE_S, ">0"})
-<<<<<<< HEAD
-    @IR(applyIfCPUFeature = {"sve", "true"},
-        applyIfAnd = {"UseMaskedLoop", "true", "OptimizeFill", "false"},
-        counts = {IRNode.LOOP_VECTOR_MASK, ">0"})
-=======
     @IR(applyIfCPUFeatureOr = {"asimd", "true", "sse2", "true"},
         applyIf = {"OptimizeFill", "true"},
         counts = {IRNode.REPLICATE_S, "0"})
->>>>>>> 84124794
+    @IR(applyIfCPUFeature = {"sve", "true"},
+        applyIfAnd = {"UseMaskedLoop", "true", "OptimizeFill", "false"},
+        counts = {IRNode.LOOP_VECTOR_MASK, ">0"})
     public char[] fillCharArray() {
         char[] res = new char[SIZE];
         for (int i = 0; i < SIZE; i++) {
@@ -136,15 +127,12 @@
     @IR(applyIfCPUFeatureOr = {"asimd", "true", "sse2", "true"},
         applyIf = {"OptimizeFill", "false"},
         counts = {IRNode.REPLICATE_I, ">0"})
-<<<<<<< HEAD
-    @IR(applyIfCPUFeature = {"sve", "true"},
-        applyIfAnd = {"UseMaskedLoop", "true", "OptimizeFill", "false"},
-        counts = {IRNode.LOOP_VECTOR_MASK, ">0"})
-=======
     @IR(applyIfCPUFeatureOr = {"asimd", "true", "sse2", "true"},
         applyIf = {"OptimizeFill", "true"},
         counts = {IRNode.REPLICATE_I, "0"})
->>>>>>> 84124794
+    @IR(applyIfCPUFeature = {"sve", "true"},
+        applyIfAnd = {"UseMaskedLoop", "true", "OptimizeFill", "false"},
+        counts = {IRNode.LOOP_VECTOR_MASK, ">0"})
     public int[] fillIntArray() {
         int[] res = new int[SIZE];
         for (int i = 0; i < SIZE; i++) {
@@ -157,7 +145,7 @@
     @IR(applyIfCPUFeatureOr = {"asimd", "true", "sse2", "true"},
         counts = {IRNode.REPLICATE_L, ">0"})
     @IR(applyIfCPUFeature = {"sve", "true"},
-        applyIf = {"UseMaskedLoop", "true"},
+        applyIfAnd = {"UseMaskedLoop", "true", "OptimizeFill", "false"},
         counts = {IRNode.LOOP_VECTOR_MASK, ">0"})
     public long[] fillLongArray() {
         long[] res = new long[SIZE];
@@ -171,15 +159,12 @@
     @IR(applyIfCPUFeatureOr = {"asimd", "true", "sse2", "true"},
         applyIf = {"OptimizeFill", "false"},
         counts = {IRNode.REPLICATE_F, ">0"})
-<<<<<<< HEAD
-    @IR(applyIfCPUFeature = {"sve", "true"},
-        applyIfAnd = {"UseMaskedLoop", "true", "OptimizeFill", "false"},
-        counts = {IRNode.LOOP_VECTOR_MASK, ">0"})
-=======
     @IR(applyIfCPUFeatureOr = {"asimd", "true", "sse2", "true"},
         applyIf = {"OptimizeFill", "true"},
         counts = {IRNode.REPLICATE_F, "0"})
->>>>>>> 84124794
+    @IR(applyIfCPUFeature = {"sve", "true"},
+        applyIfAnd = {"UseMaskedLoop", "true", "OptimizeFill", "false"},
+        counts = {IRNode.LOOP_VECTOR_MASK, ">0"})
     public float[] fillFloatArray() {
         float[] res = new float[SIZE];
         for (int i = 0; i < SIZE; i++) {
@@ -192,7 +177,7 @@
     @IR(applyIfCPUFeatureOr = {"asimd", "true", "sse2", "true"},
         counts = {IRNode.REPLICATE_D, ">0"})
     @IR(applyIfCPUFeature = {"sve", "true"},
-        applyIf = {"UseMaskedLoop", "true"},
+        applyIfAnd = {"UseMaskedLoop", "true", "OptimizeFill", "false"},
         counts = {IRNode.LOOP_VECTOR_MASK, ">0"})
     public double[] fillDoubleArray() {
         double[] res = new double[SIZE];
@@ -207,7 +192,7 @@
     @IR(applyIfCPUFeatureOr = {"asimd", "true", "sse2", "true"},
         counts = {IRNode.REPLICATE_L, ">0"})
     @IR(applyIfCPUFeature = {"sve", "true"},
-        applyIf = {"UseMaskedLoop", "true"},
+        applyIfAnd = {"UseMaskedLoop", "true", "OptimizeFill", "false"},
         counts = {IRNode.LOOP_VECTOR_MASK, ">0"})
     public long[] fillLongArrayWithInt() {
         long[] res = new long[SIZE];
@@ -221,7 +206,7 @@
     @IR(applyIfCPUFeatureOr = {"asimd", "true", "sse2", "true"},
         counts = {IRNode.REPLICATE_L, ">0"})
     @IR(applyIfCPUFeature = {"sve", "true"},
-        applyIf = {"UseMaskedLoop", "true"},
+        applyIfAnd = {"UseMaskedLoop", "true", "OptimizeFill", "false"},
         counts = {IRNode.LOOP_VECTOR_MASK, ">0"})
     public long[] fillLongArrayWithUnsigned() {
         long[] res = new long[SIZE];
@@ -235,7 +220,7 @@
     @IR(applyIfCPUFeatureOr = {"asimd", "true", "sse2", "true"},
         counts = {IRNode.REPLICATE_L, ">0"})
     @IR(applyIfCPUFeature = {"sve", "true"},
-        applyIf = {"UseMaskedLoop", "true"},
+        applyIfAnd = {"UseMaskedLoop", "true", "OptimizeFill", "false"},
         counts = {IRNode.LOOP_VECTOR_MASK, ">0"})
     public long[] fillLongArrayWithFloat() {
         long[] res = new long[SIZE];
@@ -249,15 +234,12 @@
     @IR(applyIfCPUFeatureOr = {"asimd", "true", "sse2", "true"},
         applyIf = {"OptimizeFill", "false"},
         counts = {IRNode.REPLICATE_I, ">0"})
-<<<<<<< HEAD
-    @IR(applyIfCPUFeature = {"sve", "true"},
-        applyIfAnd = {"UseMaskedLoop", "true", "OptimizeFill", "false"},
-        counts = {IRNode.LOOP_VECTOR_MASK, ">0"})
-=======
     @IR(applyIfCPUFeatureOr = {"asimd", "true", "sse2", "true"},
         applyIf = {"OptimizeFill", "true"},
         counts = {IRNode.REPLICATE_I, "0"})
->>>>>>> 84124794
+    @IR(applyIfCPUFeature = {"sve", "true"},
+        applyIfAnd = {"UseMaskedLoop", "true", "OptimizeFill", "false"},
+        counts = {IRNode.LOOP_VECTOR_MASK, ">0"})
     public int[] fillIntArrayWithDouble() {
         int[] res = new int[SIZE];
         for (int i = 0; i < SIZE; i++) {
