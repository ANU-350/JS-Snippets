/*
 * Copyright (c) 2022, 2023, Arm Limited. All rights reserved.
 * DO NOT ALTER OR REMOVE COPYRIGHT NOTICES OR THIS FILE HEADER.
 *
 * This code is free software; you can redistribute it and/or modify it
 * under the terms of the GNU General Public License version 2 only, as
 * published by the Free Software Foundation.
 *
 * This code is distributed in the hope that it will be useful, but WITHOUT
 * ANY WARRANTY; without even the implied warranty of MERCHANTABILITY or
 * FITNESS FOR A PARTICULAR PURPOSE.  See the GNU General Public License
 * version 2 for more details (a copy is included in the LICENSE file that
 * accompanied this code).
 *
 * You should have received a copy of the GNU General Public License version
 * 2 along with this work; if not, write to the Free Software Foundation,
 * Inc., 51 Franklin St, Fifth Floor, Boston, MA 02110-1301 USA.
 *
 * Please contact Oracle, 500 Oracle Parkway, Redwood Shores, CA 94065 USA
 * or visit www.oracle.com if you need additional information or have any
 * questions.
 */

/*
 * @test
 * @summary Vectorization test on array invariant fill
 * @library /test/lib /
 *
 * @build jdk.test.whitebox.WhiteBox
 *        compiler.vectorization.runner.VectorizationTestRunner
 *
 * @run driver jdk.test.lib.helpers.ClassFileInstaller jdk.test.whitebox.WhiteBox
 * @run main/othervm -Xbootclasspath/a:.
 *                   -XX:+UnlockDiagnosticVMOptions
 *                   -XX:+WhiteBoxAPI
 *                   -XX:-OptimizeFill
 *                   compiler.vectorization.runner.ArrayInvariantFillTest
 * @run main/othervm -Xbootclasspath/a:.
 *                   -XX:+UnlockDiagnosticVMOptions
 *                   -XX:+WhiteBoxAPI
 *                   -XX:+OptimizeFill
 *                   compiler.vectorization.runner.ArrayInvariantFillTest
 *
 * @requires (os.simpleArch == "x64") | (os.simpleArch == "aarch64")
 * @requires vm.compiler2.enabled
 */

package compiler.vectorization.runner;

import compiler.lib.ir_framework.*;

import java.util.Random;

public class ArrayInvariantFillTest extends VectorizationTestRunner {

    private static final int SIZE = 543;

    private boolean booleanInv;
    private int intInv;
    private char charInv;
    private float floatInv;
    private double doubleInv;

    public ArrayInvariantFillTest() {
        Random ran = new Random(10);
        intInv = ran.nextInt();
        charInv = (char) ran.nextInt();
        floatInv = ran.nextFloat();
        doubleInv = ran.nextDouble();
        booleanInv = ran.nextBoolean();
    }

    // ---------------- Simple Fill ----------------
    @Test
    @IR(applyIfCPUFeatureOr = {"asimd", "true", "sse2", "true"},
<<<<<<< HEAD
        counts = {IRNode.REPLICATE, ">0"})
    public boolean[] fillBooleanArray() {
        boolean[] res = new boolean[SIZE];
        for (int i = 0; i < SIZE; i++) {
            res[i] = true;
        }
        return res;
    }

    @Test
    @IR(applyIfCPUFeatureOr = {"asimd", "true", "sse2", "true"},
        counts = {IRNode.REPLICATE, ">0"})
=======
        applyIf = {"OptimizeFill", "false"},
        counts = {IRNode.REPLICATE_B, ">0"})
    @IR(applyIfCPUFeatureOr = {"asimd", "true", "sse2", "true"},
        applyIf = {"OptimizeFill", "true"},
        counts = {IRNode.REPLICATE_B, "0"})
>>>>>>> ecd25e7d
    public byte[] fillByteArray() {
        byte[] res = new byte[SIZE];
        for (int i = 0; i < SIZE; i++) {
            res[i] = (byte) 10;
        }
        return res;
    }

    @Test
    @IR(applyIfCPUFeatureOr = {"asimd", "true", "sse2", "true"},
<<<<<<< HEAD
        counts = {IRNode.REPLICATE, ">0"})
=======
        applyIf = {"OptimizeFill", "false"},
        counts = {IRNode.REPLICATE_S, ">0"})
    @IR(applyIfCPUFeatureOr = {"asimd", "true", "sse2", "true"},
        applyIf = {"OptimizeFill", "true"},
        counts = {IRNode.REPLICATE_S, "0"})
>>>>>>> ecd25e7d
    public short[] fillShortArray() {
        short[] res = new short[SIZE];
        for (int i = 0; i < SIZE; i++) {
            res[i] = (short) -3333;
        }
        return res;
    }

    @Test
    @IR(applyIfCPUFeatureOr = {"asimd", "true", "sse2", "true"},
<<<<<<< HEAD
        counts = {IRNode.REPLICATE, ">0"})
=======
        applyIf = {"OptimizeFill", "false"},
        counts = {IRNode.REPLICATE_S, ">0"})
    @IR(applyIfCPUFeatureOr = {"asimd", "true", "sse2", "true"},
        applyIf = {"OptimizeFill", "true"},
        counts = {IRNode.REPLICATE_S, "0"})
>>>>>>> ecd25e7d
    public char[] fillCharArray() {
        char[] res = new char[SIZE];
        for (int i = 0; i < SIZE; i++) {
            res[i] = (char) 55555;
        }
        return res;
    }

    @Test
    @IR(applyIfCPUFeatureOr = {"asimd", "true", "sse2", "true"},
<<<<<<< HEAD
        counts = {IRNode.REPLICATE, ">0"})
=======
        applyIf = {"OptimizeFill", "false"},
        counts = {IRNode.REPLICATE_I, ">0"})
    @IR(applyIfCPUFeatureOr = {"asimd", "true", "sse2", "true"},
        applyIf = {"OptimizeFill", "true"},
        counts = {IRNode.REPLICATE_I, "0"})
>>>>>>> ecd25e7d
    public int[] fillIntArray() {
        int[] res = new int[SIZE];
        for (int i = 0; i < SIZE; i++) {
            res[i] = 2147483647;
        }
        return res;
    }

    @Test
    @IR(applyIfCPUFeatureOr = {"asimd", "true", "sse2", "true"},
        counts = {IRNode.REPLICATE, ">0"})
    public long[] fillLongArray() {
        long[] res = new long[SIZE];
        for (int i = 0; i < SIZE; i++) {
            res[i] = -2222222222222222L;
        }
        return res;
    }

    @Test
    @IR(applyIfCPUFeatureOr = {"asimd", "true", "sse2", "true"},
<<<<<<< HEAD
        counts = {IRNode.REPLICATE, ">0"})
=======
        applyIf = {"OptimizeFill", "false"},
        counts = {IRNode.REPLICATE_F, ">0"})
    @IR(applyIfCPUFeatureOr = {"asimd", "true", "sse2", "true"},
        applyIf = {"OptimizeFill", "true"},
        counts = {IRNode.REPLICATE_F, "0"})
>>>>>>> ecd25e7d
    public float[] fillFloatArray() {
        float[] res = new float[SIZE];
        for (int i = 0; i < SIZE; i++) {
            res[i] = 3.234567e8f;
        }
        return res;
    }

    @Test
    @IR(applyIfCPUFeatureOr = {"asimd", "true", "sse2", "true"},
        counts = {IRNode.REPLICATE, ">0"})
    public double[] fillDoubleArray() {
        double[] res = new double[SIZE];
        for (int i = 0; i < SIZE; i++) {
            res[i] = -9.87654321e50;
        }
        return res;
    }

    // ---------------- Fill With Type Change ----------------
    @Test
    @IR(applyIfCPUFeatureOr = {"asimd", "true", "sse2", "true"},
        counts = {IRNode.REPLICATE, ">0"})
    public long[] fillLongArrayWithInt() {
        long[] res = new long[SIZE];
        for (int i = 0; i < SIZE; i++) {
            res[i] = intInv;
        }
        return res;
    }

    @Test
    @IR(applyIfCPUFeatureOr = {"asimd", "true", "sse2", "true"},
        counts = {IRNode.REPLICATE, ">0"})
    public long[] fillLongArrayWithUnsigned() {
        long[] res = new long[SIZE];
        for (int i = 0; i < SIZE; i++) {
            res[i] = charInv;
        }
        return res;
    }

    @Test
    @IR(applyIfCPUFeatureOr = {"asimd", "true", "sse2", "true"},
        counts = {IRNode.REPLICATE, ">0"})
    public long[] fillLongArrayWithFloat() {
        long[] res = new long[SIZE];
        for (int i = 0; i < SIZE; i++) {
            res[i] = (long) floatInv;
        }
        return res;
    }

    @Test
    @IR(applyIfCPUFeatureOr = {"asimd", "true", "sse2", "true"},
<<<<<<< HEAD
        counts = {IRNode.REPLICATE, ">0"})
=======
        applyIf = {"OptimizeFill", "false"},
        counts = {IRNode.REPLICATE_I, ">0"})
    @IR(applyIfCPUFeatureOr = {"asimd", "true", "sse2", "true"},
        applyIf = {"OptimizeFill", "true"},
        counts = {IRNode.REPLICATE_I, "0"})
>>>>>>> ecd25e7d
    public int[] fillIntArrayWithDouble() {
        int[] res = new int[SIZE];
        for (int i = 0; i < SIZE; i++) {
            res[i] = (int) doubleInv;
        }
        return res;
    }
}<|MERGE_RESOLUTION|>--- conflicted
+++ resolved
@@ -73,26 +73,11 @@
     // ---------------- Simple Fill ----------------
     @Test
     @IR(applyIfCPUFeatureOr = {"asimd", "true", "sse2", "true"},
-<<<<<<< HEAD
-        counts = {IRNode.REPLICATE, ">0"})
-    public boolean[] fillBooleanArray() {
-        boolean[] res = new boolean[SIZE];
-        for (int i = 0; i < SIZE; i++) {
-            res[i] = true;
-        }
-        return res;
-    }
-
-    @Test
-    @IR(applyIfCPUFeatureOr = {"asimd", "true", "sse2", "true"},
-        counts = {IRNode.REPLICATE, ">0"})
-=======
-        applyIf = {"OptimizeFill", "false"},
-        counts = {IRNode.REPLICATE_B, ">0"})
-    @IR(applyIfCPUFeatureOr = {"asimd", "true", "sse2", "true"},
-        applyIf = {"OptimizeFill", "true"},
-        counts = {IRNode.REPLICATE_B, "0"})
->>>>>>> ecd25e7d
+        applyIf = {"OptimizeFill", "false"},
+        counts = {IRNode.REPLICATE, ">0"})
+    @IR(applyIfCPUFeatureOr = {"asimd", "true", "sse2", "true"},
+        applyIf = {"OptimizeFill", "true"},
+        counts = {IRNode.REPLICATE, "0"})
     public byte[] fillByteArray() {
         byte[] res = new byte[SIZE];
         for (int i = 0; i < SIZE; i++) {
@@ -103,15 +88,11 @@
 
     @Test
     @IR(applyIfCPUFeatureOr = {"asimd", "true", "sse2", "true"},
-<<<<<<< HEAD
-        counts = {IRNode.REPLICATE, ">0"})
-=======
-        applyIf = {"OptimizeFill", "false"},
-        counts = {IRNode.REPLICATE_S, ">0"})
-    @IR(applyIfCPUFeatureOr = {"asimd", "true", "sse2", "true"},
-        applyIf = {"OptimizeFill", "true"},
-        counts = {IRNode.REPLICATE_S, "0"})
->>>>>>> ecd25e7d
+        applyIf = {"OptimizeFill", "false"},
+        counts = {IRNode.REPLICATE, ">0"})
+    @IR(applyIfCPUFeatureOr = {"asimd", "true", "sse2", "true"},
+        applyIf = {"OptimizeFill", "true"},
+        counts = {IRNode.REPLICATE, "0"})
     public short[] fillShortArray() {
         short[] res = new short[SIZE];
         for (int i = 0; i < SIZE; i++) {
@@ -122,15 +103,11 @@
 
     @Test
     @IR(applyIfCPUFeatureOr = {"asimd", "true", "sse2", "true"},
-<<<<<<< HEAD
-        counts = {IRNode.REPLICATE, ">0"})
-=======
-        applyIf = {"OptimizeFill", "false"},
-        counts = {IRNode.REPLICATE_S, ">0"})
-    @IR(applyIfCPUFeatureOr = {"asimd", "true", "sse2", "true"},
-        applyIf = {"OptimizeFill", "true"},
-        counts = {IRNode.REPLICATE_S, "0"})
->>>>>>> ecd25e7d
+        applyIf = {"OptimizeFill", "false"},
+        counts = {IRNode.REPLICATE, ">0"})
+    @IR(applyIfCPUFeatureOr = {"asimd", "true", "sse2", "true"},
+        applyIf = {"OptimizeFill", "true"},
+        counts = {IRNode.REPLICATE, "0"})
     public char[] fillCharArray() {
         char[] res = new char[SIZE];
         for (int i = 0; i < SIZE; i++) {
@@ -141,15 +118,11 @@
 
     @Test
     @IR(applyIfCPUFeatureOr = {"asimd", "true", "sse2", "true"},
-<<<<<<< HEAD
-        counts = {IRNode.REPLICATE, ">0"})
-=======
-        applyIf = {"OptimizeFill", "false"},
-        counts = {IRNode.REPLICATE_I, ">0"})
-    @IR(applyIfCPUFeatureOr = {"asimd", "true", "sse2", "true"},
-        applyIf = {"OptimizeFill", "true"},
-        counts = {IRNode.REPLICATE_I, "0"})
->>>>>>> ecd25e7d
+        applyIf = {"OptimizeFill", "false"},
+        counts = {IRNode.REPLICATE, ">0"})
+    @IR(applyIfCPUFeatureOr = {"asimd", "true", "sse2", "true"},
+        applyIf = {"OptimizeFill", "true"},
+        counts = {IRNode.REPLICATE, "0"})
     public int[] fillIntArray() {
         int[] res = new int[SIZE];
         for (int i = 0; i < SIZE; i++) {
@@ -171,15 +144,11 @@
 
     @Test
     @IR(applyIfCPUFeatureOr = {"asimd", "true", "sse2", "true"},
-<<<<<<< HEAD
-        counts = {IRNode.REPLICATE, ">0"})
-=======
-        applyIf = {"OptimizeFill", "false"},
-        counts = {IRNode.REPLICATE_F, ">0"})
-    @IR(applyIfCPUFeatureOr = {"asimd", "true", "sse2", "true"},
-        applyIf = {"OptimizeFill", "true"},
-        counts = {IRNode.REPLICATE_F, "0"})
->>>>>>> ecd25e7d
+        applyIf = {"OptimizeFill", "false"},
+        counts = {IRNode.REPLICATE, ">0"})
+    @IR(applyIfCPUFeatureOr = {"asimd", "true", "sse2", "true"},
+        applyIf = {"OptimizeFill", "true"},
+        counts = {IRNode.REPLICATE, "0"})
     public float[] fillFloatArray() {
         float[] res = new float[SIZE];
         for (int i = 0; i < SIZE; i++) {
@@ -235,15 +204,11 @@
 
     @Test
     @IR(applyIfCPUFeatureOr = {"asimd", "true", "sse2", "true"},
-<<<<<<< HEAD
-        counts = {IRNode.REPLICATE, ">0"})
-=======
-        applyIf = {"OptimizeFill", "false"},
-        counts = {IRNode.REPLICATE_I, ">0"})
-    @IR(applyIfCPUFeatureOr = {"asimd", "true", "sse2", "true"},
-        applyIf = {"OptimizeFill", "true"},
-        counts = {IRNode.REPLICATE_I, "0"})
->>>>>>> ecd25e7d
+        applyIf = {"OptimizeFill", "false"},
+        counts = {IRNode.REPLICATE, ">0"})
+    @IR(applyIfCPUFeatureOr = {"asimd", "true", "sse2", "true"},
+        applyIf = {"OptimizeFill", "true"},
+        counts = {IRNode.REPLICATE, "0"})
     public int[] fillIntArrayWithDouble() {
         int[] res = new int[SIZE];
         for (int i = 0; i < SIZE; i++) {
