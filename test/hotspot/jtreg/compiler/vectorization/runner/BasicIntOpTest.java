--- conflicted
+++ resolved
@@ -65,14 +65,10 @@
     // ---------------- Arithmetic ----------------
     @Test
     @IR(applyIfCPUFeatureOr = {"asimd", "true", "sse2", "true"},
-<<<<<<< HEAD
-        counts = {IRNode.SUB_V, ">0"})
-    @IR(applyIfCPUFeature = {"sve", "true"},
-        applyIf = {"UseMaskedLoop", "true"},
-        counts = {IRNode.LOOP_VECTOR_MASK, ">0"})
-=======
         counts = {IRNode.SUB_VI, ">0"})
->>>>>>> 84124794
+    @IR(applyIfCPUFeature = {"sve", "true"},
+        applyIf = {"UseMaskedLoop", "true"},
+        counts = {IRNode.LOOP_VECTOR_MASK, ">0"})
     public int[] vectorNeg() {
         int[] res = new int[SIZE];
         for (int i = 0; i < SIZE; i++) {
@@ -83,14 +79,10 @@
 
     @Test
     @IR(applyIfCPUFeatureOr = {"asimd", "true", "ssse3", "true"},
-<<<<<<< HEAD
-        counts = {IRNode.ABS_V, ">0"})
-    @IR(applyIfCPUFeature = {"sve", "true"},
-        applyIf = {"UseMaskedLoop", "true"},
-        counts = {IRNode.LOOP_VECTOR_MASK, ">0"})
-=======
         counts = {IRNode.ABS_VI, ">0"})
->>>>>>> 84124794
+    @IR(applyIfCPUFeature = {"sve", "true"},
+        applyIf = {"UseMaskedLoop", "true"},
+        counts = {IRNode.LOOP_VECTOR_MASK, ">0"})
     public int[] vectorAbs() {
         int[] res = new int[SIZE];
         for (int i = 0; i < SIZE; i++) {
@@ -101,14 +93,10 @@
 
     @Test
     @IR(applyIfCPUFeatureOr = {"asimd", "true", "sse2", "true"},
-<<<<<<< HEAD
-        counts = {IRNode.ADD_V, ">0"})
-    @IR(applyIfCPUFeature = {"sve", "true"},
-        applyIf = {"UseMaskedLoop", "true"},
-        counts = {IRNode.LOOP_VECTOR_MASK, ">0"})
-=======
         counts = {IRNode.ADD_VI, ">0"})
->>>>>>> 84124794
+    @IR(applyIfCPUFeature = {"sve", "true"},
+        applyIf = {"UseMaskedLoop", "true"},
+        counts = {IRNode.LOOP_VECTOR_MASK, ">0"})
     public int[] vectorAdd() {
         int[] res = new int[SIZE];
         for (int i = 0; i < SIZE; i++) {
@@ -119,14 +107,10 @@
 
     @Test
     @IR(applyIfCPUFeatureOr = {"asimd", "true", "sse2", "true"},
-<<<<<<< HEAD
-        counts = {IRNode.SUB_V, ">0"})
-    @IR(applyIfCPUFeature = {"sve", "true"},
-        applyIf = {"UseMaskedLoop", "true"},
-        counts = {IRNode.LOOP_VECTOR_MASK, ">0"})
-=======
         counts = {IRNode.SUB_VI, ">0"})
->>>>>>> 84124794
+    @IR(applyIfCPUFeature = {"sve", "true"},
+        applyIf = {"UseMaskedLoop", "true"},
+        counts = {IRNode.LOOP_VECTOR_MASK, ">0"})
     public int[] vectorSub() {
         int[] res = new int[SIZE];
         for (int i = 0; i < SIZE; i++) {
@@ -137,14 +121,10 @@
 
     @Test
     @IR(applyIfCPUFeatureOr = {"asimd", "true", "sse4.1", "true"},
-<<<<<<< HEAD
-        counts = {IRNode.MUL_V, ">0"})
-    @IR(applyIfCPUFeature = {"sve", "true"},
-        applyIf = {"UseMaskedLoop", "true"},
-        counts = {IRNode.LOOP_VECTOR_MASK, ">0"})
-=======
         counts = {IRNode.MUL_VI, ">0"})
->>>>>>> 84124794
+    @IR(applyIfCPUFeature = {"sve", "true"},
+        applyIf = {"UseMaskedLoop", "true"},
+        counts = {IRNode.LOOP_VECTOR_MASK, ">0"})
     public int[] vectorMul() {
         int[] res = new int[SIZE];
         for (int i = 0; i < SIZE; i++) {
@@ -155,14 +135,10 @@
 
     @Test
     @IR(applyIfCPUFeatureOr = {"asimd", "true", "sse4.1", "true"},
-<<<<<<< HEAD
-        counts = {IRNode.MUL_V, ">0", IRNode.ADD_V, ">0"})
-    @IR(applyIfCPUFeature = {"sve", "true"},
-        applyIf = {"UseMaskedLoop", "true"},
-        counts = {IRNode.LOOP_VECTOR_MASK, ">0"})
-=======
         counts = {IRNode.MUL_VI, ">0", IRNode.ADD_VI, ">0"})
->>>>>>> 84124794
+    @IR(applyIfCPUFeature = {"sve", "true"},
+        applyIf = {"UseMaskedLoop", "true"},
+        counts = {IRNode.LOOP_VECTOR_MASK, ">0"})
     public int[] vectorMulAdd() {
         int[] res = new int[SIZE];
         for (int i = 0; i < SIZE; i++) {
@@ -173,14 +149,10 @@
 
     @Test
     @IR(applyIfCPUFeatureOr = {"asimd", "true", "sse4.1", "true"},
-<<<<<<< HEAD
-        counts = {IRNode.MUL_V, ">0", IRNode.SUB_V, ">0"})
-    @IR(applyIfCPUFeature = {"sve", "true"},
-        applyIf = {"UseMaskedLoop", "true"},
-        counts = {IRNode.LOOP_VECTOR_MASK, ">0"})
-=======
         counts = {IRNode.MUL_VI, ">0", IRNode.SUB_VI, ">0"})
->>>>>>> 84124794
+    @IR(applyIfCPUFeature = {"sve", "true"},
+        applyIf = {"UseMaskedLoop", "true"},
+        counts = {IRNode.LOOP_VECTOR_MASK, ">0"})
     public int[] vectorMulSub() {
         int[] res = new int[SIZE];
         for (int i = 0; i < SIZE; i++) {
@@ -206,14 +178,10 @@
     // ---------------- Logic ----------------
     @Test
     @IR(applyIfCPUFeatureOr = {"asimd", "true", "sse2", "true"},
-<<<<<<< HEAD
-        counts = {IRNode.XOR_V, ">0"})
-    @IR(applyIfCPUFeature = {"sve", "true"},
-        applyIf = {"UseMaskedLoop", "true"},
-        counts = {IRNode.LOOP_VECTOR_MASK, ">0"})
-=======
         counts = {IRNode.XOR_VI, ">0"})
->>>>>>> 84124794
+    @IR(applyIfCPUFeature = {"sve", "true"},
+        applyIf = {"UseMaskedLoop", "true"},
+        counts = {IRNode.LOOP_VECTOR_MASK, ">0"})
     public int[] vectorNot() {
         int[] res = new int[SIZE];
         for (int i = 0; i < SIZE; i++) {
@@ -224,14 +192,10 @@
 
     @Test
     @IR(applyIfCPUFeatureOr = {"asimd", "true", "sse2", "true"},
-<<<<<<< HEAD
-        counts = {IRNode.AND_V, ">0"})
-    @IR(applyIfCPUFeature = {"sve", "true"},
-        applyIf = {"UseMaskedLoop", "true"},
-        counts = {IRNode.LOOP_VECTOR_MASK, ">0"})
-=======
         counts = {IRNode.AND_VI, ">0"})
->>>>>>> 84124794
+    @IR(applyIfCPUFeature = {"sve", "true"},
+        applyIf = {"UseMaskedLoop", "true"},
+        counts = {IRNode.LOOP_VECTOR_MASK, ">0"})
     public int[] vectorAnd() {
         int[] res = new int[SIZE];
         for (int i = 0; i < SIZE; i++) {
@@ -242,14 +206,10 @@
 
     @Test
     @IR(applyIfCPUFeatureOr = {"asimd", "true", "sse2", "true"},
-<<<<<<< HEAD
-        counts = {IRNode.OR_V, ">0"})
-    @IR(applyIfCPUFeature = {"sve", "true"},
-        applyIf = {"UseMaskedLoop", "true"},
-        counts = {IRNode.LOOP_VECTOR_MASK, ">0"})
-=======
         counts = {IRNode.OR_VI, ">0"})
->>>>>>> 84124794
+    @IR(applyIfCPUFeature = {"sve", "true"},
+        applyIf = {"UseMaskedLoop", "true"},
+        counts = {IRNode.LOOP_VECTOR_MASK, ">0"})
     public int[] vectorOr() {
         int[] res = new int[SIZE];
         for (int i = 0; i < SIZE; i++) {
@@ -260,14 +220,10 @@
 
     @Test
     @IR(applyIfCPUFeatureOr = {"asimd", "true", "sse2", "true"},
-<<<<<<< HEAD
-        counts = {IRNode.XOR_V, ">0"})
-    @IR(applyIfCPUFeature = {"sve", "true"},
-        applyIf = {"UseMaskedLoop", "true"},
-        counts = {IRNode.LOOP_VECTOR_MASK, ">0"})
-=======
         counts = {IRNode.XOR_VI, ">0"})
->>>>>>> 84124794
+    @IR(applyIfCPUFeature = {"sve", "true"},
+        applyIf = {"UseMaskedLoop", "true"},
+        counts = {IRNode.LOOP_VECTOR_MASK, ">0"})
     public int[] vectorXor() {
         int[] res = new int[SIZE];
         for (int i = 0; i < SIZE; i++) {
@@ -279,14 +235,10 @@
     // ---------------- Shift ----------------
     @Test
     @IR(applyIfCPUFeatureOr = {"asimd", "true", "sse2", "true"},
-<<<<<<< HEAD
-        counts = {IRNode.LSHIFT_V, ">0"})
-    @IR(applyIfCPUFeature = {"sve", "true"},
-        applyIf = {"UseMaskedLoop", "true"},
-        counts = {IRNode.LOOP_VECTOR_MASK, ">0"})
-=======
         counts = {IRNode.LSHIFT_VI, ">0"})
->>>>>>> 84124794
+    @IR(applyIfCPUFeature = {"sve", "true"},
+        applyIf = {"UseMaskedLoop", "true"},
+        counts = {IRNode.LOOP_VECTOR_MASK, ">0"})
     public int[] vectorShiftLeft() {
         int[] res = new int[SIZE];
         for (int i = 0; i < SIZE; i++) {
@@ -297,14 +249,10 @@
 
     @Test
     @IR(applyIfCPUFeatureOr = {"asimd", "true", "sse2", "true"},
-<<<<<<< HEAD
-        counts = {IRNode.RSHIFT_V, ">0"})
-    @IR(applyIfCPUFeature = {"sve", "true"},
-        applyIf = {"UseMaskedLoop", "true"},
-        counts = {IRNode.LOOP_VECTOR_MASK, ">0"})
-=======
         counts = {IRNode.RSHIFT_VI, ">0"})
->>>>>>> 84124794
+    @IR(applyIfCPUFeature = {"sve", "true"},
+        applyIf = {"UseMaskedLoop", "true"},
+        counts = {IRNode.LOOP_VECTOR_MASK, ">0"})
     public int[] vectorSignedShiftRight() {
         int[] res = new int[SIZE];
         for (int i = 0; i < SIZE; i++) {
@@ -315,14 +263,10 @@
 
     @Test
     @IR(applyIfCPUFeatureOr = {"asimd", "true", "sse2", "true"},
-<<<<<<< HEAD
-        counts = {IRNode.URSHIFT_V, ">0"})
-    @IR(applyIfCPUFeature = {"sve", "true"},
-        applyIf = {"UseMaskedLoop", "true"},
-        counts = {IRNode.LOOP_VECTOR_MASK, ">0"})
-=======
         counts = {IRNode.URSHIFT_VI, ">0"})
->>>>>>> 84124794
+    @IR(applyIfCPUFeature = {"sve", "true"},
+        applyIf = {"UseMaskedLoop", "true"},
+        counts = {IRNode.LOOP_VECTOR_MASK, ">0"})
     public int[] vectorUnsignedShiftRight() {
         int[] res = new int[SIZE];
         for (int i = 0; i < SIZE; i++) {
