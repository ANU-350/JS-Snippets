--- conflicted
+++ resolved
@@ -23,11 +23,7 @@
 
 /**
  * @test
-<<<<<<< HEAD
- * @bug 8167108 8266130 8283467 8285507
-=======
- * @bug 8167108 8266130 8282704 8283467 8284632
->>>>>>> f5e59644
+ * @bug 8167108 8266130 8283467 8284632
  * @summary Stress test JVM/TI StopThread() at thread exit.
  * @requires vm.jvmti
  * @run main/othervm/native -agentlib:StopAtExit StopAtExit
@@ -84,23 +80,6 @@
         while (System.currentTimeMillis() < start_time + (timeMax * 1000)) {
             count++;
 
-<<<<<<< HEAD
-            Throwable myException;
-            if ((count % 1) == 1) {
-              // Throw RuntimeException before ThreadDeath since a
-              // ThreadDeath can also be queued up when there's already
-              // a non-ThreadDeath async execution queued up.
-              myException = new RuntimeException();
-            } else {
-              myException = new ThreadDeath();
-            }
-=======
-            // Use my own ThreadGroup so the thread count is known and make
-            // it a daemon ThreadGroup so it is automatically destroyed when
-            // the thread is terminated.
-            ThreadGroup myTG = new ThreadGroup("myTG-" + count);
-            myTG.setDaemon(true);
->>>>>>> f5e59644
             int retCode;
             StopAtExit thread = new StopAtExit();
             thread.start();
