/*
 * Copyright (c) 2022 SAP SE. All rights reserved.
 * Copyright (c) 2022, 2023, Oracle and/or its affiliates. All rights reserved.
 * DO NOT ALTER OR REMOVE COPYRIGHT NOTICES OR THIS FILE HEADER.
 *
 * This code is free software; you can redistribute it and/or modify it
 * under the terms of the GNU General Public License version 2 only, as
 * published by the Free Software Foundation.
 *
 * This code is distributed in the hope that it will be useful, but WITHOUT
 * ANY WARRANTY; without even the implied warranty of MERCHANTABILITY or
 * FITNESS FOR A PARTICULAR PURPOSE.  See the GNU General Public License
 * version 2 for more details (a copy is included in the LICENSE file that
 * accompanied this code).
 *
 * You should have received a copy of the GNU General Public License version
 * 2 along with this work; if not, write to the Free Software Foundation,
 * Inc., 51 Franklin St, Fifth Floor, Boston, MA 02110-1301 USA.
 *
 * Please contact Oracle, 500 Oracle Parkway, Redwood Shores, CA 94065 USA
 * or visit www.oracle.com if you need additional information or have any
 * questions.
 */

import jdk.test.lib.process.OutputAnalyzer;
import jdk.test.lib.process.ProcessTools;

import java.io.IOException;
import java.util.ArrayList;
<<<<<<< HEAD
import java.util.Arrays;
import java.util.LinkedList;
import java.util.List;
=======
import java.util.Collections;
>>>>>>> 801bf15f
import java.util.regex.Matcher;
import java.util.regex.Pattern;
import java.util.concurrent.CyclicBarrier;

import static jdk.test.lib.Platform.isLinux;
import static jdk.test.lib.Platform.isWindows;

/*
 * @test id=preTouch
 * @summary Test AlwaysPreTouchThreadStacks
 * @requires os.family != "aix"
 * @library /test/lib
 * @modules java.base/jdk.internal.misc
 *          java.management
 * @run driver TestAlwaysPreTouchStacks preTouch
 */

/*
 * @test id=noPreTouch
 * @summary Test that only touched committed memory is reported as thread stack usage.
 * @requires os.family != "aix"
 * @library /test/lib
 * @modules java.base/jdk.internal.misc
 *          java.management
 * @run driver TestAlwaysPreTouchStacks noPreTouch
 */

public class TestAlwaysPreTouchStacks {

    // We will create a bunch of large-stacked threads to make a significant imprint on combined thread stack size
    final static int MB = 1024*1024;
    static int memoryCeilingMB = 128;
    static int threadStackSizeMB = 8;
    static int numThreads = memoryCeilingMB / threadStackSizeMB;
    static CyclicBarrier gate = new CyclicBarrier(numThreads + 1);

    static private final Thread createTestThread(int num) {
        Thread t = new Thread(null,
                () -> {
                    System.out.println("Alive: " + num);
                    try {
                        // report aliveness, then sleep until VM death
                        gate.await();
                        for (;;) {
                            Thread.sleep(1000);
                        }
                    } catch (Exception e) {
                        e.printStackTrace();
                    }
                },
                "TestThread-" + num, threadStackSizeMB * MB);
        t.setDaemon(true);
        return t;
    }

    public static void main(String[] args) throws Exception {

        if (args.length == 1 && args[0].equals("test")) {

            ArrayList<Thread> threads = new ArrayList<>();

            // Add a bunch of large-stacked threads to make a significant imprint on combined thread stack size
            for (int i = 0; i < numThreads; i++) {
                threads.add(createTestThread(i));
            }

            // Start test threads.
            threads.forEach(Thread::start);

            gate.await();

            // Stop VM. VM will run PrintNMTStatistics before exiting, and the still-running daemon threads
            // should show up with fully - or almost fully - committed thread stacks.

        } else {
<<<<<<< HEAD
            boolean noPreTouch = args.length == 1 && args[0].equals("noPreTouch");
            List<String> options = new LinkedList<>(Arrays.asList(
                    "-XX:+UnlockDiagnosticVMOptions",
                    "-Xmx100M",
                    "-XX:NativeMemoryTracking=summary", "-XX:+PrintNMTStatistics"));
            if (!noPreTouch){
                options.add("-XX:+AlwaysPreTouchStacks");
            }

            if (isLinux()) {
                options.add( "-XX:-UseMadvPopulateWrite");
            }

            options.add("TestAlwaysPreTouchStacks");
            options.add("test");

            ProcessBuilder pb = ProcessTools.createLimitedTestJavaProcessBuilder(options);
=======
            ArrayList<String> vmArgs = new ArrayList<>();
            Collections.addAll(vmArgs,
                    "-XX:+UnlockDiagnosticVMOptions",
                    "-Xmx100M",
                    "-XX:+AlwaysPreTouchStacks",
                    "-XX:NativeMemoryTracking=summary", "-XX:+PrintNMTStatistics");
            if (System.getProperty("os.name").contains("Linux")) {
                vmArgs.add("-XX:-UseMadvPopulateWrite");
            }
            Collections.addAll(vmArgs, "TestAlwaysPreTouchStacks", "test");
            ProcessBuilder pb = ProcessTools.createLimitedTestJavaProcessBuilder(vmArgs);
>>>>>>> 801bf15f
            OutputAnalyzer output = new OutputAnalyzer(pb.start());
            output.reportDiagnosticSummary();

            output.shouldHaveExitValue(0);

            for (int i = 0; i < numThreads; i++) {
                output.shouldContain("Alive: " + i);
            }

            // If using -XX:+AlwaysPreTouchStacks, we want to see, in the final NMT printout,
            // a committed thread stack size very close to reserved stack size. Like this:
            // -                    Thread (reserved=10332400KB, committed=10284360KB)
            //                      (thread #10021)
            //                      (stack: reserved=10301560KB, committed=10253520KB)   <<<<
            //
            // ... without -XX:+AlwaysPreTouchStacks, the committed/reserved ratio for thread stacks should be
            // a lot lower, e.g.:
            // -                    Thread (reserved=10332400KB, committed=331828KB)
            //                      (thread #10021)
            //                      (stack: reserved=10301560KB, committed=300988KB)  <<<

            output.shouldMatch("- *Thread.*reserved.*committed");
            Pattern pat = Pattern.compile(".*stack: reserved=(\\d+), committed=(\\d+).*");
            boolean foundLine = false;
            for (String line : output.asLines()) {
                Matcher m = pat.matcher(line);
                if (m.matches()) {
                    long reserved = Long.parseLong(m.group(1));
                    long committed = Long.parseLong(m.group(2));
                    System.out.println(">>>>> " + line + ": " + reserved + " - " + committed);
                    // This is a bit fuzzy: even with PreTouch we don't commit the full range of what NMT counts
                    // as thread stack. But without pre-touching, the thread stacks would be committed to about 1/5th
                    // of their reserved size. Requiring them to be committed for over 3/4th shows that pretouch is
                    // really working.
                    if (!noPreTouch && (double)committed < ((double)reserved * 0.75)) {
                        throw new RuntimeException("Expected a higher ratio between stack committed and reserved.");
                    } else if (noPreTouch && (double)committed > ((double)reserved * 0.50)){
                        throw new RuntimeException("Expected a lower ratio between stack committed and reserved.");
                    }
                    // Added sanity tests: we expect our test threads to be still alive when NMT prints its final
                    // report, so their stacks should dominate the NMT-reported total stack size.
                    long max_reserved = memoryCeilingMB * 3 * MB;
                    long min_reserved = memoryCeilingMB * MB;
                    if (reserved >= max_reserved || reserved < min_reserved) {
                        throw new RuntimeException("Total reserved stack sizes outside of our expectations (" + reserved +
                                                   ", expected " + min_reserved + ".." + max_reserved + ")");
                    }
                    foundLine = true;
                    break;
                }
            }
            if (!foundLine) {
                throw new RuntimeException("Did not find expected NMT output");
            }
        }

    }

}<|MERGE_RESOLUTION|>--- conflicted
+++ resolved
@@ -27,13 +27,8 @@
 
 import java.io.IOException;
 import java.util.ArrayList;
-<<<<<<< HEAD
-import java.util.Arrays;
-import java.util.LinkedList;
-import java.util.List;
-=======
+
 import java.util.Collections;
->>>>>>> 801bf15f
 import java.util.regex.Matcher;
 import java.util.regex.Pattern;
 import java.util.concurrent.CyclicBarrier;
@@ -109,37 +104,20 @@
             // should show up with fully - or almost fully - committed thread stacks.
 
         } else {
-<<<<<<< HEAD
             boolean noPreTouch = args.length == 1 && args[0].equals("noPreTouch");
-            List<String> options = new LinkedList<>(Arrays.asList(
-                    "-XX:+UnlockDiagnosticVMOptions",
-                    "-Xmx100M",
-                    "-XX:NativeMemoryTracking=summary", "-XX:+PrintNMTStatistics"));
-            if (!noPreTouch){
-                options.add("-XX:+AlwaysPreTouchStacks");
-            }
-
-            if (isLinux()) {
-                options.add( "-XX:-UseMadvPopulateWrite");
-            }
-
-            options.add("TestAlwaysPreTouchStacks");
-            options.add("test");
-
-            ProcessBuilder pb = ProcessTools.createLimitedTestJavaProcessBuilder(options);
-=======
             ArrayList<String> vmArgs = new ArrayList<>();
             Collections.addAll(vmArgs,
                     "-XX:+UnlockDiagnosticVMOptions",
                     "-Xmx100M",
-                    "-XX:+AlwaysPreTouchStacks",
                     "-XX:NativeMemoryTracking=summary", "-XX:+PrintNMTStatistics");
+            if (!noPreTouch){
+                vmArgs.add("-XX:+AlwaysPreTouchStacks");
+            }
             if (System.getProperty("os.name").contains("Linux")) {
                 vmArgs.add("-XX:-UseMadvPopulateWrite");
             }
             Collections.addAll(vmArgs, "TestAlwaysPreTouchStacks", "test");
             ProcessBuilder pb = ProcessTools.createLimitedTestJavaProcessBuilder(vmArgs);
->>>>>>> 801bf15f
             OutputAnalyzer output = new OutputAnalyzer(pb.start());
             output.reportDiagnosticSummary();
 
