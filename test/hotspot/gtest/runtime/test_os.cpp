--- conflicted
+++ resolved
@@ -891,17 +891,6 @@
 #endif // _WIN32
 }
 
-<<<<<<< HEAD
-TEST_VM(os, open_O_CLOEXEC) {
-#if !defined(_WIN32)
-  int fd = os::open("test_file.txt", O_RDWR | O_CREAT | O_TRUNC, 0666); // open will use O_CLOEXEC
-  EXPECT_TRUE(fd > 0);
-  int flags = ::fcntl(fd, F_GETFD);
-  EXPECT_TRUE((flags & FD_CLOEXEC) != 0); // if O_CLOEXEC worked, then FD_CLOEXEC should be ON
-  ::close(fd);
-#endif
-}
-=======
 #ifdef __GLIBC__
 TEST_VM(os, trim_native_heap) {
   EXPECT_TRUE(os::can_trim_native_heap());
@@ -925,4 +914,13 @@
   EXPECT_FALSE(os::can_trim_native_heap());
 }
 #endif // __GLIBC__
->>>>>>> cd6a203a
+
+TEST_VM(os, open_O_CLOEXEC) {
+#if !defined(_WIN32)
+  int fd = os::open("test_file.txt", O_RDWR | O_CREAT | O_TRUNC, 0666); // open will use O_CLOEXEC
+  EXPECT_TRUE(fd > 0);
+  int flags = ::fcntl(fd, F_GETFD);
+  EXPECT_TRUE((flags & FD_CLOEXEC) != 0); // if O_CLOEXEC worked, then FD_CLOEXEC should be ON
+  ::close(fd);
+#endif
+}