import os
import random
import subprocess
import sys

AARCH64_AS = "as"
AARCH64_OBJDUMP = "objdump"
AARCH64_OBJCOPY = "objcopy"

# These tables are legal immediate logical operands
immediates8 \
     = [0x1, 0x0c, 0x3e, 0x60, 0x7c, 0x80, 0x83,
        0xe1, 0xbf, 0xef, 0xf3, 0xfe]

immediates16 \
     = [0x1, 0x38, 0x7e, 0xff, 0x1fc, 0x1ff, 0x3f0,
        0x7e0, 0xfc0, 0x1f80, 0x3ff0, 0x7e00, 0x7e00,
        0x8000, 0x81ff, 0xc1ff, 0xc003, 0xc7ff, 0xdfff,
        0xe03f, 0xe10f, 0xe1ff, 0xf801, 0xfc00, 0xfc07,
        0xff03, 0xfffe]

immediates32 \
     = [0x1, 0x3f, 0x1f0, 0x7e0,
        0x1c00, 0x3ff0, 0x8000, 0x1e000,
        0x3e000, 0x78000, 0xe0000, 0x100000,
        0x1fffe0, 0x3fe000, 0x780000, 0x7ffff8,
        0xff8000, 0x1800180, 0x1fffc00, 0x3c003c0,
        0x3ffff00, 0x7c00000, 0x7fffe00, 0xf000f00,
        0xfffe000, 0x18181818, 0x1ffc0000, 0x1ffffffe,
        0x3f003f00, 0x3fffe000, 0x60006000, 0x7f807f80,
        0x7ffffc00, 0x800001ff, 0x803fffff, 0x9f9f9f9f,
        0xc0000fff, 0xc0c0c0c0, 0xe0000000, 0xe003e003,
        0xe3ffffff, 0xf0000fff, 0xf0f0f0f0, 0xf80000ff,
        0xf83ff83f, 0xfc00007f, 0xfc1fffff, 0xfe0001ff,
        0xfe3fffff, 0xff003fff, 0xff800003, 0xff87ff87,
        0xffc00fff, 0xffe0000f, 0xffefffef, 0xfff1fff1,
        0xfff83fff, 0xfffc0fff, 0xfffe0fff, 0xffff3fff,
        0xffffc007, 0xffffe1ff, 0xfffff80f, 0xfffffe07,
        0xffffffbf, 0xfffffffd]

immediates64 \
     = [0x1, 0x1f80, 0x3fff0, 0x3ffffc,
        0x3fe0000, 0x1ffc0000, 0xf8000000, 0x3ffffc000,
        0xffffffe00, 0x3ffffff800, 0xffffc00000, 0x3f000000000,
        0x7fffffff800, 0x1fe000001fe0, 0x3ffffff80000, 0xc00000000000,
        0x1ffc000000000, 0x3ffff0003ffff, 0x7ffffffe00000, 0xfffffffffc000,
        0x1ffffffffffc00, 0x3fffffffffff00, 0x7ffffffffffc00, 0xffffffffff8000,
        0x1ffffffff800000, 0x3fffffc03fffffc, 0x7fffc0000000000, 0xff80ff80ff80ff8,
        0x1c00000000000000, 0x1fffffffffff0000, 0x3fffff803fffff80, 0x7fc000007fc00000,
        0x8000000000000000, 0x803fffff803fffff, 0xc000007fc000007f, 0xe00000000000ffff,
        0xe3ffffffffffffff, 0xf007f007f007f007, 0xf80003ffffffffff, 0xfc000003fc000003,
        0xfe000000007fffff, 0xff00000000007fff, 0xff800000000003ff, 0xffc00000000000ff,
        0xffe00000000003ff, 0xfff0000000003fff, 0xfff80000001fffff, 0xfffc0000fffc0000,
        0xfffe003fffffffff, 0xffff3fffffffffff, 0xffffc0000007ffff, 0xffffe01fffffe01f,
        0xfffff800000007ff, 0xfffffc0fffffffff, 0xffffff00003fffff, 0xffffffc0000007ff,
        0xfffffff0000001ff, 0xfffffffc00003fff, 0xffffffff07ffffff, 0xffffffffe003ffff,
        0xfffffffffc01ffff, 0xffffffffffc00003, 0xfffffffffffc000f, 0xffffffffffffe07f]

class Operand(object):

     def generate(self):
        return self

class Register(Operand):

    def generate(self):
        self.number = random.randint(0, 30)
        if self.number == 18:
            self.number = 17
        return self

    def astr(self, prefix):
        return prefix + str(self.number)

class FloatRegister(Register):

    def __str__(self):
        return self.astr("v")

    def nextReg(self):
        next = FloatRegister()
        next.number = (self.number + 1) % 32
        return next

class GeneralRegister(Register):

    def __str__(self):
        return self.astr("r")

class GeneralRegisterOrZr(Register):

    def generate(self):
        self.number = random.randint(0, 31)
        if self.number == 18:
            self.number = 16
        return self

    def astr(self, prefix = ""):
        if (self.number == 31):
            return prefix + "zr"
        else:
            return prefix + str(self.number)

    def __str__(self):
        if (self.number == 31):
            return self.astr()
        else:
            return self.astr("r")

class GeneralRegisterOrSp(Register):
    def generate(self):
        self.number = random.randint(0, 31)
        if self.number == 18:
            self.number = 15
        return self

    def astr(self, prefix = ""):
        if (self.number == 31):
            return "sp"
        else:
            return prefix + str(self.number)

    def __str__(self):
        if (self.number == 31):
            return self.astr()
        else:
            return self.astr("r")

class SVEVectorRegister(FloatRegister):
    def __str__(self):
        return self.astr("z")

class SVEPRegister(Register):
    def __str__(self):
        return self.astr("p")

    def generate(self):
        self.number = random.randint(0, 15)
        return self

class SVEGoverningPRegister(Register):
    def __str__(self):
        return self.astr("p")
    def generate(self):
        self.number = random.randint(0, 7)
        return self

class RegVariant(object):
    def __init__(self, low, high):
        self.number = random.randint(low, high)

    def astr(self):
        nameMap = {
             0: ".b",
             1: ".h",
             2: ".s",
             3: ".d",
             4: ".q"
        }
        return nameMap.get(self.number)

    def cstr(self):
        nameMap = {
             0: "__ B",
             1: "__ H",
             2: "__ S",
             3: "__ D",
             4: "__ Q"
        }
        return nameMap.get(self.number)

class FloatZero(Operand):

    def __str__(self):
        return "0.0"

    def astr(self, ignored):
        return "#0.0"

class OperandFactory:

    _modes = {'x' : GeneralRegister,
              'w' : GeneralRegister,
              'b' : FloatRegister,
              'h' : FloatRegister,
              's' : FloatRegister,
              'd' : FloatRegister,
              'z' : FloatZero,
              'p' : SVEPRegister,
              'P' : SVEGoverningPRegister,
              'Z' : SVEVectorRegister}

    @classmethod
    def create(cls, mode):
        return OperandFactory._modes[mode]()

class ShiftKind:

    def generate(self):
        self.kind = ["LSL", "LSR", "ASR"][random.randint(0,2)]
        return self

    def cstr(self):
        return self.kind

class Instruction(object):

    def __init__(self, name):
        self._name = name
        self.isWord = name.endswith("w") | name.endswith("wi")
        self.asmRegPrefix = ["x", "w"][self.isWord]
        self.isPostfixException = False

    def aname(self):
        if self.isPostfixException:
            return self._name
        elif (self._name.endswith("wi")):
            return self._name[:len(self._name)-2]
        elif (self._name.endswith("i") | self._name.endswith("w")):
            return self._name[:len(self._name)-1]
        else:
            return self._name

    def emit(self) :
        pass

    def compare(self) :
        pass

    def generate(self) :
        return self

    def cstr(self):
        return '__ %s(' % self.name()

    def astr(self):
        return '%s\t' % self.aname()

    def name(self):
        name = self._name
        if name == "and":
            name = "andr" # Special case: the name "and" can't be used
                          # in HotSpot, even for a member.
        return name

    def multipleForms(self):
         return 0

class InstructionWithModes(Instruction):

    def __init__(self, name, mode):
        Instruction.__init__(self, name)
        self.mode = mode
        self.isFloat = (mode == 'd') | (mode == 's')
        if self.isFloat:
            self.isWord = mode != 'd'
            self.asmRegPrefix = ["d", "s"][self.isWord]
        else:
            self.isWord = mode != 'x'
            self.asmRegPrefix = ["x", "w"][self.isWord]

    def name(self):
        return self._name + (self.mode if self.mode != 'x' else '')

    def aname(self):
        return (self._name+mode if (mode == 'b' or mode == 'h')
            else self._name)

class ThreeRegInstruction(Instruction):

    def generate(self):
        self.reg = [GeneralRegister().generate(), GeneralRegister().generate(),
                    GeneralRegister().generate()]
        return self


    def cstr(self):
        return (super(ThreeRegInstruction, self).cstr()
                + ('%s, %s, %s'
                   % (self.reg[0],
                      self.reg[1], self.reg[2])))

    def astr(self):
        prefix = self.asmRegPrefix
        return (super(ThreeRegInstruction, self).astr()
                + ('%s, %s, %s'
                   % (self.reg[0].astr(prefix),
                      self.reg[1].astr(prefix), self.reg[2].astr(prefix))))

class FourRegInstruction(ThreeRegInstruction):

    def generate(self):
        self.reg = ThreeRegInstruction.generate(self).reg + [GeneralRegister().generate()]
        return self


    def cstr(self):
        return (super(FourRegInstruction, self).cstr()
                + (', %s' % self.reg[3]))

    def astr(self):
        prefix = self.asmRegPrefix
        return (super(FourRegInstruction, self).astr()
                + (', %s' % self.reg[3].astr(prefix)))

class TwoRegInstruction(Instruction):

    def generate(self):
        self.reg = [GeneralRegister().generate(), GeneralRegister().generate()]
        return self

    def cstr(self):
        return (super(TwoRegInstruction, self).cstr()
                + '%s, %s' % (self.reg[0],
                              self.reg[1]))

    def astr(self):
        prefix = self.asmRegPrefix
        return (super(TwoRegInstruction, self).astr()
                + ('%s, %s'
                   % (self.reg[0].astr(prefix),
                      self.reg[1].astr(prefix))))

class TwoRegImmedInstruction(TwoRegInstruction):

    def generate(self):
        super(TwoRegImmedInstruction, self).generate()
        self.immed = random.randint(0, 1<<11 -1)
        return self

    def cstr(self):
        return (super(TwoRegImmedInstruction, self).cstr()
                + ', %su' % self.immed)

    def astr(self):
        return (super(TwoRegImmedInstruction, self).astr()
                + ', #%s' % self.immed)

class OneRegOp(Instruction):

    def generate(self):
        self.reg = GeneralRegister().generate()
        return self

    def cstr(self):
        return (super(OneRegOp, self).cstr()
                + '%s);' % self.reg)

    def astr(self):
        return (super(OneRegOp, self).astr()
                + '%s' % self.reg.astr(self.asmRegPrefix))

class PostfixExceptionOneRegOp(OneRegOp):

    def __init__(self, op):
        OneRegOp.__init__(self, op)
        self.isPostfixException=True

class ArithOp(ThreeRegInstruction):

    def generate(self):
        super(ArithOp, self).generate()
        self.kind = ShiftKind().generate()
        self.distance = random.randint(0, (1<<5)-1 if self.isWord else (1<<6)-1)
        return self

    def cstr(self):
        return ('%s, Assembler::%s, %s);'
                % (ThreeRegInstruction.cstr(self),
                   self.kind.cstr(), self.distance))

    def astr(self):
        return ('%s, %s #%s'
                % (ThreeRegInstruction.astr(self),
                   self.kind.cstr(),
                   self.distance))

class AddSubCarryOp(ThreeRegInstruction):

    def cstr(self):
        return ('%s);'
                % (ThreeRegInstruction.cstr(self)))

class AddSubExtendedOp(ThreeRegInstruction):

    uxtb, uxth, uxtw, uxtx, sxtb, sxth, sxtw, sxtx = range(8)
    optNames = ["uxtb", "uxth", "uxtw", "uxtx", "sxtb", "sxth", "sxtw", "sxtx"]

    def generate(self):
        super(AddSubExtendedOp, self).generate()
        self.amount = random.randint(1, 4)
        self.option = random.randint(0, 7)
        return self

    def cstr(self):
        return (super(AddSubExtendedOp, self).cstr()
                + (", ext::" + AddSubExtendedOp.optNames[self.option]
                   + ", " + str(self.amount) + ");"))

    def astr(self):
        return (super(AddSubExtendedOp, self).astr()
                + (", " + AddSubExtendedOp.optNames[self.option]
                   + " #" + str(self.amount)))

class AddSubImmOp(TwoRegImmedInstruction):

    def cstr(self):
         return super(AddSubImmOp, self).cstr() + ");"

class LogicalImmOp(AddSubImmOp):
     def generate(self):
          AddSubImmOp.generate(self)
          self.immed = \
              immediates32[random.randint(0, len(immediates32)-1)] \
              if self.isWord else \
              immediates64[random.randint(0, len(immediates64)-1)]

          return self

     def astr(self):
          return (super(TwoRegImmedInstruction, self).astr()
                  + ', #0x%x' % self.immed)

     def cstr(self):
          return super(AddSubImmOp, self).cstr() + "ll);"

class SVEBinaryImmOp(Instruction):
    def __init__(self, name):
        reg = SVEVectorRegister().generate()
        self.reg = [reg, reg]
        self.numRegs = len(self.reg)
        self._width = RegVariant(0, 3)
        self._isLogical = False
        if name in ["and", "eor", "orr"]:
            self._isLogical = True
        Instruction.__init__(self, name)

    def generate(self):
        Instruction.generate(self)
        self.immed = random.randint(0, (1<<8)-1)
        if self._isLogical:
            vectype = self._width.cstr()
            if vectype == "__ B":
                self.immed = immediates8[random.randint(0, len(immediates8)-1)]
            elif vectype == "__ H":
                self.immed = immediates16[random.randint(0, len(immediates16)-1)]
            elif vectype == "__ S":
                self.immed = immediates32[random.randint(0, len(immediates32)-1)]
            elif vectype == "__ D":
                self.immed = immediates64[random.randint(0, len(immediates64)-1)]
        return self

    def cstr(self):
        formatStr = "%s%s, %s, %su);"
        return (formatStr
                % tuple(["__ sve_" + self._name + "("] +
                        [str(self.reg[0]), self._width.cstr(), self.immed]))

    def astr(self):
        formatStr = "%s%s, %s, #0x%x"
        Regs = [str(self.reg[i]) + self._width.astr() for i in range(0, self.numRegs)]
        return (formatStr
                % tuple([Instruction.astr(self)] + Regs + [self.immed]))

class SVEComparisonWithZero(Instruction):
     def __init__(self, arg):
          Instruction.__init__(self, "fcm")
          self.condition = arg
          self.dest = OperandFactory.create('p').generate()
          self.reg = SVEVectorRegister().generate()
          self._width = RegVariant(2, 3)
          self.preg = OperandFactory.create('P').generate()

     def generate(self):
          return Instruction.generate(self)

     def cstr(self):
          return ("%s(%s, %s, %s, %s, %s, 0.0);"
                  % ("__ sve_" + self._name, "Assembler::" + self.condition,
                     str(self.dest), self._width.cstr(), str(self.preg), str(self.reg)))

     def astr(self):
          val = ("%s%s\t%s%s, %s/z, %s%s, #0.0"
                 % (self._name, self.condition.lower(), str(self.dest), self._width.astr(),
                    str(self.preg), str(self.reg), self._width.astr()))
          return val

class MultiOp():

    def multipleForms(self):
         return 3

    def forms(self):
         return ["__ pc()", "back", "forth"]

    def aforms(self):
         return [".", "back", "forth"]

class AbsOp(MultiOp, Instruction):

    def cstr(self):
        return super(AbsOp, self).cstr() + "%s);"

    def astr(self):
        return Instruction.astr(self) + "%s"

class RegAndAbsOp(MultiOp, Instruction):

    def multipleForms(self):
        if self.name() == "adrp":
            # We can only test one form of adrp because anything other
            # than "adrp ." requires relocs in the assembler output
            return 1
        return 3

    def generate(self):
        Instruction.generate(self)
        self.reg = GeneralRegister().generate()
        return self

    def cstr(self):
        if self.name() == "adrp":
            return "__ _adrp(" + "%s, %s);" % (self.reg, "%s")
        return (super(RegAndAbsOp, self).cstr()
                + "%s, %s);" % (self.reg, "%s"))

    def astr(self):
        return (super(RegAndAbsOp, self).astr()
                + self.reg.astr(self.asmRegPrefix) + ", %s")

class RegImmAbsOp(RegAndAbsOp):

    def cstr(self):
        return (Instruction.cstr(self)
                + "%s, %s, %s);" % (self.reg, self.immed, "%s"))

    def astr(self):
        return (Instruction.astr(self)
                + ("%s, #%s, %s"
                   % (self.reg.astr(self.asmRegPrefix), self.immed, "%s")))

    def generate(self):
        super(RegImmAbsOp, self).generate()
        self.immed = random.randint(0, 1<<5 -1)
        return self

class MoveWideImmOp(RegImmAbsOp):

    def multipleForms(self):
         return 0

    def cstr(self):
        return (Instruction.cstr(self)
                + "%s, %s, %s);" % (self.reg, self.immed, self.shift))

    def astr(self):
        return (Instruction.astr(self)
                + ("%s, #%s, lsl %s"
                   % (self.reg.astr(self.asmRegPrefix),
                      self.immed, self.shift)))

    def generate(self):
        super(RegImmAbsOp, self).generate()
        self.immed = random.randint(0, 1<<16 -1)
        if self.isWord:
            self.shift = random.randint(0, 1) * 16
        else:
            self.shift = random.randint(0, 3) * 16
        return self

class BitfieldOp(TwoRegInstruction):

    def cstr(self):
        return (Instruction.cstr(self)
                + ("%s, %s, %s, %s);"
                   % (self.reg[0], self.reg[1], self.immr, self.imms)))

    def astr(self):
        return (TwoRegInstruction.astr(self)
                + (", #%s, #%s"
                   % (self.immr, self.imms)))

    def generate(self):
        TwoRegInstruction.generate(self)
        self.immr = random.randint(0, 31)
        self.imms = random.randint(0, 31)
        return self

class ExtractOp(ThreeRegInstruction):

    def generate(self):
        super(ExtractOp, self).generate()
        self.lsb = random.randint(0, (1<<5)-1 if self.isWord else (1<<6)-1)
        return self

    def cstr(self):
        return (ThreeRegInstruction.cstr(self)
                + (", %s);" % self.lsb))

    def astr(self):
        return (ThreeRegInstruction.astr(self)
                + (", #%s" % self.lsb))

class CondBranchOp(MultiOp, Instruction):

    def cstr(self):
        return "__ br(Assembler::" + self.name() + ", %s);"

    def astr(self):
        return "b." + self.name() + "\t%s"

class ImmOp(Instruction):

    def cstr(self):
        return "%s%s);" % (Instruction.cstr(self), self.immed)

    def astr(self):
        return Instruction.astr(self) + "#" + str(self.immed)

    def generate(self):
        self.immed = random.randint(0, 1<<16 -1)
        return self

class Op(Instruction):

    def cstr(self):
        return Instruction.cstr(self) + ");"
    def astr(self):
        return self.aname();


class PostfixExceptionOp(Op):

    def __init__(self, op):
        Op.__init__(self, op)
        self.isPostfixException=True

class SystemOp(Instruction):

     def __init__(self, op):
          Instruction.__init__(self, op[0])
          self.barriers = op[1]

     def generate(self):
          Instruction.generate(self)
          self.barrier \
              = self.barriers[random.randint(0, len(self.barriers)-1)]
          return self

     def cstr(self):
          return Instruction.cstr(self) + "Assembler::" + self.barrier + ");"

     def astr(self):
          return Instruction.astr(self) + self.barrier

conditionCodes = ["EQ", "NE", "HS", "CS", "LO", "CC", "MI", "PL", "VS", \
                       "VC", "HI", "LS", "GE", "LT", "GT", "LE", "AL", "NV"]

class ConditionalCompareOp(TwoRegImmedInstruction):

    def generate(self):
        TwoRegImmedInstruction.generate(self)
        self.cond = random.randint(0, 15)
        self.immed = random.randint(0, 15)
        return self

    def cstr(self):
        return (super(ConditionalCompareOp, self).cstr() + ", "
                + "Assembler::" + conditionCodes[self.cond] + ");")

    def astr(self):
        return (super(ConditionalCompareOp, self).astr() +
                 ", " + conditionCodes[self.cond])

class ConditionalCompareImmedOp(Instruction):

    def generate(self):
        self.reg = GeneralRegister().generate()
        self.cond = random.randint(0, 15)
        self.immed2 = random.randint(0, 15)
        self.immed = random.randint(0, 31)
        return self

    def cstr(self):
        return (Instruction.cstr(self) + str(self.reg) + ", "
                + str(self.immed) + ", "
                + str(self.immed2) + ", "
                + "Assembler::" + conditionCodes[self.cond] + ");")

    def astr(self):
        return (Instruction.astr(self)
                + self.reg.astr(self.asmRegPrefix)
                + ", #" + str(self.immed)
                + ", #" + str(self.immed2)
                + ", " + conditionCodes[self.cond])

class TwoRegOp(TwoRegInstruction):

    def cstr(self):
        return TwoRegInstruction.cstr(self) + ");"

class ThreeRegOp(ThreeRegInstruction):

    def cstr(self):
        return ThreeRegInstruction.cstr(self) + ");"

class FourRegMulOp(FourRegInstruction):

    def cstr(self):
        return FourRegInstruction.cstr(self) + ");"

    def astr(self):
        isMaddsub = self.name().startswith("madd") | self.name().startswith("msub")
        midPrefix = self.asmRegPrefix if isMaddsub else "w"
        return (Instruction.astr(self)
                + self.reg[0].astr(self.asmRegPrefix)
                + ", " + self.reg[1].astr(midPrefix)
                + ", " + self.reg[2].astr(midPrefix)
                + ", " + self.reg[3].astr(self.asmRegPrefix))

class ConditionalSelectOp(ThreeRegInstruction):

    def generate(self):
        ThreeRegInstruction.generate(self)
        self.cond = random.randint(0, 15)
        return self

    def cstr(self):
        return (ThreeRegInstruction.cstr(self) + ", "
                + "Assembler::" + conditionCodes[self.cond] + ");")

    def astr(self):
        return (ThreeRegInstruction.astr(self)
                + ", " + conditionCodes[self.cond])

class LoadStoreExclusiveOp(InstructionWithModes):

    def __init__(self, op): # op is a tuple of ["name", "mode", registers]
        InstructionWithModes.__init__(self, op[0], op[1])
        self.num_registers = op[2]

    def astr(self):
        result = self.aname() + '\t'
        regs = list(self.regs)
        index = regs.pop() # The last reg is the index register
        prefix = ('x' if (self.mode == 'x')
                  & ((self.name().startswith("ld"))
                     | (self.name().startswith("stlr"))) # Ewww :-(
                  else 'w')
        result = result + regs.pop(0).astr(prefix) + ", "
        for s in regs:
            result = result + s.astr(self.asmRegPrefix) + ", "
        result = result + "[" + index.astr("x") + "]"
        return result

    def cstr(self):
        result = InstructionWithModes.cstr(self)
        regs = list(self.regs)
        index = regs.pop() # The last reg is the index register
        for s in regs:
            result = result + str(s) + ", "
        result = result + str(index) + ");"
        return result

    def appendUniqueReg(self):
        result = 0
        while result == 0:
            newReg = GeneralRegister().generate()
            result = 1
            for i in self.regs:
                result = result and (i.number != newReg.number)
        self.regs.append(newReg)

    def generate(self):
        self.regs = []
        for i in range(self.num_registers):
            self.appendUniqueReg()
        return self

    def name(self):
        if self.mode == 'x':
            return self._name
        else:
            return self._name + self.mode

    def aname(self):
        if (self.mode == 'b') | (self.mode == 'h'):
            return self._name + self.mode
        else:
            return self._name

class Address(object):

    base_plus_unscaled_offset, pre, post, base_plus_reg, \
        base_plus_scaled_offset, pcrel, post_reg, base_only = range(8)
    kinds = ["base_plus_unscaled_offset", "pre", "post", "base_plus_reg",
             "base_plus_scaled_offset", "pcrel", "post_reg", "base_only"]
    extend_kinds = ["uxtw", "lsl", "sxtw", "sxtx"]

    @classmethod
    def kindToStr(cls, i):
         return cls.kinds[i]

    def generate(self, kind, shift_distance):
        self.kind = kind
        self.base = GeneralRegister().generate()
        self.index = GeneralRegister().generate()
        self.offset = {
            Address.base_plus_unscaled_offset: random.randint(-1<<8, 1<<8-1) | 1,
            Address.pre: random.randint(-1<<8, 1<<8-1),
            Address.post: random.randint(-1<<8, 1<<8-1),
            Address.pcrel: random.randint(0, 2),
            Address.base_plus_reg: 0,
            Address.base_plus_scaled_offset: (random.randint(0, 1<<11-1) | (3 << 9))*8,
            Address.post_reg: 0,
            Address.base_only: 0} [kind]
        self.offset >>= (3 - shift_distance)
        self.extend_kind = Address.extend_kinds[random.randint(0, 3)]
        self.shift_distance = random.randint(0, 1) * shift_distance
        return self

    def __str__(self):
        result = {
            Address.base_plus_unscaled_offset: "Address(%s, %s)" \
                % (str(self.base), self.offset),
            Address.pre: "Address(__ pre(%s, %s))" % (str(self.base), self.offset),
            Address.post: "Address(__ post(%s, %s))" % (str(self.base), self.offset),
            Address.post_reg: "Address(__ post(%s, %s))" % (str(self.base), self.index),
            Address.base_only: "Address(%s)" % (str(self.base)),
            Address.pcrel: "",
            Address.base_plus_reg: "Address(%s, %s, Address::%s(%s))" \
                % (self.base, self.index, self.extend_kind, self.shift_distance),
            Address.base_plus_scaled_offset:
            "Address(%s, %s)" % (self.base, self.offset) } [self.kind]
        if (self.kind == Address.pcrel):
            result = ["__ pc()", "back", "forth"][self.offset]
        return result

    def astr(self, prefix):
        extend_prefix = prefix
        if self.kind == Address.base_plus_reg:
            if self.extend_kind.endswith("w"):
                extend_prefix = "w"
        result = {
            Address.base_plus_unscaled_offset: "[%s, %s]" \
                 % (self.base.astr(prefix), self.offset),
            Address.pre: "[%s, %s]!" % (self.base.astr(prefix), self.offset),
            Address.post: "[%s], %s" % (self.base.astr(prefix), self.offset),
            Address.post_reg: "[%s], %s" % (self.base.astr(prefix), self.index.astr(prefix)),
            Address.base_only: "[%s]" %  (self.base.astr(prefix)),
            Address.pcrel: "",
            Address.base_plus_reg: "[%s, %s, %s #%s]" \
                % (self.base.astr(prefix), self.index.astr(extend_prefix),
                   self.extend_kind, self.shift_distance),
            Address.base_plus_scaled_offset: \
                "[%s, %s]" \
                % (self.base.astr(prefix), self.offset)
            } [self.kind]
        if (self.kind == Address.pcrel):
            result = [".", "back", "forth"][self.offset]
        return result

class LoadStoreOp(InstructionWithModes):

    def __init__(self, args):
        name, self.asmname, self.kind, mode = args
        InstructionWithModes.__init__(self, name, mode)

    def generate(self):

        # This is something of a kludge, but the offset needs to be
        # scaled by the memory datamode somehow.
        shift = 3
        if (self.mode == 'b') | (self.asmname.endswith("b")):
            shift = 0
        elif (self.mode == 'h') | (self.asmname.endswith("h")):
            shift = 1
        elif (self.mode == 'w') | (self.asmname.endswith("w")) \
                | (self.mode == 's') :
            shift = 2

        self.adr = Address().generate(self.kind, shift)

        isFloat = (self.mode == 'd') | (self.mode == 's')

        regMode = FloatRegister if isFloat else GeneralRegister
        self.reg = regMode().generate()
        kindStr = Address.kindToStr(self.kind);
        if (not isFloat) and (kindStr is "pre" or kindStr is "post"):
            (self.reg.number, self.adr.base.number) = random.sample(list(set(range(31)) - set([18])), 2)
        return self

    def cstr(self):
        if not(self._name.startswith("prfm")):
            return "%s%s, %s);" % (Instruction.cstr(self), str(self.reg), str(self.adr))
        else: # No target register for a prefetch
            return "%s%s);" % (Instruction.cstr(self), str(self.adr))

    def astr(self):
        if not(self._name.startswith("prfm")):
            return "%s\t%s, %s" % (self.aname(), self.reg.astr(self.asmRegPrefix),
                                     self.adr.astr("x"))
        else: # No target register for a prefetch
            return "%s %s" % (self.aname(),
                                     self.adr.astr("x"))

    def aname(self):
         result = self.asmname
         # if self.kind == Address.base_plus_unscaled_offset:
         #      result = result.replace("ld", "ldu", 1)
         #      result = result.replace("st", "stu", 1)
         return result

class LoadStorePairOp(InstructionWithModes):

     numRegs = 2

     def __init__(self, args):
          name, self.asmname, self.kind, mode = args
          InstructionWithModes.__init__(self, name, mode)
          self.offset = random.randint(-1<<4, 1<<4-1) << 4

     def generate(self):
          self.reg = [OperandFactory.create(self.mode).generate()
                      for i in range(self.numRegs)]
          self.base = OperandFactory.create('x').generate()
          kindStr = Address.kindToStr(self.kind);
          if kindStr is "pre" or kindStr is "post":
              if self._name.startswith("ld"):
                  (self.reg[0].number, self.reg[1].number, self.base.number) = random.sample(list(set(range(31)) - set([18])), 3)
              if self._name.startswith("st"):
                  self.base.number = random.choice(list(set(range(31)) - set([self.reg[0].number, self.reg[1].number, 18])))
          elif self._name.startswith("ld"):
              (self.reg[0].number, self.reg[1].number) = random.sample(list(set(range(31)) - set([18])), 2)
          return self

     def astr(self):
          address = ["[%s, #%s]", "[%s, #%s]!", "[%s], #%s"][self.kind]
          address = address % (self.base.astr('x'), self.offset)
          result = "%s\t%s, %s, %s" \
              % (self.asmname,
                 self.reg[0].astr(self.asmRegPrefix),
                 self.reg[1].astr(self.asmRegPrefix), address)
          return result

     def cstr(self):
          address = {
               Address.base_plus_unscaled_offset: "Address(%s, %s)" \
                    % (str(self.base), self.offset),
               Address.pre: "Address(__ pre(%s, %s))" % (str(self.base), self.offset),
               Address.post: "Address(__ post(%s, %s))" % (str(self.base), self.offset),
               } [self.kind]
          result = "__ %s(%s, %s, %s);" \
              % (self.name(), self.reg[0], self.reg[1], address)
          return result

class FloatInstruction(Instruction):

    def aname(self):
        if (self._name.endswith("s") | self._name.endswith("d")):
            return self._name[:len(self._name)-1]
        else:
            return self._name

    def __init__(self, args):
        name, self.modes = args
        Instruction.__init__(self, name)

    def generate(self):
        self.reg = [OperandFactory.create(self.modes[i]).generate()
                    for i in range(self.numRegs)]
        return self

    def cstr(self):
        formatStr = "%s%s" + ''.join([", %s" for i in range(1, self.numRegs)] + [");"])
        return (formatStr
                % tuple([Instruction.cstr(self)] +
                        [str(self.reg[i]) for i in range(self.numRegs)])) # Yowza

    def astr(self):
        formatStr = "%s%s" + ''.join([", %s" for i in range(1, self.numRegs)])
        return (formatStr
                % tuple([Instruction.astr(self)] +
                        [(self.reg[i].astr(self.modes[i])) for i in range(self.numRegs)]))

class SVEVectorOp(Instruction):
    def __init__(self, args):
        name = args[0]
        regTypes = args[1]
        regs = []
        for c in regTypes:
            regs.append(OperandFactory.create(c).generate())
        self.reg = regs
        self.numRegs = len(regs)
        if regTypes[0] != "p" and regTypes[1] == 'P':
           self._isPredicated = True
           assert len(args) > 2, "Must specify predicate type"
           for arg in args[2:]:
              if arg == 'm':
                 self._merge = "/m"
              elif arg == 'z':
                 self._merge = "/z"
              else:
                 assert arg == "dn", "Unknown predicate type"
        else:
           self._isPredicated = False
           self._merge = ""

        self._bitwiseop = False
        if name[0] == 'f':
            self._width = RegVariant(2, 3)
        elif not self._isPredicated and (name in ["and", "eor", "orr", "bic"]):
            self._width = RegVariant(3, 3)
            self._bitwiseop = True
        else:
            self._width = RegVariant(0, 3)

        self._dnm = None
        if len(args) > 2:
           for arg in args[2:]:
             if arg == "dn":
               self._dnm = arg

        Instruction.__init__(self, name)

    def cstr(self):
        formatStr = "%s%s" + ''.join([", %s" for i in range(0, self.numRegs)] + [");"])
        if self._bitwiseop:
            width = []
            formatStr = "%s%s" + ''.join([", %s" for i in range(1, self.numRegs)] + [");"])
        else:
            width = [self._width.cstr()]
        return (formatStr
                % tuple(["__ sve_" + self._name + "("] +
                        [str(self.reg[0])] +
                        width +
                        [str(self.reg[i]) for i in range(1, self.numRegs)]))
    def astr(self):
        formatStr = "%s%s" + ''.join([", %s" for i in range(1, self.numRegs)])
        if self._dnm == 'dn':
            formatStr += ", %s"
            dnReg = [str(self.reg[0]) + self._width.astr()]
        else:
            dnReg = []

        if self._isPredicated:
            restRegs = [str(self.reg[1]) + self._merge] + dnReg + [str(self.reg[i]) + self._width.astr() for i in range(2, self.numRegs)]
        else:
            restRegs = dnReg + [str(self.reg[i]) + self._width.astr() for i in range(1, self.numRegs)]
        return (formatStr
                % tuple([Instruction.astr(self)] +
                        [str(self.reg[0]) + self._width.astr()] +
                        restRegs))
    def generate(self):
        return self

class SVEReductionOp(Instruction):
    def __init__(self, args):
        name = args[0]
        lowRegType = args[1]
        self.reg = []
        Instruction.__init__(self, name)
        self.reg.append(OperandFactory.create('s').generate())
        self.reg.append(OperandFactory.create('P').generate())
        self.reg.append(OperandFactory.create('Z').generate())
        self._width = RegVariant(lowRegType, 3)
    def cstr(self):
        return "__ sve_%s(%s, %s, %s, %s);" % (self.name(),
                                              str(self.reg[0]),
                                              self._width.cstr(),
                                              str(self.reg[1]),
                                              str(self.reg[2]))
    def astr(self):
        if self.name() == "uaddv":
            dstRegName = "d" + str(self.reg[0].number)
        else:
            dstRegName = self._width.astr()[1] + str(self.reg[0].number)
        formatStr = "%s %s, %s, %s"
        if self.name() == "fadda":
            formatStr += ", %s"
            moreReg = [dstRegName]
        else:
            moreReg = []
        return formatStr % tuple([self.name()] +
                                 [dstRegName] +
                                 [str(self.reg[1])] +
                                 moreReg +
                                 [str(self.reg[2]) + self._width.astr()])

class LdStNEONOp(Instruction):
    def __init__(self, args):
        self._name, self.regnum, self.arrangement, self.addresskind = args

    def generate(self):
        self.address = Address().generate(self.addresskind, 0)
        self._firstSIMDreg = FloatRegister().generate()
        if (self.addresskind  == Address.post):
            if (self._name in ["ld1r", "ld2r", "ld3r", "ld4r"]):
                elem_size = {"8B" : 1, "16B" : 1, "4H" : 2, "8H" : 2, "2S" : 4, "4S" : 4, "1D" : 8, "2D" : 8} [self.arrangement]
                self.address.offset = self.regnum * elem_size
            else:
                if (self.arrangement in ["8B", "4H", "2S", "1D"]):
                    self.address.offset = self.regnum * 8
                else:
                    self.address.offset = self.regnum * 16
        return self

    def cstr(self):
        buf = super(LdStNEONOp, self).cstr() + str(self._firstSIMDreg)
        current = self._firstSIMDreg
        for cnt in range(1, self.regnum):
            buf = '%s, %s' % (buf, current.nextReg())
            current = current.nextReg()
        return '%s, __ T%s, %s);' % (buf, self.arrangement, str(self.address))

    def astr(self):
        buf = '%s\t{%s.%s' % (self._name, self._firstSIMDreg, self.arrangement)
        current = self._firstSIMDreg
        for cnt in range(1, self.regnum):
            buf = '%s, %s.%s' % (buf, current.nextReg(), self.arrangement)
            current = current.nextReg()
        return  '%s}, %s' % (buf, self.address.astr("x"))

    def aname(self):
         return self._name

class NEONReduceInstruction(Instruction):
    def __init__(self, args):
        self._name, self.insname, self.arrangement = args

    def generate(self):
        current = FloatRegister().generate()
        self.dstSIMDreg = current
        self.srcSIMDreg = current.nextReg()
        return self

    def cstr(self):
        buf = Instruction.cstr(self) + str(self.dstSIMDreg)
        if self._name == "fmaxp" or self._name == "fminp":
            buf = '%s, %s, __ %s);' % (buf, self.srcSIMDreg, self.arrangement[1:])
        else:
            buf = '%s, __ T%s, %s);' % (buf, self.arrangement, self.srcSIMDreg)
        return buf

    def astr(self):
        buf = '%s\t%s' % (self.insname, self.dstSIMDreg.astr(self.arrangement[-1].lower()))
        buf = '%s, %s.%s' % (buf, self.srcSIMDreg, self.arrangement)
        return buf

    def aname(self):
        return self._name

class CommonNEONInstruction(Instruction):
    def __init__(self, args):
        self._name, self.insname, self.arrangement = args

    def generate(self):
        self._firstSIMDreg = FloatRegister().generate()
        return self

    def cstr(self):
        buf = Instruction.cstr(self) + str(self._firstSIMDreg)
        buf = '%s, __ T%s' % (buf, self.arrangement)
        current = self._firstSIMDreg
        for cnt in range(1, self.numRegs):
            buf = '%s, %s' % (buf, current.nextReg())
            current = current.nextReg()
        return '%s);' % (buf)

    def astr(self):
        buf = '%s\t%s.%s' % (self.insname, self._firstSIMDreg, self.arrangement)
        current = self._firstSIMDreg
        for cnt in range(1, self.numRegs):
            buf = '%s, %s.%s' % (buf, current.nextReg(), self.arrangement)
            current = current.nextReg()
        return buf

    def aname(self):
        return self._name

class SHA512SIMDOp(Instruction):

    def generate(self):
        if (self._name == 'sha512su0'):
            self.reg = [FloatRegister().generate(), FloatRegister().generate()]
        else:
            self.reg = [FloatRegister().generate(), FloatRegister().generate(),
                        FloatRegister().generate()]
        return self

    def cstr(self):
        if (self._name == 'sha512su0'):
            return (super(SHA512SIMDOp, self).cstr()
                    + ('%s, __ T2D, %s);' % (self.reg[0], self.reg[1])))
        else:
            return (super(SHA512SIMDOp, self).cstr()
                    + ('%s, __ T2D, %s, %s);' % (self.reg[0], self.reg[1], self.reg[2])))

    def astr(self):
        if (self._name == 'sha512su0'):
            return (super(SHA512SIMDOp, self).astr()
                    + ('\t%s.2D, %s.2D' % (self.reg[0].astr("v"), self.reg[1].astr("v"))))
        elif (self._name == 'sha512su1'):
            return (super(SHA512SIMDOp, self).astr()
                    + ('\t%s.2D, %s.2D, %s.2D' % (self.reg[0].astr("v"),
                       self.reg[1].astr("v"), self.reg[2].astr("v"))))
        else:
            return (super(SHA512SIMDOp, self).astr()
                    + ('\t%s, %s, %s.2D' % (self.reg[0].astr("q"),
                       self.reg[1].astr("q"), self.reg[2].astr("v"))))

class SHA3SIMDOp(Instruction):

    def generate(self):
        if ((self._name == 'eor3') or (self._name == 'bcax')):
            self.reg = [FloatRegister().generate(), FloatRegister().generate(),
                        FloatRegister().generate(), FloatRegister().generate()]
        else:
            self.reg = [FloatRegister().generate(), FloatRegister().generate(),
                        FloatRegister().generate()]
            if (self._name == 'xar'):
                self.imm6 = random.randint(0, 63)
        return self

    def cstr(self):
        if ((self._name == 'eor3') or (self._name == 'bcax')):
            return (super(SHA3SIMDOp, self).cstr()
                    + ('%s, __ T16B, %s, %s, %s);' % (self.reg[0], self.reg[1], self.reg[2], self.reg[3])))
        elif (self._name == 'rax1'):
            return (super(SHA3SIMDOp, self).cstr()
                    + ('%s, __ T2D, %s, %s);' % (self.reg[0], self.reg[1], self.reg[2])))
        else:
            return (super(SHA3SIMDOp, self).cstr()
                    + ('%s, __ T2D, %s, %s, %s);' % (self.reg[0], self.reg[1], self.reg[2], self.imm6)))

    def astr(self):
        if ((self._name == 'eor3') or (self._name == 'bcax')):
            return (super(SHA3SIMDOp, self).astr()
                    + ('\t%s.16B, %s.16B, %s.16B, %s.16B' % (self.reg[0].astr("v"), self.reg[1].astr("v"),
                        self.reg[2].astr("v"), self.reg[3].astr("v"))))
        elif (self._name == 'rax1'):
            return (super(SHA3SIMDOp, self).astr()
                    + ('\t%s.2D, %s.2D, %s.2D') % (self.reg[0].astr("v"), self.reg[1].astr("v"),
                        self.reg[2].astr("v")))
        else:
            return (super(SHA3SIMDOp, self).astr()
                    + ('\t%s.2D, %s.2D, %s.2D, #%s') % (self.reg[0].astr("v"), self.reg[1].astr("v"),
                        self.reg[2].astr("v"), self.imm6))

class LSEOp(Instruction):
    def __init__(self, args):
        self._name, self.asmname, self.size, self.suffix = args

    def generate(self):
        self._name = "%s%s" % (self._name, self.suffix)
        self.asmname = "%s%s" % (self.asmname, self.suffix)
        self.srcReg = GeneralRegisterOrZr().generate()
        self.tgtReg = GeneralRegisterOrZr().generate()
        self.adrReg = GeneralRegisterOrSp().generate()

        return self

    def cstr(self):
        sizeSpec = {"x" : "Assembler::xword", "w" : "Assembler::word"} [self.size]
        return super(LSEOp, self).cstr() + "%s, %s, %s, %s);" % (sizeSpec, self.srcReg, self.tgtReg, self.adrReg)

    def astr(self):
        return "%s\t%s, %s, [%s]" % (self.asmname, self.srcReg.astr(self.size), self.tgtReg.astr(self.size), self.adrReg.astr("x"))

    def aname(self):
         return self.asmname

class TwoRegFloatOp(FloatInstruction):
    numRegs = 2

class ThreeRegFloatOp(TwoRegFloatOp):
    numRegs = 3

class FourRegFloatOp(TwoRegFloatOp):
    numRegs = 4

class FloatConvertOp(TwoRegFloatOp):

    def __init__(self, args):
        self._cname, self._aname, modes = args
        TwoRegFloatOp.__init__(self, [self._cname, modes])

    def aname(self):
        return self._aname

    def cname(self):
        return self._cname

class TwoRegNEONOp(CommonNEONInstruction):
    numRegs = 2

class ThreeRegNEONOp(TwoRegNEONOp):
    numRegs = 3

class SpecialCases(Instruction):
    def __init__(self, data):
        self._name = data[0]
        self._cstr = data[1]
        self._astr = data[2]

    def cstr(self):
        return self._cstr

    def astr(self):
        return self._astr

def generate(kind, names):
    outfile.write("# " + kind.__name__ + "\n");
    print "\n// " + kind.__name__
    for name in names:
        for i in range(1):
             op = kind(name).generate()
             if op.multipleForms():
                  forms = op.forms()
                  aforms = op.aforms()
                  for i in range(op.multipleForms()):
                       cstr = op.cstr() % forms[i]
                       astr = op.astr() % aforms[i]
                       print "    %-50s //\t%s" % (cstr, astr)
                       outfile.write("\t" + astr + "\n")
             else:
                  print "    %-50s //\t%s" % (op.cstr(), op.astr())
                  outfile.write("\t" + op.astr() + "\n")

outfile = open("aarch64ops.s", "w")

# To minimize the changes of assembler test code
random.seed(0)

print "// BEGIN  Generated code -- do not edit"
print "// Generated by aarch64-asmtest.py"

print "    Label back, forth;"
print "    __ bind(back);"

outfile.write("back:\n")

generate (ArithOp,
          [ "add", "sub", "adds", "subs",
            "addw", "subw", "addsw", "subsw",
            "and", "orr", "eor", "ands",
            "andw", "orrw", "eorw", "andsw",
            "bic", "orn", "eon", "bics",
            "bicw", "ornw", "eonw", "bicsw" ])

generate (AddSubImmOp,
          [ "addw", "addsw", "subw", "subsw",
            "add", "adds", "sub", "subs"])
generate (LogicalImmOp,
          [ "andw", "orrw", "eorw", "andsw",
            "and", "orr", "eor", "ands"])

generate (AbsOp, [ "b", "bl" ])

generate (RegAndAbsOp, ["cbzw", "cbnzw", "cbz", "cbnz", "adr", "adrp"])

generate (RegImmAbsOp, ["tbz", "tbnz"])

generate (MoveWideImmOp, ["movnw", "movzw", "movkw", "movn", "movz", "movk"])

generate (BitfieldOp, ["sbfm", "bfmw", "ubfmw", "sbfm", "bfm", "ubfm"])

generate (ExtractOp, ["extrw", "extr"])

generate (CondBranchOp, ["EQ", "NE", "HS", "CS", "LO", "CC", "MI", "PL", "VS", "VC",
                        "HI", "LS", "GE", "LT", "GT", "LE", "AL", "NV" ])

generate (ImmOp, ["svc", "hvc", "smc", "brk", "hlt", # "dcps1",  "dcps2",  "dcps3"
               ])

generate (Op, ["nop", "yield", "wfe", "sev", "sevl",
               "autia1716", "autiasp", "autiaz", "autib1716", "autibsp", "autibz",
               "pacia1716", "paciasp", "paciaz", "pacib1716", "pacibsp", "pacibz",
               "eret", "drps", "isb",])

# Ensure the "i" is not stripped off the end of the instruction
generate (PostfixExceptionOp, ["wfi", "xpaclri"])

barriers = ["OSHLD", "OSHST", "OSH", "NSHLD", "NSHST", "NSH",
            "ISHLD", "ISHST", "ISH", "LD", "ST", "SY"]

generate (SystemOp, [["dsb", barriers], ["dmb", barriers]])

generate (OneRegOp, ["br", "blr",
                     "paciza", "pacizb", "pacdza", "pacdzb",
                     "autiza", "autizb", "autdza", "autdzb", "xpacd",
                     "braaz", "brabz", "blraaz", "blrabz"])

# Ensure the "i" is not stripped off the end of the instruction
generate (PostfixExceptionOneRegOp, ["xpaci"])

for mode in 'xwhb':
    generate (LoadStoreExclusiveOp, [["stxr", mode, 3], ["stlxr", mode, 3],
                                     ["ldxr", mode, 2], ["ldaxr", mode, 2],
                                     ["stlr", mode, 2], ["ldar", mode, 2]])

for mode in 'xw':
    generate (LoadStoreExclusiveOp, [["ldxp", mode, 3], ["ldaxp", mode, 3],
                                     ["stxp", mode, 4], ["stlxp", mode, 4]])

for kind in range(6):
    sys.stdout.write("\n// " + Address.kindToStr(kind))
    if kind != Address.pcrel:
        generate (LoadStoreOp,
                  [["str", "str", kind, "x"], ["str", "str", kind, "w"],
                   ["str", "strb", kind, "b"], ["str", "strh", kind, "h"],
                   ["ldr", "ldr", kind, "x"], ["ldr", "ldr", kind, "w"],
                   ["ldr", "ldrb", kind, "b"], ["ldr", "ldrh", kind, "h"],
                   ["ldrsb", "ldrsb", kind, "x"], ["ldrsh", "ldrsh", kind, "x"],
                   ["ldrsh", "ldrsh", kind, "w"], ["ldrsw", "ldrsw", kind, "x"],
                   ["ldr", "ldr", kind, "d"], ["ldr", "ldr", kind, "s"],
                   ["str", "str", kind, "d"], ["str", "str", kind, "s"],
                   ])
    else:
        generate (LoadStoreOp,
                  [["ldr", "ldr", kind, "x"], ["ldr", "ldr", kind, "w"]])


for kind in (Address.base_plus_unscaled_offset, Address.pcrel, Address.base_plus_reg, \
                 Address.base_plus_scaled_offset):
    generate (LoadStoreOp,
              [["prfm", "prfm\tPLDL1KEEP,", kind, "x"]])

generate(AddSubCarryOp, ["adcw", "adcsw", "sbcw", "sbcsw", "adc", "adcs", "sbc", "sbcs"])

generate(AddSubExtendedOp, ["addw", "addsw", "sub", "subsw", "add", "adds", "sub", "subs"])

generate(ConditionalCompareOp, ["ccmnw", "ccmpw", "ccmn", "ccmp"])
generate(ConditionalCompareImmedOp, ["ccmnw", "ccmpw", "ccmn", "ccmp"])
generate(ConditionalSelectOp,
         ["cselw", "csincw", "csinvw", "csnegw", "csel", "csinc", "csinv", "csneg"])

generate(TwoRegOp,
         ["rbitw", "rev16w", "revw", "clzw", "clsw", "rbit",
          "rev16", "rev32", "rev", "clz", "cls",
          "pacia",  "pacib", "pacda", "pacdb", "autia", "autib", "autda", "autdb",
          "braa", "brab", "blraa", "blrab"])

generate(ThreeRegOp,
         ["udivw", "sdivw", "lslvw", "lsrvw", "asrvw", "rorvw", "udiv", "sdiv",
          "lslv", "lsrv", "asrv", "rorv", "umulh", "smulh"])
generate(FourRegMulOp,
         ["maddw", "msubw", "madd", "msub", "smaddl", "smsubl", "umaddl", "umsubl"])

generate(ThreeRegFloatOp,
         [["fabds", "sss"], ["fmuls", "sss"], ["fdivs", "sss"], ["fadds", "sss"], ["fsubs", "sss"],
          ["fabdd", "ddd"], ["fmuld", "ddd"], ["fdivd", "ddd"], ["faddd", "ddd"], ["fsubd", "ddd"],
          ])

generate(FourRegFloatOp,
         [["fmadds", "ssss"], ["fmsubs", "ssss"], ["fnmadds", "ssss"], ["fnmadds", "ssss"],
          ["fmaddd", "dddd"], ["fmsubd", "dddd"], ["fnmaddd", "dddd"], ["fnmaddd", "dddd"],])

generate(TwoRegFloatOp,
         [["fmovs", "ss"], ["fabss", "ss"], ["fnegs", "ss"], ["fsqrts", "ss"],
          ["fcvts", "ds"],
          ["fmovd", "dd"], ["fabsd", "dd"], ["fnegd", "dd"], ["fsqrtd", "dd"],
          ["fcvtd", "sd"],
          ])

generate(FloatConvertOp, [["fcvtzsw", "fcvtzs", "ws"], ["fcvtzs", "fcvtzs", "xs"],
                          ["fcvtzdw", "fcvtzs", "wd"], ["fcvtzd", "fcvtzs", "xd"],
                          ["scvtfws", "scvtf", "sw"], ["scvtfs", "scvtf", "sx"],
                          ["scvtfwd", "scvtf", "dw"], ["scvtfd", "scvtf", "dx"],
                          ["fcvtassw", "fcvtas", "ws"], ["fcvtasd", "fcvtas", "xd"],
                          ["fcvtmssw", "fcvtms", "ws"], ["fcvtmsd", "fcvtms", "xd"],
                          ["fmovs", "fmov", "ws"], ["fmovd", "fmov", "xd"],
                          ["fmovs", "fmov", "sw"], ["fmovd", "fmov", "dx"]])

generate(TwoRegFloatOp, [["fcmps", "ss"], ["fcmpd", "dd"],
                         ["fcmps", "sz"], ["fcmpd", "dz"]])

for kind in range(3):
     generate(LoadStorePairOp, [["stp", "stp", kind, "w"], ["ldp", "ldp", kind, "w"],
                                ["ldpsw", "ldpsw", kind, "x"],
                                ["stp", "stp", kind, "x"], ["ldp", "ldp", kind, "x"]
                                ])
generate(LoadStorePairOp, [["stnp", "stnp", 0, "w"], ["ldnp", "ldnp", 0, "w"],
                           ["stnp", "stnp", 0, "x"], ["ldnp", "ldnp", 0, "x"]])

generate(LdStNEONOp, [["ld1",  1, "8B",  Address.base_only],
                      ["ld1",  2, "16B", Address.post],
                      ["ld1",  3, "1D",  Address.post_reg],
                      ["ld1",  4, "8H",  Address.post],
                      ["ld1r", 1, "8B",  Address.base_only],
                      ["ld1r", 1, "4S",  Address.post],
                      ["ld1r", 1, "1D",  Address.post_reg],
                      ["ld2",  2, "2D",  Address.base_only],
                      ["ld2",  2, "4H",  Address.post],
                      ["ld2r", 2, "16B", Address.base_only],
                      ["ld2r", 2, "2S",  Address.post],
                      ["ld2r", 2, "2D",  Address.post_reg],
                      ["ld3",  3, "4S",  Address.post_reg],
                      ["ld3",  3, "2S",  Address.base_only],
                      ["ld3r", 3, "8H",  Address.base_only],
                      ["ld3r", 3, "4S",  Address.post],
                      ["ld3r", 3, "1D",  Address.post_reg],
                      ["ld4",  4, "8H",  Address.post],
                      ["ld4",  4, "8B",  Address.post_reg],
                      ["ld4r", 4, "8B",  Address.base_only],
                      ["ld4r", 4, "4H",  Address.post],
                      ["ld4r", 4, "2S",  Address.post_reg],
])

generate(NEONReduceInstruction,
         [["addv", "addv", "8B"], ["addv", "addv", "16B"],
          ["addv", "addv", "4H"], ["addv", "addv", "8H"],
          ["addv", "addv", "4S"],
          ["smaxv", "smaxv", "8B"], ["smaxv", "smaxv", "16B"],
          ["smaxv", "smaxv", "4H"], ["smaxv", "smaxv", "8H"],
          ["smaxv", "smaxv", "4S"], ["fmaxv", "fmaxv", "4S"],
          ["sminv", "sminv", "8B"], ["uminv", "uminv", "8B"],
          ["sminv", "sminv", "16B"],["uminv", "uminv", "16B"],
          ["sminv", "sminv", "4H"], ["uminv", "uminv", "4H"],
          ["sminv", "sminv", "8H"], ["uminv", "uminv", "8H"],
          ["sminv", "sminv", "4S"], ["uminv", "uminv", "4S"],
          ["fminv", "fminv", "4S"],
          ["fmaxp", "fmaxp", "2S"], ["fmaxp", "fmaxp", "2D"],
          ["fminp", "fminp", "2S"], ["fminp", "fminp", "2D"],
          ])

generate(TwoRegNEONOp,
         [["absr", "abs", "8B"], ["absr", "abs", "16B"],
          ["absr", "abs", "4H"], ["absr", "abs", "8H"],
          ["absr", "abs", "2S"], ["absr", "abs", "4S"],
          ["absr", "abs", "2D"],
          ["fabs", "fabs", "2S"], ["fabs", "fabs", "4S"],
          ["fabs", "fabs", "2D"],
          ["fneg", "fneg", "2S"], ["fneg", "fneg", "4S"],
          ["fneg", "fneg", "2D"],
          ["fsqrt", "fsqrt", "2S"], ["fsqrt", "fsqrt", "4S"],
          ["fsqrt", "fsqrt", "2D"],
          ["notr", "not", "8B"], ["notr", "not", "16B"],
          ])

generate(ThreeRegNEONOp,
         [["andr", "and", "8B"], ["andr", "and", "16B"],
          ["orr", "orr", "8B"], ["orr", "orr", "16B"],
          ["eor", "eor", "8B"], ["eor", "eor", "16B"],
          ["addv", "add", "8B"], ["addv", "add", "16B"],
          ["addv", "add", "4H"], ["addv", "add", "8H"],
          ["addv", "add", "2S"], ["addv", "add", "4S"],
          ["addv", "add", "2D"],
          ["fadd", "fadd", "2S"], ["fadd", "fadd", "4S"],
          ["fadd", "fadd", "2D"],
          ["subv", "sub", "8B"], ["subv", "sub", "16B"],
          ["subv", "sub", "4H"], ["subv", "sub", "8H"],
          ["subv", "sub", "2S"], ["subv", "sub", "4S"],
          ["subv", "sub", "2D"],
          ["fsub", "fsub", "2S"], ["fsub", "fsub", "4S"],
          ["fsub", "fsub", "2D"],
          ["mulv", "mul", "8B"], ["mulv", "mul", "16B"],
          ["mulv", "mul", "4H"], ["mulv", "mul", "8H"],
          ["mulv", "mul", "2S"], ["mulv", "mul", "4S"],
          ["fabd", "fabd", "2S"], ["fabd", "fabd", "4S"],
          ["fabd", "fabd", "2D"],
          ["fmul", "fmul", "2S"], ["fmul", "fmul", "4S"],
          ["fmul", "fmul", "2D"],
          ["mlav", "mla", "4H"], ["mlav", "mla", "8H"],
          ["mlav", "mla", "2S"], ["mlav", "mla", "4S"],
          ["fmla", "fmla", "2S"], ["fmla", "fmla", "4S"],
          ["fmla", "fmla", "2D"],
          ["mlsv", "mls", "4H"], ["mlsv", "mls", "8H"],
          ["mlsv", "mls", "2S"], ["mlsv", "mls", "4S"],
          ["fmls", "fmls", "2S"], ["fmls", "fmls", "4S"],
          ["fmls", "fmls", "2D"],
          ["fdiv", "fdiv", "2S"], ["fdiv", "fdiv", "4S"],
          ["fdiv", "fdiv", "2D"],
          ["maxv", "smax", "8B"], ["maxv", "smax", "16B"],
          ["maxv", "smax", "4H"], ["maxv", "smax", "8H"],
          ["maxv", "smax", "2S"], ["maxv", "smax", "4S"],
          ["smaxp", "smaxp", "8B"], ["smaxp", "smaxp", "16B"],
          ["smaxp", "smaxp", "4H"], ["smaxp", "smaxp", "8H"],
          ["smaxp", "smaxp", "2S"], ["smaxp", "smaxp", "4S"],
          ["fmax", "fmax", "2S"], ["fmax", "fmax", "4S"],
          ["fmax", "fmax", "2D"],
          ["minv", "smin", "8B"], ["minv", "smin", "16B"],
          ["minv", "smin", "4H"], ["minv", "smin", "8H"],
          ["minv", "smin", "2S"], ["minv", "smin", "4S"],
          ["sminp", "sminp", "8B"], ["sminp", "sminp", "16B"],
          ["sminp", "sminp", "4H"], ["sminp", "sminp", "8H"],
          ["sminp", "sminp", "2S"], ["sminp", "sminp", "4S"],
          ["fmin", "fmin", "2S"], ["fmin", "fmin", "4S"],
          ["fmin", "fmin", "2D"],
          ["cmeq", "cmeq", "8B"], ["cmeq", "cmeq", "16B"],
          ["cmeq", "cmeq", "4H"], ["cmeq", "cmeq", "8H"],
          ["cmeq", "cmeq", "2S"], ["cmeq", "cmeq", "4S"],
          ["cmeq", "cmeq", "2D"],
          ["fcmeq", "fcmeq", "2S"], ["fcmeq", "fcmeq", "4S"],
          ["fcmeq", "fcmeq", "2D"],
          ["cmgt", "cmgt", "8B"], ["cmgt", "cmgt", "16B"],
          ["cmgt", "cmgt", "4H"], ["cmgt", "cmgt", "8H"],
          ["cmgt", "cmgt", "2S"], ["cmgt", "cmgt", "4S"],
          ["cmgt", "cmgt", "2D"],
          ["cmhi", "cmhi", "8B"], ["cmhi", "cmhi", "16B"],
          ["cmhi", "cmhi", "4H"], ["cmhi", "cmhi", "8H"],
          ["cmhi", "cmhi", "2S"], ["cmhi", "cmhi", "4S"],
          ["cmhi", "cmhi", "2D"],
          ["cmhs", "cmhs", "8B"], ["cmhs", "cmhs", "16B"],
          ["cmhs", "cmhs", "4H"], ["cmhs", "cmhs", "8H"],
          ["cmhs", "cmhs", "2S"], ["cmhs", "cmhs", "4S"],
          ["cmhs", "cmhs", "2D"],
          ["fcmgt", "fcmgt", "2S"], ["fcmgt", "fcmgt", "4S"],
          ["fcmgt", "fcmgt", "2D"],
          ["cmge", "cmge", "8B"], ["cmge", "cmge", "16B"],
          ["cmge", "cmge", "4H"], ["cmge", "cmge", "8H"],
          ["cmge", "cmge", "2S"], ["cmge", "cmge", "4S"],
          ["cmge", "cmge", "2D"],
          ["fcmge", "fcmge", "2S"], ["fcmge", "fcmge", "4S"],
          ["fcmge", "fcmge", "2D"],
          ])

generate(SVEComparisonWithZero, ["EQ", "GT", "GE", "LT", "LE", "NE"])

generate(SpecialCases, [["ccmn",   "__ ccmn(zr, zr, 3u, Assembler::LE);",                "ccmn\txzr, xzr, #3, LE"],
                        ["ccmnw",  "__ ccmnw(zr, zr, 5u, Assembler::EQ);",               "ccmn\twzr, wzr, #5, EQ"],
                        ["ccmp",   "__ ccmp(zr, 1, 4u, Assembler::NE);",                 "ccmp\txzr, 1, #4, NE"],
                        ["ccmpw",  "__ ccmpw(zr, 2, 2, Assembler::GT);",                 "ccmp\twzr, 2, #2, GT"],
                        ["extr",   "__ extr(zr, zr, zr, 0);",                            "extr\txzr, xzr, xzr, 0"],
                        ["stlxp",  "__ stlxp(r0, zr, zr, sp);",                          "stlxp\tw0, xzr, xzr, [sp]"],
                        ["stlxpw", "__ stlxpw(r2, zr, zr, r3);",                         "stlxp\tw2, wzr, wzr, [x3]"],
                        ["stxp",   "__ stxp(r4, zr, zr, r5);",                           "stxp\tw4, xzr, xzr, [x5]"],
                        ["stxpw",  "__ stxpw(r6, zr, zr, sp);",                          "stxp\tw6, wzr, wzr, [sp]"],
                        ["dup",    "__ dup(v0, __ T16B, zr);",                           "dup\tv0.16b, wzr"],
                        ["dup",    "__ dup(v0, __ S, v1);",                              "dup\ts0, v1.s[0]"],
                        ["mov",    "__ mov(v1, __ D, 0, zr);",                           "mov\tv1.d[0], xzr"],
                        ["mov",    "__ mov(v1, __ S, 1, zr);",                           "mov\tv1.s[1], wzr"],
                        ["mov",    "__ mov(v1, __ H, 2, zr);",                           "mov\tv1.h[2], wzr"],
                        ["mov",    "__ mov(v1, __ B, 3, zr);",                           "mov\tv1.b[3], wzr"],
                        ["smov",   "__ smov(r0, v1, __ S, 0);",                          "smov\tx0, v1.s[0]"],
                        ["smov",   "__ smov(r0, v1, __ H, 1);",                          "smov\tx0, v1.h[1]"],
                        ["smov",   "__ smov(r0, v1, __ B, 2);",                          "smov\tx0, v1.b[2]"],
                        ["umov",   "__ umov(r0, v1, __ D, 0);",                          "umov\tx0, v1.d[0]"],
                        ["umov",   "__ umov(r0, v1, __ S, 1);",                          "umov\tw0, v1.s[1]"],
                        ["umov",   "__ umov(r0, v1, __ H, 2);",                          "umov\tw0, v1.h[2]"],
                        ["umov",   "__ umov(r0, v1, __ B, 3);",                          "umov\tw0, v1.b[3]"],
                        ["fmov",   "__ fmovhid(r0, v1);",                                "fmov\tx0, v1.d[1]"],
                        ["fmov",   "__ fmovs(v9, __ T2S, 0.5f);",                        "fmov\tv9.2s, 0.5"],
                        ["fmov",   "__ fmovd(v14, __ T2D, 0.5f);",                       "fmov\tv14.2d, 0.5"],
                        ["ld1",    "__ ld1(v31, v0, __ T2D, Address(__ post(r1, r0)));", "ld1\t{v31.2d, v0.2d}, [x1], x0"],
                        ["fcvtzs", "__ fcvtzs(v0, __ T2S, v1);",                         "fcvtzs\tv0.2s, v1.2s"],
                        ["fcvtas", "__ fcvtas(v2, __ T4S, v3);",                         "fcvtas\tv2.4s, v3.4s"],
                        ["fcvtms", "__ fcvtms(v4, __ T2D, v5);",                         "fcvtms\tv4.2d, v5.2d"],
                        # SVE instructions
                        ["cpy",     "__ sve_cpy(z0, __ S, p0, v1);",                      "mov\tz0.s, p0/m, s1"],
                        ["cpy",     "__ sve_cpy(z0, __ B, p0, 127, true);",               "mov\tz0.b, p0/m, 127"],
                        ["cpy",     "__ sve_cpy(z1, __ H, p0, -128, true);",              "mov\tz1.h, p0/m, -128"],
                        ["cpy",     "__ sve_cpy(z2, __ S, p0, 32512, true);",             "mov\tz2.s, p0/m, 32512"],
                        ["cpy",     "__ sve_cpy(z5, __ D, p0, -32768, false);",           "mov\tz5.d, p0/z, -32768"],
                        ["cpy",     "__ sve_cpy(z10, __ B, p0, -1, false);",              "mov\tz10.b, p0/z, -1"],
                        ["cpy",     "__ sve_cpy(z11, __ S, p0, -1, false);",              "mov\tz11.s, p0/z, -1"],
                        ["inc",     "__ sve_inc(r0, __ S);",                              "incw\tx0"],
                        ["dec",     "__ sve_dec(r1, __ H);",                              "dech\tx1"],
                        ["lsl",     "__ sve_lsl(z0, __ B, z1, 7);",                       "lsl\tz0.b, z1.b, #7"],
                        ["lsl",     "__ sve_lsl(z21, __ H, z1, 15);",                     "lsl\tz21.h, z1.h, #15"],
                        ["lsl",     "__ sve_lsl(z0, __ S, z1, 31);",                      "lsl\tz0.s, z1.s, #31"],
                        ["lsl",     "__ sve_lsl(z0, __ D, z1, 63);",                      "lsl\tz0.d, z1.d, #63"],
                        ["lsr",     "__ sve_lsr(z0, __ B, z1, 7);",                       "lsr\tz0.b, z1.b, #7"],
                        ["asr",     "__ sve_asr(z0, __ H, z11, 15);",                     "asr\tz0.h, z11.h, #15"],
                        ["lsr",     "__ sve_lsr(z30, __ S, z1, 31);",                     "lsr\tz30.s, z1.s, #31"],
                        ["asr",     "__ sve_asr(z0, __ D, z1, 63);",                      "asr\tz0.d, z1.d, #63"],
                        ["lsl",     "__ sve_lsl(z0, __ B, p0, 0);",                       "lsl\tz0.b, p0/m, z0.b, #0"],
                        ["lsl",     "__ sve_lsl(z0, __ B, p0, 5);",                       "lsl\tz0.b, p0/m, z0.b, #5"],
                        ["lsl",     "__ sve_lsl(z1, __ H, p1, 15);",                      "lsl\tz1.h, p1/m, z1.h, #15"],
                        ["lsl",     "__ sve_lsl(z2, __ S, p2, 31);",                      "lsl\tz2.s, p2/m, z2.s, #31"],
                        ["lsl",     "__ sve_lsl(z3, __ D, p3, 63);",                      "lsl\tz3.d, p3/m, z3.d, #63"],
                        ["lsr",     "__ sve_lsr(z0, __ B, p0, 1);",                       "lsr\tz0.b, p0/m, z0.b, #1"],
                        ["lsr",     "__ sve_lsr(z0, __ B, p0, 8);",                       "lsr\tz0.b, p0/m, z0.b, #8"],
                        ["lsr",     "__ sve_lsr(z1, __ H, p1, 15);",                      "lsr\tz1.h, p1/m, z1.h, #15"],
                        ["lsr",     "__ sve_lsr(z2, __ S, p2, 7);",                       "lsr\tz2.s, p2/m, z2.s, #7"],
                        ["lsr",     "__ sve_lsr(z2, __ S, p2, 31);",                      "lsr\tz2.s, p2/m, z2.s, #31"],
                        ["lsr",     "__ sve_lsr(z3, __ D, p3, 63);",                      "lsr\tz3.d, p3/m, z3.d, #63"],
                        ["asr",     "__ sve_asr(z0, __ B, p0, 1);",                       "asr\tz0.b, p0/m, z0.b, #1"],
                        ["asr",     "__ sve_asr(z0, __ B, p0, 7);",                       "asr\tz0.b, p0/m, z0.b, #7"],
                        ["asr",     "__ sve_asr(z1, __ H, p1, 5);",                       "asr\tz1.h, p1/m, z1.h, #5"],
                        ["asr",     "__ sve_asr(z1, __ H, p1, 15);",                      "asr\tz1.h, p1/m, z1.h, #15"],
                        ["asr",     "__ sve_asr(z2, __ S, p2, 31);",                      "asr\tz2.s, p2/m, z2.s, #31"],
                        ["asr",     "__ sve_asr(z3, __ D, p3, 63);",                      "asr\tz3.d, p3/m, z3.d, #63"],
                        ["addvl",   "__ sve_addvl(sp, r0, 31);",                          "addvl\tsp, x0, #31"],
                        ["addpl",   "__ sve_addpl(r1, sp, -32);",                         "addpl\tx1, sp, -32"],
                        ["cntp",    "__ sve_cntp(r8, __ B, p0, p1);",                     "cntp\tx8, p0, p1.b"],
                        ["dup",     "__ sve_dup(z0, __ B, 127);",                         "dup\tz0.b, 127"],
                        ["dup",     "__ sve_dup(z1, __ H, -128);",                        "dup\tz1.h, -128"],
                        ["dup",     "__ sve_dup(z2, __ S, 32512);",                       "dup\tz2.s, 32512"],
                        ["dup",     "__ sve_dup(z7, __ D, -32768);",                      "dup\tz7.d, -32768"],
                        ["dup",     "__ sve_dup(z10, __ B, -1);",                         "dup\tz10.b, -1"],
                        ["dup",     "__ sve_dup(z11, __ S, -1);",                         "dup\tz11.s, -1"],
                        ["ld1b",    "__ sve_ld1b(z0, __ B, p0, Address(sp));",            "ld1b\t{z0.b}, p0/z, [sp]"],
                        ["ld1b",    "__ sve_ld1b(z0, __ H, p1, Address(sp));",            "ld1b\t{z0.h}, p1/z, [sp]"],
                        ["ld1b",    "__ sve_ld1b(z0, __ S, p2, Address(sp, r8));",        "ld1b\t{z0.s}, p2/z, [sp, x8]"],
                        ["ld1b",    "__ sve_ld1b(z0, __ D, p3, Address(sp, 7));",         "ld1b\t{z0.d}, p3/z, [sp, #7, MUL VL]"],
                        ["ld1h",    "__ sve_ld1h(z10, __ H, p1, Address(sp, -8));",       "ld1h\t{z10.h}, p1/z, [sp, #-8, MUL VL]"],
                        ["ld1w",    "__ sve_ld1w(z20, __ S, p2, Address(r0, 7));",        "ld1w\t{z20.s}, p2/z, [x0, #7, MUL VL]"],
                        ["ld1b",    "__ sve_ld1b(z30, __ B, p3, Address(sp, r8));",       "ld1b\t{z30.b}, p3/z, [sp, x8]"],
                        ["ld1w",    "__ sve_ld1w(z0, __ S, p4, Address(sp, r28));",       "ld1w\t{z0.s}, p4/z, [sp, x28, LSL #2]"],
                        ["ld1d",    "__ sve_ld1d(z11, __ D, p5, Address(r0, r1));",       "ld1d\t{z11.d}, p5/z, [x0, x1, LSL #3]"],
                        ["st1b",    "__ sve_st1b(z22, __ B, p6, Address(sp));",           "st1b\t{z22.b}, p6, [sp]"],
                        ["st1b",    "__ sve_st1b(z31, __ B, p7, Address(sp, -8));",       "st1b\t{z31.b}, p7, [sp, #-8, MUL VL]"],
                        ["st1b",    "__ sve_st1b(z0, __ H, p1, Address(sp));",            "st1b\t{z0.h}, p1, [sp]"],
                        ["st1b",    "__ sve_st1b(z0, __ S, p2, Address(sp, r8));",        "st1b\t{z0.s}, p2, [sp, x8]"],
                        ["st1b",    "__ sve_st1b(z0, __ D, p3, Address(sp));",            "st1b\t{z0.d}, p3, [sp]"],
                        ["st1w",    "__ sve_st1w(z0, __ S, p1, Address(r0, 7));",         "st1w\t{z0.s}, p1, [x0, #7, MUL VL]"],
                        ["st1b",    "__ sve_st1b(z0, __ B, p2, Address(sp, r1));",        "st1b\t{z0.b}, p2, [sp, x1]"],
                        ["st1h",    "__ sve_st1h(z0, __ H, p3, Address(sp, r8));",        "st1h\t{z0.h}, p3, [sp, x8, LSL #1]"],
                        ["st1d",    "__ sve_st1d(z0, __ D, p4, Address(r0, r17));",       "st1d\t{z0.d}, p4, [x0, x17, LSL #3]"],
                        ["ldr",     "__ sve_ldr(z0, Address(sp));",                       "ldr\tz0, [sp]"],
                        ["ldr",     "__ sve_ldr(z31, Address(sp, -256));",                "ldr\tz31, [sp, #-256, MUL VL]"],
                        ["str",     "__ sve_str(z8, Address(r8, 255));",                  "str\tz8, [x8, #255, MUL VL]"],
                        ["cntb",    "__ sve_cntb(r9);",                                   "cntb\tx9"],
                        ["cnth",    "__ sve_cnth(r10);",                                  "cnth\tx10"],
                        ["cntw",    "__ sve_cntw(r11);",                                  "cntw\tx11"],
                        ["cntd",    "__ sve_cntd(r12);",                                  "cntd\tx12"],
                        ["brka",    "__ sve_brka(p2, p0, p2, false);",                    "brka\tp2.b, p0/z, p2.b"],
                        ["brka",    "__ sve_brka(p1, p2, p3, true);",                     "brka\tp1.b, p2/m, p3.b"],
                        ["brkb",    "__ sve_brkb(p1, p2, p3, false);",                    "brkb\tp1.b, p2/z, p3.b"],
                        ["brkb",    "__ sve_brkb(p2, p3, p4, true);",                     "brkb\tp2.b, p3/m, p4.b"],
                        ["rev",     "__ sve_rev(p0, __ B, p1);",                          "rev\tp0.b, p1.b"],
                        ["rev",     "__ sve_rev(p1, __ H, p2);",                          "rev\tp1.h, p2.h"],
                        ["rev",     "__ sve_rev(p2, __ S, p3);",                          "rev\tp2.s, p3.s"],
                        ["rev",     "__ sve_rev(p3, __ D, p4);",                          "rev\tp3.d, p4.d"],
                        ["incp",    "__ sve_incp(r0, __ B, p2);",                         "incp\tx0, p2.b"],
                        ["whilelt", "__ sve_whilelt(p0, __ B, r1, r28);",                 "whilelt\tp0.b, x1, x28"],
                        ["whilele", "__ sve_whilele(p2, __ H, r11, r8);",                 "whilele\tp2.h, x11, x8"],
                        ["whilelo", "__ sve_whilelo(p3, __ S, r7, r2);",                  "whilelo\tp3.s, x7, x2"],
                        ["whilels", "__ sve_whilels(p4, __ D, r17, r10);",                "whilels\tp4.d, x17, x10"],
                        ["sel",     "__ sve_sel(z0, __ B, p0, z1, z2);",                  "sel\tz0.b, p0, z1.b, z2.b"],
                        ["sel",     "__ sve_sel(z4, __ D, p0, z5, z6);",                  "sel\tz4.d, p0, z5.d, z6.d"],
                        ["cmpeq",   "__ sve_cmp(Assembler::EQ, p1, __ B, p0, z0, z1);",   "cmpeq\tp1.b, p0/z, z0.b, z1.b"],
                        ["cmpne",   "__ sve_cmp(Assembler::NE, p1, __ H, p0, z2, z3);",   "cmpne\tp1.h, p0/z, z2.h, z3.h"],
                        ["cmpge",   "__ sve_cmp(Assembler::GE, p1, __ S, p2, z4, z5);",   "cmpge\tp1.s, p2/z, z4.s, z5.s"],
                        ["cmpgt",   "__ sve_cmp(Assembler::GT, p1, __ D, p3, z6, z7);",   "cmpgt\tp1.d, p3/z, z6.d, z7.d"],
                        ["cmphi",   "__ sve_cmp(Assembler::HI, p1, __ S, p2, z4, z5);",   "cmphi\tp1.s, p2/z, z4.s, z5.s"],
                        ["cmphs",   "__ sve_cmp(Assembler::HS, p1, __ D, p3, z6, z7);",   "cmphs\tp1.d, p3/z, z6.d, z7.d"],
                        ["cmpeq",   "__ sve_cmp(Assembler::EQ, p1, __ B, p4, z0, 15);",   "cmpeq\tp1.b, p4/z, z0.b, #15"],
                        ["cmpne",   "__ sve_cmp(Assembler::NE, p1, __ H, p0, z2, -16);",  "cmpne\tp1.h, p0/z, z2.h, #-16"],
                        ["cmple",   "__ sve_cmp(Assembler::LE, p1, __ S, p1, z4, 0);",    "cmple\tp1.s, p1/z, z4.s, #0"],
                        ["cmplt",   "__ sve_cmp(Assembler::LT, p1, __ D, p2, z6, -1);",   "cmplt\tp1.d, p2/z, z6.d, #-1"],
                        ["cmpge",   "__ sve_cmp(Assembler::GE, p1, __ S, p3, z4, 5);",    "cmpge\tp1.s, p3/z, z4.s, #5"],
                        ["cmpgt",   "__ sve_cmp(Assembler::GT, p1, __ B, p4, z6, -2);",   "cmpgt\tp1.b, p4/z, z6.b, #-2"],
                        ["fcmeq",   "__ sve_fcm(Assembler::EQ, p1, __ S, p0, z0, z1);",   "fcmeq\tp1.s, p0/z, z0.s, z1.s"],
                        ["fcmne",   "__ sve_fcm(Assembler::NE, p1, __ D, p0, z2, z3);",   "fcmne\tp1.d, p0/z, z2.d, z3.d"],
                        ["fcmgt",   "__ sve_fcm(Assembler::GT, p1, __ S, p2, z4, z5);",   "fcmgt\tp1.s, p2/z, z4.s, z5.s"],
                        ["fcmge",   "__ sve_fcm(Assembler::GE, p1, __ D, p3, z6, z7);",   "fcmge\tp1.d, p3/z, z6.d, z7.d"],
                        ["uunpkhi", "__ sve_uunpkhi(z0, __ H, z1);",                      "uunpkhi\tz0.h, z1.b"],
                        ["uunpklo", "__ sve_uunpklo(z4, __ S, z5);",                      "uunpklo\tz4.s, z5.h"],
                        ["sunpkhi", "__ sve_sunpkhi(z6, __ D, z7);",                      "sunpkhi\tz6.d, z7.s"],
                        ["sunpklo", "__ sve_sunpklo(z10, __ H, z11);",                    "sunpklo\tz10.h, z11.b"],
                        ["scvtf",   "__ sve_scvtf(z1, __ D, p0, z0, __ S);",              "scvtf\tz1.d, p0/m, z0.s"],
                        ["scvtf",   "__ sve_scvtf(z3, __ D, p1, z2, __ D);",              "scvtf\tz3.d, p1/m, z2.d"],
                        ["scvtf",   "__ sve_scvtf(z6, __ S, p2, z1, __ D);",              "scvtf\tz6.s, p2/m, z1.d"],
                        ["scvtf",   "__ sve_scvtf(z6, __ S, p3, z1, __ S);",              "scvtf\tz6.s, p3/m, z1.s"],
                        ["scvtf",   "__ sve_scvtf(z6, __ H, p3, z1, __ S);",              "scvtf\tz6.h, p3/m, z1.s"],
                        ["scvtf",   "__ sve_scvtf(z6, __ H, p3, z1, __ D);",              "scvtf\tz6.h, p3/m, z1.d"],
                        ["scvtf",   "__ sve_scvtf(z6, __ H, p3, z1, __ H);",              "scvtf\tz6.h, p3/m, z1.h"],
                        ["fcvt",    "__ sve_fcvt(z5, __ D, p3, z4, __ S);",               "fcvt\tz5.d, p3/m, z4.s"],
                        ["fcvt",    "__ sve_fcvt(z1, __ S, p3, z0, __ D);",               "fcvt\tz1.s, p3/m, z0.d"],
                        ["fcvtzs",  "__ sve_fcvtzs(z19, __ D, p2, z1, __ D);",            "fcvtzs\tz19.d, p2/m, z1.d"],
                        ["fcvtzs",  "__ sve_fcvtzs(z9, __ S, p1, z8, __ S);",             "fcvtzs\tz9.s, p1/m, z8.s"],
                        ["fcvtzs",  "__ sve_fcvtzs(z1, __ S, p2, z0, __ D);",             "fcvtzs\tz1.s, p2/m, z0.d"],
                        ["fcvtzs",  "__ sve_fcvtzs(z1, __ D, p3, z0, __ S);",             "fcvtzs\tz1.d, p3/m, z0.s"],
                        ["fcvtzs",  "__ sve_fcvtzs(z1, __ S, p4, z18, __ H);",            "fcvtzs\tz1.s, p4/m, z18.h"],
                        ["lasta",   "__ sve_lasta(r0, __ B, p0, z15);",                   "lasta\tw0, p0, z15.b"],
                        ["lastb",   "__ sve_lastb(r1, __ B, p1, z16);",                   "lastb\tw1, p1, z16.b"],
                        ["lasta",   "__ sve_lasta(v0, __ B, p0, z15);",                   "lasta\tb0, p0, z15.b"],
                        ["lastb",   "__ sve_lastb(v1, __ B, p1, z16);",                   "lastb\tb1, p1, z16.b"],
                        ["index",   "__ sve_index(z6, __ S, 1, 1);",                      "index\tz6.s, #1, #1"],
                        ["cpy",     "__ sve_cpy(z7, __ H, p3, r5);",                      "cpy\tz7.h, p3/m, w5"],
                        ["tbl",     "__ sve_tbl(z16, __ S, z17, z18);",                   "tbl\tz16.s, {z17.s}, z18.s"],
                        ["ld1w",    "__ sve_ld1w_gather(z15, p0, r5, z16);",              "ld1w\t{z15.s}, p0/z, [x5, z16.s, uxtw #2]"],
                        ["ld1d",    "__ sve_ld1d_gather(z15, p0, r5, z16);",              "ld1d\t{z15.d}, p0/z, [x5, z16.d, uxtw #3]"],
                        ["st1w",    "__ sve_st1w_scatter(z15, p0, r5, z16);",             "st1w\t{z15.s}, p0, [x5, z16.s, uxtw #2]"],
                        ["st1d",    "__ sve_st1d_scatter(z15, p0, r5, z16);",             "st1d\t{z15.d}, p0, [x5, z16.d, uxtw #3]"],
                        ["and",     "__ sve_and(p0, p1, p2, p3);",                        "and\tp0.b, p1/z, p2.b, p3.b"],
                        ["ands",    "__ sve_ands(p4, p5, p6, p0);",                       "ands\tp4.b, p5/z, p6.b, p0.b"],
                        ["eor",     "__ sve_eor(p0, p1, p2, p3);",                        "eor\tp0.b, p1/z, p2.b, p3.b"],
                        ["eors",    "__ sve_eors(p5, p6, p0, p1);",                       "eors\tp5.b, p6/z, p0.b, p1.b"],
                        ["orr",     "__ sve_orr(p0, p1, p2, p3);",                        "orr\tp0.b, p1/z, p2.b, p3.b"],
                        ["orrs",    "__ sve_orrs(p9, p1, p4, p5);",                       "orrs\tp9.b, p1/z, p4.b, p5.b"],
                        ["bic",     "__ sve_bic(p10, p7, p9, p11);",                      "bic\tp10.b, p7/z, p9.b, p11.b"],
                        ["ptest",   "__ sve_ptest(p7, p1);",                              "ptest\tp7, p1.b"],
                        ["ptrue",   "__ sve_ptrue(p1, __ B);",                            "ptrue\tp1.b"],
                        ["ptrue",   "__ sve_ptrue(p1, __ B, 0b00001);",                   "ptrue\tp1.b, vl1"],
                        ["ptrue",   "__ sve_ptrue(p1, __ B, 0b00101);",                   "ptrue\tp1.b, vl5"],
                        ["ptrue",   "__ sve_ptrue(p1, __ B, 0b01001);",                   "ptrue\tp1.b, vl16"],
                        ["ptrue",   "__ sve_ptrue(p1, __ B, 0b01101);",                   "ptrue\tp1.b, vl256"],
                        ["ptrue",   "__ sve_ptrue(p2, __ H);",                            "ptrue\tp2.h"],
                        ["ptrue",   "__ sve_ptrue(p2, __ H, 0b00010);",                   "ptrue\tp2.h, vl2"],
                        ["ptrue",   "__ sve_ptrue(p2, __ H, 0b00110);",                   "ptrue\tp2.h, vl6"],
                        ["ptrue",   "__ sve_ptrue(p2, __ H, 0b01010);",                   "ptrue\tp2.h, vl32"],
                        ["ptrue",   "__ sve_ptrue(p3, __ S);",                            "ptrue\tp3.s"],
                        ["ptrue",   "__ sve_ptrue(p3, __ S, 0b00011);",                   "ptrue\tp3.s, vl3"],
                        ["ptrue",   "__ sve_ptrue(p3, __ S, 0b00111);",                   "ptrue\tp3.s, vl7"],
                        ["ptrue",   "__ sve_ptrue(p3, __ S, 0b01011);",                   "ptrue\tp3.s, vl64"],
                        ["ptrue",   "__ sve_ptrue(p4, __ D);",                            "ptrue\tp4.d"],
                        ["ptrue",   "__ sve_ptrue(p4, __ D, 0b00100);",                   "ptrue\tp4.d, vl4"],
                        ["ptrue",   "__ sve_ptrue(p4, __ D, 0b01000);",                   "ptrue\tp4.d, vl8"],
                        ["ptrue",   "__ sve_ptrue(p4, __ D, 0b01100);",                   "ptrue\tp4.d, vl128"],
                        ["pfalse",  "__ sve_pfalse(p7);",                                 "pfalse\tp7.b"],
                        ["uzp1",    "__ sve_uzp1(p0, __ B, p0, p1);",                     "uzp1\tp0.b, p0.b, p1.b"],
                        ["uzp1",    "__ sve_uzp1(p0, __ H, p0, p1);",                     "uzp1\tp0.h, p0.h, p1.h"],
                        ["uzp1",    "__ sve_uzp1(p0, __ S, p0, p1);",                     "uzp1\tp0.s, p0.s, p1.s"],
                        ["uzp1",    "__ sve_uzp1(p0, __ D, p0, p1);",                     "uzp1\tp0.d, p0.d, p1.d"],
                        ["uzp2",    "__ sve_uzp2(p0, __ B, p0, p1);",                     "uzp2\tp0.b, p0.b, p1.b"],
                        ["uzp2",    "__ sve_uzp2(p0, __ H, p0, p1);",                     "uzp2\tp0.h, p0.h, p1.h"],
                        ["uzp2",    "__ sve_uzp2(p0, __ S, p0, p1);",                     "uzp2\tp0.s, p0.s, p1.s"],
                        ["uzp2",    "__ sve_uzp2(p0, __ D, p0, p1);",                     "uzp2\tp0.d, p0.d, p1.d"],
                        ["punpklo", "__ sve_punpklo(p1, p0);",                            "punpklo\tp1.h, p0.b"],
                        ["punpkhi", "__ sve_punpkhi(p1, p0);",                            "punpkhi\tp1.h, p0.b"],
<<<<<<< HEAD
                        # SVE2 instructions
                        ["bext",    "__ sve_bext(z16, __ B, z16, z17);",                  "bext\tz16.b, z16.b, z17.b"],
                        ["bext",    "__ sve_bext(z16, __ H, z16, z17);",                  "bext\tz16.h, z16.h, z17.h"],
                        ["bext",    "__ sve_bext(z16, __ S, z16, z17);",                  "bext\tz16.s, z16.s, z17.s"],
                        ["bext",    "__ sve_bext(z16, __ D, z16, z17);",                  "bext\tz16.d, z16.d, z17.d"],
=======
                        ["ext",     "__ sve_ext(z17, z16, 63);",                          "ext\tz17.b, z17.b, z16.b, #63"],
>>>>>>> d3ea4b7b
])

print "\n// FloatImmediateOp"
for float in ("2.0", "2.125", "4.0", "4.25", "8.0", "8.5", "16.0", "17.0", "0.125",
              "0.1328125", "0.25", "0.265625", "0.5", "0.53125", "1.0", "1.0625",
              "-2.0", "-2.125", "-4.0", "-4.25", "-8.0", "-8.5", "-16.0", "-17.0",
              "-0.125", "-0.1328125", "-0.25", "-0.265625", "-0.5", "-0.53125", "-1.0", "-1.0625"):
    astr = "fmov d0, #" + float
    cstr = "__ fmovd(v0, " + float + ");"
    print "    %-50s //\t%s" % (cstr, astr)
    outfile.write("\t" + astr + "\n")

# ARMv8.1A
for size in ("x", "w"):
    for suffix in ("", "a", "al", "l"):
        generate(LSEOp, [["swp", "swp", size, suffix],
                         ["ldadd", "ldadd", size, suffix],
                         ["ldbic", "ldclr", size, suffix],
                         ["ldeor", "ldeor", size, suffix],
                         ["ldorr", "ldset", size, suffix],
                         ["ldsmin", "ldsmin", size, suffix],
                         ["ldsmax", "ldsmax", size, suffix],
                         ["ldumin", "ldumin", size, suffix],
                         ["ldumax", "ldumax", size, suffix]]);

# ARMv8.2A
generate(SHA3SIMDOp, ["bcax", "eor3", "rax1", "xar"])

generate(SHA512SIMDOp, ["sha512h", "sha512h2", "sha512su0", "sha512su1"])

for i in range(6):
    generate(SVEBinaryImmOp, ["add", "sub", "and", "eor", "orr"])

generate(SVEVectorOp, [["add", "ZZZ"],
                       ["sub", "ZZZ"],
                       ["fadd", "ZZZ"],
                       ["fmul", "ZZZ"],
                       ["fsub", "ZZZ"],
                       ["abs", "ZPZ", "m"],
                       ["add", "ZPZ", "m", "dn"],
                       ["and", "ZPZ", "m", "dn"],
                       ["asr", "ZPZ", "m", "dn"],
                       ["bic", "ZPZ", "m", "dn"],
                       ["cnt", "ZPZ", "m"],
                       ["eor", "ZPZ", "m", "dn"],
                       ["lsl", "ZPZ", "m", "dn"],
                       ["lsr", "ZPZ", "m", "dn"],
                       ["mul", "ZPZ", "m", "dn"],
                       ["neg", "ZPZ", "m"],
                       ["not", "ZPZ", "m"],
                       ["orr", "ZPZ", "m", "dn"],
                       ["smax", "ZPZ", "m", "dn"],
                       ["smin", "ZPZ", "m", "dn"],
                       ["sub", "ZPZ", "m", "dn"],
                       ["fabs", "ZPZ", "m"],
                       ["fadd", "ZPZ", "m", "dn"],
                       ["fdiv", "ZPZ", "m", "dn"],
                       ["fmax", "ZPZ", "m", "dn"],
                       ["fmin", "ZPZ", "m", "dn"],
                       ["fmul", "ZPZ", "m", "dn"],
                       ["fneg", "ZPZ", "m"],
                       ["frintm", "ZPZ", "m"],
                       ["frintn", "ZPZ", "m"],
                       ["frintp", "ZPZ", "m"],
                       ["fsqrt", "ZPZ", "m"],
                       ["fsub", "ZPZ", "m", "dn"],
                       ["fmad", "ZPZZ", "m"],
                       ["fmla", "ZPZZ", "m"],
                       ["fmls", "ZPZZ", "m"],
                       ["fmsb", "ZPZZ", "m"],
                       ["fnmad", "ZPZZ", "m"],
                       ["fnmsb", "ZPZZ", "m"],
                       ["fnmla", "ZPZZ", "m"],
                       ["fnmls", "ZPZZ", "m"],
                       ["mla", "ZPZZ", "m"],
                       ["mls", "ZPZZ", "m"],
                       ["and", "ZZZ"],
                       ["eor", "ZZZ"],
                       ["orr", "ZZZ"],
                       ["bic", "ZZZ"],
                       ["uzp1", "ZZZ"],
                       ["uzp2", "ZZZ"],
                      ])

generate(SVEReductionOp, [["andv", 0], ["orv", 0], ["eorv", 0], ["smaxv", 0], ["sminv", 0],
                          ["fminv", 2], ["fmaxv", 2], ["fadda", 2], ["uaddv", 0]])

print "\n    __ bind(forth);"
outfile.write("forth:\n")

outfile.close()

# compile for sve with armv9-a+sha3+sve2-bitperm because of SHA3 crypto extension and SVE2 bitperm instructions.
# armv9-a enables sve and sve2 by default.
subprocess.check_call([AARCH64_AS, "-march=armv9-a+sha3+sve2-bitperm", "aarch64ops.s", "-o", "aarch64ops.o"])

print
print "/*"
print "*/"

subprocess.check_call([AARCH64_OBJCOPY, "-O", "binary", "-j", ".text", "aarch64ops.o", "aarch64ops.bin"])

infile = open("aarch64ops.bin", "r")
bytes = bytearray(infile.read())

print
print "  static const unsigned int insns[] ="
print "  {"

i = 0
while i < len(bytes):
     print "    0x%02x%02x%02x%02x," % (bytes[i+3], bytes[i+2], bytes[i+1], bytes[i]),
     i += 4
     if i%16 == 0:
          print
print
print "  };"
print "// END  Generated code -- do not edit"

infile.close()

for f in ["aarch64ops.s", "aarch64ops.o", "aarch64ops.bin"]:
    os.remove(f)<|MERGE_RESOLUTION|>--- conflicted
+++ resolved
@@ -1811,15 +1811,7 @@
                         ["uzp2",    "__ sve_uzp2(p0, __ D, p0, p1);",                     "uzp2\tp0.d, p0.d, p1.d"],
                         ["punpklo", "__ sve_punpklo(p1, p0);",                            "punpklo\tp1.h, p0.b"],
                         ["punpkhi", "__ sve_punpkhi(p1, p0);",                            "punpkhi\tp1.h, p0.b"],
-<<<<<<< HEAD
-                        # SVE2 instructions
-                        ["bext",    "__ sve_bext(z16, __ B, z16, z17);",                  "bext\tz16.b, z16.b, z17.b"],
-                        ["bext",    "__ sve_bext(z16, __ H, z16, z17);",                  "bext\tz16.h, z16.h, z17.h"],
-                        ["bext",    "__ sve_bext(z16, __ S, z16, z17);",                  "bext\tz16.s, z16.s, z17.s"],
-                        ["bext",    "__ sve_bext(z16, __ D, z16, z17);",                  "bext\tz16.d, z16.d, z17.d"],
-=======
                         ["ext",     "__ sve_ext(z17, z16, 63);",                          "ext\tz17.b, z17.b, z16.b, #63"],
->>>>>>> d3ea4b7b
 ])
 
 print "\n// FloatImmediateOp"
@@ -1902,6 +1894,8 @@
                        ["bic", "ZZZ"],
                        ["uzp1", "ZZZ"],
                        ["uzp2", "ZZZ"],
+                       # SVE2 instructions
+                       ["bext", "ZZZ"],
                       ])
 
 generate(SVEReductionOp, [["andv", 0], ["orv", 0], ["eorv", 0], ["smaxv", 0], ["sminv", 0],
