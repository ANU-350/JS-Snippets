/*
 * Copyright (c) 2010, 2013, Oracle and/or its affiliates. All rights reserved.
 * DO NOT ALTER OR REMOVE COPYRIGHT NOTICES OR THIS FILE HEADER.
 *
 * This code is free software; you can redistribute it and/or modify it
 * under the terms of the GNU General Public License version 2 only, as
 * published by the Free Software Foundation.  Oracle designates this
 * particular file as subject to the "Classpath" exception as provided
 * by Oracle in the LICENSE file that accompanied this code.
 *
 * This code is distributed in the hope that it will be useful, but WITHOUT
 * ANY WARRANTY; without even the implied warranty of MERCHANTABILITY or
 * FITNESS FOR A PARTICULAR PURPOSE.  See the GNU General Public License
 * version 2 for more details (a copy is included in the LICENSE file that
 * accompanied this code).
 *
 * You should have received a copy of the GNU General Public License version
 * 2 along with this work; if not, write to the Free Software Foundation,
 * Inc., 51 Franklin St, Fifth Floor, Boston, MA 02110-1301 USA.
 *
 * Please contact Oracle, 500 Oracle Parkway, Redwood Shores, CA 94065 USA
 * or visit www.oracle.com if you need additional information or have any
 * questions.
 */

package jdk.nashorn.internal.runtime;

import static jdk.nashorn.internal.runtime.ECMAErrors.typeError;
import static jdk.nashorn.internal.runtime.ScriptRuntime.UNDEFINED;
import static jdk.nashorn.internal.lookup.Lookup.MH;

import java.io.BufferedReader;
import java.io.File;
import java.io.IOException;
import java.io.InputStreamReader;
import java.io.OutputStreamWriter;
import java.lang.invoke.MethodHandle;
import java.lang.invoke.MethodHandles;
import java.util.Map;
import java.util.StringTokenizer;

/**
 * Global functions supported only in scripting mode.
 */
public final class ScriptingFunctions {

    /** Handle to implementation of {@link ScriptingFunctions#readLine} - Nashorn extension */
    public static final MethodHandle READLINE = findOwnMH("readLine", Object.class, Object.class, Object.class);

    /** Handle to implementation of {@link ScriptingFunctions#readFully} - Nashorn extension */
    public static final MethodHandle READFULLY = findOwnMH("readFully",     Object.class, Object.class, Object.class);

    /** Handle to implementation of {@link ScriptingFunctions#exec} - Nashorn extension */
    public static final MethodHandle EXEC = findOwnMH("exec",     Object.class, Object.class, Object.class, Object.class);

    /** EXEC name - special property used by $EXEC API. */
    public static final String EXEC_NAME = "$EXEC";

    /** OUT name - special property used by $EXEC API. */
    public static final String OUT_NAME  = "$OUT";

    /** ERR name - special property used by $EXEC API. */
    public static final String ERR_NAME  = "$ERR";

    /** EXIT name - special property used by $EXEC API. */
    public static final String EXIT_NAME = "$EXIT";

    /** Names of special properties used by $ENV API. */
    public  static final String ENV_NAME  = "$ENV";

    private static final String PWD_NAME  = "PWD";

    private ScriptingFunctions() {
    }

    /**
     * Nashorn extension: global.readLine (scripting-mode-only)
     * Read one line of input from the standard input.
     *
     * @param self   self reference
     * @param prompt String used as input prompt
     *
     * @return line that was read
     *
     * @throws IOException if an exception occurs
     */
    public static Object readLine(final Object self, final Object prompt) throws IOException {
        if (prompt != UNDEFINED) {
            System.out.print(JSType.toString(prompt));
        }
        final BufferedReader reader = new BufferedReader(new InputStreamReader(System.in));
        return reader.readLine();
    }

    /**
     * Nashorn extension: Read the entire contents of a text file and return as String.
     *
     * @param self self reference
     * @param file The input file whose content is read.
     *
     * @return String content of the input file.
     *
     * @throws IOException if an exception occurs
     */
    public static Object readFully(final Object self, final Object file) throws IOException {
        File f = null;

        if (file instanceof File) {
            f = (File)file;
        } else if (file instanceof String) {
            f = new java.io.File((String)file);
        }

        if (f == null || !f.isFile()) {
            throw typeError("not.a.file", ScriptRuntime.safeToString(file));
        }

        return new String(Source.readFully(f));
    }

    /**
     * Nashorn extension: exec a string in a separate process.
     *
     * @param self   self reference
     * @param string string to execute
     * @param input  input
     *
     * @return output string from the request
     * @throws IOException           if any stream access fails
     * @throws InterruptedException  if execution is interrupted
     */
    public static Object exec(final Object self, final Object string, final Object input) throws IOException, InterruptedException {
        // Current global is need to fetch additional inputs and for additional results.
        final ScriptObject global = Context.getGlobal();

        // Break exec string into tokens.
        final StringTokenizer tokenizer = new StringTokenizer(JSType.toString(string));
        final String[] cmdArray = new String[tokenizer.countTokens()];
        for (int i = 0; tokenizer.hasMoreTokens(); i++) {
            cmdArray[i] = tokenizer.nextToken();
        }

        // Set up initial process.
        final ProcessBuilder processBuilder = new ProcessBuilder(cmdArray);

        // Current ENV property state.
        final Object env = global.get(ENV_NAME);
        if (env instanceof ScriptObject) {
            final ScriptObject envProperties = (ScriptObject)env;

            // If a working directory is present, use it.
            final Object pwd = envProperties.get(PWD_NAME);
            if (pwd != UNDEFINED) {
                processBuilder.directory(new File(JSType.toString(pwd)));
            }

            // Set up ENV variables.
            final Map<String, String> environment = processBuilder.environment();
            environment.clear();
            for (Map.Entry<Object, Object> entry : envProperties.entrySet()) {
                environment.put(JSType.toString(entry.getKey()), JSType.toString(entry.getValue()));
            }
        }

        // Start the process.
        final Process process = processBuilder.start();
        final IOException exception[] = new IOException[2];

        // Collect output.
        final StringBuilder outBuffer = new StringBuilder();
        Thread outThread = new Thread(new Runnable() {
            @Override
            public void run() {
                char buffer[] = new char[1024];
                try (final InputStreamReader inputStream = new InputStreamReader(process.getInputStream())) {
                    for (int length; (length = inputStream.read(buffer, 0, buffer.length)) != -1; ) {
                        outBuffer.append(buffer, 0, length);
                    }
                } catch (IOException ex) {
                    exception[0] = ex;
                }
            }
        }, "$EXEC output");

        // Collect errors.
        final StringBuilder errBuffer = new StringBuilder();
        Thread errThread = new Thread(new Runnable() {
            @Override
            public void run() {
                char buffer[] = new char[1024];
                try (final InputStreamReader inputStream = new InputStreamReader(process.getErrorStream())) {
                    for (int length; (length = inputStream.read(buffer, 0, buffer.length)) != -1; ) {
                        outBuffer.append(buffer, 0, length);
                    }
                } catch (IOException ex) {
                    exception[1] = ex;
                }
            }
        }, "$EXEC error");

        // Start gathering output.
        outThread.start();
        errThread.start();

        // If input is present, pass on to process.
        try (OutputStreamWriter outputStream = new OutputStreamWriter(process.getOutputStream())) {
            if (input != UNDEFINED) {
                String in = JSType.toString(input);
                outputStream.write(in, 0, in.length());
            }
        } catch (IOException ex) {
            // Process was not expecting input.  May be normal state of affairs.
        }

        // Wait for the process to complete.
        final int exit = process.waitFor();
        outThread.join();
        errThread.join();

        final String out = outBuffer.toString();
        final String err = errBuffer.toString();
<<<<<<< HEAD

        // Set globals for secondary results.
        final boolean isStrict = global.isStrictContext();
        global.set(OUT_NAME, out, isStrict);
        global.set(ERR_NAME, err, isStrict);
        global.set(EXIT_NAME, exit, isStrict);

        // Propagate exception if present.
        for (int i = 0; i < exception.length; i++) {
            if (exception[i] != null) {
                throw exception[i];
            }
        }

=======

        // Set globals for secondary results.
        global.set(OUT_NAME, out, false);
        global.set(ERR_NAME, err, false);
        global.set(EXIT_NAME, exit, false);

        // Propagate exception if present.
        for (int i = 0; i < exception.length; i++) {
            if (exception[i] != null) {
                throw exception[i];
            }
        }

>>>>>>> 60d529ed
        // Return the result from stdout.
        return out;
    }

    private static MethodHandle findOwnMH(final String name, final Class<?> rtype, final Class<?>... types) {
        return MH.findStatic(MethodHandles.lookup(), ScriptingFunctions.class, name, MH.type(rtype, types));
    }
}<|MERGE_RESOLUTION|>--- conflicted
+++ resolved
@@ -219,13 +219,11 @@
 
         final String out = outBuffer.toString();
         final String err = errBuffer.toString();
-<<<<<<< HEAD
 
         // Set globals for secondary results.
-        final boolean isStrict = global.isStrictContext();
-        global.set(OUT_NAME, out, isStrict);
-        global.set(ERR_NAME, err, isStrict);
-        global.set(EXIT_NAME, exit, isStrict);
+        global.set(OUT_NAME, out, false);
+        global.set(ERR_NAME, err, false);
+        global.set(EXIT_NAME, exit, false);
 
         // Propagate exception if present.
         for (int i = 0; i < exception.length; i++) {
@@ -234,21 +232,6 @@
             }
         }
 
-=======
-
-        // Set globals for secondary results.
-        global.set(OUT_NAME, out, false);
-        global.set(ERR_NAME, err, false);
-        global.set(EXIT_NAME, exit, false);
-
-        // Propagate exception if present.
-        for (int i = 0; i < exception.length; i++) {
-            if (exception[i] != null) {
-                throw exception[i];
-            }
-        }
-
->>>>>>> 60d529ed
         // Return the result from stdout.
         return out;
     }
