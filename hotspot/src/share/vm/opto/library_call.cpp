/*
 * Copyright (c) 1999, 2015, Oracle and/or its affiliates. All rights reserved.
 * DO NOT ALTER OR REMOVE COPYRIGHT NOTICES OR THIS FILE HEADER.
 *
 * This code is free software; you can redistribute it and/or modify it
 * under the terms of the GNU General Public License version 2 only, as
 * published by the Free Software Foundation.
 *
 * This code is distributed in the hope that it will be useful, but WITHOUT
 * ANY WARRANTY; without even the implied warranty of MERCHANTABILITY or
 * FITNESS FOR A PARTICULAR PURPOSE.  See the GNU General Public License
 * version 2 for more details (a copy is included in the LICENSE file that
 * accompanied this code).
 *
 * You should have received a copy of the GNU General Public License version
 * 2 along with this work; if not, write to the Free Software Foundation,
 * Inc., 51 Franklin St, Fifth Floor, Boston, MA 02110-1301 USA.
 *
 * Please contact Oracle, 500 Oracle Parkway, Redwood Shores, CA 94065 USA
 * or visit www.oracle.com if you need additional information or have any
 * questions.
 *
 */

#include "precompiled.hpp"
#include "asm/macroAssembler.hpp"
#include "classfile/systemDictionary.hpp"
#include "classfile/vmSymbols.hpp"
#include "compiler/compileBroker.hpp"
#include "compiler/compileLog.hpp"
#include "oops/objArrayKlass.hpp"
#include "opto/addnode.hpp"
#include "opto/arraycopynode.hpp"
#include "opto/callGenerator.hpp"
#include "opto/castnode.hpp"
#include "opto/cfgnode.hpp"
#include "opto/convertnode.hpp"
#include "opto/countbitsnode.hpp"
#include "opto/intrinsicnode.hpp"
#include "opto/idealKit.hpp"
#include "opto/mathexactnode.hpp"
#include "opto/movenode.hpp"
#include "opto/mulnode.hpp"
#include "opto/narrowptrnode.hpp"
#include "opto/opaquenode.hpp"
#include "opto/parse.hpp"
#include "opto/runtime.hpp"
#include "opto/subnode.hpp"
#include "prims/nativeLookup.hpp"
#include "runtime/sharedRuntime.hpp"
#include "trace/traceMacros.hpp"

class LibraryIntrinsic : public InlineCallGenerator {
  // Extend the set of intrinsics known to the runtime:
 public:
 private:
  bool             _is_virtual;
  bool             _does_virtual_dispatch;
  int8_t           _predicates_count;  // Intrinsic is predicated by several conditions
  int8_t           _last_predicate; // Last generated predicate
  vmIntrinsics::ID _intrinsic_id;

 public:
  LibraryIntrinsic(ciMethod* m, bool is_virtual, int predicates_count, bool does_virtual_dispatch, vmIntrinsics::ID id)
    : InlineCallGenerator(m),
      _is_virtual(is_virtual),
      _does_virtual_dispatch(does_virtual_dispatch),
      _predicates_count((int8_t)predicates_count),
      _last_predicate((int8_t)-1),
      _intrinsic_id(id)
  {
  }
  virtual bool is_intrinsic() const { return true; }
  virtual bool is_virtual()   const { return _is_virtual; }
  virtual bool is_predicated() const { return _predicates_count > 0; }
  virtual int  predicates_count() const { return _predicates_count; }
  virtual bool does_virtual_dispatch()   const { return _does_virtual_dispatch; }
  virtual JVMState* generate(JVMState* jvms);
  virtual Node* generate_predicate(JVMState* jvms, int predicate);
  vmIntrinsics::ID intrinsic_id() const { return _intrinsic_id; }
};


// Local helper class for LibraryIntrinsic:
class LibraryCallKit : public GraphKit {
 private:
  LibraryIntrinsic* _intrinsic;     // the library intrinsic being called
  Node*             _result;        // the result node, if any
  int               _reexecute_sp;  // the stack pointer when bytecode needs to be reexecuted

  const TypeOopPtr* sharpen_unsafe_type(Compile::AliasType* alias_type, const TypePtr *adr_type, bool is_native_ptr = false);

 public:
  LibraryCallKit(JVMState* jvms, LibraryIntrinsic* intrinsic)
    : GraphKit(jvms),
      _intrinsic(intrinsic),
      _result(NULL)
  {
    // Check if this is a root compile.  In that case we don't have a caller.
    if (!jvms->has_method()) {
      _reexecute_sp = sp();
    } else {
      // Find out how many arguments the interpreter needs when deoptimizing
      // and save the stack pointer value so it can used by uncommon_trap.
      // We find the argument count by looking at the declared signature.
      bool ignored_will_link;
      ciSignature* declared_signature = NULL;
      ciMethod* ignored_callee = caller()->get_method_at_bci(bci(), ignored_will_link, &declared_signature);
      const int nargs = declared_signature->arg_size_for_bc(caller()->java_code_at_bci(bci()));
      _reexecute_sp = sp() + nargs;  // "push" arguments back on stack
    }
  }

  virtual LibraryCallKit* is_LibraryCallKit() const { return (LibraryCallKit*)this; }

  ciMethod*         caller()    const    { return jvms()->method(); }
  int               bci()       const    { return jvms()->bci(); }
  LibraryIntrinsic* intrinsic() const    { return _intrinsic; }
  vmIntrinsics::ID  intrinsic_id() const { return _intrinsic->intrinsic_id(); }
  ciMethod*         callee()    const    { return _intrinsic->method(); }

  bool  try_to_inline(int predicate);
  Node* try_to_predicate(int predicate);

  void push_result() {
    // Push the result onto the stack.
    if (!stopped() && result() != NULL) {
      BasicType bt = result()->bottom_type()->basic_type();
      push_node(bt, result());
    }
  }

 private:
  void fatal_unexpected_iid(vmIntrinsics::ID iid) {
    fatal(err_msg_res("unexpected intrinsic %d: %s", iid, vmIntrinsics::name_at(iid)));
  }

  void  set_result(Node* n) { assert(_result == NULL, "only set once"); _result = n; }
  void  set_result(RegionNode* region, PhiNode* value);
  Node*     result() { return _result; }

  virtual int reexecute_sp() { return _reexecute_sp; }

  // Helper functions to inline natives
  Node* generate_guard(Node* test, RegionNode* region, float true_prob);
  Node* generate_slow_guard(Node* test, RegionNode* region);
  Node* generate_fair_guard(Node* test, RegionNode* region);
  Node* generate_negative_guard(Node* index, RegionNode* region,
                                // resulting CastII of index:
                                Node* *pos_index = NULL);
  Node* generate_limit_guard(Node* offset, Node* subseq_length,
                             Node* array_length,
                             RegionNode* region);
  Node* generate_current_thread(Node* &tls_output);
  Node* load_mirror_from_klass(Node* klass);
  Node* load_klass_from_mirror_common(Node* mirror, bool never_see_null,
                                      RegionNode* region, int null_path,
                                      int offset);
  Node* load_klass_from_mirror(Node* mirror, bool never_see_null,
                               RegionNode* region, int null_path) {
    int offset = java_lang_Class::klass_offset_in_bytes();
    return load_klass_from_mirror_common(mirror, never_see_null,
                                         region, null_path,
                                         offset);
  }
  Node* load_array_klass_from_mirror(Node* mirror, bool never_see_null,
                                     RegionNode* region, int null_path) {
    int offset = java_lang_Class::array_klass_offset_in_bytes();
    return load_klass_from_mirror_common(mirror, never_see_null,
                                         region, null_path,
                                         offset);
  }
  Node* generate_access_flags_guard(Node* kls,
                                    int modifier_mask, int modifier_bits,
                                    RegionNode* region);
  Node* generate_interface_guard(Node* kls, RegionNode* region);
  Node* generate_array_guard(Node* kls, RegionNode* region) {
    return generate_array_guard_common(kls, region, false, false);
  }
  Node* generate_non_array_guard(Node* kls, RegionNode* region) {
    return generate_array_guard_common(kls, region, false, true);
  }
  Node* generate_objArray_guard(Node* kls, RegionNode* region) {
    return generate_array_guard_common(kls, region, true, false);
  }
  Node* generate_non_objArray_guard(Node* kls, RegionNode* region) {
    return generate_array_guard_common(kls, region, true, true);
  }
  Node* generate_array_guard_common(Node* kls, RegionNode* region,
                                    bool obj_array, bool not_array);
  Node* generate_virtual_guard(Node* obj_klass, RegionNode* slow_region);
  CallJavaNode* generate_method_call(vmIntrinsics::ID method_id,
                                     bool is_virtual = false, bool is_static = false);
  CallJavaNode* generate_method_call_static(vmIntrinsics::ID method_id) {
    return generate_method_call(method_id, false, true);
  }
  CallJavaNode* generate_method_call_virtual(vmIntrinsics::ID method_id) {
    return generate_method_call(method_id, true, false);
  }
  Node * load_field_from_object(Node * fromObj, const char * fieldName, const char * fieldTypeString, bool is_exact, bool is_static, ciInstanceKlass * fromKls);

  Node* make_string_method_node(int opcode, Node* str1_start, Node* cnt1, Node* str2_start, Node* cnt2);
  Node* make_string_method_node(int opcode, Node* str1, Node* str2);
  bool inline_string_compareTo();
  bool inline_string_indexOf();
  Node* string_indexOf(Node* string_object, ciTypeArray* target_array, jint offset, jint cache_i, jint md2_i);
  bool inline_string_equals();
  Node* round_double_node(Node* n);
  bool runtime_math(const TypeFunc* call_type, address funcAddr, const char* funcName);
  bool inline_math_native(vmIntrinsics::ID id);
  bool inline_trig(vmIntrinsics::ID id);
  bool inline_math(vmIntrinsics::ID id);
  template <typename OverflowOp>
  bool inline_math_overflow(Node* arg1, Node* arg2);
  void inline_math_mathExact(Node* math, Node* test);
  bool inline_math_addExactI(bool is_increment);
  bool inline_math_addExactL(bool is_increment);
  bool inline_math_multiplyExactI();
  bool inline_math_multiplyExactL();
  bool inline_math_negateExactI();
  bool inline_math_negateExactL();
  bool inline_math_subtractExactI(bool is_decrement);
  bool inline_math_subtractExactL(bool is_decrement);
  bool inline_exp();
  bool inline_pow();
  Node* finish_pow_exp(Node* result, Node* x, Node* y, const TypeFunc* call_type, address funcAddr, const char* funcName);
  bool inline_min_max(vmIntrinsics::ID id);
  Node* generate_min_max(vmIntrinsics::ID id, Node* x, Node* y);
  // This returns Type::AnyPtr, RawPtr, or OopPtr.
  int classify_unsafe_addr(Node* &base, Node* &offset);
  Node* make_unsafe_address(Node* base, Node* offset);
  // Helper for inline_unsafe_access.
  // Generates the guards that check whether the result of
  // Unsafe.getObject should be recorded in an SATB log buffer.
  void insert_pre_barrier(Node* base_oop, Node* offset, Node* pre_val, bool need_mem_bar);
  bool inline_unsafe_access(bool is_native_ptr, bool is_store, BasicType type, bool is_volatile);
  static bool klass_needs_init_guard(Node* kls);
  bool inline_unsafe_allocate();
  bool inline_unsafe_copyMemory();
  bool inline_native_currentThread();
#ifdef TRACE_HAVE_INTRINSICS
  bool inline_native_classID();
  bool inline_native_threadID();
#endif
  bool inline_native_time_funcs(address method, const char* funcName);
  bool inline_native_isInterrupted();
  bool inline_native_Class_query(vmIntrinsics::ID id);
  bool inline_native_subtype_check();

  bool inline_native_newArray();
  bool inline_native_getLength();
  bool inline_array_copyOf(bool is_copyOfRange);
  bool inline_array_equals();
  void copy_to_clone(Node* obj, Node* alloc_obj, Node* obj_size, bool is_array, bool card_mark);
  bool inline_native_clone(bool is_virtual);
  bool inline_native_Reflection_getCallerClass();
  // Helper function for inlining native object hash method
  bool inline_native_hashcode(bool is_virtual, bool is_static);
  bool inline_native_getClass();

  // Helper functions for inlining arraycopy
  bool inline_arraycopy();
  AllocateArrayNode* tightly_coupled_allocation(Node* ptr,
                                                RegionNode* slow_region);
  JVMState* arraycopy_restore_alloc_state(AllocateArrayNode* alloc, int& saved_reexecute_sp);
  void arraycopy_move_allocation_here(AllocateArrayNode* alloc, Node* dest, JVMState* saved_jvms, int saved_reexecute_sp);

  typedef enum { LS_xadd, LS_xchg, LS_cmpxchg } LoadStoreKind;
  bool inline_unsafe_load_store(BasicType type,  LoadStoreKind kind);
  bool inline_unsafe_ordered_store(BasicType type);
  bool inline_unsafe_fence(vmIntrinsics::ID id);
  bool inline_fp_conversions(vmIntrinsics::ID id);
  bool inline_number_methods(vmIntrinsics::ID id);
  bool inline_reference_get();
  bool inline_Class_cast();
  bool inline_aescrypt_Block(vmIntrinsics::ID id);
  bool inline_cipherBlockChaining_AESCrypt(vmIntrinsics::ID id);
  Node* inline_cipherBlockChaining_AESCrypt_predicate(bool decrypting);
  Node* get_key_start_from_aescrypt_object(Node* aescrypt_object);
  Node* get_original_key_start_from_aescrypt_object(Node* aescrypt_object);
  bool inline_ghash_processBlocks();
  bool inline_sha_implCompress(vmIntrinsics::ID id);
  bool inline_digestBase_implCompressMB(int predicate);
  bool inline_sha_implCompressMB(Node* digestBaseObj, ciInstanceKlass* instklass_SHA,
                                 bool long_state, address stubAddr, const char *stubName,
                                 Node* src_start, Node* ofs, Node* limit);
  Node* get_state_from_sha_object(Node *sha_object);
  Node* get_state_from_sha5_object(Node *sha_object);
  Node* inline_digestBase_implCompressMB_predicate(int predicate);
  bool inline_encodeISOArray();
  bool inline_updateCRC32();
  bool inline_updateBytesCRC32();
  bool inline_updateByteBufferCRC32();
  Node* get_table_from_crc32c_class(ciInstanceKlass *crc32c_class);
  bool inline_updateBytesCRC32C();
  bool inline_updateDirectByteBufferCRC32C();
  bool inline_multiplyToLen();
  bool inline_squareToLen();
  bool inline_mulAdd();
  bool inline_montgomeryMultiply();
  bool inline_montgomerySquare();

  bool inline_profileBoolean();
  bool inline_isCompileConstant();
};


//---------------------------make_vm_intrinsic----------------------------
CallGenerator* Compile::make_vm_intrinsic(ciMethod* m, bool is_virtual) {
  vmIntrinsics::ID id = m->intrinsic_id();
  assert(id != vmIntrinsics::_none, "must be a VM intrinsic");

  ccstr disable_intr = NULL;

  if ((DisableIntrinsic[0] != '\0'
       && strstr(DisableIntrinsic, vmIntrinsics::name_at(id)) != NULL) ||
      (method_has_option_value("DisableIntrinsic", disable_intr)
       && strstr(disable_intr, vmIntrinsics::name_at(id)) != NULL)) {
    // disabled by a user request on the command line:
    // example: -XX:DisableIntrinsic=_hashCode,_getClass
    return NULL;
  }

  if (!m->is_loaded()) {
    // do not attempt to inline unloaded methods
    return NULL;
  }

  // Only a few intrinsics implement a virtual dispatch.
  // They are expensive calls which are also frequently overridden.
  if (is_virtual) {
    switch (id) {
    case vmIntrinsics::_hashCode:
    case vmIntrinsics::_clone:
      // OK, Object.hashCode and Object.clone intrinsics come in both flavors
      break;
    default:
      return NULL;
    }
  }

  // -XX:-InlineNatives disables nearly all intrinsics:
  if (!InlineNatives) {
    switch (id) {
    case vmIntrinsics::_indexOf:
    case vmIntrinsics::_compareTo:
    case vmIntrinsics::_equals:
    case vmIntrinsics::_equalsC:
    case vmIntrinsics::_getAndAddInt:
    case vmIntrinsics::_getAndAddLong:
    case vmIntrinsics::_getAndSetInt:
    case vmIntrinsics::_getAndSetLong:
    case vmIntrinsics::_getAndSetObject:
    case vmIntrinsics::_loadFence:
    case vmIntrinsics::_storeFence:
    case vmIntrinsics::_fullFence:
      break;  // InlineNatives does not control String.compareTo
    case vmIntrinsics::_Reference_get:
      break;  // InlineNatives does not control Reference.get
    default:
      return NULL;
    }
  }

  int predicates = 0;
  bool does_virtual_dispatch = false;

  switch (id) {
  case vmIntrinsics::_compareTo:
    if (!SpecialStringCompareTo)  return NULL;
    if (!Matcher::match_rule_supported(Op_StrComp))  return NULL;
    break;
  case vmIntrinsics::_indexOf:
    if (!SpecialStringIndexOf)  return NULL;
    break;
  case vmIntrinsics::_equals:
    if (!SpecialStringEquals)  return NULL;
    if (!Matcher::match_rule_supported(Op_StrEquals))  return NULL;
    break;
  case vmIntrinsics::_equalsC:
    if (!SpecialArraysEquals)  return NULL;
    if (!Matcher::match_rule_supported(Op_AryEq))  return NULL;
    break;
  case vmIntrinsics::_arraycopy:
    if (!InlineArrayCopy)  return NULL;
    break;
  case vmIntrinsics::_copyMemory:
    if (StubRoutines::unsafe_arraycopy() == NULL)  return NULL;
    if (!InlineArrayCopy)  return NULL;
    break;
  case vmIntrinsics::_hashCode:
    if (!InlineObjectHash)  return NULL;
    does_virtual_dispatch = true;
    break;
  case vmIntrinsics::_clone:
    does_virtual_dispatch = true;
  case vmIntrinsics::_copyOf:
  case vmIntrinsics::_copyOfRange:
    if (!InlineObjectCopy)  return NULL;
    // These also use the arraycopy intrinsic mechanism:
    if (!InlineArrayCopy)  return NULL;
    break;
  case vmIntrinsics::_encodeISOArray:
    if (!SpecialEncodeISOArray)  return NULL;
    if (!Matcher::match_rule_supported(Op_EncodeISOArray))  return NULL;
    break;
  case vmIntrinsics::_checkIndex:
    // We do not intrinsify this.  The optimizer does fine with it.
    return NULL;

  case vmIntrinsics::_getCallerClass:
    if (!InlineReflectionGetCallerClass)  return NULL;
    if (SystemDictionary::reflect_CallerSensitive_klass() == NULL)  return NULL;
    break;

  case vmIntrinsics::_bitCount_i:
    if (!Matcher::match_rule_supported(Op_PopCountI)) return NULL;
    break;

  case vmIntrinsics::_bitCount_l:
    if (!Matcher::match_rule_supported(Op_PopCountL)) return NULL;
    break;

  case vmIntrinsics::_numberOfLeadingZeros_i:
    if (!Matcher::match_rule_supported(Op_CountLeadingZerosI)) return NULL;
    break;

  case vmIntrinsics::_numberOfLeadingZeros_l:
    if (!Matcher::match_rule_supported(Op_CountLeadingZerosL)) return NULL;
    break;

  case vmIntrinsics::_numberOfTrailingZeros_i:
    if (!Matcher::match_rule_supported(Op_CountTrailingZerosI)) return NULL;
    break;

  case vmIntrinsics::_numberOfTrailingZeros_l:
    if (!Matcher::match_rule_supported(Op_CountTrailingZerosL)) return NULL;
    break;

  case vmIntrinsics::_reverseBytes_c:
    if (!Matcher::match_rule_supported(Op_ReverseBytesUS)) return NULL;
    break;
  case vmIntrinsics::_reverseBytes_s:
    if (!Matcher::match_rule_supported(Op_ReverseBytesS))  return NULL;
    break;
  case vmIntrinsics::_reverseBytes_i:
    if (!Matcher::match_rule_supported(Op_ReverseBytesI))  return NULL;
    break;
  case vmIntrinsics::_reverseBytes_l:
    if (!Matcher::match_rule_supported(Op_ReverseBytesL))  return NULL;
    break;

  case vmIntrinsics::_Reference_get:
    // Use the intrinsic version of Reference.get() so that the value in
    // the referent field can be registered by the G1 pre-barrier code.
    // Also add memory barrier to prevent commoning reads from this field
    // across safepoint since GC can change it value.
    break;

  case vmIntrinsics::_compareAndSwapObject:
#ifdef _LP64
    if (!UseCompressedOops && !Matcher::match_rule_supported(Op_CompareAndSwapP)) return NULL;
#endif
    break;

  case vmIntrinsics::_compareAndSwapLong:
    if (!Matcher::match_rule_supported(Op_CompareAndSwapL)) return NULL;
    break;

  case vmIntrinsics::_getAndAddInt:
    if (!Matcher::match_rule_supported(Op_GetAndAddI)) return NULL;
    break;

  case vmIntrinsics::_getAndAddLong:
    if (!Matcher::match_rule_supported(Op_GetAndAddL)) return NULL;
    break;

  case vmIntrinsics::_getAndSetInt:
    if (!Matcher::match_rule_supported(Op_GetAndSetI)) return NULL;
    break;

  case vmIntrinsics::_getAndSetLong:
    if (!Matcher::match_rule_supported(Op_GetAndSetL)) return NULL;
    break;

  case vmIntrinsics::_getAndSetObject:
#ifdef _LP64
    if (!UseCompressedOops && !Matcher::match_rule_supported(Op_GetAndSetP)) return NULL;
    if (UseCompressedOops && !Matcher::match_rule_supported(Op_GetAndSetN)) return NULL;
    break;
#else
    if (!Matcher::match_rule_supported(Op_GetAndSetP)) return NULL;
    break;
#endif

  case vmIntrinsics::_aescrypt_encryptBlock:
  case vmIntrinsics::_aescrypt_decryptBlock:
    if (!UseAESIntrinsics) return NULL;
    break;

  case vmIntrinsics::_multiplyToLen:
    if (!UseMultiplyToLenIntrinsic) return NULL;
    break;

  case vmIntrinsics::_squareToLen:
    if (!UseSquareToLenIntrinsic) return NULL;
    break;

  case vmIntrinsics::_mulAdd:
    if (!UseMulAddIntrinsic) return NULL;
    break;

  case vmIntrinsics::_montgomeryMultiply:
     if (!UseMontgomeryMultiplyIntrinsic) return NULL;
    break;
  case vmIntrinsics::_montgomerySquare:
     if (!UseMontgomerySquareIntrinsic) return NULL;
    break;

  case vmIntrinsics::_cipherBlockChaining_encryptAESCrypt:
  case vmIntrinsics::_cipherBlockChaining_decryptAESCrypt:
    if (!UseAESIntrinsics) return NULL;
    // these two require the predicated logic
    predicates = 1;
    break;

  case vmIntrinsics::_sha_implCompress:
    if (!UseSHA1Intrinsics) return NULL;
    break;

  case vmIntrinsics::_sha2_implCompress:
    if (!UseSHA256Intrinsics) return NULL;
    break;

  case vmIntrinsics::_sha5_implCompress:
    if (!UseSHA512Intrinsics) return NULL;
    break;

  case vmIntrinsics::_digestBase_implCompressMB:
    if (!(UseSHA1Intrinsics || UseSHA256Intrinsics || UseSHA512Intrinsics)) return NULL;
    predicates = 3;
    break;

  case vmIntrinsics::_ghash_processBlocks:
    if (!UseGHASHIntrinsics) return NULL;
    break;

  case vmIntrinsics::_updateCRC32:
  case vmIntrinsics::_updateBytesCRC32:
  case vmIntrinsics::_updateByteBufferCRC32:
    if (!UseCRC32Intrinsics) return NULL;
    break;

  case vmIntrinsics::_updateBytesCRC32C:
  case vmIntrinsics::_updateDirectByteBufferCRC32C:
    if (!UseCRC32CIntrinsics) return NULL;
    break;

  case vmIntrinsics::_incrementExactI:
  case vmIntrinsics::_addExactI:
    if (!Matcher::match_rule_supported(Op_OverflowAddI) || !UseMathExactIntrinsics) return NULL;
    break;
  case vmIntrinsics::_incrementExactL:
  case vmIntrinsics::_addExactL:
    if (!Matcher::match_rule_supported(Op_OverflowAddL) || !UseMathExactIntrinsics) return NULL;
    break;
  case vmIntrinsics::_decrementExactI:
  case vmIntrinsics::_subtractExactI:
    if (!Matcher::match_rule_supported(Op_OverflowSubI) || !UseMathExactIntrinsics) return NULL;
    break;
  case vmIntrinsics::_decrementExactL:
  case vmIntrinsics::_subtractExactL:
    if (!Matcher::match_rule_supported(Op_OverflowSubL) || !UseMathExactIntrinsics) return NULL;
    break;
  case vmIntrinsics::_negateExactI:
    if (!Matcher::match_rule_supported(Op_OverflowSubI) || !UseMathExactIntrinsics) return NULL;
    break;
  case vmIntrinsics::_negateExactL:
    if (!Matcher::match_rule_supported(Op_OverflowSubL) || !UseMathExactIntrinsics) return NULL;
    break;
  case vmIntrinsics::_multiplyExactI:
    if (!Matcher::match_rule_supported(Op_OverflowMulI) || !UseMathExactIntrinsics) return NULL;
    break;
  case vmIntrinsics::_multiplyExactL:
    if (!Matcher::match_rule_supported(Op_OverflowMulL) || !UseMathExactIntrinsics) return NULL;
    break;

  case vmIntrinsics::_getShortUnaligned:
  case vmIntrinsics::_getCharUnaligned:
  case vmIntrinsics::_getIntUnaligned:
  case vmIntrinsics::_getLongUnaligned:
  case vmIntrinsics::_putShortUnaligned:
  case vmIntrinsics::_putCharUnaligned:
  case vmIntrinsics::_putIntUnaligned:
  case vmIntrinsics::_putLongUnaligned:
    if (!UseUnalignedAccesses) return NULL;
    break;

 default:
    assert(id <= vmIntrinsics::LAST_COMPILER_INLINE, "caller responsibility");
    assert(id != vmIntrinsics::_Object_init && id != vmIntrinsics::_invoke, "enum out of order?");
    break;
  }

  // -XX:-InlineClassNatives disables natives from the Class class.
  // The flag applies to all reflective calls, notably Array.newArray
  // (visible to Java programmers as Array.newInstance).
  if (m->holder()->name() == ciSymbol::java_lang_Class() ||
      m->holder()->name() == ciSymbol::java_lang_reflect_Array()) {
    if (!InlineClassNatives)  return NULL;
  }

  // -XX:-InlineThreadNatives disables natives from the Thread class.
  if (m->holder()->name() == ciSymbol::java_lang_Thread()) {
    if (!InlineThreadNatives)  return NULL;
  }

  // -XX:-InlineMathNatives disables natives from the Math,Float and Double classes.
  if (m->holder()->name() == ciSymbol::java_lang_Math() ||
      m->holder()->name() == ciSymbol::java_lang_Float() ||
      m->holder()->name() == ciSymbol::java_lang_Double()) {
    if (!InlineMathNatives)  return NULL;
  }

  // -XX:-InlineUnsafeOps disables natives from the Unsafe class.
  if (m->holder()->name() == ciSymbol::sun_misc_Unsafe()) {
    if (!InlineUnsafeOps)  return NULL;
  }

  return new LibraryIntrinsic(m, is_virtual, predicates, does_virtual_dispatch, (vmIntrinsics::ID) id);
}

//----------------------register_library_intrinsics-----------------------
// Initialize this file's data structures, for each Compile instance.
void Compile::register_library_intrinsics() {
  // Nothing to do here.
}

JVMState* LibraryIntrinsic::generate(JVMState* jvms) {
  LibraryCallKit kit(jvms, this);
  Compile* C = kit.C;
  int nodes = C->unique();
#ifndef PRODUCT
  if ((C->print_intrinsics() || C->print_inlining()) && Verbose) {
    char buf[1000];
    const char* str = vmIntrinsics::short_name_as_C_string(intrinsic_id(), buf, sizeof(buf));
    tty->print_cr("Intrinsic %s", str);
  }
#endif
  ciMethod* callee = kit.callee();
  const int bci    = kit.bci();

  // Try to inline the intrinsic.
  if (kit.try_to_inline(_last_predicate)) {
    if (C->print_intrinsics() || C->print_inlining()) {
      C->print_inlining(callee, jvms->depth() - 1, bci, is_virtual() ? "(intrinsic, virtual)" : "(intrinsic)");
    }
    C->gather_intrinsic_statistics(intrinsic_id(), is_virtual(), Compile::_intrinsic_worked);
    if (C->log()) {
      C->log()->elem("intrinsic id='%s'%s nodes='%d'",
                     vmIntrinsics::name_at(intrinsic_id()),
                     (is_virtual() ? " virtual='1'" : ""),
                     C->unique() - nodes);
    }
    // Push the result from the inlined method onto the stack.
    kit.push_result();
    C->print_inlining_update(this);
    return kit.transfer_exceptions_into_jvms();
  }

  // The intrinsic bailed out
  if (C->print_intrinsics() || C->print_inlining()) {
    if (jvms->has_method()) {
      // Not a root compile.
      const char* msg = is_virtual() ? "failed to inline (intrinsic, virtual)" : "failed to inline (intrinsic)";
      C->print_inlining(callee, jvms->depth() - 1, bci, msg);
    } else {
      // Root compile
      tty->print("Did not generate intrinsic %s%s at bci:%d in",
               vmIntrinsics::name_at(intrinsic_id()),
               (is_virtual() ? " (virtual)" : ""), bci);
    }
  }
  C->gather_intrinsic_statistics(intrinsic_id(), is_virtual(), Compile::_intrinsic_failed);
  C->print_inlining_update(this);
  return NULL;
}

Node* LibraryIntrinsic::generate_predicate(JVMState* jvms, int predicate) {
  LibraryCallKit kit(jvms, this);
  Compile* C = kit.C;
  int nodes = C->unique();
  _last_predicate = predicate;
#ifndef PRODUCT
  assert(is_predicated() && predicate < predicates_count(), "sanity");
  if ((C->print_intrinsics() || C->print_inlining()) && Verbose) {
    char buf[1000];
    const char* str = vmIntrinsics::short_name_as_C_string(intrinsic_id(), buf, sizeof(buf));
    tty->print_cr("Predicate for intrinsic %s", str);
  }
#endif
  ciMethod* callee = kit.callee();
  const int bci    = kit.bci();

  Node* slow_ctl = kit.try_to_predicate(predicate);
  if (!kit.failing()) {
    if (C->print_intrinsics() || C->print_inlining()) {
      C->print_inlining(callee, jvms->depth() - 1, bci, is_virtual() ? "(intrinsic, virtual, predicate)" : "(intrinsic, predicate)");
    }
    C->gather_intrinsic_statistics(intrinsic_id(), is_virtual(), Compile::_intrinsic_worked);
    if (C->log()) {
      C->log()->elem("predicate_intrinsic id='%s'%s nodes='%d'",
                     vmIntrinsics::name_at(intrinsic_id()),
                     (is_virtual() ? " virtual='1'" : ""),
                     C->unique() - nodes);
    }
    return slow_ctl; // Could be NULL if the check folds.
  }

  // The intrinsic bailed out
  if (C->print_intrinsics() || C->print_inlining()) {
    if (jvms->has_method()) {
      // Not a root compile.
      const char* msg = "failed to generate predicate for intrinsic";
      C->print_inlining(kit.callee(), jvms->depth() - 1, bci, msg);
    } else {
      // Root compile
      C->print_inlining_stream()->print("Did not generate predicate for intrinsic %s%s at bci:%d in",
                                        vmIntrinsics::name_at(intrinsic_id()),
                                        (is_virtual() ? " (virtual)" : ""), bci);
    }
  }
  C->gather_intrinsic_statistics(intrinsic_id(), is_virtual(), Compile::_intrinsic_failed);
  return NULL;
}

bool LibraryCallKit::try_to_inline(int predicate) {
  // Handle symbolic names for otherwise undistinguished boolean switches:
  const bool is_store       = true;
  const bool is_native_ptr  = true;
  const bool is_static      = true;
  const bool is_volatile    = true;

  if (!jvms()->has_method()) {
    // Root JVMState has a null method.
    assert(map()->memory()->Opcode() == Op_Parm, "");
    // Insert the memory aliasing node
    set_all_memory(reset_memory());
  }
  assert(merged_memory(), "");


  switch (intrinsic_id()) {
  case vmIntrinsics::_hashCode:                 return inline_native_hashcode(intrinsic()->is_virtual(), !is_static);
  case vmIntrinsics::_identityHashCode:         return inline_native_hashcode(/*!virtual*/ false,         is_static);
  case vmIntrinsics::_getClass:                 return inline_native_getClass();

  case vmIntrinsics::_dsin:
  case vmIntrinsics::_dcos:
  case vmIntrinsics::_dtan:
  case vmIntrinsics::_dabs:
  case vmIntrinsics::_datan2:
  case vmIntrinsics::_dsqrt:
  case vmIntrinsics::_dexp:
  case vmIntrinsics::_dlog:
  case vmIntrinsics::_dlog10:
  case vmIntrinsics::_dpow:                     return inline_math_native(intrinsic_id());

  case vmIntrinsics::_min:
  case vmIntrinsics::_max:                      return inline_min_max(intrinsic_id());

  case vmIntrinsics::_addExactI:                return inline_math_addExactI(false /* add */);
  case vmIntrinsics::_addExactL:                return inline_math_addExactL(false /* add */);
  case vmIntrinsics::_decrementExactI:          return inline_math_subtractExactI(true /* decrement */);
  case vmIntrinsics::_decrementExactL:          return inline_math_subtractExactL(true /* decrement */);
  case vmIntrinsics::_incrementExactI:          return inline_math_addExactI(true /* increment */);
  case vmIntrinsics::_incrementExactL:          return inline_math_addExactL(true /* increment */);
  case vmIntrinsics::_multiplyExactI:           return inline_math_multiplyExactI();
  case vmIntrinsics::_multiplyExactL:           return inline_math_multiplyExactL();
  case vmIntrinsics::_negateExactI:             return inline_math_negateExactI();
  case vmIntrinsics::_negateExactL:             return inline_math_negateExactL();
  case vmIntrinsics::_subtractExactI:           return inline_math_subtractExactI(false /* subtract */);
  case vmIntrinsics::_subtractExactL:           return inline_math_subtractExactL(false /* subtract */);

  case vmIntrinsics::_arraycopy:                return inline_arraycopy();

  case vmIntrinsics::_compareTo:                return inline_string_compareTo();
  case vmIntrinsics::_indexOf:                  return inline_string_indexOf();
  case vmIntrinsics::_equals:                   return inline_string_equals();

  case vmIntrinsics::_getObject:                return inline_unsafe_access(!is_native_ptr, !is_store, T_OBJECT,  !is_volatile);
  case vmIntrinsics::_getBoolean:               return inline_unsafe_access(!is_native_ptr, !is_store, T_BOOLEAN, !is_volatile);
  case vmIntrinsics::_getByte:                  return inline_unsafe_access(!is_native_ptr, !is_store, T_BYTE,    !is_volatile);
  case vmIntrinsics::_getShort:                 return inline_unsafe_access(!is_native_ptr, !is_store, T_SHORT,   !is_volatile);
  case vmIntrinsics::_getChar:                  return inline_unsafe_access(!is_native_ptr, !is_store, T_CHAR,    !is_volatile);
  case vmIntrinsics::_getInt:                   return inline_unsafe_access(!is_native_ptr, !is_store, T_INT,     !is_volatile);
  case vmIntrinsics::_getLong:                  return inline_unsafe_access(!is_native_ptr, !is_store, T_LONG,    !is_volatile);
  case vmIntrinsics::_getFloat:                 return inline_unsafe_access(!is_native_ptr, !is_store, T_FLOAT,   !is_volatile);
  case vmIntrinsics::_getDouble:                return inline_unsafe_access(!is_native_ptr, !is_store, T_DOUBLE,  !is_volatile);

  case vmIntrinsics::_putObject:                return inline_unsafe_access(!is_native_ptr,  is_store, T_OBJECT,  !is_volatile);
  case vmIntrinsics::_putBoolean:               return inline_unsafe_access(!is_native_ptr,  is_store, T_BOOLEAN, !is_volatile);
  case vmIntrinsics::_putByte:                  return inline_unsafe_access(!is_native_ptr,  is_store, T_BYTE,    !is_volatile);
  case vmIntrinsics::_putShort:                 return inline_unsafe_access(!is_native_ptr,  is_store, T_SHORT,   !is_volatile);
  case vmIntrinsics::_putChar:                  return inline_unsafe_access(!is_native_ptr,  is_store, T_CHAR,    !is_volatile);
  case vmIntrinsics::_putInt:                   return inline_unsafe_access(!is_native_ptr,  is_store, T_INT,     !is_volatile);
  case vmIntrinsics::_putLong:                  return inline_unsafe_access(!is_native_ptr,  is_store, T_LONG,    !is_volatile);
  case vmIntrinsics::_putFloat:                 return inline_unsafe_access(!is_native_ptr,  is_store, T_FLOAT,   !is_volatile);
  case vmIntrinsics::_putDouble:                return inline_unsafe_access(!is_native_ptr,  is_store, T_DOUBLE,  !is_volatile);

  case vmIntrinsics::_getByte_raw:              return inline_unsafe_access( is_native_ptr, !is_store, T_BYTE,    !is_volatile);
  case vmIntrinsics::_getShort_raw:             return inline_unsafe_access( is_native_ptr, !is_store, T_SHORT,   !is_volatile);
  case vmIntrinsics::_getChar_raw:              return inline_unsafe_access( is_native_ptr, !is_store, T_CHAR,    !is_volatile);
  case vmIntrinsics::_getInt_raw:               return inline_unsafe_access( is_native_ptr, !is_store, T_INT,     !is_volatile);
  case vmIntrinsics::_getLong_raw:              return inline_unsafe_access( is_native_ptr, !is_store, T_LONG,    !is_volatile);
  case vmIntrinsics::_getFloat_raw:             return inline_unsafe_access( is_native_ptr, !is_store, T_FLOAT,   !is_volatile);
  case vmIntrinsics::_getDouble_raw:            return inline_unsafe_access( is_native_ptr, !is_store, T_DOUBLE,  !is_volatile);
  case vmIntrinsics::_getAddress_raw:           return inline_unsafe_access( is_native_ptr, !is_store, T_ADDRESS, !is_volatile);

  case vmIntrinsics::_putByte_raw:              return inline_unsafe_access( is_native_ptr,  is_store, T_BYTE,    !is_volatile);
  case vmIntrinsics::_putShort_raw:             return inline_unsafe_access( is_native_ptr,  is_store, T_SHORT,   !is_volatile);
  case vmIntrinsics::_putChar_raw:              return inline_unsafe_access( is_native_ptr,  is_store, T_CHAR,    !is_volatile);
  case vmIntrinsics::_putInt_raw:               return inline_unsafe_access( is_native_ptr,  is_store, T_INT,     !is_volatile);
  case vmIntrinsics::_putLong_raw:              return inline_unsafe_access( is_native_ptr,  is_store, T_LONG,    !is_volatile);
  case vmIntrinsics::_putFloat_raw:             return inline_unsafe_access( is_native_ptr,  is_store, T_FLOAT,   !is_volatile);
  case vmIntrinsics::_putDouble_raw:            return inline_unsafe_access( is_native_ptr,  is_store, T_DOUBLE,  !is_volatile);
  case vmIntrinsics::_putAddress_raw:           return inline_unsafe_access( is_native_ptr,  is_store, T_ADDRESS, !is_volatile);

  case vmIntrinsics::_getObjectVolatile:        return inline_unsafe_access(!is_native_ptr, !is_store, T_OBJECT,   is_volatile);
  case vmIntrinsics::_getBooleanVolatile:       return inline_unsafe_access(!is_native_ptr, !is_store, T_BOOLEAN,  is_volatile);
  case vmIntrinsics::_getByteVolatile:          return inline_unsafe_access(!is_native_ptr, !is_store, T_BYTE,     is_volatile);
  case vmIntrinsics::_getShortVolatile:         return inline_unsafe_access(!is_native_ptr, !is_store, T_SHORT,    is_volatile);
  case vmIntrinsics::_getCharVolatile:          return inline_unsafe_access(!is_native_ptr, !is_store, T_CHAR,     is_volatile);
  case vmIntrinsics::_getIntVolatile:           return inline_unsafe_access(!is_native_ptr, !is_store, T_INT,      is_volatile);
  case vmIntrinsics::_getLongVolatile:          return inline_unsafe_access(!is_native_ptr, !is_store, T_LONG,     is_volatile);
  case vmIntrinsics::_getFloatVolatile:         return inline_unsafe_access(!is_native_ptr, !is_store, T_FLOAT,    is_volatile);
  case vmIntrinsics::_getDoubleVolatile:        return inline_unsafe_access(!is_native_ptr, !is_store, T_DOUBLE,   is_volatile);

  case vmIntrinsics::_putObjectVolatile:        return inline_unsafe_access(!is_native_ptr,  is_store, T_OBJECT,   is_volatile);
  case vmIntrinsics::_putBooleanVolatile:       return inline_unsafe_access(!is_native_ptr,  is_store, T_BOOLEAN,  is_volatile);
  case vmIntrinsics::_putByteVolatile:          return inline_unsafe_access(!is_native_ptr,  is_store, T_BYTE,     is_volatile);
  case vmIntrinsics::_putShortVolatile:         return inline_unsafe_access(!is_native_ptr,  is_store, T_SHORT,    is_volatile);
  case vmIntrinsics::_putCharVolatile:          return inline_unsafe_access(!is_native_ptr,  is_store, T_CHAR,     is_volatile);
  case vmIntrinsics::_putIntVolatile:           return inline_unsafe_access(!is_native_ptr,  is_store, T_INT,      is_volatile);
  case vmIntrinsics::_putLongVolatile:          return inline_unsafe_access(!is_native_ptr,  is_store, T_LONG,     is_volatile);
  case vmIntrinsics::_putFloatVolatile:         return inline_unsafe_access(!is_native_ptr,  is_store, T_FLOAT,    is_volatile);
  case vmIntrinsics::_putDoubleVolatile:        return inline_unsafe_access(!is_native_ptr,  is_store, T_DOUBLE,   is_volatile);

  case vmIntrinsics::_getShortUnaligned:        return inline_unsafe_access(!is_native_ptr, !is_store, T_SHORT,   !is_volatile);
  case vmIntrinsics::_getCharUnaligned:         return inline_unsafe_access(!is_native_ptr, !is_store, T_CHAR,    !is_volatile);
  case vmIntrinsics::_getIntUnaligned:          return inline_unsafe_access(!is_native_ptr, !is_store, T_INT,     !is_volatile);
  case vmIntrinsics::_getLongUnaligned:         return inline_unsafe_access(!is_native_ptr, !is_store, T_LONG,    !is_volatile);

  case vmIntrinsics::_putShortUnaligned:        return inline_unsafe_access(!is_native_ptr,  is_store, T_SHORT,   !is_volatile);
  case vmIntrinsics::_putCharUnaligned:         return inline_unsafe_access(!is_native_ptr,  is_store, T_CHAR,    !is_volatile);
  case vmIntrinsics::_putIntUnaligned:          return inline_unsafe_access(!is_native_ptr,  is_store, T_INT,     !is_volatile);
  case vmIntrinsics::_putLongUnaligned:         return inline_unsafe_access(!is_native_ptr,  is_store, T_LONG,    !is_volatile);

  case vmIntrinsics::_compareAndSwapObject:     return inline_unsafe_load_store(T_OBJECT, LS_cmpxchg);
  case vmIntrinsics::_compareAndSwapInt:        return inline_unsafe_load_store(T_INT,    LS_cmpxchg);
  case vmIntrinsics::_compareAndSwapLong:       return inline_unsafe_load_store(T_LONG,   LS_cmpxchg);

  case vmIntrinsics::_putOrderedObject:         return inline_unsafe_ordered_store(T_OBJECT);
  case vmIntrinsics::_putOrderedInt:            return inline_unsafe_ordered_store(T_INT);
  case vmIntrinsics::_putOrderedLong:           return inline_unsafe_ordered_store(T_LONG);

  case vmIntrinsics::_getAndAddInt:             return inline_unsafe_load_store(T_INT,    LS_xadd);
  case vmIntrinsics::_getAndAddLong:            return inline_unsafe_load_store(T_LONG,   LS_xadd);
  case vmIntrinsics::_getAndSetInt:             return inline_unsafe_load_store(T_INT,    LS_xchg);
  case vmIntrinsics::_getAndSetLong:            return inline_unsafe_load_store(T_LONG,   LS_xchg);
  case vmIntrinsics::_getAndSetObject:          return inline_unsafe_load_store(T_OBJECT, LS_xchg);

  case vmIntrinsics::_loadFence:
  case vmIntrinsics::_storeFence:
  case vmIntrinsics::_fullFence:                return inline_unsafe_fence(intrinsic_id());

  case vmIntrinsics::_currentThread:            return inline_native_currentThread();
  case vmIntrinsics::_isInterrupted:            return inline_native_isInterrupted();

#ifdef TRACE_HAVE_INTRINSICS
  case vmIntrinsics::_classID:                  return inline_native_classID();
  case vmIntrinsics::_threadID:                 return inline_native_threadID();
  case vmIntrinsics::_counterTime:              return inline_native_time_funcs(CAST_FROM_FN_PTR(address, TRACE_TIME_METHOD), "counterTime");
#endif
  case vmIntrinsics::_currentTimeMillis:        return inline_native_time_funcs(CAST_FROM_FN_PTR(address, os::javaTimeMillis), "currentTimeMillis");
  case vmIntrinsics::_nanoTime:                 return inline_native_time_funcs(CAST_FROM_FN_PTR(address, os::javaTimeNanos), "nanoTime");
  case vmIntrinsics::_allocateInstance:         return inline_unsafe_allocate();
  case vmIntrinsics::_copyMemory:               return inline_unsafe_copyMemory();
  case vmIntrinsics::_newArray:                 return inline_native_newArray();
  case vmIntrinsics::_getLength:                return inline_native_getLength();
  case vmIntrinsics::_copyOf:                   return inline_array_copyOf(false);
  case vmIntrinsics::_copyOfRange:              return inline_array_copyOf(true);
  case vmIntrinsics::_equalsC:                  return inline_array_equals();
  case vmIntrinsics::_clone:                    return inline_native_clone(intrinsic()->is_virtual());

  case vmIntrinsics::_isAssignableFrom:         return inline_native_subtype_check();

  case vmIntrinsics::_isInstance:
  case vmIntrinsics::_getModifiers:
  case vmIntrinsics::_isInterface:
  case vmIntrinsics::_isArray:
  case vmIntrinsics::_isPrimitive:
  case vmIntrinsics::_getSuperclass:
  case vmIntrinsics::_getClassAccessFlags:      return inline_native_Class_query(intrinsic_id());

  case vmIntrinsics::_floatToRawIntBits:
  case vmIntrinsics::_floatToIntBits:
  case vmIntrinsics::_intBitsToFloat:
  case vmIntrinsics::_doubleToRawLongBits:
  case vmIntrinsics::_doubleToLongBits:
  case vmIntrinsics::_longBitsToDouble:         return inline_fp_conversions(intrinsic_id());

  case vmIntrinsics::_numberOfLeadingZeros_i:
  case vmIntrinsics::_numberOfLeadingZeros_l:
  case vmIntrinsics::_numberOfTrailingZeros_i:
  case vmIntrinsics::_numberOfTrailingZeros_l:
  case vmIntrinsics::_bitCount_i:
  case vmIntrinsics::_bitCount_l:
  case vmIntrinsics::_reverseBytes_i:
  case vmIntrinsics::_reverseBytes_l:
  case vmIntrinsics::_reverseBytes_s:
  case vmIntrinsics::_reverseBytes_c:           return inline_number_methods(intrinsic_id());

  case vmIntrinsics::_getCallerClass:           return inline_native_Reflection_getCallerClass();

  case vmIntrinsics::_Reference_get:            return inline_reference_get();

  case vmIntrinsics::_Class_cast:               return inline_Class_cast();

  case vmIntrinsics::_aescrypt_encryptBlock:
  case vmIntrinsics::_aescrypt_decryptBlock:    return inline_aescrypt_Block(intrinsic_id());

  case vmIntrinsics::_cipherBlockChaining_encryptAESCrypt:
  case vmIntrinsics::_cipherBlockChaining_decryptAESCrypt:
    return inline_cipherBlockChaining_AESCrypt(intrinsic_id());

  case vmIntrinsics::_sha_implCompress:
  case vmIntrinsics::_sha2_implCompress:
  case vmIntrinsics::_sha5_implCompress:
    return inline_sha_implCompress(intrinsic_id());

  case vmIntrinsics::_digestBase_implCompressMB:
    return inline_digestBase_implCompressMB(predicate);

  case vmIntrinsics::_multiplyToLen:
    return inline_multiplyToLen();

  case vmIntrinsics::_squareToLen:
    return inline_squareToLen();

  case vmIntrinsics::_mulAdd:
    return inline_mulAdd();

<<<<<<< HEAD
  case vmIntrinsics::_montgomeryMultiply:
    return inline_montgomeryMultiply();
  case vmIntrinsics::_montgomerySquare:
    return inline_montgomerySquare();
=======
  case vmIntrinsics::_ghash_processBlocks:
    return inline_ghash_processBlocks();
>>>>>>> 62112b23

  case vmIntrinsics::_encodeISOArray:
    return inline_encodeISOArray();

  case vmIntrinsics::_updateCRC32:
    return inline_updateCRC32();
  case vmIntrinsics::_updateBytesCRC32:
    return inline_updateBytesCRC32();
  case vmIntrinsics::_updateByteBufferCRC32:
    return inline_updateByteBufferCRC32();

  case vmIntrinsics::_updateBytesCRC32C:
    return inline_updateBytesCRC32C();
  case vmIntrinsics::_updateDirectByteBufferCRC32C:
    return inline_updateDirectByteBufferCRC32C();

  case vmIntrinsics::_profileBoolean:
    return inline_profileBoolean();
  case vmIntrinsics::_isCompileConstant:
    return inline_isCompileConstant();

  default:
    // If you get here, it may be that someone has added a new intrinsic
    // to the list in vmSymbols.hpp without implementing it here.
#ifndef PRODUCT
    if ((PrintMiscellaneous && (Verbose || WizardMode)) || PrintOpto) {
      tty->print_cr("*** Warning: Unimplemented intrinsic %s(%d)",
                    vmIntrinsics::name_at(intrinsic_id()), intrinsic_id());
    }
#endif
    return false;
  }
}

Node* LibraryCallKit::try_to_predicate(int predicate) {
  if (!jvms()->has_method()) {
    // Root JVMState has a null method.
    assert(map()->memory()->Opcode() == Op_Parm, "");
    // Insert the memory aliasing node
    set_all_memory(reset_memory());
  }
  assert(merged_memory(), "");

  switch (intrinsic_id()) {
  case vmIntrinsics::_cipherBlockChaining_encryptAESCrypt:
    return inline_cipherBlockChaining_AESCrypt_predicate(false);
  case vmIntrinsics::_cipherBlockChaining_decryptAESCrypt:
    return inline_cipherBlockChaining_AESCrypt_predicate(true);
  case vmIntrinsics::_digestBase_implCompressMB:
    return inline_digestBase_implCompressMB_predicate(predicate);

  default:
    // If you get here, it may be that someone has added a new intrinsic
    // to the list in vmSymbols.hpp without implementing it here.
#ifndef PRODUCT
    if ((PrintMiscellaneous && (Verbose || WizardMode)) || PrintOpto) {
      tty->print_cr("*** Warning: Unimplemented predicate for intrinsic %s(%d)",
                    vmIntrinsics::name_at(intrinsic_id()), intrinsic_id());
    }
#endif
    Node* slow_ctl = control();
    set_control(top()); // No fast path instrinsic
    return slow_ctl;
  }
}

//------------------------------set_result-------------------------------
// Helper function for finishing intrinsics.
void LibraryCallKit::set_result(RegionNode* region, PhiNode* value) {
  record_for_igvn(region);
  set_control(_gvn.transform(region));
  set_result( _gvn.transform(value));
  assert(value->type()->basic_type() == result()->bottom_type()->basic_type(), "sanity");
}

//------------------------------generate_guard---------------------------
// Helper function for generating guarded fast-slow graph structures.
// The given 'test', if true, guards a slow path.  If the test fails
// then a fast path can be taken.  (We generally hope it fails.)
// In all cases, GraphKit::control() is updated to the fast path.
// The returned value represents the control for the slow path.
// The return value is never 'top'; it is either a valid control
// or NULL if it is obvious that the slow path can never be taken.
// Also, if region and the slow control are not NULL, the slow edge
// is appended to the region.
Node* LibraryCallKit::generate_guard(Node* test, RegionNode* region, float true_prob) {
  if (stopped()) {
    // Already short circuited.
    return NULL;
  }

  // Build an if node and its projections.
  // If test is true we take the slow path, which we assume is uncommon.
  if (_gvn.type(test) == TypeInt::ZERO) {
    // The slow branch is never taken.  No need to build this guard.
    return NULL;
  }

  IfNode* iff = create_and_map_if(control(), test, true_prob, COUNT_UNKNOWN);

  Node* if_slow = _gvn.transform(new IfTrueNode(iff));
  if (if_slow == top()) {
    // The slow branch is never taken.  No need to build this guard.
    return NULL;
  }

  if (region != NULL)
    region->add_req(if_slow);

  Node* if_fast = _gvn.transform(new IfFalseNode(iff));
  set_control(if_fast);

  return if_slow;
}

inline Node* LibraryCallKit::generate_slow_guard(Node* test, RegionNode* region) {
  return generate_guard(test, region, PROB_UNLIKELY_MAG(3));
}
inline Node* LibraryCallKit::generate_fair_guard(Node* test, RegionNode* region) {
  return generate_guard(test, region, PROB_FAIR);
}

inline Node* LibraryCallKit::generate_negative_guard(Node* index, RegionNode* region,
                                                     Node* *pos_index) {
  if (stopped())
    return NULL;                // already stopped
  if (_gvn.type(index)->higher_equal(TypeInt::POS)) // [0,maxint]
    return NULL;                // index is already adequately typed
  Node* cmp_lt = _gvn.transform(new CmpINode(index, intcon(0)));
  Node* bol_lt = _gvn.transform(new BoolNode(cmp_lt, BoolTest::lt));
  Node* is_neg = generate_guard(bol_lt, region, PROB_MIN);
  if (is_neg != NULL && pos_index != NULL) {
    // Emulate effect of Parse::adjust_map_after_if.
    Node* ccast = new CastIINode(index, TypeInt::POS);
    ccast->set_req(0, control());
    (*pos_index) = _gvn.transform(ccast);
  }
  return is_neg;
}

// Make sure that 'position' is a valid limit index, in [0..length].
// There are two equivalent plans for checking this:
//   A. (offset + copyLength)  unsigned<=  arrayLength
//   B. offset  <=  (arrayLength - copyLength)
// We require that all of the values above, except for the sum and
// difference, are already known to be non-negative.
// Plan A is robust in the face of overflow, if offset and copyLength
// are both hugely positive.
//
// Plan B is less direct and intuitive, but it does not overflow at
// all, since the difference of two non-negatives is always
// representable.  Whenever Java methods must perform the equivalent
// check they generally use Plan B instead of Plan A.
// For the moment we use Plan A.
inline Node* LibraryCallKit::generate_limit_guard(Node* offset,
                                                  Node* subseq_length,
                                                  Node* array_length,
                                                  RegionNode* region) {
  if (stopped())
    return NULL;                // already stopped
  bool zero_offset = _gvn.type(offset) == TypeInt::ZERO;
  if (zero_offset && subseq_length->eqv_uncast(array_length))
    return NULL;                // common case of whole-array copy
  Node* last = subseq_length;
  if (!zero_offset)             // last += offset
    last = _gvn.transform(new AddINode(last, offset));
  Node* cmp_lt = _gvn.transform(new CmpUNode(array_length, last));
  Node* bol_lt = _gvn.transform(new BoolNode(cmp_lt, BoolTest::lt));
  Node* is_over = generate_guard(bol_lt, region, PROB_MIN);
  return is_over;
}


//--------------------------generate_current_thread--------------------
Node* LibraryCallKit::generate_current_thread(Node* &tls_output) {
  ciKlass*    thread_klass = env()->Thread_klass();
  const Type* thread_type  = TypeOopPtr::make_from_klass(thread_klass)->cast_to_ptr_type(TypePtr::NotNull);
  Node* thread = _gvn.transform(new ThreadLocalNode());
  Node* p = basic_plus_adr(top()/*!oop*/, thread, in_bytes(JavaThread::threadObj_offset()));
  Node* threadObj = make_load(NULL, p, thread_type, T_OBJECT, MemNode::unordered);
  tls_output = thread;
  return threadObj;
}


//------------------------------make_string_method_node------------------------
// Helper method for String intrinsic functions. This version is called
// with str1 and str2 pointing to String object nodes.
//
Node* LibraryCallKit::make_string_method_node(int opcode, Node* str1, Node* str2) {
  Node* no_ctrl = NULL;

  // Get start addr of string
  Node* str1_value   = load_String_value(no_ctrl, str1);
  Node* str1_offset  = load_String_offset(no_ctrl, str1);
  Node* str1_start   = array_element_address(str1_value, str1_offset, T_CHAR);

  // Get length of string 1
  Node* str1_len  = load_String_length(no_ctrl, str1);

  Node* str2_value   = load_String_value(no_ctrl, str2);
  Node* str2_offset  = load_String_offset(no_ctrl, str2);
  Node* str2_start   = array_element_address(str2_value, str2_offset, T_CHAR);

  Node* str2_len = NULL;
  Node* result = NULL;

  switch (opcode) {
  case Op_StrIndexOf:
    // Get length of string 2
    str2_len = load_String_length(no_ctrl, str2);

    result = new StrIndexOfNode(control(), memory(TypeAryPtr::CHARS),
                                str1_start, str1_len, str2_start, str2_len);
    break;
  case Op_StrComp:
    // Get length of string 2
    str2_len = load_String_length(no_ctrl, str2);

    result = new StrCompNode(control(), memory(TypeAryPtr::CHARS),
                             str1_start, str1_len, str2_start, str2_len);
    break;
  case Op_StrEquals:
    result = new StrEqualsNode(control(), memory(TypeAryPtr::CHARS),
                               str1_start, str2_start, str1_len);
    break;
  default:
    ShouldNotReachHere();
    return NULL;
  }

  // All these intrinsics have checks.
  C->set_has_split_ifs(true); // Has chance for split-if optimization

  return _gvn.transform(result);
}

// Helper method for String intrinsic functions. This version is called
// with str1 and str2 pointing to char[] nodes, with cnt1 and cnt2 pointing
// to Int nodes containing the lenghts of str1 and str2.
//
Node* LibraryCallKit::make_string_method_node(int opcode, Node* str1_start, Node* cnt1, Node* str2_start, Node* cnt2) {
  Node* result = NULL;
  switch (opcode) {
  case Op_StrIndexOf:
    result = new StrIndexOfNode(control(), memory(TypeAryPtr::CHARS),
                                str1_start, cnt1, str2_start, cnt2);
    break;
  case Op_StrComp:
    result = new StrCompNode(control(), memory(TypeAryPtr::CHARS),
                             str1_start, cnt1, str2_start, cnt2);
    break;
  case Op_StrEquals:
    result = new StrEqualsNode(control(), memory(TypeAryPtr::CHARS),
                               str1_start, str2_start, cnt1);
    break;
  default:
    ShouldNotReachHere();
    return NULL;
  }

  // All these intrinsics have checks.
  C->set_has_split_ifs(true); // Has chance for split-if optimization

  return _gvn.transform(result);
}

//------------------------------inline_string_compareTo------------------------
// public int java.lang.String.compareTo(String anotherString);
bool LibraryCallKit::inline_string_compareTo() {
  Node* receiver = null_check(argument(0));
  Node* arg      = null_check(argument(1));
  if (stopped()) {
    return true;
  }
  set_result(make_string_method_node(Op_StrComp, receiver, arg));
  return true;
}

//------------------------------inline_string_equals------------------------
bool LibraryCallKit::inline_string_equals() {
  Node* receiver = null_check_receiver();
  // NOTE: Do not null check argument for String.equals() because spec
  // allows to specify NULL as argument.
  Node* argument = this->argument(1);
  if (stopped()) {
    return true;
  }

  // paths (plus control) merge
  RegionNode* region = new RegionNode(5);
  Node* phi = new PhiNode(region, TypeInt::BOOL);

  // does source == target string?
  Node* cmp = _gvn.transform(new CmpPNode(receiver, argument));
  Node* bol = _gvn.transform(new BoolNode(cmp, BoolTest::eq));

  Node* if_eq = generate_slow_guard(bol, NULL);
  if (if_eq != NULL) {
    // receiver == argument
    phi->init_req(2, intcon(1));
    region->init_req(2, if_eq);
  }

  // get String klass for instanceOf
  ciInstanceKlass* klass = env()->String_klass();

  if (!stopped()) {
    Node* inst = gen_instanceof(argument, makecon(TypeKlassPtr::make(klass)));
    Node* cmp  = _gvn.transform(new CmpINode(inst, intcon(1)));
    Node* bol  = _gvn.transform(new BoolNode(cmp, BoolTest::ne));

    Node* inst_false = generate_guard(bol, NULL, PROB_MIN);
    //instanceOf == true, fallthrough

    if (inst_false != NULL) {
      phi->init_req(3, intcon(0));
      region->init_req(3, inst_false);
    }
  }

  if (!stopped()) {
    const TypeOopPtr* string_type = TypeOopPtr::make_from_klass(klass);

    // Properly cast the argument to String
    argument = _gvn.transform(new CheckCastPPNode(control(), argument, string_type));
    // This path is taken only when argument's type is String:NotNull.
    argument = cast_not_null(argument, false);

    Node* no_ctrl = NULL;

    // Get start addr of receiver
    Node* receiver_val    = load_String_value(no_ctrl, receiver);
    Node* receiver_offset = load_String_offset(no_ctrl, receiver);
    Node* receiver_start = array_element_address(receiver_val, receiver_offset, T_CHAR);

    // Get length of receiver
    Node* receiver_cnt  = load_String_length(no_ctrl, receiver);

    // Get start addr of argument
    Node* argument_val    = load_String_value(no_ctrl, argument);
    Node* argument_offset = load_String_offset(no_ctrl, argument);
    Node* argument_start = array_element_address(argument_val, argument_offset, T_CHAR);

    // Get length of argument
    Node* argument_cnt  = load_String_length(no_ctrl, argument);

    // Check for receiver count != argument count
    Node* cmp = _gvn.transform(new CmpINode(receiver_cnt, argument_cnt));
    Node* bol = _gvn.transform(new BoolNode(cmp, BoolTest::ne));
    Node* if_ne = generate_slow_guard(bol, NULL);
    if (if_ne != NULL) {
      phi->init_req(4, intcon(0));
      region->init_req(4, if_ne);
    }

    // Check for count == 0 is done by assembler code for StrEquals.

    if (!stopped()) {
      Node* equals = make_string_method_node(Op_StrEquals, receiver_start, receiver_cnt, argument_start, argument_cnt);
      phi->init_req(1, equals);
      region->init_req(1, control());
    }
  }

  // post merge
  set_control(_gvn.transform(region));
  record_for_igvn(region);

  set_result(_gvn.transform(phi));
  return true;
}

//------------------------------inline_array_equals----------------------------
bool LibraryCallKit::inline_array_equals() {
  Node* arg1 = argument(0);
  Node* arg2 = argument(1);
  set_result(_gvn.transform(new AryEqNode(control(), memory(TypeAryPtr::CHARS), arg1, arg2)));
  return true;
}

// Java version of String.indexOf(constant string)
// class StringDecl {
//   StringDecl(char[] ca) {
//     offset = 0;
//     count = ca.length;
//     value = ca;
//   }
//   int offset;
//   int count;
//   char[] value;
// }
//
// static int string_indexOf_J(StringDecl string_object, char[] target_object,
//                             int targetOffset, int cache_i, int md2) {
//   int cache = cache_i;
//   int sourceOffset = string_object.offset;
//   int sourceCount = string_object.count;
//   int targetCount = target_object.length;
//
//   int targetCountLess1 = targetCount - 1;
//   int sourceEnd = sourceOffset + sourceCount - targetCountLess1;
//
//   char[] source = string_object.value;
//   char[] target = target_object;
//   int lastChar = target[targetCountLess1];
//
//  outer_loop:
//   for (int i = sourceOffset; i < sourceEnd; ) {
//     int src = source[i + targetCountLess1];
//     if (src == lastChar) {
//       // With random strings and a 4-character alphabet,
//       // reverse matching at this point sets up 0.8% fewer
//       // frames, but (paradoxically) makes 0.3% more probes.
//       // Since those probes are nearer the lastChar probe,
//       // there is may be a net D$ win with reverse matching.
//       // But, reversing loop inhibits unroll of inner loop
//       // for unknown reason.  So, does running outer loop from
//       // (sourceOffset - targetCountLess1) to (sourceOffset + sourceCount)
//       for (int j = 0; j < targetCountLess1; j++) {
//         if (target[targetOffset + j] != source[i+j]) {
//           if ((cache & (1 << source[i+j])) == 0) {
//             if (md2 < j+1) {
//               i += j+1;
//               continue outer_loop;
//             }
//           }
//           i += md2;
//           continue outer_loop;
//         }
//       }
//       return i - sourceOffset;
//     }
//     if ((cache & (1 << src)) == 0) {
//       i += targetCountLess1;
//     } // using "i += targetCount;" and an "else i++;" causes a jump to jump.
//     i++;
//   }
//   return -1;
// }

//------------------------------string_indexOf------------------------
Node* LibraryCallKit::string_indexOf(Node* string_object, ciTypeArray* target_array, jint targetOffset_i,
                                     jint cache_i, jint md2_i) {

  Node* no_ctrl  = NULL;
  float likely   = PROB_LIKELY(0.9);
  float unlikely = PROB_UNLIKELY(0.9);

  const int nargs = 0; // no arguments to push back for uncommon trap in predicate

  Node* source        = load_String_value(no_ctrl, string_object);
  Node* sourceOffset  = load_String_offset(no_ctrl, string_object);
  Node* sourceCount   = load_String_length(no_ctrl, string_object);

  Node* target = _gvn.transform( makecon(TypeOopPtr::make_from_constant(target_array, true)));
  jint target_length = target_array->length();
  const TypeAry* target_array_type = TypeAry::make(TypeInt::CHAR, TypeInt::make(0, target_length, Type::WidenMin));
  const TypeAryPtr* target_type = TypeAryPtr::make(TypePtr::BotPTR, target_array_type, target_array->klass(), true, Type::OffsetBot);

  // String.value field is known to be @Stable.
  if (UseImplicitStableValues) {
    target = cast_array_to_stable(target, target_type);
  }

  IdealKit kit(this, false, true);
#define __ kit.
  Node* zero             = __ ConI(0);
  Node* one              = __ ConI(1);
  Node* cache            = __ ConI(cache_i);
  Node* md2              = __ ConI(md2_i);
  Node* lastChar         = __ ConI(target_array->char_at(target_length - 1));
  Node* targetCountLess1 = __ ConI(target_length - 1);
  Node* targetOffset     = __ ConI(targetOffset_i);
  Node* sourceEnd        = __ SubI(__ AddI(sourceOffset, sourceCount), targetCountLess1);

  IdealVariable rtn(kit), i(kit), j(kit); __ declarations_done();
  Node* outer_loop = __ make_label(2 /* goto */);
  Node* return_    = __ make_label(1);

  __ set(rtn,__ ConI(-1));
  __ loop(this, nargs, i, sourceOffset, BoolTest::lt, sourceEnd); {
       Node* i2  = __ AddI(__ value(i), targetCountLess1);
       // pin to prohibit loading of "next iteration" value which may SEGV (rare)
       Node* src = load_array_element(__ ctrl(), source, i2, TypeAryPtr::CHARS);
       __ if_then(src, BoolTest::eq, lastChar, unlikely); {
         __ loop(this, nargs, j, zero, BoolTest::lt, targetCountLess1); {
              Node* tpj = __ AddI(targetOffset, __ value(j));
              Node* targ = load_array_element(no_ctrl, target, tpj, target_type);
              Node* ipj  = __ AddI(__ value(i), __ value(j));
              Node* src2 = load_array_element(no_ctrl, source, ipj, TypeAryPtr::CHARS);
              __ if_then(targ, BoolTest::ne, src2); {
                __ if_then(__ AndI(cache, __ LShiftI(one, src2)), BoolTest::eq, zero); {
                  __ if_then(md2, BoolTest::lt, __ AddI(__ value(j), one)); {
                    __ increment(i, __ AddI(__ value(j), one));
                    __ goto_(outer_loop);
                  } __ end_if(); __ dead(j);
                }__ end_if(); __ dead(j);
                __ increment(i, md2);
                __ goto_(outer_loop);
              }__ end_if();
              __ increment(j, one);
         }__ end_loop(); __ dead(j);
         __ set(rtn, __ SubI(__ value(i), sourceOffset)); __ dead(i);
         __ goto_(return_);
       }__ end_if();
       __ if_then(__ AndI(cache, __ LShiftI(one, src)), BoolTest::eq, zero, likely); {
         __ increment(i, targetCountLess1);
       }__ end_if();
       __ increment(i, one);
       __ bind(outer_loop);
  }__ end_loop(); __ dead(i);
  __ bind(return_);

  // Final sync IdealKit and GraphKit.
  final_sync(kit);
  Node* result = __ value(rtn);
#undef __
  C->set_has_loops(true);
  return result;
}

//------------------------------inline_string_indexOf------------------------
bool LibraryCallKit::inline_string_indexOf() {
  Node* receiver = argument(0);
  Node* arg      = argument(1);

  Node* result;
  if (Matcher::has_match_rule(Op_StrIndexOf) &&
      UseSSE42Intrinsics) {
    // Generate SSE4.2 version of indexOf
    // We currently only have match rules that use SSE4.2

    receiver = null_check(receiver);
    arg      = null_check(arg);
    if (stopped()) {
      return true;
    }

    // Make the merge point
    RegionNode* result_rgn = new RegionNode(4);
    Node*       result_phi = new PhiNode(result_rgn, TypeInt::INT);
    Node* no_ctrl  = NULL;

    // Get start addr of source string
    Node* source = load_String_value(no_ctrl, receiver);
    Node* source_offset = load_String_offset(no_ctrl, receiver);
    Node* source_start = array_element_address(source, source_offset, T_CHAR);

    // Get length of source string
    Node* source_cnt  = load_String_length(no_ctrl, receiver);

    // Get start addr of substring
    Node* substr = load_String_value(no_ctrl, arg);
    Node* substr_offset = load_String_offset(no_ctrl, arg);
    Node* substr_start = array_element_address(substr, substr_offset, T_CHAR);

    // Get length of source string
    Node* substr_cnt  = load_String_length(no_ctrl, arg);

    // Check for substr count > string count
    Node* cmp = _gvn.transform(new CmpINode(substr_cnt, source_cnt));
    Node* bol = _gvn.transform(new BoolNode(cmp, BoolTest::gt));
    Node* if_gt = generate_slow_guard(bol, NULL);
    if (if_gt != NULL) {
      result_phi->init_req(2, intcon(-1));
      result_rgn->init_req(2, if_gt);
    }

    if (!stopped()) {
      // Check for substr count == 0
      cmp = _gvn.transform(new CmpINode(substr_cnt, intcon(0)));
      bol = _gvn.transform(new BoolNode(cmp, BoolTest::eq));
      Node* if_zero = generate_slow_guard(bol, NULL);
      if (if_zero != NULL) {
        result_phi->init_req(3, intcon(0));
        result_rgn->init_req(3, if_zero);
      }
    }

    if (!stopped()) {
      result = make_string_method_node(Op_StrIndexOf, source_start, source_cnt, substr_start, substr_cnt);
      result_phi->init_req(1, result);
      result_rgn->init_req(1, control());
    }
    set_control(_gvn.transform(result_rgn));
    record_for_igvn(result_rgn);
    result = _gvn.transform(result_phi);

  } else { // Use LibraryCallKit::string_indexOf
    // don't intrinsify if argument isn't a constant string.
    if (!arg->is_Con()) {
     return false;
    }
    const TypeOopPtr* str_type = _gvn.type(arg)->isa_oopptr();
    if (str_type == NULL) {
      return false;
    }
    ciInstanceKlass* klass = env()->String_klass();
    ciObject* str_const = str_type->const_oop();
    if (str_const == NULL || str_const->klass() != klass) {
      return false;
    }
    ciInstance* str = str_const->as_instance();
    assert(str != NULL, "must be instance");

    ciObject* v = str->field_value_by_offset(java_lang_String::value_offset_in_bytes()).as_object();
    ciTypeArray* pat = v->as_type_array(); // pattern (argument) character array

    int o;
    int c;
    if (java_lang_String::has_offset_field()) {
      o = str->field_value_by_offset(java_lang_String::offset_offset_in_bytes()).as_int();
      c = str->field_value_by_offset(java_lang_String::count_offset_in_bytes()).as_int();
    } else {
      o = 0;
      c = pat->length();
    }

    // constant strings have no offset and count == length which
    // simplifies the resulting code somewhat so lets optimize for that.
    if (o != 0 || c != pat->length()) {
     return false;
    }

    receiver = null_check(receiver, T_OBJECT);
    // NOTE: No null check on the argument is needed since it's a constant String oop.
    if (stopped()) {
      return true;
    }

    // The null string as a pattern always returns 0 (match at beginning of string)
    if (c == 0) {
      set_result(intcon(0));
      return true;
    }

    // Generate default indexOf
    jchar lastChar = pat->char_at(o + (c - 1));
    int cache = 0;
    int i;
    for (i = 0; i < c - 1; i++) {
      assert(i < pat->length(), "out of range");
      cache |= (1 << (pat->char_at(o + i) & (sizeof(cache) * BitsPerByte - 1)));
    }

    int md2 = c;
    for (i = 0; i < c - 1; i++) {
      assert(i < pat->length(), "out of range");
      if (pat->char_at(o + i) == lastChar) {
        md2 = (c - 1) - i;
      }
    }

    result = string_indexOf(receiver, pat, o, cache, md2);
  }
  set_result(result);
  return true;
}

//--------------------------round_double_node--------------------------------
// Round a double node if necessary.
Node* LibraryCallKit::round_double_node(Node* n) {
  if (Matcher::strict_fp_requires_explicit_rounding && UseSSE <= 1)
    n = _gvn.transform(new RoundDoubleNode(0, n));
  return n;
}

//------------------------------inline_math-----------------------------------
// public static double Math.abs(double)
// public static double Math.sqrt(double)
// public static double Math.log(double)
// public static double Math.log10(double)
bool LibraryCallKit::inline_math(vmIntrinsics::ID id) {
  Node* arg = round_double_node(argument(0));
  Node* n;
  switch (id) {
  case vmIntrinsics::_dabs:   n = new AbsDNode(                arg);  break;
  case vmIntrinsics::_dsqrt:  n = new SqrtDNode(C, control(),  arg);  break;
  case vmIntrinsics::_dlog:   n = new LogDNode(C, control(),   arg);  break;
  case vmIntrinsics::_dlog10: n = new Log10DNode(C, control(), arg);  break;
  default:  fatal_unexpected_iid(id);  break;
  }
  set_result(_gvn.transform(n));
  return true;
}

//------------------------------inline_trig----------------------------------
// Inline sin/cos/tan instructions, if possible.  If rounding is required, do
// argument reduction which will turn into a fast/slow diamond.
bool LibraryCallKit::inline_trig(vmIntrinsics::ID id) {
  Node* arg = round_double_node(argument(0));
  Node* n = NULL;

  switch (id) {
  case vmIntrinsics::_dsin:  n = new SinDNode(C, control(), arg);  break;
  case vmIntrinsics::_dcos:  n = new CosDNode(C, control(), arg);  break;
  case vmIntrinsics::_dtan:  n = new TanDNode(C, control(), arg);  break;
  default:  fatal_unexpected_iid(id);  break;
  }
  n = _gvn.transform(n);

  // Rounding required?  Check for argument reduction!
  if (Matcher::strict_fp_requires_explicit_rounding) {
    static const double     pi_4 =  0.7853981633974483;
    static const double neg_pi_4 = -0.7853981633974483;
    // pi/2 in 80-bit extended precision
    // static const unsigned char pi_2_bits_x[] = {0x35,0xc2,0x68,0x21,0xa2,0xda,0x0f,0xc9,0xff,0x3f,0x00,0x00,0x00,0x00,0x00,0x00};
    // -pi/2 in 80-bit extended precision
    // static const unsigned char neg_pi_2_bits_x[] = {0x35,0xc2,0x68,0x21,0xa2,0xda,0x0f,0xc9,0xff,0xbf,0x00,0x00,0x00,0x00,0x00,0x00};
    // Cutoff value for using this argument reduction technique
    //static const double    pi_2_minus_epsilon =  1.564660403643354;
    //static const double neg_pi_2_plus_epsilon = -1.564660403643354;

    // Pseudocode for sin:
    // if (x <= Math.PI / 4.0) {
    //   if (x >= -Math.PI / 4.0) return  fsin(x);
    //   if (x >= -Math.PI / 2.0) return -fcos(x + Math.PI / 2.0);
    // } else {
    //   if (x <=  Math.PI / 2.0) return  fcos(x - Math.PI / 2.0);
    // }
    // return StrictMath.sin(x);

    // Pseudocode for cos:
    // if (x <= Math.PI / 4.0) {
    //   if (x >= -Math.PI / 4.0) return  fcos(x);
    //   if (x >= -Math.PI / 2.0) return  fsin(x + Math.PI / 2.0);
    // } else {
    //   if (x <=  Math.PI / 2.0) return -fsin(x - Math.PI / 2.0);
    // }
    // return StrictMath.cos(x);

    // Actually, sticking in an 80-bit Intel value into C2 will be tough; it
    // requires a special machine instruction to load it.  Instead we'll try
    // the 'easy' case.  If we really need the extra range +/- PI/2 we'll
    // probably do the math inside the SIN encoding.

    // Make the merge point
    RegionNode* r = new RegionNode(3);
    Node* phi = new PhiNode(r, Type::DOUBLE);

    // Flatten arg so we need only 1 test
    Node *abs = _gvn.transform(new AbsDNode(arg));
    // Node for PI/4 constant
    Node *pi4 = makecon(TypeD::make(pi_4));
    // Check PI/4 : abs(arg)
    Node *cmp = _gvn.transform(new CmpDNode(pi4,abs));
    // Check: If PI/4 < abs(arg) then go slow
    Node *bol = _gvn.transform(new BoolNode( cmp, BoolTest::lt ));
    // Branch either way
    IfNode *iff = create_and_xform_if(control(),bol, PROB_STATIC_FREQUENT, COUNT_UNKNOWN);
    set_control(opt_iff(r,iff));

    // Set fast path result
    phi->init_req(2, n);

    // Slow path - non-blocking leaf call
    Node* call = NULL;
    switch (id) {
    case vmIntrinsics::_dsin:
      call = make_runtime_call(RC_LEAF, OptoRuntime::Math_D_D_Type(),
                               CAST_FROM_FN_PTR(address, SharedRuntime::dsin),
                               "Sin", NULL, arg, top());
      break;
    case vmIntrinsics::_dcos:
      call = make_runtime_call(RC_LEAF, OptoRuntime::Math_D_D_Type(),
                               CAST_FROM_FN_PTR(address, SharedRuntime::dcos),
                               "Cos", NULL, arg, top());
      break;
    case vmIntrinsics::_dtan:
      call = make_runtime_call(RC_LEAF, OptoRuntime::Math_D_D_Type(),
                               CAST_FROM_FN_PTR(address, SharedRuntime::dtan),
                               "Tan", NULL, arg, top());
      break;
    }
    assert(control()->in(0) == call, "");
    Node* slow_result = _gvn.transform(new ProjNode(call, TypeFunc::Parms));
    r->init_req(1, control());
    phi->init_req(1, slow_result);

    // Post-merge
    set_control(_gvn.transform(r));
    record_for_igvn(r);
    n = _gvn.transform(phi);

    C->set_has_split_ifs(true); // Has chance for split-if optimization
  }
  set_result(n);
  return true;
}

Node* LibraryCallKit::finish_pow_exp(Node* result, Node* x, Node* y, const TypeFunc* call_type, address funcAddr, const char* funcName) {
  //-------------------
  //result=(result.isNaN())? funcAddr():result;
  // Check: If isNaN() by checking result!=result? then either trap
  // or go to runtime
  Node* cmpisnan = _gvn.transform(new CmpDNode(result, result));
  // Build the boolean node
  Node* bolisnum = _gvn.transform(new BoolNode(cmpisnan, BoolTest::eq));

  if (!too_many_traps(Deoptimization::Reason_intrinsic)) {
    { BuildCutout unless(this, bolisnum, PROB_STATIC_FREQUENT);
      // The pow or exp intrinsic returned a NaN, which requires a call
      // to the runtime.  Recompile with the runtime call.
      uncommon_trap(Deoptimization::Reason_intrinsic,
                    Deoptimization::Action_make_not_entrant);
    }
    return result;
  } else {
    // If this inlining ever returned NaN in the past, we compile a call
    // to the runtime to properly handle corner cases

    IfNode* iff = create_and_xform_if(control(), bolisnum, PROB_STATIC_FREQUENT, COUNT_UNKNOWN);
    Node* if_slow = _gvn.transform(new IfFalseNode(iff));
    Node* if_fast = _gvn.transform(new IfTrueNode(iff));

    if (!if_slow->is_top()) {
      RegionNode* result_region = new RegionNode(3);
      PhiNode*    result_val = new PhiNode(result_region, Type::DOUBLE);

      result_region->init_req(1, if_fast);
      result_val->init_req(1, result);

      set_control(if_slow);

      const TypePtr* no_memory_effects = NULL;
      Node* rt = make_runtime_call(RC_LEAF, call_type, funcAddr, funcName,
                                   no_memory_effects,
                                   x, top(), y, y ? top() : NULL);
      Node* value = _gvn.transform(new ProjNode(rt, TypeFunc::Parms+0));
#ifdef ASSERT
      Node* value_top = _gvn.transform(new ProjNode(rt, TypeFunc::Parms+1));
      assert(value_top == top(), "second value must be top");
#endif

      result_region->init_req(2, control());
      result_val->init_req(2, value);
      set_control(_gvn.transform(result_region));
      return _gvn.transform(result_val);
    } else {
      return result;
    }
  }
}

//------------------------------inline_exp-------------------------------------
// Inline exp instructions, if possible.  The Intel hardware only misses
// really odd corner cases (+/- Infinity).  Just uncommon-trap them.
bool LibraryCallKit::inline_exp() {
  Node* arg = round_double_node(argument(0));
  Node* n   = _gvn.transform(new ExpDNode(C, control(), arg));

  n = finish_pow_exp(n, arg, NULL, OptoRuntime::Math_D_D_Type(), CAST_FROM_FN_PTR(address, SharedRuntime::dexp), "EXP");
  set_result(n);

  C->set_has_split_ifs(true); // Has chance for split-if optimization
  return true;
}

//------------------------------inline_pow-------------------------------------
// Inline power instructions, if possible.
bool LibraryCallKit::inline_pow() {
  // Pseudocode for pow
  // if (y == 2) {
  //   return x * x;
  // } else {
  //   if (x <= 0.0) {
  //     long longy = (long)y;
  //     if ((double)longy == y) { // if y is long
  //       if (y + 1 == y) longy = 0; // huge number: even
  //       result = ((1&longy) == 0)?-DPow(abs(x), y):DPow(abs(x), y);
  //     } else {
  //       result = NaN;
  //     }
  //   } else {
  //     result = DPow(x,y);
  //   }
  //   if (result != result)?  {
  //     result = uncommon_trap() or runtime_call();
  //   }
  //   return result;
  // }

  Node* x = round_double_node(argument(0));
  Node* y = round_double_node(argument(2));

  Node* result = NULL;

  Node*   const_two_node = makecon(TypeD::make(2.0));
  Node*   cmp_node       = _gvn.transform(new CmpDNode(y, const_two_node));
  Node*   bool_node      = _gvn.transform(new BoolNode(cmp_node, BoolTest::eq));
  IfNode* if_node        = create_and_xform_if(control(), bool_node, PROB_STATIC_INFREQUENT, COUNT_UNKNOWN);
  Node*   if_true        = _gvn.transform(new IfTrueNode(if_node));
  Node*   if_false       = _gvn.transform(new IfFalseNode(if_node));

  RegionNode* region_node = new RegionNode(3);
  region_node->init_req(1, if_true);

  Node* phi_node = new PhiNode(region_node, Type::DOUBLE);
  // special case for x^y where y == 2, we can convert it to x * x
  phi_node->init_req(1, _gvn.transform(new MulDNode(x, x)));

  // set control to if_false since we will now process the false branch
  set_control(if_false);

  if (!too_many_traps(Deoptimization::Reason_intrinsic)) {
    // Short form: skip the fancy tests and just check for NaN result.
    result = _gvn.transform(new PowDNode(C, control(), x, y));
  } else {
    // If this inlining ever returned NaN in the past, include all
    // checks + call to the runtime.

    // Set the merge point for If node with condition of (x <= 0.0)
    // There are four possible paths to region node and phi node
    RegionNode *r = new RegionNode(4);
    Node *phi = new PhiNode(r, Type::DOUBLE);

    // Build the first if node: if (x <= 0.0)
    // Node for 0 constant
    Node *zeronode = makecon(TypeD::ZERO);
    // Check x:0
    Node *cmp = _gvn.transform(new CmpDNode(x, zeronode));
    // Check: If (x<=0) then go complex path
    Node *bol1 = _gvn.transform(new BoolNode( cmp, BoolTest::le ));
    // Branch either way
    IfNode *if1 = create_and_xform_if(control(),bol1, PROB_STATIC_INFREQUENT, COUNT_UNKNOWN);
    // Fast path taken; set region slot 3
    Node *fast_taken = _gvn.transform(new IfFalseNode(if1));
    r->init_req(3,fast_taken); // Capture fast-control

    // Fast path not-taken, i.e. slow path
    Node *complex_path = _gvn.transform(new IfTrueNode(if1));

    // Set fast path result
    Node *fast_result = _gvn.transform(new PowDNode(C, control(), x, y));
    phi->init_req(3, fast_result);

    // Complex path
    // Build the second if node (if y is long)
    // Node for (long)y
    Node *longy = _gvn.transform(new ConvD2LNode(y));
    // Node for (double)((long) y)
    Node *doublelongy= _gvn.transform(new ConvL2DNode(longy));
    // Check (double)((long) y) : y
    Node *cmplongy= _gvn.transform(new CmpDNode(doublelongy, y));
    // Check if (y isn't long) then go to slow path

    Node *bol2 = _gvn.transform(new BoolNode( cmplongy, BoolTest::ne ));
    // Branch either way
    IfNode *if2 = create_and_xform_if(complex_path,bol2, PROB_STATIC_INFREQUENT, COUNT_UNKNOWN);
    Node* ylong_path = _gvn.transform(new IfFalseNode(if2));

    Node *slow_path = _gvn.transform(new IfTrueNode(if2));

    // Calculate DPow(abs(x), y)*(1 & (long)y)
    // Node for constant 1
    Node *conone = longcon(1);
    // 1& (long)y
    Node *signnode= _gvn.transform(new AndLNode(conone, longy));

    // A huge number is always even. Detect a huge number by checking
    // if y + 1 == y and set integer to be tested for parity to 0.
    // Required for corner case:
    // (long)9.223372036854776E18 = max_jlong
    // (double)(long)9.223372036854776E18 = 9.223372036854776E18
    // max_jlong is odd but 9.223372036854776E18 is even
    Node* yplus1 = _gvn.transform(new AddDNode(y, makecon(TypeD::make(1))));
    Node *cmpyplus1= _gvn.transform(new CmpDNode(yplus1, y));
    Node *bolyplus1 = _gvn.transform(new BoolNode( cmpyplus1, BoolTest::eq ));
    Node* correctedsign = NULL;
    if (ConditionalMoveLimit != 0) {
      correctedsign = _gvn.transform(CMoveNode::make(NULL, bolyplus1, signnode, longcon(0), TypeLong::LONG));
    } else {
      IfNode *ifyplus1 = create_and_xform_if(ylong_path,bolyplus1, PROB_FAIR, COUNT_UNKNOWN);
      RegionNode *r = new RegionNode(3);
      Node *phi = new PhiNode(r, TypeLong::LONG);
      r->init_req(1, _gvn.transform(new IfFalseNode(ifyplus1)));
      r->init_req(2, _gvn.transform(new IfTrueNode(ifyplus1)));
      phi->init_req(1, signnode);
      phi->init_req(2, longcon(0));
      correctedsign = _gvn.transform(phi);
      ylong_path = _gvn.transform(r);
      record_for_igvn(r);
    }

    // zero node
    Node *conzero = longcon(0);
    // Check (1&(long)y)==0?
    Node *cmpeq1 = _gvn.transform(new CmpLNode(correctedsign, conzero));
    // Check if (1&(long)y)!=0?, if so the result is negative
    Node *bol3 = _gvn.transform(new BoolNode( cmpeq1, BoolTest::ne ));
    // abs(x)
    Node *absx=_gvn.transform(new AbsDNode(x));
    // abs(x)^y
    Node *absxpowy = _gvn.transform(new PowDNode(C, control(), absx, y));
    // -abs(x)^y
    Node *negabsxpowy = _gvn.transform(new NegDNode (absxpowy));
    // (1&(long)y)==1?-DPow(abs(x), y):DPow(abs(x), y)
    Node *signresult = NULL;
    if (ConditionalMoveLimit != 0) {
      signresult = _gvn.transform(CMoveNode::make(NULL, bol3, absxpowy, negabsxpowy, Type::DOUBLE));
    } else {
      IfNode *ifyeven = create_and_xform_if(ylong_path,bol3, PROB_FAIR, COUNT_UNKNOWN);
      RegionNode *r = new RegionNode(3);
      Node *phi = new PhiNode(r, Type::DOUBLE);
      r->init_req(1, _gvn.transform(new IfFalseNode(ifyeven)));
      r->init_req(2, _gvn.transform(new IfTrueNode(ifyeven)));
      phi->init_req(1, absxpowy);
      phi->init_req(2, negabsxpowy);
      signresult = _gvn.transform(phi);
      ylong_path = _gvn.transform(r);
      record_for_igvn(r);
    }
    // Set complex path fast result
    r->init_req(2, ylong_path);
    phi->init_req(2, signresult);

    static const jlong nan_bits = CONST64(0x7ff8000000000000);
    Node *slow_result = makecon(TypeD::make(*(double*)&nan_bits)); // return NaN
    r->init_req(1,slow_path);
    phi->init_req(1,slow_result);

    // Post merge
    set_control(_gvn.transform(r));
    record_for_igvn(r);
    result = _gvn.transform(phi);
  }

  result = finish_pow_exp(result, x, y, OptoRuntime::Math_DD_D_Type(), CAST_FROM_FN_PTR(address, SharedRuntime::dpow), "POW");

  // control from finish_pow_exp is now input to the region node
  region_node->set_req(2, control());
  // the result from finish_pow_exp is now input to the phi node
  phi_node->init_req(2, result);
  set_control(_gvn.transform(region_node));
  record_for_igvn(region_node);
  set_result(_gvn.transform(phi_node));

  C->set_has_split_ifs(true); // Has chance for split-if optimization
  return true;
}

//------------------------------runtime_math-----------------------------
bool LibraryCallKit::runtime_math(const TypeFunc* call_type, address funcAddr, const char* funcName) {
  assert(call_type == OptoRuntime::Math_DD_D_Type() || call_type == OptoRuntime::Math_D_D_Type(),
         "must be (DD)D or (D)D type");

  // Inputs
  Node* a = round_double_node(argument(0));
  Node* b = (call_type == OptoRuntime::Math_DD_D_Type()) ? round_double_node(argument(2)) : NULL;

  const TypePtr* no_memory_effects = NULL;
  Node* trig = make_runtime_call(RC_LEAF, call_type, funcAddr, funcName,
                                 no_memory_effects,
                                 a, top(), b, b ? top() : NULL);
  Node* value = _gvn.transform(new ProjNode(trig, TypeFunc::Parms+0));
#ifdef ASSERT
  Node* value_top = _gvn.transform(new ProjNode(trig, TypeFunc::Parms+1));
  assert(value_top == top(), "second value must be top");
#endif

  set_result(value);
  return true;
}

//------------------------------inline_math_native-----------------------------
bool LibraryCallKit::inline_math_native(vmIntrinsics::ID id) {
#define FN_PTR(f) CAST_FROM_FN_PTR(address, f)
  switch (id) {
    // These intrinsics are not properly supported on all hardware
  case vmIntrinsics::_dcos:   return Matcher::has_match_rule(Op_CosD)   ? inline_trig(id) :
    runtime_math(OptoRuntime::Math_D_D_Type(), FN_PTR(SharedRuntime::dcos),   "COS");
  case vmIntrinsics::_dsin:   return Matcher::has_match_rule(Op_SinD)   ? inline_trig(id) :
    runtime_math(OptoRuntime::Math_D_D_Type(), FN_PTR(SharedRuntime::dsin),   "SIN");
  case vmIntrinsics::_dtan:   return Matcher::has_match_rule(Op_TanD)   ? inline_trig(id) :
    runtime_math(OptoRuntime::Math_D_D_Type(), FN_PTR(SharedRuntime::dtan),   "TAN");

  case vmIntrinsics::_dlog:   return Matcher::has_match_rule(Op_LogD)   ? inline_math(id) :
    runtime_math(OptoRuntime::Math_D_D_Type(), FN_PTR(SharedRuntime::dlog),   "LOG");
  case vmIntrinsics::_dlog10: return Matcher::has_match_rule(Op_Log10D) ? inline_math(id) :
    runtime_math(OptoRuntime::Math_D_D_Type(), FN_PTR(SharedRuntime::dlog10), "LOG10");

    // These intrinsics are supported on all hardware
  case vmIntrinsics::_dsqrt:  return Matcher::match_rule_supported(Op_SqrtD) ? inline_math(id) : false;
  case vmIntrinsics::_dabs:   return Matcher::has_match_rule(Op_AbsD)   ? inline_math(id) : false;

  case vmIntrinsics::_dexp:   return Matcher::has_match_rule(Op_ExpD)   ? inline_exp()    :
    runtime_math(OptoRuntime::Math_D_D_Type(),  FN_PTR(SharedRuntime::dexp),  "EXP");
  case vmIntrinsics::_dpow:   return Matcher::has_match_rule(Op_PowD)   ? inline_pow()    :
    runtime_math(OptoRuntime::Math_DD_D_Type(), FN_PTR(SharedRuntime::dpow),  "POW");
#undef FN_PTR

   // These intrinsics are not yet correctly implemented
  case vmIntrinsics::_datan2:
    return false;

  default:
    fatal_unexpected_iid(id);
    return false;
  }
}

static bool is_simple_name(Node* n) {
  return (n->req() == 1         // constant
          || (n->is_Type() && n->as_Type()->type()->singleton())
          || n->is_Proj()       // parameter or return value
          || n->is_Phi()        // local of some sort
          );
}

//----------------------------inline_min_max-----------------------------------
bool LibraryCallKit::inline_min_max(vmIntrinsics::ID id) {
  set_result(generate_min_max(id, argument(0), argument(1)));
  return true;
}

void LibraryCallKit::inline_math_mathExact(Node* math, Node *test) {
  Node* bol = _gvn.transform( new BoolNode(test, BoolTest::overflow) );
  IfNode* check = create_and_map_if(control(), bol, PROB_UNLIKELY_MAG(3), COUNT_UNKNOWN);
  Node* fast_path = _gvn.transform( new IfFalseNode(check));
  Node* slow_path = _gvn.transform( new IfTrueNode(check) );

  {
    PreserveJVMState pjvms(this);
    PreserveReexecuteState preexecs(this);
    jvms()->set_should_reexecute(true);

    set_control(slow_path);
    set_i_o(i_o());

    uncommon_trap(Deoptimization::Reason_intrinsic,
                  Deoptimization::Action_none);
  }

  set_control(fast_path);
  set_result(math);
}

template <typename OverflowOp>
bool LibraryCallKit::inline_math_overflow(Node* arg1, Node* arg2) {
  typedef typename OverflowOp::MathOp MathOp;

  MathOp* mathOp = new MathOp(arg1, arg2);
  Node* operation = _gvn.transform( mathOp );
  Node* ofcheck = _gvn.transform( new OverflowOp(arg1, arg2) );
  inline_math_mathExact(operation, ofcheck);
  return true;
}

bool LibraryCallKit::inline_math_addExactI(bool is_increment) {
  return inline_math_overflow<OverflowAddINode>(argument(0), is_increment ? intcon(1) : argument(1));
}

bool LibraryCallKit::inline_math_addExactL(bool is_increment) {
  return inline_math_overflow<OverflowAddLNode>(argument(0), is_increment ? longcon(1) : argument(2));
}

bool LibraryCallKit::inline_math_subtractExactI(bool is_decrement) {
  return inline_math_overflow<OverflowSubINode>(argument(0), is_decrement ? intcon(1) : argument(1));
}

bool LibraryCallKit::inline_math_subtractExactL(bool is_decrement) {
  return inline_math_overflow<OverflowSubLNode>(argument(0), is_decrement ? longcon(1) : argument(2));
}

bool LibraryCallKit::inline_math_negateExactI() {
  return inline_math_overflow<OverflowSubINode>(intcon(0), argument(0));
}

bool LibraryCallKit::inline_math_negateExactL() {
  return inline_math_overflow<OverflowSubLNode>(longcon(0), argument(0));
}

bool LibraryCallKit::inline_math_multiplyExactI() {
  return inline_math_overflow<OverflowMulINode>(argument(0), argument(1));
}

bool LibraryCallKit::inline_math_multiplyExactL() {
  return inline_math_overflow<OverflowMulLNode>(argument(0), argument(2));
}

Node*
LibraryCallKit::generate_min_max(vmIntrinsics::ID id, Node* x0, Node* y0) {
  // These are the candidate return value:
  Node* xvalue = x0;
  Node* yvalue = y0;

  if (xvalue == yvalue) {
    return xvalue;
  }

  bool want_max = (id == vmIntrinsics::_max);

  const TypeInt* txvalue = _gvn.type(xvalue)->isa_int();
  const TypeInt* tyvalue = _gvn.type(yvalue)->isa_int();
  if (txvalue == NULL || tyvalue == NULL)  return top();
  // This is not really necessary, but it is consistent with a
  // hypothetical MaxINode::Value method:
  int widen = MAX2(txvalue->_widen, tyvalue->_widen);

  // %%% This folding logic should (ideally) be in a different place.
  // Some should be inside IfNode, and there to be a more reliable
  // transformation of ?: style patterns into cmoves.  We also want
  // more powerful optimizations around cmove and min/max.

  // Try to find a dominating comparison of these guys.
  // It can simplify the index computation for Arrays.copyOf
  // and similar uses of System.arraycopy.
  // First, compute the normalized version of CmpI(x, y).
  int   cmp_op = Op_CmpI;
  Node* xkey = xvalue;
  Node* ykey = yvalue;
  Node* ideal_cmpxy = _gvn.transform(new CmpINode(xkey, ykey));
  if (ideal_cmpxy->is_Cmp()) {
    // E.g., if we have CmpI(length - offset, count),
    // it might idealize to CmpI(length, count + offset)
    cmp_op = ideal_cmpxy->Opcode();
    xkey = ideal_cmpxy->in(1);
    ykey = ideal_cmpxy->in(2);
  }

  // Start by locating any relevant comparisons.
  Node* start_from = (xkey->outcnt() < ykey->outcnt()) ? xkey : ykey;
  Node* cmpxy = NULL;
  Node* cmpyx = NULL;
  for (DUIterator_Fast kmax, k = start_from->fast_outs(kmax); k < kmax; k++) {
    Node* cmp = start_from->fast_out(k);
    if (cmp->outcnt() > 0 &&            // must have prior uses
        cmp->in(0) == NULL &&           // must be context-independent
        cmp->Opcode() == cmp_op) {      // right kind of compare
      if (cmp->in(1) == xkey && cmp->in(2) == ykey)  cmpxy = cmp;
      if (cmp->in(1) == ykey && cmp->in(2) == xkey)  cmpyx = cmp;
    }
  }

  const int NCMPS = 2;
  Node* cmps[NCMPS] = { cmpxy, cmpyx };
  int cmpn;
  for (cmpn = 0; cmpn < NCMPS; cmpn++) {
    if (cmps[cmpn] != NULL)  break;     // find a result
  }
  if (cmpn < NCMPS) {
    // Look for a dominating test that tells us the min and max.
    int depth = 0;                // Limit search depth for speed
    Node* dom = control();
    for (; dom != NULL; dom = IfNode::up_one_dom(dom, true)) {
      if (++depth >= 100)  break;
      Node* ifproj = dom;
      if (!ifproj->is_Proj())  continue;
      Node* iff = ifproj->in(0);
      if (!iff->is_If())  continue;
      Node* bol = iff->in(1);
      if (!bol->is_Bool())  continue;
      Node* cmp = bol->in(1);
      if (cmp == NULL)  continue;
      for (cmpn = 0; cmpn < NCMPS; cmpn++)
        if (cmps[cmpn] == cmp)  break;
      if (cmpn == NCMPS)  continue;
      BoolTest::mask btest = bol->as_Bool()->_test._test;
      if (ifproj->is_IfFalse())  btest = BoolTest(btest).negate();
      if (cmp->in(1) == ykey)    btest = BoolTest(btest).commute();
      // At this point, we know that 'x btest y' is true.
      switch (btest) {
      case BoolTest::eq:
        // They are proven equal, so we can collapse the min/max.
        // Either value is the answer.  Choose the simpler.
        if (is_simple_name(yvalue) && !is_simple_name(xvalue))
          return yvalue;
        return xvalue;
      case BoolTest::lt:          // x < y
      case BoolTest::le:          // x <= y
        return (want_max ? yvalue : xvalue);
      case BoolTest::gt:          // x > y
      case BoolTest::ge:          // x >= y
        return (want_max ? xvalue : yvalue);
      }
    }
  }

  // We failed to find a dominating test.
  // Let's pick a test that might GVN with prior tests.
  Node*          best_bol   = NULL;
  BoolTest::mask best_btest = BoolTest::illegal;
  for (cmpn = 0; cmpn < NCMPS; cmpn++) {
    Node* cmp = cmps[cmpn];
    if (cmp == NULL)  continue;
    for (DUIterator_Fast jmax, j = cmp->fast_outs(jmax); j < jmax; j++) {
      Node* bol = cmp->fast_out(j);
      if (!bol->is_Bool())  continue;
      BoolTest::mask btest = bol->as_Bool()->_test._test;
      if (btest == BoolTest::eq || btest == BoolTest::ne)  continue;
      if (cmp->in(1) == ykey)   btest = BoolTest(btest).commute();
      if (bol->outcnt() > (best_bol == NULL ? 0 : best_bol->outcnt())) {
        best_bol   = bol->as_Bool();
        best_btest = btest;
      }
    }
  }

  Node* answer_if_true  = NULL;
  Node* answer_if_false = NULL;
  switch (best_btest) {
  default:
    if (cmpxy == NULL)
      cmpxy = ideal_cmpxy;
    best_bol = _gvn.transform(new BoolNode(cmpxy, BoolTest::lt));
    // and fall through:
  case BoolTest::lt:          // x < y
  case BoolTest::le:          // x <= y
    answer_if_true  = (want_max ? yvalue : xvalue);
    answer_if_false = (want_max ? xvalue : yvalue);
    break;
  case BoolTest::gt:          // x > y
  case BoolTest::ge:          // x >= y
    answer_if_true  = (want_max ? xvalue : yvalue);
    answer_if_false = (want_max ? yvalue : xvalue);
    break;
  }

  jint hi, lo;
  if (want_max) {
    // We can sharpen the minimum.
    hi = MAX2(txvalue->_hi, tyvalue->_hi);
    lo = MAX2(txvalue->_lo, tyvalue->_lo);
  } else {
    // We can sharpen the maximum.
    hi = MIN2(txvalue->_hi, tyvalue->_hi);
    lo = MIN2(txvalue->_lo, tyvalue->_lo);
  }

  // Use a flow-free graph structure, to avoid creating excess control edges
  // which could hinder other optimizations.
  // Since Math.min/max is often used with arraycopy, we want
  // tightly_coupled_allocation to be able to see beyond min/max expressions.
  Node* cmov = CMoveNode::make(NULL, best_bol,
                               answer_if_false, answer_if_true,
                               TypeInt::make(lo, hi, widen));

  return _gvn.transform(cmov);

  /*
  // This is not as desirable as it may seem, since Min and Max
  // nodes do not have a full set of optimizations.
  // And they would interfere, anyway, with 'if' optimizations
  // and with CMoveI canonical forms.
  switch (id) {
  case vmIntrinsics::_min:
    result_val = _gvn.transform(new (C, 3) MinINode(x,y)); break;
  case vmIntrinsics::_max:
    result_val = _gvn.transform(new (C, 3) MaxINode(x,y)); break;
  default:
    ShouldNotReachHere();
  }
  */
}

inline int
LibraryCallKit::classify_unsafe_addr(Node* &base, Node* &offset) {
  const TypePtr* base_type = TypePtr::NULL_PTR;
  if (base != NULL)  base_type = _gvn.type(base)->isa_ptr();
  if (base_type == NULL) {
    // Unknown type.
    return Type::AnyPtr;
  } else if (base_type == TypePtr::NULL_PTR) {
    // Since this is a NULL+long form, we have to switch to a rawptr.
    base   = _gvn.transform(new CastX2PNode(offset));
    offset = MakeConX(0);
    return Type::RawPtr;
  } else if (base_type->base() == Type::RawPtr) {
    return Type::RawPtr;
  } else if (base_type->isa_oopptr()) {
    // Base is never null => always a heap address.
    if (base_type->ptr() == TypePtr::NotNull) {
      return Type::OopPtr;
    }
    // Offset is small => always a heap address.
    const TypeX* offset_type = _gvn.type(offset)->isa_intptr_t();
    if (offset_type != NULL &&
        base_type->offset() == 0 &&     // (should always be?)
        offset_type->_lo >= 0 &&
        !MacroAssembler::needs_explicit_null_check(offset_type->_hi)) {
      return Type::OopPtr;
    }
    // Otherwise, it might either be oop+off or NULL+addr.
    return Type::AnyPtr;
  } else {
    // No information:
    return Type::AnyPtr;
  }
}

inline Node* LibraryCallKit::make_unsafe_address(Node* base, Node* offset) {
  int kind = classify_unsafe_addr(base, offset);
  if (kind == Type::RawPtr) {
    return basic_plus_adr(top(), base, offset);
  } else {
    return basic_plus_adr(base, offset);
  }
}

//--------------------------inline_number_methods-----------------------------
// inline int     Integer.numberOfLeadingZeros(int)
// inline int        Long.numberOfLeadingZeros(long)
//
// inline int     Integer.numberOfTrailingZeros(int)
// inline int        Long.numberOfTrailingZeros(long)
//
// inline int     Integer.bitCount(int)
// inline int        Long.bitCount(long)
//
// inline char  Character.reverseBytes(char)
// inline short     Short.reverseBytes(short)
// inline int     Integer.reverseBytes(int)
// inline long       Long.reverseBytes(long)
bool LibraryCallKit::inline_number_methods(vmIntrinsics::ID id) {
  Node* arg = argument(0);
  Node* n;
  switch (id) {
  case vmIntrinsics::_numberOfLeadingZeros_i:   n = new CountLeadingZerosINode( arg);  break;
  case vmIntrinsics::_numberOfLeadingZeros_l:   n = new CountLeadingZerosLNode( arg);  break;
  case vmIntrinsics::_numberOfTrailingZeros_i:  n = new CountTrailingZerosINode(arg);  break;
  case vmIntrinsics::_numberOfTrailingZeros_l:  n = new CountTrailingZerosLNode(arg);  break;
  case vmIntrinsics::_bitCount_i:               n = new PopCountINode(          arg);  break;
  case vmIntrinsics::_bitCount_l:               n = new PopCountLNode(          arg);  break;
  case vmIntrinsics::_reverseBytes_c:           n = new ReverseBytesUSNode(0,   arg);  break;
  case vmIntrinsics::_reverseBytes_s:           n = new ReverseBytesSNode( 0,   arg);  break;
  case vmIntrinsics::_reverseBytes_i:           n = new ReverseBytesINode( 0,   arg);  break;
  case vmIntrinsics::_reverseBytes_l:           n = new ReverseBytesLNode( 0,   arg);  break;
  default:  fatal_unexpected_iid(id);  break;
  }
  set_result(_gvn.transform(n));
  return true;
}

//----------------------------inline_unsafe_access----------------------------

const static BasicType T_ADDRESS_HOLDER = T_LONG;

// Helper that guards and inserts a pre-barrier.
void LibraryCallKit::insert_pre_barrier(Node* base_oop, Node* offset,
                                        Node* pre_val, bool need_mem_bar) {
  // We could be accessing the referent field of a reference object. If so, when G1
  // is enabled, we need to log the value in the referent field in an SATB buffer.
  // This routine performs some compile time filters and generates suitable
  // runtime filters that guard the pre-barrier code.
  // Also add memory barrier for non volatile load from the referent field
  // to prevent commoning of loads across safepoint.
  if (!UseG1GC && !need_mem_bar)
    return;

  // Some compile time checks.

  // If offset is a constant, is it java_lang_ref_Reference::_reference_offset?
  const TypeX* otype = offset->find_intptr_t_type();
  if (otype != NULL && otype->is_con() &&
      otype->get_con() != java_lang_ref_Reference::referent_offset) {
    // Constant offset but not the reference_offset so just return
    return;
  }

  // We only need to generate the runtime guards for instances.
  const TypeOopPtr* btype = base_oop->bottom_type()->isa_oopptr();
  if (btype != NULL) {
    if (btype->isa_aryptr()) {
      // Array type so nothing to do
      return;
    }

    const TypeInstPtr* itype = btype->isa_instptr();
    if (itype != NULL) {
      // Can the klass of base_oop be statically determined to be
      // _not_ a sub-class of Reference and _not_ Object?
      ciKlass* klass = itype->klass();
      if ( klass->is_loaded() &&
          !klass->is_subtype_of(env()->Reference_klass()) &&
          !env()->Object_klass()->is_subtype_of(klass)) {
        return;
      }
    }
  }

  // The compile time filters did not reject base_oop/offset so
  // we need to generate the following runtime filters
  //
  // if (offset == java_lang_ref_Reference::_reference_offset) {
  //   if (instance_of(base, java.lang.ref.Reference)) {
  //     pre_barrier(_, pre_val, ...);
  //   }
  // }

  float likely   = PROB_LIKELY(  0.999);
  float unlikely = PROB_UNLIKELY(0.999);

  IdealKit ideal(this);
#define __ ideal.

  Node* referent_off = __ ConX(java_lang_ref_Reference::referent_offset);

  __ if_then(offset, BoolTest::eq, referent_off, unlikely); {
      // Update graphKit memory and control from IdealKit.
      sync_kit(ideal);

      Node* ref_klass_con = makecon(TypeKlassPtr::make(env()->Reference_klass()));
      Node* is_instof = gen_instanceof(base_oop, ref_klass_con);

      // Update IdealKit memory and control from graphKit.
      __ sync_kit(this);

      Node* one = __ ConI(1);
      // is_instof == 0 if base_oop == NULL
      __ if_then(is_instof, BoolTest::eq, one, unlikely); {

        // Update graphKit from IdeakKit.
        sync_kit(ideal);

        // Use the pre-barrier to record the value in the referent field
        pre_barrier(false /* do_load */,
                    __ ctrl(),
                    NULL /* obj */, NULL /* adr */, max_juint /* alias_idx */, NULL /* val */, NULL /* val_type */,
                    pre_val /* pre_val */,
                    T_OBJECT);
        if (need_mem_bar) {
          // Add memory barrier to prevent commoning reads from this field
          // across safepoint since GC can change its value.
          insert_mem_bar(Op_MemBarCPUOrder);
        }
        // Update IdealKit from graphKit.
        __ sync_kit(this);

      } __ end_if(); // _ref_type != ref_none
  } __ end_if(); // offset == referent_offset

  // Final sync IdealKit and GraphKit.
  final_sync(ideal);
#undef __
}


// Interpret Unsafe.fieldOffset cookies correctly:
extern jlong Unsafe_field_offset_to_byte_offset(jlong field_offset);

const TypeOopPtr* LibraryCallKit::sharpen_unsafe_type(Compile::AliasType* alias_type, const TypePtr *adr_type, bool is_native_ptr) {
  // Attempt to infer a sharper value type from the offset and base type.
  ciKlass* sharpened_klass = NULL;

  // See if it is an instance field, with an object type.
  if (alias_type->field() != NULL) {
    assert(!is_native_ptr, "native pointer op cannot use a java address");
    if (alias_type->field()->type()->is_klass()) {
      sharpened_klass = alias_type->field()->type()->as_klass();
    }
  }

  // See if it is a narrow oop array.
  if (adr_type->isa_aryptr()) {
    if (adr_type->offset() >= objArrayOopDesc::base_offset_in_bytes()) {
      const TypeOopPtr *elem_type = adr_type->is_aryptr()->elem()->isa_oopptr();
      if (elem_type != NULL) {
        sharpened_klass = elem_type->klass();
      }
    }
  }

  // The sharpened class might be unloaded if there is no class loader
  // contraint in place.
  if (sharpened_klass != NULL && sharpened_klass->is_loaded()) {
    const TypeOopPtr* tjp = TypeOopPtr::make_from_klass(sharpened_klass);

#ifndef PRODUCT
    if (C->print_intrinsics() || C->print_inlining()) {
      tty->print("  from base type: ");  adr_type->dump();
      tty->print("  sharpened value: ");  tjp->dump();
    }
#endif
    // Sharpen the value type.
    return tjp;
  }
  return NULL;
}

bool LibraryCallKit::inline_unsafe_access(bool is_native_ptr, bool is_store, BasicType type, bool is_volatile) {
  if (callee()->is_static())  return false;  // caller must have the capability!

#ifndef PRODUCT
  {
    ResourceMark rm;
    // Check the signatures.
    ciSignature* sig = callee()->signature();
#ifdef ASSERT
    if (!is_store) {
      // Object getObject(Object base, int/long offset), etc.
      BasicType rtype = sig->return_type()->basic_type();
      if (rtype == T_ADDRESS_HOLDER && callee()->name() == ciSymbol::getAddress_name())
          rtype = T_ADDRESS;  // it is really a C void*
      assert(rtype == type, "getter must return the expected value");
      if (!is_native_ptr) {
        assert(sig->count() == 2, "oop getter has 2 arguments");
        assert(sig->type_at(0)->basic_type() == T_OBJECT, "getter base is object");
        assert(sig->type_at(1)->basic_type() == T_LONG, "getter offset is correct");
      } else {
        assert(sig->count() == 1, "native getter has 1 argument");
        assert(sig->type_at(0)->basic_type() == T_LONG, "getter base is long");
      }
    } else {
      // void putObject(Object base, int/long offset, Object x), etc.
      assert(sig->return_type()->basic_type() == T_VOID, "putter must not return a value");
      if (!is_native_ptr) {
        assert(sig->count() == 3, "oop putter has 3 arguments");
        assert(sig->type_at(0)->basic_type() == T_OBJECT, "putter base is object");
        assert(sig->type_at(1)->basic_type() == T_LONG, "putter offset is correct");
      } else {
        assert(sig->count() == 2, "native putter has 2 arguments");
        assert(sig->type_at(0)->basic_type() == T_LONG, "putter base is long");
      }
      BasicType vtype = sig->type_at(sig->count()-1)->basic_type();
      if (vtype == T_ADDRESS_HOLDER && callee()->name() == ciSymbol::putAddress_name())
        vtype = T_ADDRESS;  // it is really a C void*
      assert(vtype == type, "putter must accept the expected value");
    }
#endif // ASSERT
 }
#endif //PRODUCT

  C->set_has_unsafe_access(true);  // Mark eventual nmethod as "unsafe".

  Node* receiver = argument(0);  // type: oop

  // Build address expression.
  Node* adr;
  Node* heap_base_oop = top();
  Node* offset = top();
  Node* val;

  if (!is_native_ptr) {
    // The base is either a Java object or a value produced by Unsafe.staticFieldBase
    Node* base = argument(1);  // type: oop
    // The offset is a value produced by Unsafe.staticFieldOffset or Unsafe.objectFieldOffset
    offset = argument(2);  // type: long
    // We currently rely on the cookies produced by Unsafe.xxxFieldOffset
    // to be plain byte offsets, which are also the same as those accepted
    // by oopDesc::field_base.
    assert(Unsafe_field_offset_to_byte_offset(11) == 11,
           "fieldOffset must be byte-scaled");
    // 32-bit machines ignore the high half!
    offset = ConvL2X(offset);
    adr = make_unsafe_address(base, offset);
    heap_base_oop = base;
    val = is_store ? argument(4) : NULL;
  } else {
    Node* ptr = argument(1);  // type: long
    ptr = ConvL2X(ptr);  // adjust Java long to machine word
    adr = make_unsafe_address(NULL, ptr);
    val = is_store ? argument(3) : NULL;
  }

  const TypePtr *adr_type = _gvn.type(adr)->isa_ptr();

  // First guess at the value type.
  const Type *value_type = Type::get_const_basic_type(type);

  // Try to categorize the address.  If it comes up as TypeJavaPtr::BOTTOM,
  // there was not enough information to nail it down.
  Compile::AliasType* alias_type = C->alias_type(adr_type);
  assert(alias_type->index() != Compile::AliasIdxBot, "no bare pointers here");

  // We will need memory barriers unless we can determine a unique
  // alias category for this reference.  (Note:  If for some reason
  // the barriers get omitted and the unsafe reference begins to "pollute"
  // the alias analysis of the rest of the graph, either Compile::can_alias
  // or Compile::must_alias will throw a diagnostic assert.)
  bool need_mem_bar = (alias_type->adr_type() == TypeOopPtr::BOTTOM);

  // If we are reading the value of the referent field of a Reference
  // object (either by using Unsafe directly or through reflection)
  // then, if G1 is enabled, we need to record the referent in an
  // SATB log buffer using the pre-barrier mechanism.
  // Also we need to add memory barrier to prevent commoning reads
  // from this field across safepoint since GC can change its value.
  bool need_read_barrier = !is_native_ptr && !is_store &&
                           offset != top() && heap_base_oop != top();

  if (!is_store && type == T_OBJECT) {
    const TypeOopPtr* tjp = sharpen_unsafe_type(alias_type, adr_type, is_native_ptr);
    if (tjp != NULL) {
      value_type = tjp;
    }
  }

  receiver = null_check(receiver);
  if (stopped()) {
    return true;
  }
  // Heap pointers get a null-check from the interpreter,
  // as a courtesy.  However, this is not guaranteed by Unsafe,
  // and it is not possible to fully distinguish unintended nulls
  // from intended ones in this API.

  if (is_volatile) {
    // We need to emit leading and trailing CPU membars (see below) in
    // addition to memory membars when is_volatile. This is a little
    // too strong, but avoids the need to insert per-alias-type
    // volatile membars (for stores; compare Parse::do_put_xxx), which
    // we cannot do effectively here because we probably only have a
    // rough approximation of type.
    need_mem_bar = true;
    // For Stores, place a memory ordering barrier now.
    if (is_store) {
      insert_mem_bar(Op_MemBarRelease);
    } else {
      if (support_IRIW_for_not_multiple_copy_atomic_cpu) {
        insert_mem_bar(Op_MemBarVolatile);
      }
    }
  }

  // Memory barrier to prevent normal and 'unsafe' accesses from
  // bypassing each other.  Happens after null checks, so the
  // exception paths do not take memory state from the memory barrier,
  // so there's no problems making a strong assert about mixing users
  // of safe & unsafe memory.
  if (need_mem_bar) insert_mem_bar(Op_MemBarCPUOrder);

  if (!is_store) {
    MemNode::MemOrd mo = is_volatile ? MemNode::acquire : MemNode::unordered;
    // To be valid, unsafe loads may depend on other conditions than
    // the one that guards them: pin the Load node
    Node* p = make_load(control(), adr, value_type, type, adr_type, mo, LoadNode::Pinned, is_volatile);
    // load value
    switch (type) {
    case T_BOOLEAN:
    case T_CHAR:
    case T_BYTE:
    case T_SHORT:
    case T_INT:
    case T_LONG:
    case T_FLOAT:
    case T_DOUBLE:
      break;
    case T_OBJECT:
      if (need_read_barrier) {
        insert_pre_barrier(heap_base_oop, offset, p, !(is_volatile || need_mem_bar));
      }
      break;
    case T_ADDRESS:
      // Cast to an int type.
      p = _gvn.transform(new CastP2XNode(NULL, p));
      p = ConvX2UL(p);
      break;
    default:
      fatal(err_msg_res("unexpected type %d: %s", type, type2name(type)));
      break;
    }
    // The load node has the control of the preceding MemBarCPUOrder.  All
    // following nodes will have the control of the MemBarCPUOrder inserted at
    // the end of this method.  So, pushing the load onto the stack at a later
    // point is fine.
    set_result(p);
  } else {
    // place effect of store into memory
    switch (type) {
    case T_DOUBLE:
      val = dstore_rounding(val);
      break;
    case T_ADDRESS:
      // Repackage the long as a pointer.
      val = ConvL2X(val);
      val = _gvn.transform(new CastX2PNode(val));
      break;
    }

    MemNode::MemOrd mo = is_volatile ? MemNode::release : MemNode::unordered;
    if (type != T_OBJECT ) {
      (void) store_to_memory(control(), adr, val, type, adr_type, mo, is_volatile);
    } else {
      // Possibly an oop being stored to Java heap or native memory
      if (!TypePtr::NULL_PTR->higher_equal(_gvn.type(heap_base_oop))) {
        // oop to Java heap.
        (void) store_oop_to_unknown(control(), heap_base_oop, adr, adr_type, val, type, mo);
      } else {
        // We can't tell at compile time if we are storing in the Java heap or outside
        // of it. So we need to emit code to conditionally do the proper type of
        // store.

        IdealKit ideal(this);
#define __ ideal.
        // QQQ who knows what probability is here??
        __ if_then(heap_base_oop, BoolTest::ne, null(), PROB_UNLIKELY(0.999)); {
          // Sync IdealKit and graphKit.
          sync_kit(ideal);
          Node* st = store_oop_to_unknown(control(), heap_base_oop, adr, adr_type, val, type, mo);
          // Update IdealKit memory.
          __ sync_kit(this);
        } __ else_(); {
          __ store(__ ctrl(), adr, val, type, alias_type->index(), mo, is_volatile);
        } __ end_if();
        // Final sync IdealKit and GraphKit.
        final_sync(ideal);
#undef __
      }
    }
  }

  if (is_volatile) {
    if (!is_store) {
      insert_mem_bar(Op_MemBarAcquire);
    } else {
      if (!support_IRIW_for_not_multiple_copy_atomic_cpu) {
        insert_mem_bar(Op_MemBarVolatile);
      }
    }
  }

  if (need_mem_bar) insert_mem_bar(Op_MemBarCPUOrder);

  return true;
}

//----------------------------inline_unsafe_load_store----------------------------
// This method serves a couple of different customers (depending on LoadStoreKind):
//
// LS_cmpxchg:
//   public final native boolean compareAndSwapObject(Object o, long offset, Object expected, Object x);
//   public final native boolean compareAndSwapInt(   Object o, long offset, int    expected, int    x);
//   public final native boolean compareAndSwapLong(  Object o, long offset, long   expected, long   x);
//
// LS_xadd:
//   public int  getAndAddInt( Object o, long offset, int  delta)
//   public long getAndAddLong(Object o, long offset, long delta)
//
// LS_xchg:
//   int    getAndSet(Object o, long offset, int    newValue)
//   long   getAndSet(Object o, long offset, long   newValue)
//   Object getAndSet(Object o, long offset, Object newValue)
//
bool LibraryCallKit::inline_unsafe_load_store(BasicType type, LoadStoreKind kind) {
  // This basic scheme here is the same as inline_unsafe_access, but
  // differs in enough details that combining them would make the code
  // overly confusing.  (This is a true fact! I originally combined
  // them, but even I was confused by it!) As much code/comments as
  // possible are retained from inline_unsafe_access though to make
  // the correspondences clearer. - dl

  if (callee()->is_static())  return false;  // caller must have the capability!

#ifndef PRODUCT
  BasicType rtype;
  {
    ResourceMark rm;
    // Check the signatures.
    ciSignature* sig = callee()->signature();
    rtype = sig->return_type()->basic_type();
    if (kind == LS_xadd || kind == LS_xchg) {
      // Check the signatures.
#ifdef ASSERT
      assert(rtype == type, "get and set must return the expected type");
      assert(sig->count() == 3, "get and set has 3 arguments");
      assert(sig->type_at(0)->basic_type() == T_OBJECT, "get and set base is object");
      assert(sig->type_at(1)->basic_type() == T_LONG, "get and set offset is long");
      assert(sig->type_at(2)->basic_type() == type, "get and set must take expected type as new value/delta");
#endif // ASSERT
    } else if (kind == LS_cmpxchg) {
      // Check the signatures.
#ifdef ASSERT
      assert(rtype == T_BOOLEAN, "CAS must return boolean");
      assert(sig->count() == 4, "CAS has 4 arguments");
      assert(sig->type_at(0)->basic_type() == T_OBJECT, "CAS base is object");
      assert(sig->type_at(1)->basic_type() == T_LONG, "CAS offset is long");
#endif // ASSERT
    } else {
      ShouldNotReachHere();
    }
  }
#endif //PRODUCT

  C->set_has_unsafe_access(true);  // Mark eventual nmethod as "unsafe".

  // Get arguments:
  Node* receiver = NULL;
  Node* base     = NULL;
  Node* offset   = NULL;
  Node* oldval   = NULL;
  Node* newval   = NULL;
  if (kind == LS_cmpxchg) {
    const bool two_slot_type = type2size[type] == 2;
    receiver = argument(0);  // type: oop
    base     = argument(1);  // type: oop
    offset   = argument(2);  // type: long
    oldval   = argument(4);  // type: oop, int, or long
    newval   = argument(two_slot_type ? 6 : 5);  // type: oop, int, or long
  } else if (kind == LS_xadd || kind == LS_xchg){
    receiver = argument(0);  // type: oop
    base     = argument(1);  // type: oop
    offset   = argument(2);  // type: long
    oldval   = NULL;
    newval   = argument(4);  // type: oop, int, or long
  }

  // Null check receiver.
  receiver = null_check(receiver);
  if (stopped()) {
    return true;
  }

  // Build field offset expression.
  // We currently rely on the cookies produced by Unsafe.xxxFieldOffset
  // to be plain byte offsets, which are also the same as those accepted
  // by oopDesc::field_base.
  assert(Unsafe_field_offset_to_byte_offset(11) == 11, "fieldOffset must be byte-scaled");
  // 32-bit machines ignore the high half of long offsets
  offset = ConvL2X(offset);
  Node* adr = make_unsafe_address(base, offset);
  const TypePtr *adr_type = _gvn.type(adr)->isa_ptr();

  // For CAS, unlike inline_unsafe_access, there seems no point in
  // trying to refine types. Just use the coarse types here.
  const Type *value_type = Type::get_const_basic_type(type);
  Compile::AliasType* alias_type = C->alias_type(adr_type);
  assert(alias_type->index() != Compile::AliasIdxBot, "no bare pointers here");

  if (kind == LS_xchg && type == T_OBJECT) {
    const TypeOopPtr* tjp = sharpen_unsafe_type(alias_type, adr_type);
    if (tjp != NULL) {
      value_type = tjp;
    }
  }

  int alias_idx = C->get_alias_index(adr_type);

  // Memory-model-wise, a LoadStore acts like a little synchronized
  // block, so needs barriers on each side.  These don't translate
  // into actual barriers on most machines, but we still need rest of
  // compiler to respect ordering.

  insert_mem_bar(Op_MemBarRelease);
  insert_mem_bar(Op_MemBarCPUOrder);

  // 4984716: MemBars must be inserted before this
  //          memory node in order to avoid a false
  //          dependency which will confuse the scheduler.
  Node *mem = memory(alias_idx);

  // For now, we handle only those cases that actually exist: ints,
  // longs, and Object. Adding others should be straightforward.
  Node* load_store;
  switch(type) {
  case T_INT:
    if (kind == LS_xadd) {
      load_store = _gvn.transform(new GetAndAddINode(control(), mem, adr, newval, adr_type));
    } else if (kind == LS_xchg) {
      load_store = _gvn.transform(new GetAndSetINode(control(), mem, adr, newval, adr_type));
    } else if (kind == LS_cmpxchg) {
      load_store = _gvn.transform(new CompareAndSwapINode(control(), mem, adr, newval, oldval));
    } else {
      ShouldNotReachHere();
    }
    break;
  case T_LONG:
    if (kind == LS_xadd) {
      load_store = _gvn.transform(new GetAndAddLNode(control(), mem, adr, newval, adr_type));
    } else if (kind == LS_xchg) {
      load_store = _gvn.transform(new GetAndSetLNode(control(), mem, adr, newval, adr_type));
    } else if (kind == LS_cmpxchg) {
      load_store = _gvn.transform(new CompareAndSwapLNode(control(), mem, adr, newval, oldval));
    } else {
      ShouldNotReachHere();
    }
    break;
  case T_OBJECT:
    // Transformation of a value which could be NULL pointer (CastPP #NULL)
    // could be delayed during Parse (for example, in adjust_map_after_if()).
    // Execute transformation here to avoid barrier generation in such case.
    if (_gvn.type(newval) == TypePtr::NULL_PTR)
      newval = _gvn.makecon(TypePtr::NULL_PTR);

    // Reference stores need a store barrier.
    if (kind == LS_xchg) {
      // If pre-barrier must execute before the oop store, old value will require do_load here.
      if (!can_move_pre_barrier()) {
        pre_barrier(true /* do_load*/,
                    control(), base, adr, alias_idx, newval, value_type->make_oopptr(),
                    NULL /* pre_val*/,
                    T_OBJECT);
      } // Else move pre_barrier to use load_store value, see below.
    } else if (kind == LS_cmpxchg) {
      // Same as for newval above:
      if (_gvn.type(oldval) == TypePtr::NULL_PTR) {
        oldval = _gvn.makecon(TypePtr::NULL_PTR);
      }
      // The only known value which might get overwritten is oldval.
      pre_barrier(false /* do_load */,
                  control(), NULL, NULL, max_juint, NULL, NULL,
                  oldval /* pre_val */,
                  T_OBJECT);
    } else {
      ShouldNotReachHere();
    }

#ifdef _LP64
    if (adr->bottom_type()->is_ptr_to_narrowoop()) {
      Node *newval_enc = _gvn.transform(new EncodePNode(newval, newval->bottom_type()->make_narrowoop()));
      if (kind == LS_xchg) {
        load_store = _gvn.transform(new GetAndSetNNode(control(), mem, adr,
                                                       newval_enc, adr_type, value_type->make_narrowoop()));
      } else {
        assert(kind == LS_cmpxchg, "wrong LoadStore operation");
        Node *oldval_enc = _gvn.transform(new EncodePNode(oldval, oldval->bottom_type()->make_narrowoop()));
        load_store = _gvn.transform(new CompareAndSwapNNode(control(), mem, adr,
                                                                newval_enc, oldval_enc));
      }
    } else
#endif
    {
      if (kind == LS_xchg) {
        load_store = _gvn.transform(new GetAndSetPNode(control(), mem, adr, newval, adr_type, value_type->is_oopptr()));
      } else {
        assert(kind == LS_cmpxchg, "wrong LoadStore operation");
        load_store = _gvn.transform(new CompareAndSwapPNode(control(), mem, adr, newval, oldval));
      }
    }
    post_barrier(control(), load_store, base, adr, alias_idx, newval, T_OBJECT, true);
    break;
  default:
    fatal(err_msg_res("unexpected type %d: %s", type, type2name(type)));
    break;
  }

  // SCMemProjNodes represent the memory state of a LoadStore. Their
  // main role is to prevent LoadStore nodes from being optimized away
  // when their results aren't used.
  Node* proj = _gvn.transform(new SCMemProjNode(load_store));
  set_memory(proj, alias_idx);

  if (type == T_OBJECT && kind == LS_xchg) {
#ifdef _LP64
    if (adr->bottom_type()->is_ptr_to_narrowoop()) {
      load_store = _gvn.transform(new DecodeNNode(load_store, load_store->get_ptr_type()));
    }
#endif
    if (can_move_pre_barrier()) {
      // Don't need to load pre_val. The old value is returned by load_store.
      // The pre_barrier can execute after the xchg as long as no safepoint
      // gets inserted between them.
      pre_barrier(false /* do_load */,
                  control(), NULL, NULL, max_juint, NULL, NULL,
                  load_store /* pre_val */,
                  T_OBJECT);
    }
  }

  // Add the trailing membar surrounding the access
  insert_mem_bar(Op_MemBarCPUOrder);
  insert_mem_bar(Op_MemBarAcquire);

  assert(type2size[load_store->bottom_type()->basic_type()] == type2size[rtype], "result type should match");
  set_result(load_store);
  return true;
}

//----------------------------inline_unsafe_ordered_store----------------------
// public native void sun.misc.Unsafe.putOrderedObject(Object o, long offset, Object x);
// public native void sun.misc.Unsafe.putOrderedInt(Object o, long offset, int x);
// public native void sun.misc.Unsafe.putOrderedLong(Object o, long offset, long x);
bool LibraryCallKit::inline_unsafe_ordered_store(BasicType type) {
  // This is another variant of inline_unsafe_access, differing in
  // that it always issues store-store ("release") barrier and ensures
  // store-atomicity (which only matters for "long").

  if (callee()->is_static())  return false;  // caller must have the capability!

#ifndef PRODUCT
  {
    ResourceMark rm;
    // Check the signatures.
    ciSignature* sig = callee()->signature();
#ifdef ASSERT
    BasicType rtype = sig->return_type()->basic_type();
    assert(rtype == T_VOID, "must return void");
    assert(sig->count() == 3, "has 3 arguments");
    assert(sig->type_at(0)->basic_type() == T_OBJECT, "base is object");
    assert(sig->type_at(1)->basic_type() == T_LONG, "offset is long");
#endif // ASSERT
  }
#endif //PRODUCT

  C->set_has_unsafe_access(true);  // Mark eventual nmethod as "unsafe".

  // Get arguments:
  Node* receiver = argument(0);  // type: oop
  Node* base     = argument(1);  // type: oop
  Node* offset   = argument(2);  // type: long
  Node* val      = argument(4);  // type: oop, int, or long

  // Null check receiver.
  receiver = null_check(receiver);
  if (stopped()) {
    return true;
  }

  // Build field offset expression.
  assert(Unsafe_field_offset_to_byte_offset(11) == 11, "fieldOffset must be byte-scaled");
  // 32-bit machines ignore the high half of long offsets
  offset = ConvL2X(offset);
  Node* adr = make_unsafe_address(base, offset);
  const TypePtr *adr_type = _gvn.type(adr)->isa_ptr();
  const Type *value_type = Type::get_const_basic_type(type);
  Compile::AliasType* alias_type = C->alias_type(adr_type);

  insert_mem_bar(Op_MemBarRelease);
  insert_mem_bar(Op_MemBarCPUOrder);
  // Ensure that the store is atomic for longs:
  const bool require_atomic_access = true;
  Node* store;
  if (type == T_OBJECT) // reference stores need a store barrier.
    store = store_oop_to_unknown(control(), base, adr, adr_type, val, type, MemNode::release);
  else {
    store = store_to_memory(control(), adr, val, type, adr_type, MemNode::release, require_atomic_access);
  }
  insert_mem_bar(Op_MemBarCPUOrder);
  return true;
}

bool LibraryCallKit::inline_unsafe_fence(vmIntrinsics::ID id) {
  // Regardless of form, don't allow previous ld/st to move down,
  // then issue acquire, release, or volatile mem_bar.
  insert_mem_bar(Op_MemBarCPUOrder);
  switch(id) {
    case vmIntrinsics::_loadFence:
      insert_mem_bar(Op_LoadFence);
      return true;
    case vmIntrinsics::_storeFence:
      insert_mem_bar(Op_StoreFence);
      return true;
    case vmIntrinsics::_fullFence:
      insert_mem_bar(Op_MemBarVolatile);
      return true;
    default:
      fatal_unexpected_iid(id);
      return false;
  }
}

bool LibraryCallKit::klass_needs_init_guard(Node* kls) {
  if (!kls->is_Con()) {
    return true;
  }
  const TypeKlassPtr* klsptr = kls->bottom_type()->isa_klassptr();
  if (klsptr == NULL) {
    return true;
  }
  ciInstanceKlass* ik = klsptr->klass()->as_instance_klass();
  // don't need a guard for a klass that is already initialized
  return !ik->is_initialized();
}

//----------------------------inline_unsafe_allocate---------------------------
// public native Object sun.misc.Unsafe.allocateInstance(Class<?> cls);
bool LibraryCallKit::inline_unsafe_allocate() {
  if (callee()->is_static())  return false;  // caller must have the capability!

  null_check_receiver();  // null-check, then ignore
  Node* cls = null_check(argument(1));
  if (stopped())  return true;

  Node* kls = load_klass_from_mirror(cls, false, NULL, 0);
  kls = null_check(kls);
  if (stopped())  return true;  // argument was like int.class

  Node* test = NULL;
  if (LibraryCallKit::klass_needs_init_guard(kls)) {
    // Note:  The argument might still be an illegal value like
    // Serializable.class or Object[].class.   The runtime will handle it.
    // But we must make an explicit check for initialization.
    Node* insp = basic_plus_adr(kls, in_bytes(InstanceKlass::init_state_offset()));
    // Use T_BOOLEAN for InstanceKlass::_init_state so the compiler
    // can generate code to load it as unsigned byte.
    Node* inst = make_load(NULL, insp, TypeInt::UBYTE, T_BOOLEAN, MemNode::unordered);
    Node* bits = intcon(InstanceKlass::fully_initialized);
    test = _gvn.transform(new SubINode(inst, bits));
    // The 'test' is non-zero if we need to take a slow path.
  }

  Node* obj = new_instance(kls, test);
  set_result(obj);
  return true;
}

#ifdef TRACE_HAVE_INTRINSICS
/*
 * oop -> myklass
 * myklass->trace_id |= USED
 * return myklass->trace_id & ~0x3
 */
bool LibraryCallKit::inline_native_classID() {
  null_check_receiver();  // null-check, then ignore
  Node* cls = null_check(argument(1), T_OBJECT);
  Node* kls = load_klass_from_mirror(cls, false, NULL, 0);
  kls = null_check(kls, T_OBJECT);
  ByteSize offset = TRACE_ID_OFFSET;
  Node* insp = basic_plus_adr(kls, in_bytes(offset));
  Node* tvalue = make_load(NULL, insp, TypeLong::LONG, T_LONG, MemNode::unordered);
  Node* bits = longcon(~0x03l); // ignore bit 0 & 1
  Node* andl = _gvn.transform(new AndLNode(tvalue, bits));
  Node* clsused = longcon(0x01l); // set the class bit
  Node* orl = _gvn.transform(new OrLNode(tvalue, clsused));

  const TypePtr *adr_type = _gvn.type(insp)->isa_ptr();
  store_to_memory(control(), insp, orl, T_LONG, adr_type, MemNode::unordered);
  set_result(andl);
  return true;
}

bool LibraryCallKit::inline_native_threadID() {
  Node* tls_ptr = NULL;
  Node* cur_thr = generate_current_thread(tls_ptr);
  Node* p = basic_plus_adr(top()/*!oop*/, tls_ptr, in_bytes(JavaThread::osthread_offset()));
  Node* osthread = make_load(NULL, p, TypeRawPtr::NOTNULL, T_ADDRESS, MemNode::unordered);
  p = basic_plus_adr(top()/*!oop*/, osthread, in_bytes(OSThread::thread_id_offset()));

  Node* threadid = NULL;
  size_t thread_id_size = OSThread::thread_id_size();
  if (thread_id_size == (size_t) BytesPerLong) {
    threadid = ConvL2I(make_load(control(), p, TypeLong::LONG, T_LONG, MemNode::unordered));
  } else if (thread_id_size == (size_t) BytesPerInt) {
    threadid = make_load(control(), p, TypeInt::INT, T_INT, MemNode::unordered);
  } else {
    ShouldNotReachHere();
  }
  set_result(threadid);
  return true;
}
#endif

//------------------------inline_native_time_funcs--------------
// inline code for System.currentTimeMillis() and System.nanoTime()
// these have the same type and signature
bool LibraryCallKit::inline_native_time_funcs(address funcAddr, const char* funcName) {
  const TypeFunc* tf = OptoRuntime::void_long_Type();
  const TypePtr* no_memory_effects = NULL;
  Node* time = make_runtime_call(RC_LEAF, tf, funcAddr, funcName, no_memory_effects);
  Node* value = _gvn.transform(new ProjNode(time, TypeFunc::Parms+0));
#ifdef ASSERT
  Node* value_top = _gvn.transform(new ProjNode(time, TypeFunc::Parms+1));
  assert(value_top == top(), "second value must be top");
#endif
  set_result(value);
  return true;
}

//------------------------inline_native_currentThread------------------
bool LibraryCallKit::inline_native_currentThread() {
  Node* junk = NULL;
  set_result(generate_current_thread(junk));
  return true;
}

//------------------------inline_native_isInterrupted------------------
// private native boolean java.lang.Thread.isInterrupted(boolean ClearInterrupted);
bool LibraryCallKit::inline_native_isInterrupted() {
  // Add a fast path to t.isInterrupted(clear_int):
  //   (t == Thread.current() &&
  //    (!TLS._osthread._interrupted || WINDOWS_ONLY(false) NOT_WINDOWS(!clear_int)))
  //   ? TLS._osthread._interrupted : /*slow path:*/ t.isInterrupted(clear_int)
  // So, in the common case that the interrupt bit is false,
  // we avoid making a call into the VM.  Even if the interrupt bit
  // is true, if the clear_int argument is false, we avoid the VM call.
  // However, if the receiver is not currentThread, we must call the VM,
  // because there must be some locking done around the operation.

  // We only go to the fast case code if we pass two guards.
  // Paths which do not pass are accumulated in the slow_region.

  enum {
    no_int_result_path   = 1, // t == Thread.current() && !TLS._osthread._interrupted
    no_clear_result_path = 2, // t == Thread.current() &&  TLS._osthread._interrupted && !clear_int
    slow_result_path     = 3, // slow path: t.isInterrupted(clear_int)
    PATH_LIMIT
  };

  // Ensure that it's not possible to move the load of TLS._osthread._interrupted flag
  // out of the function.
  insert_mem_bar(Op_MemBarCPUOrder);

  RegionNode* result_rgn = new RegionNode(PATH_LIMIT);
  PhiNode*    result_val = new PhiNode(result_rgn, TypeInt::BOOL);

  RegionNode* slow_region = new RegionNode(1);
  record_for_igvn(slow_region);

  // (a) Receiving thread must be the current thread.
  Node* rec_thr = argument(0);
  Node* tls_ptr = NULL;
  Node* cur_thr = generate_current_thread(tls_ptr);
  Node* cmp_thr = _gvn.transform(new CmpPNode(cur_thr, rec_thr));
  Node* bol_thr = _gvn.transform(new BoolNode(cmp_thr, BoolTest::ne));

  generate_slow_guard(bol_thr, slow_region);

  // (b) Interrupt bit on TLS must be false.
  Node* p = basic_plus_adr(top()/*!oop*/, tls_ptr, in_bytes(JavaThread::osthread_offset()));
  Node* osthread = make_load(NULL, p, TypeRawPtr::NOTNULL, T_ADDRESS, MemNode::unordered);
  p = basic_plus_adr(top()/*!oop*/, osthread, in_bytes(OSThread::interrupted_offset()));

  // Set the control input on the field _interrupted read to prevent it floating up.
  Node* int_bit = make_load(control(), p, TypeInt::BOOL, T_INT, MemNode::unordered);
  Node* cmp_bit = _gvn.transform(new CmpINode(int_bit, intcon(0)));
  Node* bol_bit = _gvn.transform(new BoolNode(cmp_bit, BoolTest::ne));

  IfNode* iff_bit = create_and_map_if(control(), bol_bit, PROB_UNLIKELY_MAG(3), COUNT_UNKNOWN);

  // First fast path:  if (!TLS._interrupted) return false;
  Node* false_bit = _gvn.transform(new IfFalseNode(iff_bit));
  result_rgn->init_req(no_int_result_path, false_bit);
  result_val->init_req(no_int_result_path, intcon(0));

  // drop through to next case
  set_control( _gvn.transform(new IfTrueNode(iff_bit)));

#ifndef TARGET_OS_FAMILY_windows
  // (c) Or, if interrupt bit is set and clear_int is false, use 2nd fast path.
  Node* clr_arg = argument(1);
  Node* cmp_arg = _gvn.transform(new CmpINode(clr_arg, intcon(0)));
  Node* bol_arg = _gvn.transform(new BoolNode(cmp_arg, BoolTest::ne));
  IfNode* iff_arg = create_and_map_if(control(), bol_arg, PROB_FAIR, COUNT_UNKNOWN);

  // Second fast path:  ... else if (!clear_int) return true;
  Node* false_arg = _gvn.transform(new IfFalseNode(iff_arg));
  result_rgn->init_req(no_clear_result_path, false_arg);
  result_val->init_req(no_clear_result_path, intcon(1));

  // drop through to next case
  set_control( _gvn.transform(new IfTrueNode(iff_arg)));
#else
  // To return true on Windows you must read the _interrupted field
  // and check the the event state i.e. take the slow path.
#endif // TARGET_OS_FAMILY_windows

  // (d) Otherwise, go to the slow path.
  slow_region->add_req(control());
  set_control( _gvn.transform(slow_region));

  if (stopped()) {
    // There is no slow path.
    result_rgn->init_req(slow_result_path, top());
    result_val->init_req(slow_result_path, top());
  } else {
    // non-virtual because it is a private non-static
    CallJavaNode* slow_call = generate_method_call(vmIntrinsics::_isInterrupted);

    Node* slow_val = set_results_for_java_call(slow_call);
    // this->control() comes from set_results_for_java_call

    Node* fast_io  = slow_call->in(TypeFunc::I_O);
    Node* fast_mem = slow_call->in(TypeFunc::Memory);

    // These two phis are pre-filled with copies of of the fast IO and Memory
    PhiNode* result_mem  = PhiNode::make(result_rgn, fast_mem, Type::MEMORY, TypePtr::BOTTOM);
    PhiNode* result_io   = PhiNode::make(result_rgn, fast_io,  Type::ABIO);

    result_rgn->init_req(slow_result_path, control());
    result_io ->init_req(slow_result_path, i_o());
    result_mem->init_req(slow_result_path, reset_memory());
    result_val->init_req(slow_result_path, slow_val);

    set_all_memory(_gvn.transform(result_mem));
    set_i_o(       _gvn.transform(result_io));
  }

  C->set_has_split_ifs(true); // Has chance for split-if optimization
  set_result(result_rgn, result_val);
  return true;
}

//---------------------------load_mirror_from_klass----------------------------
// Given a klass oop, load its java mirror (a java.lang.Class oop).
Node* LibraryCallKit::load_mirror_from_klass(Node* klass) {
  Node* p = basic_plus_adr(klass, in_bytes(Klass::java_mirror_offset()));
  return make_load(NULL, p, TypeInstPtr::MIRROR, T_OBJECT, MemNode::unordered);
}

//-----------------------load_klass_from_mirror_common-------------------------
// Given a java mirror (a java.lang.Class oop), load its corresponding klass oop.
// Test the klass oop for null (signifying a primitive Class like Integer.TYPE),
// and branch to the given path on the region.
// If never_see_null, take an uncommon trap on null, so we can optimistically
// compile for the non-null case.
// If the region is NULL, force never_see_null = true.
Node* LibraryCallKit::load_klass_from_mirror_common(Node* mirror,
                                                    bool never_see_null,
                                                    RegionNode* region,
                                                    int null_path,
                                                    int offset) {
  if (region == NULL)  never_see_null = true;
  Node* p = basic_plus_adr(mirror, offset);
  const TypeKlassPtr*  kls_type = TypeKlassPtr::OBJECT_OR_NULL;
  Node* kls = _gvn.transform(LoadKlassNode::make(_gvn, NULL, immutable_memory(), p, TypeRawPtr::BOTTOM, kls_type));
  Node* null_ctl = top();
  kls = null_check_oop(kls, &null_ctl, never_see_null);
  if (region != NULL) {
    // Set region->in(null_path) if the mirror is a primitive (e.g, int.class).
    region->init_req(null_path, null_ctl);
  } else {
    assert(null_ctl == top(), "no loose ends");
  }
  return kls;
}

//--------------------(inline_native_Class_query helpers)---------------------
// Use this for JVM_ACC_INTERFACE, JVM_ACC_IS_CLONEABLE, JVM_ACC_HAS_FINALIZER.
// Fall through if (mods & mask) == bits, take the guard otherwise.
Node* LibraryCallKit::generate_access_flags_guard(Node* kls, int modifier_mask, int modifier_bits, RegionNode* region) {
  // Branch around if the given klass has the given modifier bit set.
  // Like generate_guard, adds a new path onto the region.
  Node* modp = basic_plus_adr(kls, in_bytes(Klass::access_flags_offset()));
  Node* mods = make_load(NULL, modp, TypeInt::INT, T_INT, MemNode::unordered);
  Node* mask = intcon(modifier_mask);
  Node* bits = intcon(modifier_bits);
  Node* mbit = _gvn.transform(new AndINode(mods, mask));
  Node* cmp  = _gvn.transform(new CmpINode(mbit, bits));
  Node* bol  = _gvn.transform(new BoolNode(cmp, BoolTest::ne));
  return generate_fair_guard(bol, region);
}
Node* LibraryCallKit::generate_interface_guard(Node* kls, RegionNode* region) {
  return generate_access_flags_guard(kls, JVM_ACC_INTERFACE, 0, region);
}

//-------------------------inline_native_Class_query-------------------
bool LibraryCallKit::inline_native_Class_query(vmIntrinsics::ID id) {
  const Type* return_type = TypeInt::BOOL;
  Node* prim_return_value = top();  // what happens if it's a primitive class?
  bool never_see_null = !too_many_traps(Deoptimization::Reason_null_check);
  bool expect_prim = false;     // most of these guys expect to work on refs

  enum { _normal_path = 1, _prim_path = 2, PATH_LIMIT };

  Node* mirror = argument(0);
  Node* obj    = top();

  switch (id) {
  case vmIntrinsics::_isInstance:
    // nothing is an instance of a primitive type
    prim_return_value = intcon(0);
    obj = argument(1);
    break;
  case vmIntrinsics::_getModifiers:
    prim_return_value = intcon(JVM_ACC_ABSTRACT | JVM_ACC_FINAL | JVM_ACC_PUBLIC);
    assert(is_power_of_2((int)JVM_ACC_WRITTEN_FLAGS+1), "change next line");
    return_type = TypeInt::make(0, JVM_ACC_WRITTEN_FLAGS, Type::WidenMin);
    break;
  case vmIntrinsics::_isInterface:
    prim_return_value = intcon(0);
    break;
  case vmIntrinsics::_isArray:
    prim_return_value = intcon(0);
    expect_prim = true;  // cf. ObjectStreamClass.getClassSignature
    break;
  case vmIntrinsics::_isPrimitive:
    prim_return_value = intcon(1);
    expect_prim = true;  // obviously
    break;
  case vmIntrinsics::_getSuperclass:
    prim_return_value = null();
    return_type = TypeInstPtr::MIRROR->cast_to_ptr_type(TypePtr::BotPTR);
    break;
  case vmIntrinsics::_getClassAccessFlags:
    prim_return_value = intcon(JVM_ACC_ABSTRACT | JVM_ACC_FINAL | JVM_ACC_PUBLIC);
    return_type = TypeInt::INT;  // not bool!  6297094
    break;
  default:
    fatal_unexpected_iid(id);
    break;
  }

  const TypeInstPtr* mirror_con = _gvn.type(mirror)->isa_instptr();
  if (mirror_con == NULL)  return false;  // cannot happen?

#ifndef PRODUCT
  if (C->print_intrinsics() || C->print_inlining()) {
    ciType* k = mirror_con->java_mirror_type();
    if (k) {
      tty->print("Inlining %s on constant Class ", vmIntrinsics::name_at(intrinsic_id()));
      k->print_name();
      tty->cr();
    }
  }
#endif

  // Null-check the mirror, and the mirror's klass ptr (in case it is a primitive).
  RegionNode* region = new RegionNode(PATH_LIMIT);
  record_for_igvn(region);
  PhiNode* phi = new PhiNode(region, return_type);

  // The mirror will never be null of Reflection.getClassAccessFlags, however
  // it may be null for Class.isInstance or Class.getModifiers. Throw a NPE
  // if it is. See bug 4774291.

  // For Reflection.getClassAccessFlags(), the null check occurs in
  // the wrong place; see inline_unsafe_access(), above, for a similar
  // situation.
  mirror = null_check(mirror);
  // If mirror or obj is dead, only null-path is taken.
  if (stopped())  return true;

  if (expect_prim)  never_see_null = false;  // expect nulls (meaning prims)

  // Now load the mirror's klass metaobject, and null-check it.
  // Side-effects region with the control path if the klass is null.
  Node* kls = load_klass_from_mirror(mirror, never_see_null, region, _prim_path);
  // If kls is null, we have a primitive mirror.
  phi->init_req(_prim_path, prim_return_value);
  if (stopped()) { set_result(region, phi); return true; }
  bool safe_for_replace = (region->in(_prim_path) == top());

  Node* p;  // handy temp
  Node* null_ctl;

  // Now that we have the non-null klass, we can perform the real query.
  // For constant classes, the query will constant-fold in LoadNode::Value.
  Node* query_value = top();
  switch (id) {
  case vmIntrinsics::_isInstance:
    // nothing is an instance of a primitive type
    query_value = gen_instanceof(obj, kls, safe_for_replace);
    break;

  case vmIntrinsics::_getModifiers:
    p = basic_plus_adr(kls, in_bytes(Klass::modifier_flags_offset()));
    query_value = make_load(NULL, p, TypeInt::INT, T_INT, MemNode::unordered);
    break;

  case vmIntrinsics::_isInterface:
    // (To verify this code sequence, check the asserts in JVM_IsInterface.)
    if (generate_interface_guard(kls, region) != NULL)
      // A guard was added.  If the guard is taken, it was an interface.
      phi->add_req(intcon(1));
    // If we fall through, it's a plain class.
    query_value = intcon(0);
    break;

  case vmIntrinsics::_isArray:
    // (To verify this code sequence, check the asserts in JVM_IsArrayClass.)
    if (generate_array_guard(kls, region) != NULL)
      // A guard was added.  If the guard is taken, it was an array.
      phi->add_req(intcon(1));
    // If we fall through, it's a plain class.
    query_value = intcon(0);
    break;

  case vmIntrinsics::_isPrimitive:
    query_value = intcon(0); // "normal" path produces false
    break;

  case vmIntrinsics::_getSuperclass:
    // The rules here are somewhat unfortunate, but we can still do better
    // with random logic than with a JNI call.
    // Interfaces store null or Object as _super, but must report null.
    // Arrays store an intermediate super as _super, but must report Object.
    // Other types can report the actual _super.
    // (To verify this code sequence, check the asserts in JVM_IsInterface.)
    if (generate_interface_guard(kls, region) != NULL)
      // A guard was added.  If the guard is taken, it was an interface.
      phi->add_req(null());
    if (generate_array_guard(kls, region) != NULL)
      // A guard was added.  If the guard is taken, it was an array.
      phi->add_req(makecon(TypeInstPtr::make(env()->Object_klass()->java_mirror())));
    // If we fall through, it's a plain class.  Get its _super.
    p = basic_plus_adr(kls, in_bytes(Klass::super_offset()));
    kls = _gvn.transform(LoadKlassNode::make(_gvn, NULL, immutable_memory(), p, TypeRawPtr::BOTTOM, TypeKlassPtr::OBJECT_OR_NULL));
    null_ctl = top();
    kls = null_check_oop(kls, &null_ctl);
    if (null_ctl != top()) {
      // If the guard is taken, Object.superClass is null (both klass and mirror).
      region->add_req(null_ctl);
      phi   ->add_req(null());
    }
    if (!stopped()) {
      query_value = load_mirror_from_klass(kls);
    }
    break;

  case vmIntrinsics::_getClassAccessFlags:
    p = basic_plus_adr(kls, in_bytes(Klass::access_flags_offset()));
    query_value = make_load(NULL, p, TypeInt::INT, T_INT, MemNode::unordered);
    break;

  default:
    fatal_unexpected_iid(id);
    break;
  }

  // Fall-through is the normal case of a query to a real class.
  phi->init_req(1, query_value);
  region->init_req(1, control());

  C->set_has_split_ifs(true); // Has chance for split-if optimization
  set_result(region, phi);
  return true;
}

//-------------------------inline_Class_cast-------------------
bool LibraryCallKit::inline_Class_cast() {
  Node* mirror = argument(0); // Class
  Node* obj    = argument(1);
  const TypeInstPtr* mirror_con = _gvn.type(mirror)->isa_instptr();
  if (mirror_con == NULL) {
    return false;  // dead path (mirror->is_top()).
  }
  if (obj == NULL || obj->is_top()) {
    return false;  // dead path
  }
  const TypeOopPtr* tp = _gvn.type(obj)->isa_oopptr();

  // First, see if Class.cast() can be folded statically.
  // java_mirror_type() returns non-null for compile-time Class constants.
  ciType* tm = mirror_con->java_mirror_type();
  if (tm != NULL && tm->is_klass() &&
      tp != NULL && tp->klass() != NULL) {
    if (!tp->klass()->is_loaded()) {
      // Don't use intrinsic when class is not loaded.
      return false;
    } else {
      int static_res = C->static_subtype_check(tm->as_klass(), tp->klass());
      if (static_res == Compile::SSC_always_true) {
        // isInstance() is true - fold the code.
        set_result(obj);
        return true;
      } else if (static_res == Compile::SSC_always_false) {
        // Don't use intrinsic, have to throw ClassCastException.
        // If the reference is null, the non-intrinsic bytecode will
        // be optimized appropriately.
        return false;
      }
    }
  }

  // Bailout intrinsic and do normal inlining if exception path is frequent.
  if (too_many_traps(Deoptimization::Reason_intrinsic)) {
    return false;
  }

  // Generate dynamic checks.
  // Class.cast() is java implementation of _checkcast bytecode.
  // Do checkcast (Parse::do_checkcast()) optimizations here.

  mirror = null_check(mirror);
  // If mirror is dead, only null-path is taken.
  if (stopped()) {
    return true;
  }

  // Not-subtype or the mirror's klass ptr is NULL (in case it is a primitive).
  enum { _bad_type_path = 1, _prim_path = 2, PATH_LIMIT };
  RegionNode* region = new RegionNode(PATH_LIMIT);
  record_for_igvn(region);

  // Now load the mirror's klass metaobject, and null-check it.
  // If kls is null, we have a primitive mirror and
  // nothing is an instance of a primitive type.
  Node* kls = load_klass_from_mirror(mirror, false, region, _prim_path);

  Node* res = top();
  if (!stopped()) {
    Node* bad_type_ctrl = top();
    // Do checkcast optimizations.
    res = gen_checkcast(obj, kls, &bad_type_ctrl);
    region->init_req(_bad_type_path, bad_type_ctrl);
  }
  if (region->in(_prim_path) != top() ||
      region->in(_bad_type_path) != top()) {
    // Let Interpreter throw ClassCastException.
    PreserveJVMState pjvms(this);
    set_control(_gvn.transform(region));
    uncommon_trap(Deoptimization::Reason_intrinsic,
                  Deoptimization::Action_maybe_recompile);
  }
  if (!stopped()) {
    set_result(res);
  }
  return true;
}


//--------------------------inline_native_subtype_check------------------------
// This intrinsic takes the JNI calls out of the heart of
// UnsafeFieldAccessorImpl.set, which improves Field.set, readObject, etc.
bool LibraryCallKit::inline_native_subtype_check() {
  // Pull both arguments off the stack.
  Node* args[2];                // two java.lang.Class mirrors: superc, subc
  args[0] = argument(0);
  args[1] = argument(1);
  Node* klasses[2];             // corresponding Klasses: superk, subk
  klasses[0] = klasses[1] = top();

  enum {
    // A full decision tree on {superc is prim, subc is prim}:
    _prim_0_path = 1,           // {P,N} => false
                                // {P,P} & superc!=subc => false
    _prim_same_path,            // {P,P} & superc==subc => true
    _prim_1_path,               // {N,P} => false
    _ref_subtype_path,          // {N,N} & subtype check wins => true
    _both_ref_path,             // {N,N} & subtype check loses => false
    PATH_LIMIT
  };

  RegionNode* region = new RegionNode(PATH_LIMIT);
  Node*       phi    = new PhiNode(region, TypeInt::BOOL);
  record_for_igvn(region);

  const TypePtr* adr_type = TypeRawPtr::BOTTOM;   // memory type of loads
  const TypeKlassPtr* kls_type = TypeKlassPtr::OBJECT_OR_NULL;
  int class_klass_offset = java_lang_Class::klass_offset_in_bytes();

  // First null-check both mirrors and load each mirror's klass metaobject.
  int which_arg;
  for (which_arg = 0; which_arg <= 1; which_arg++) {
    Node* arg = args[which_arg];
    arg = null_check(arg);
    if (stopped())  break;
    args[which_arg] = arg;

    Node* p = basic_plus_adr(arg, class_klass_offset);
    Node* kls = LoadKlassNode::make(_gvn, NULL, immutable_memory(), p, adr_type, kls_type);
    klasses[which_arg] = _gvn.transform(kls);
  }

  // Having loaded both klasses, test each for null.
  bool never_see_null = !too_many_traps(Deoptimization::Reason_null_check);
  for (which_arg = 0; which_arg <= 1; which_arg++) {
    Node* kls = klasses[which_arg];
    Node* null_ctl = top();
    kls = null_check_oop(kls, &null_ctl, never_see_null);
    int prim_path = (which_arg == 0 ? _prim_0_path : _prim_1_path);
    region->init_req(prim_path, null_ctl);
    if (stopped())  break;
    klasses[which_arg] = kls;
  }

  if (!stopped()) {
    // now we have two reference types, in klasses[0..1]
    Node* subk   = klasses[1];  // the argument to isAssignableFrom
    Node* superk = klasses[0];  // the receiver
    region->set_req(_both_ref_path, gen_subtype_check(subk, superk));
    // now we have a successful reference subtype check
    region->set_req(_ref_subtype_path, control());
  }

  // If both operands are primitive (both klasses null), then
  // we must return true when they are identical primitives.
  // It is convenient to test this after the first null klass check.
  set_control(region->in(_prim_0_path)); // go back to first null check
  if (!stopped()) {
    // Since superc is primitive, make a guard for the superc==subc case.
    Node* cmp_eq = _gvn.transform(new CmpPNode(args[0], args[1]));
    Node* bol_eq = _gvn.transform(new BoolNode(cmp_eq, BoolTest::eq));
    generate_guard(bol_eq, region, PROB_FAIR);
    if (region->req() == PATH_LIMIT+1) {
      // A guard was added.  If the added guard is taken, superc==subc.
      region->swap_edges(PATH_LIMIT, _prim_same_path);
      region->del_req(PATH_LIMIT);
    }
    region->set_req(_prim_0_path, control()); // Not equal after all.
  }

  // these are the only paths that produce 'true':
  phi->set_req(_prim_same_path,   intcon(1));
  phi->set_req(_ref_subtype_path, intcon(1));

  // pull together the cases:
  assert(region->req() == PATH_LIMIT, "sane region");
  for (uint i = 1; i < region->req(); i++) {
    Node* ctl = region->in(i);
    if (ctl == NULL || ctl == top()) {
      region->set_req(i, top());
      phi   ->set_req(i, top());
    } else if (phi->in(i) == NULL) {
      phi->set_req(i, intcon(0)); // all other paths produce 'false'
    }
  }

  set_control(_gvn.transform(region));
  set_result(_gvn.transform(phi));
  return true;
}

//---------------------generate_array_guard_common------------------------
Node* LibraryCallKit::generate_array_guard_common(Node* kls, RegionNode* region,
                                                  bool obj_array, bool not_array) {

  if (stopped()) {
    return NULL;
  }

  // If obj_array/non_array==false/false:
  // Branch around if the given klass is in fact an array (either obj or prim).
  // If obj_array/non_array==false/true:
  // Branch around if the given klass is not an array klass of any kind.
  // If obj_array/non_array==true/true:
  // Branch around if the kls is not an oop array (kls is int[], String, etc.)
  // If obj_array/non_array==true/false:
  // Branch around if the kls is an oop array (Object[] or subtype)
  //
  // Like generate_guard, adds a new path onto the region.
  jint  layout_con = 0;
  Node* layout_val = get_layout_helper(kls, layout_con);
  if (layout_val == NULL) {
    bool query = (obj_array
                  ? Klass::layout_helper_is_objArray(layout_con)
                  : Klass::layout_helper_is_array(layout_con));
    if (query == not_array) {
      return NULL;                       // never a branch
    } else {                             // always a branch
      Node* always_branch = control();
      if (region != NULL)
        region->add_req(always_branch);
      set_control(top());
      return always_branch;
    }
  }
  // Now test the correct condition.
  jint  nval = (obj_array
                ? ((jint)Klass::_lh_array_tag_type_value
                   <<    Klass::_lh_array_tag_shift)
                : Klass::_lh_neutral_value);
  Node* cmp = _gvn.transform(new CmpINode(layout_val, intcon(nval)));
  BoolTest::mask btest = BoolTest::lt;  // correct for testing is_[obj]array
  // invert the test if we are looking for a non-array
  if (not_array)  btest = BoolTest(btest).negate();
  Node* bol = _gvn.transform(new BoolNode(cmp, btest));
  return generate_fair_guard(bol, region);
}


//-----------------------inline_native_newArray--------------------------
// private static native Object java.lang.reflect.newArray(Class<?> componentType, int length);
bool LibraryCallKit::inline_native_newArray() {
  Node* mirror    = argument(0);
  Node* count_val = argument(1);

  mirror = null_check(mirror);
  // If mirror or obj is dead, only null-path is taken.
  if (stopped())  return true;

  enum { _normal_path = 1, _slow_path = 2, PATH_LIMIT };
  RegionNode* result_reg = new RegionNode(PATH_LIMIT);
  PhiNode*    result_val = new PhiNode(result_reg, TypeInstPtr::NOTNULL);
  PhiNode*    result_io  = new PhiNode(result_reg, Type::ABIO);
  PhiNode*    result_mem = new PhiNode(result_reg, Type::MEMORY, TypePtr::BOTTOM);

  bool never_see_null = !too_many_traps(Deoptimization::Reason_null_check);
  Node* klass_node = load_array_klass_from_mirror(mirror, never_see_null,
                                                  result_reg, _slow_path);
  Node* normal_ctl   = control();
  Node* no_array_ctl = result_reg->in(_slow_path);

  // Generate code for the slow case.  We make a call to newArray().
  set_control(no_array_ctl);
  if (!stopped()) {
    // Either the input type is void.class, or else the
    // array klass has not yet been cached.  Either the
    // ensuing call will throw an exception, or else it
    // will cache the array klass for next time.
    PreserveJVMState pjvms(this);
    CallJavaNode* slow_call = generate_method_call_static(vmIntrinsics::_newArray);
    Node* slow_result = set_results_for_java_call(slow_call);
    // this->control() comes from set_results_for_java_call
    result_reg->set_req(_slow_path, control());
    result_val->set_req(_slow_path, slow_result);
    result_io ->set_req(_slow_path, i_o());
    result_mem->set_req(_slow_path, reset_memory());
  }

  set_control(normal_ctl);
  if (!stopped()) {
    // Normal case:  The array type has been cached in the java.lang.Class.
    // The following call works fine even if the array type is polymorphic.
    // It could be a dynamic mix of int[], boolean[], Object[], etc.
    Node* obj = new_array(klass_node, count_val, 0);  // no arguments to push
    result_reg->init_req(_normal_path, control());
    result_val->init_req(_normal_path, obj);
    result_io ->init_req(_normal_path, i_o());
    result_mem->init_req(_normal_path, reset_memory());
  }

  // Return the combined state.
  set_i_o(        _gvn.transform(result_io)  );
  set_all_memory( _gvn.transform(result_mem));

  C->set_has_split_ifs(true); // Has chance for split-if optimization
  set_result(result_reg, result_val);
  return true;
}

//----------------------inline_native_getLength--------------------------
// public static native int java.lang.reflect.Array.getLength(Object array);
bool LibraryCallKit::inline_native_getLength() {
  if (too_many_traps(Deoptimization::Reason_intrinsic))  return false;

  Node* array = null_check(argument(0));
  // If array is dead, only null-path is taken.
  if (stopped())  return true;

  // Deoptimize if it is a non-array.
  Node* non_array = generate_non_array_guard(load_object_klass(array), NULL);

  if (non_array != NULL) {
    PreserveJVMState pjvms(this);
    set_control(non_array);
    uncommon_trap(Deoptimization::Reason_intrinsic,
                  Deoptimization::Action_maybe_recompile);
  }

  // If control is dead, only non-array-path is taken.
  if (stopped())  return true;

  // The works fine even if the array type is polymorphic.
  // It could be a dynamic mix of int[], boolean[], Object[], etc.
  Node* result = load_array_length(array);

  C->set_has_split_ifs(true);  // Has chance for split-if optimization
  set_result(result);
  return true;
}

//------------------------inline_array_copyOf----------------------------
// public static <T,U> T[] java.util.Arrays.copyOf(     U[] original, int newLength,         Class<? extends T[]> newType);
// public static <T,U> T[] java.util.Arrays.copyOfRange(U[] original, int from,      int to, Class<? extends T[]> newType);
bool LibraryCallKit::inline_array_copyOf(bool is_copyOfRange) {
  if (too_many_traps(Deoptimization::Reason_intrinsic))  return false;

  // Get the arguments.
  Node* original          = argument(0);
  Node* start             = is_copyOfRange? argument(1): intcon(0);
  Node* end               = is_copyOfRange? argument(2): argument(1);
  Node* array_type_mirror = is_copyOfRange? argument(3): argument(2);

  Node* newcopy;

  // Set the original stack and the reexecute bit for the interpreter to reexecute
  // the bytecode that invokes Arrays.copyOf if deoptimization happens.
  { PreserveReexecuteState preexecs(this);
    jvms()->set_should_reexecute(true);

    array_type_mirror = null_check(array_type_mirror);
    original          = null_check(original);

    // Check if a null path was taken unconditionally.
    if (stopped())  return true;

    Node* orig_length = load_array_length(original);

    Node* klass_node = load_klass_from_mirror(array_type_mirror, false, NULL, 0);
    klass_node = null_check(klass_node);

    RegionNode* bailout = new RegionNode(1);
    record_for_igvn(bailout);

    // Despite the generic type of Arrays.copyOf, the mirror might be int, int[], etc.
    // Bail out if that is so.
    Node* not_objArray = generate_non_objArray_guard(klass_node, bailout);
    if (not_objArray != NULL) {
      // Improve the klass node's type from the new optimistic assumption:
      ciKlass* ak = ciArrayKlass::make(env()->Object_klass());
      const Type* akls = TypeKlassPtr::make(TypePtr::NotNull, ak, 0/*offset*/);
      Node* cast = new CastPPNode(klass_node, akls);
      cast->init_req(0, control());
      klass_node = _gvn.transform(cast);
    }

    // Bail out if either start or end is negative.
    generate_negative_guard(start, bailout, &start);
    generate_negative_guard(end,   bailout, &end);

    Node* length = end;
    if (_gvn.type(start) != TypeInt::ZERO) {
      length = _gvn.transform(new SubINode(end, start));
    }

    // Bail out if length is negative.
    // Without this the new_array would throw
    // NegativeArraySizeException but IllegalArgumentException is what
    // should be thrown
    generate_negative_guard(length, bailout, &length);

    if (bailout->req() > 1) {
      PreserveJVMState pjvms(this);
      set_control(_gvn.transform(bailout));
      uncommon_trap(Deoptimization::Reason_intrinsic,
                    Deoptimization::Action_maybe_recompile);
    }

    if (!stopped()) {
      // How many elements will we copy from the original?
      // The answer is MinI(orig_length - start, length).
      Node* orig_tail = _gvn.transform(new SubINode(orig_length, start));
      Node* moved = generate_min_max(vmIntrinsics::_min, orig_tail, length);

      // Generate a direct call to the right arraycopy function(s).
      // We know the copy is disjoint but we might not know if the
      // oop stores need checking.
      // Extreme case:  Arrays.copyOf((Integer[])x, 10, String[].class).
      // This will fail a store-check if x contains any non-nulls.

      // ArrayCopyNode:Ideal may transform the ArrayCopyNode to
      // loads/stores but it is legal only if we're sure the
      // Arrays.copyOf would succeed. So we need all input arguments
      // to the copyOf to be validated, including that the copy to the
      // new array won't trigger an ArrayStoreException. That subtype
      // check can be optimized if we know something on the type of
      // the input array from type speculation.
      if (_gvn.type(klass_node)->singleton()) {
        ciKlass* subk   = _gvn.type(load_object_klass(original))->is_klassptr()->klass();
        ciKlass* superk = _gvn.type(klass_node)->is_klassptr()->klass();

        int test = C->static_subtype_check(superk, subk);
        if (test != Compile::SSC_always_true && test != Compile::SSC_always_false) {
          const TypeOopPtr* t_original = _gvn.type(original)->is_oopptr();
          if (t_original->speculative_type() != NULL) {
            original = maybe_cast_profiled_obj(original, t_original->speculative_type(), true);
          }
        }
      }

      bool validated = false;
      // Reason_class_check rather than Reason_intrinsic because we
      // want to intrinsify even if this traps.
      if (!too_many_traps(Deoptimization::Reason_class_check)) {
        Node* not_subtype_ctrl = gen_subtype_check(load_object_klass(original),
                                                   klass_node);

        if (not_subtype_ctrl != top()) {
          PreserveJVMState pjvms(this);
          set_control(not_subtype_ctrl);
          uncommon_trap(Deoptimization::Reason_class_check,
                        Deoptimization::Action_make_not_entrant);
          assert(stopped(), "Should be stopped");
        }
        validated = true;
      }

      if (!stopped()) {
        newcopy = new_array(klass_node, length, 0);  // no arguments to push

        ArrayCopyNode* ac = ArrayCopyNode::make(this, true, original, start, newcopy, intcon(0), moved, true,
                                                load_object_klass(original), klass_node);
        if (!is_copyOfRange) {
          ac->set_copyof(validated);
        } else {
          ac->set_copyofrange(validated);
        }
        Node* n = _gvn.transform(ac);
        if (n == ac) {
          ac->connect_outputs(this);
        } else {
          assert(validated, "shouldn't transform if all arguments not validated");
          set_all_memory(n);
        }
      }
    }
  } // original reexecute is set back here

  C->set_has_split_ifs(true); // Has chance for split-if optimization
  if (!stopped()) {
    set_result(newcopy);
  }
  return true;
}


//----------------------generate_virtual_guard---------------------------
// Helper for hashCode and clone.  Peeks inside the vtable to avoid a call.
Node* LibraryCallKit::generate_virtual_guard(Node* obj_klass,
                                             RegionNode* slow_region) {
  ciMethod* method = callee();
  int vtable_index = method->vtable_index();
  assert(vtable_index >= 0 || vtable_index == Method::nonvirtual_vtable_index,
         err_msg_res("bad index %d", vtable_index));
  // Get the Method* out of the appropriate vtable entry.
  int entry_offset  = (InstanceKlass::vtable_start_offset() +
                     vtable_index*vtableEntry::size()) * wordSize +
                     vtableEntry::method_offset_in_bytes();
  Node* entry_addr  = basic_plus_adr(obj_klass, entry_offset);
  Node* target_call = make_load(NULL, entry_addr, TypePtr::NOTNULL, T_ADDRESS, MemNode::unordered);

  // Compare the target method with the expected method (e.g., Object.hashCode).
  const TypePtr* native_call_addr = TypeMetadataPtr::make(method);

  Node* native_call = makecon(native_call_addr);
  Node* chk_native  = _gvn.transform(new CmpPNode(target_call, native_call));
  Node* test_native = _gvn.transform(new BoolNode(chk_native, BoolTest::ne));

  return generate_slow_guard(test_native, slow_region);
}

//-----------------------generate_method_call----------------------------
// Use generate_method_call to make a slow-call to the real
// method if the fast path fails.  An alternative would be to
// use a stub like OptoRuntime::slow_arraycopy_Java.
// This only works for expanding the current library call,
// not another intrinsic.  (E.g., don't use this for making an
// arraycopy call inside of the copyOf intrinsic.)
CallJavaNode*
LibraryCallKit::generate_method_call(vmIntrinsics::ID method_id, bool is_virtual, bool is_static) {
  // When compiling the intrinsic method itself, do not use this technique.
  guarantee(callee() != C->method(), "cannot make slow-call to self");

  ciMethod* method = callee();
  // ensure the JVMS we have will be correct for this call
  guarantee(method_id == method->intrinsic_id(), "must match");

  const TypeFunc* tf = TypeFunc::make(method);
  CallJavaNode* slow_call;
  if (is_static) {
    assert(!is_virtual, "");
    slow_call = new CallStaticJavaNode(C, tf,
                           SharedRuntime::get_resolve_static_call_stub(),
                           method, bci());
  } else if (is_virtual) {
    null_check_receiver();
    int vtable_index = Method::invalid_vtable_index;
    if (UseInlineCaches) {
      // Suppress the vtable call
    } else {
      // hashCode and clone are not a miranda methods,
      // so the vtable index is fixed.
      // No need to use the linkResolver to get it.
       vtable_index = method->vtable_index();
       assert(vtable_index >= 0 || vtable_index == Method::nonvirtual_vtable_index,
              err_msg_res("bad index %d", vtable_index));
    }
    slow_call = new CallDynamicJavaNode(tf,
                          SharedRuntime::get_resolve_virtual_call_stub(),
                          method, vtable_index, bci());
  } else {  // neither virtual nor static:  opt_virtual
    null_check_receiver();
    slow_call = new CallStaticJavaNode(C, tf,
                                SharedRuntime::get_resolve_opt_virtual_call_stub(),
                                method, bci());
    slow_call->set_optimized_virtual(true);
  }
  set_arguments_for_java_call(slow_call);
  set_edges_for_java_call(slow_call);
  return slow_call;
}


/**
 * Build special case code for calls to hashCode on an object. This call may
 * be virtual (invokevirtual) or bound (invokespecial). For each case we generate
 * slightly different code.
 */
bool LibraryCallKit::inline_native_hashcode(bool is_virtual, bool is_static) {
  assert(is_static == callee()->is_static(), "correct intrinsic selection");
  assert(!(is_virtual && is_static), "either virtual, special, or static");

  enum { _slow_path = 1, _fast_path, _null_path, PATH_LIMIT };

  RegionNode* result_reg = new RegionNode(PATH_LIMIT);
  PhiNode*    result_val = new PhiNode(result_reg, TypeInt::INT);
  PhiNode*    result_io  = new PhiNode(result_reg, Type::ABIO);
  PhiNode*    result_mem = new PhiNode(result_reg, Type::MEMORY, TypePtr::BOTTOM);
  Node* obj = NULL;
  if (!is_static) {
    // Check for hashing null object
    obj = null_check_receiver();
    if (stopped())  return true;        // unconditionally null
    result_reg->init_req(_null_path, top());
    result_val->init_req(_null_path, top());
  } else {
    // Do a null check, and return zero if null.
    // System.identityHashCode(null) == 0
    obj = argument(0);
    Node* null_ctl = top();
    obj = null_check_oop(obj, &null_ctl);
    result_reg->init_req(_null_path, null_ctl);
    result_val->init_req(_null_path, _gvn.intcon(0));
  }

  // Unconditionally null?  Then return right away.
  if (stopped()) {
    set_control( result_reg->in(_null_path));
    if (!stopped())
      set_result(result_val->in(_null_path));
    return true;
  }

  // We only go to the fast case code if we pass a number of guards.  The
  // paths which do not pass are accumulated in the slow_region.
  RegionNode* slow_region = new RegionNode(1);
  record_for_igvn(slow_region);

  // If this is a virtual call, we generate a funny guard.  We pull out
  // the vtable entry corresponding to hashCode() from the target object.
  // If the target method which we are calling happens to be the native
  // Object hashCode() method, we pass the guard.  We do not need this
  // guard for non-virtual calls -- the caller is known to be the native
  // Object hashCode().
  if (is_virtual) {
    // After null check, get the object's klass.
    Node* obj_klass = load_object_klass(obj);
    generate_virtual_guard(obj_klass, slow_region);
  }

  // Get the header out of the object, use LoadMarkNode when available
  Node* header_addr = basic_plus_adr(obj, oopDesc::mark_offset_in_bytes());
  // The control of the load must be NULL. Otherwise, the load can move before
  // the null check after castPP removal.
  Node* no_ctrl = NULL;
  Node* header = make_load(no_ctrl, header_addr, TypeX_X, TypeX_X->basic_type(), MemNode::unordered);

  // Test the header to see if it is unlocked.
  Node *lock_mask      = _gvn.MakeConX(markOopDesc::biased_lock_mask_in_place);
  Node *lmasked_header = _gvn.transform(new AndXNode(header, lock_mask));
  Node *unlocked_val   = _gvn.MakeConX(markOopDesc::unlocked_value);
  Node *chk_unlocked   = _gvn.transform(new CmpXNode( lmasked_header, unlocked_val));
  Node *test_unlocked  = _gvn.transform(new BoolNode( chk_unlocked, BoolTest::ne));

  generate_slow_guard(test_unlocked, slow_region);

  // Get the hash value and check to see that it has been properly assigned.
  // We depend on hash_mask being at most 32 bits and avoid the use of
  // hash_mask_in_place because it could be larger than 32 bits in a 64-bit
  // vm: see markOop.hpp.
  Node *hash_mask      = _gvn.intcon(markOopDesc::hash_mask);
  Node *hash_shift     = _gvn.intcon(markOopDesc::hash_shift);
  Node *hshifted_header= _gvn.transform(new URShiftXNode(header, hash_shift));
  // This hack lets the hash bits live anywhere in the mark object now, as long
  // as the shift drops the relevant bits into the low 32 bits.  Note that
  // Java spec says that HashCode is an int so there's no point in capturing
  // an 'X'-sized hashcode (32 in 32-bit build or 64 in 64-bit build).
  hshifted_header      = ConvX2I(hshifted_header);
  Node *hash_val       = _gvn.transform(new AndINode(hshifted_header, hash_mask));

  Node *no_hash_val    = _gvn.intcon(markOopDesc::no_hash);
  Node *chk_assigned   = _gvn.transform(new CmpINode( hash_val, no_hash_val));
  Node *test_assigned  = _gvn.transform(new BoolNode( chk_assigned, BoolTest::eq));

  generate_slow_guard(test_assigned, slow_region);

  Node* init_mem = reset_memory();
  // fill in the rest of the null path:
  result_io ->init_req(_null_path, i_o());
  result_mem->init_req(_null_path, init_mem);

  result_val->init_req(_fast_path, hash_val);
  result_reg->init_req(_fast_path, control());
  result_io ->init_req(_fast_path, i_o());
  result_mem->init_req(_fast_path, init_mem);

  // Generate code for the slow case.  We make a call to hashCode().
  set_control(_gvn.transform(slow_region));
  if (!stopped()) {
    // No need for PreserveJVMState, because we're using up the present state.
    set_all_memory(init_mem);
    vmIntrinsics::ID hashCode_id = is_static ? vmIntrinsics::_identityHashCode : vmIntrinsics::_hashCode;
    CallJavaNode* slow_call = generate_method_call(hashCode_id, is_virtual, is_static);
    Node* slow_result = set_results_for_java_call(slow_call);
    // this->control() comes from set_results_for_java_call
    result_reg->init_req(_slow_path, control());
    result_val->init_req(_slow_path, slow_result);
    result_io  ->set_req(_slow_path, i_o());
    result_mem ->set_req(_slow_path, reset_memory());
  }

  // Return the combined state.
  set_i_o(        _gvn.transform(result_io)  );
  set_all_memory( _gvn.transform(result_mem));

  set_result(result_reg, result_val);
  return true;
}

//---------------------------inline_native_getClass----------------------------
// public final native Class<?> java.lang.Object.getClass();
//
// Build special case code for calls to getClass on an object.
bool LibraryCallKit::inline_native_getClass() {
  Node* obj = null_check_receiver();
  if (stopped())  return true;
  set_result(load_mirror_from_klass(load_object_klass(obj)));
  return true;
}

//-----------------inline_native_Reflection_getCallerClass---------------------
// public static native Class<?> sun.reflect.Reflection.getCallerClass();
//
// In the presence of deep enough inlining, getCallerClass() becomes a no-op.
//
// NOTE: This code must perform the same logic as JVM_GetCallerClass
// in that it must skip particular security frames and checks for
// caller sensitive methods.
bool LibraryCallKit::inline_native_Reflection_getCallerClass() {
#ifndef PRODUCT
  if ((C->print_intrinsics() || C->print_inlining()) && Verbose) {
    tty->print_cr("Attempting to inline sun.reflect.Reflection.getCallerClass");
  }
#endif

  if (!jvms()->has_method()) {
#ifndef PRODUCT
    if ((C->print_intrinsics() || C->print_inlining()) && Verbose) {
      tty->print_cr("  Bailing out because intrinsic was inlined at top level");
    }
#endif
    return false;
  }

  // Walk back up the JVM state to find the caller at the required
  // depth.
  JVMState* caller_jvms = jvms();

  // Cf. JVM_GetCallerClass
  // NOTE: Start the loop at depth 1 because the current JVM state does
  // not include the Reflection.getCallerClass() frame.
  for (int n = 1; caller_jvms != NULL; caller_jvms = caller_jvms->caller(), n++) {
    ciMethod* m = caller_jvms->method();
    switch (n) {
    case 0:
      fatal("current JVM state does not include the Reflection.getCallerClass frame");
      break;
    case 1:
      // Frame 0 and 1 must be caller sensitive (see JVM_GetCallerClass).
      if (!m->caller_sensitive()) {
#ifndef PRODUCT
        if ((C->print_intrinsics() || C->print_inlining()) && Verbose) {
          tty->print_cr("  Bailing out: CallerSensitive annotation expected at frame %d", n);
        }
#endif
        return false;  // bail-out; let JVM_GetCallerClass do the work
      }
      break;
    default:
      if (!m->is_ignored_by_security_stack_walk()) {
        // We have reached the desired frame; return the holder class.
        // Acquire method holder as java.lang.Class and push as constant.
        ciInstanceKlass* caller_klass = caller_jvms->method()->holder();
        ciInstance* caller_mirror = caller_klass->java_mirror();
        set_result(makecon(TypeInstPtr::make(caller_mirror)));

#ifndef PRODUCT
        if ((C->print_intrinsics() || C->print_inlining()) && Verbose) {
          tty->print_cr("  Succeeded: caller = %d) %s.%s, JVMS depth = %d", n, caller_klass->name()->as_utf8(), caller_jvms->method()->name()->as_utf8(), jvms()->depth());
          tty->print_cr("  JVM state at this point:");
          for (int i = jvms()->depth(), n = 1; i >= 1; i--, n++) {
            ciMethod* m = jvms()->of_depth(i)->method();
            tty->print_cr("   %d) %s.%s", n, m->holder()->name()->as_utf8(), m->name()->as_utf8());
          }
        }
#endif
        return true;
      }
      break;
    }
  }

#ifndef PRODUCT
  if ((C->print_intrinsics() || C->print_inlining()) && Verbose) {
    tty->print_cr("  Bailing out because caller depth exceeded inlining depth = %d", jvms()->depth());
    tty->print_cr("  JVM state at this point:");
    for (int i = jvms()->depth(), n = 1; i >= 1; i--, n++) {
      ciMethod* m = jvms()->of_depth(i)->method();
      tty->print_cr("   %d) %s.%s", n, m->holder()->name()->as_utf8(), m->name()->as_utf8());
    }
  }
#endif

  return false;  // bail-out; let JVM_GetCallerClass do the work
}

bool LibraryCallKit::inline_fp_conversions(vmIntrinsics::ID id) {
  Node* arg = argument(0);
  Node* result;

  switch (id) {
  case vmIntrinsics::_floatToRawIntBits:    result = new MoveF2INode(arg);  break;
  case vmIntrinsics::_intBitsToFloat:       result = new MoveI2FNode(arg);  break;
  case vmIntrinsics::_doubleToRawLongBits:  result = new MoveD2LNode(arg);  break;
  case vmIntrinsics::_longBitsToDouble:     result = new MoveL2DNode(arg);  break;

  case vmIntrinsics::_doubleToLongBits: {
    // two paths (plus control) merge in a wood
    RegionNode *r = new RegionNode(3);
    Node *phi = new PhiNode(r, TypeLong::LONG);

    Node *cmpisnan = _gvn.transform(new CmpDNode(arg, arg));
    // Build the boolean node
    Node *bolisnan = _gvn.transform(new BoolNode(cmpisnan, BoolTest::ne));

    // Branch either way.
    // NaN case is less traveled, which makes all the difference.
    IfNode *ifisnan = create_and_xform_if(control(), bolisnan, PROB_STATIC_FREQUENT, COUNT_UNKNOWN);
    Node *opt_isnan = _gvn.transform(ifisnan);
    assert( opt_isnan->is_If(), "Expect an IfNode");
    IfNode *opt_ifisnan = (IfNode*)opt_isnan;
    Node *iftrue = _gvn.transform(new IfTrueNode(opt_ifisnan));

    set_control(iftrue);

    static const jlong nan_bits = CONST64(0x7ff8000000000000);
    Node *slow_result = longcon(nan_bits); // return NaN
    phi->init_req(1, _gvn.transform( slow_result ));
    r->init_req(1, iftrue);

    // Else fall through
    Node *iffalse = _gvn.transform(new IfFalseNode(opt_ifisnan));
    set_control(iffalse);

    phi->init_req(2, _gvn.transform(new MoveD2LNode(arg)));
    r->init_req(2, iffalse);

    // Post merge
    set_control(_gvn.transform(r));
    record_for_igvn(r);

    C->set_has_split_ifs(true); // Has chance for split-if optimization
    result = phi;
    assert(result->bottom_type()->isa_long(), "must be");
    break;
  }

  case vmIntrinsics::_floatToIntBits: {
    // two paths (plus control) merge in a wood
    RegionNode *r = new RegionNode(3);
    Node *phi = new PhiNode(r, TypeInt::INT);

    Node *cmpisnan = _gvn.transform(new CmpFNode(arg, arg));
    // Build the boolean node
    Node *bolisnan = _gvn.transform(new BoolNode(cmpisnan, BoolTest::ne));

    // Branch either way.
    // NaN case is less traveled, which makes all the difference.
    IfNode *ifisnan = create_and_xform_if(control(), bolisnan, PROB_STATIC_FREQUENT, COUNT_UNKNOWN);
    Node *opt_isnan = _gvn.transform(ifisnan);
    assert( opt_isnan->is_If(), "Expect an IfNode");
    IfNode *opt_ifisnan = (IfNode*)opt_isnan;
    Node *iftrue = _gvn.transform(new IfTrueNode(opt_ifisnan));

    set_control(iftrue);

    static const jint nan_bits = 0x7fc00000;
    Node *slow_result = makecon(TypeInt::make(nan_bits)); // return NaN
    phi->init_req(1, _gvn.transform( slow_result ));
    r->init_req(1, iftrue);

    // Else fall through
    Node *iffalse = _gvn.transform(new IfFalseNode(opt_ifisnan));
    set_control(iffalse);

    phi->init_req(2, _gvn.transform(new MoveF2INode(arg)));
    r->init_req(2, iffalse);

    // Post merge
    set_control(_gvn.transform(r));
    record_for_igvn(r);

    C->set_has_split_ifs(true); // Has chance for split-if optimization
    result = phi;
    assert(result->bottom_type()->isa_int(), "must be");
    break;
  }

  default:
    fatal_unexpected_iid(id);
    break;
  }
  set_result(_gvn.transform(result));
  return true;
}

#ifdef _LP64
#define XTOP ,top() /*additional argument*/
#else  //_LP64
#define XTOP        /*no additional argument*/
#endif //_LP64

//----------------------inline_unsafe_copyMemory-------------------------
// public native void sun.misc.Unsafe.copyMemory(Object srcBase, long srcOffset, Object destBase, long destOffset, long bytes);
bool LibraryCallKit::inline_unsafe_copyMemory() {
  if (callee()->is_static())  return false;  // caller must have the capability!
  null_check_receiver();  // null-check receiver
  if (stopped())  return true;

  C->set_has_unsafe_access(true);  // Mark eventual nmethod as "unsafe".

  Node* src_ptr =         argument(1);   // type: oop
  Node* src_off = ConvL2X(argument(2));  // type: long
  Node* dst_ptr =         argument(4);   // type: oop
  Node* dst_off = ConvL2X(argument(5));  // type: long
  Node* size    = ConvL2X(argument(7));  // type: long

  assert(Unsafe_field_offset_to_byte_offset(11) == 11,
         "fieldOffset must be byte-scaled");

  Node* src = make_unsafe_address(src_ptr, src_off);
  Node* dst = make_unsafe_address(dst_ptr, dst_off);

  // Conservatively insert a memory barrier on all memory slices.
  // Do not let writes of the copy source or destination float below the copy.
  insert_mem_bar(Op_MemBarCPUOrder);

  // Call it.  Note that the length argument is not scaled.
  make_runtime_call(RC_LEAF|RC_NO_FP,
                    OptoRuntime::fast_arraycopy_Type(),
                    StubRoutines::unsafe_arraycopy(),
                    "unsafe_arraycopy",
                    TypeRawPtr::BOTTOM,
                    src, dst, size XTOP);

  // Do not let reads of the copy destination float above the copy.
  insert_mem_bar(Op_MemBarCPUOrder);

  return true;
}

//------------------------clone_coping-----------------------------------
// Helper function for inline_native_clone.
void LibraryCallKit::copy_to_clone(Node* obj, Node* alloc_obj, Node* obj_size, bool is_array, bool card_mark) {
  assert(obj_size != NULL, "");
  Node* raw_obj = alloc_obj->in(1);
  assert(alloc_obj->is_CheckCastPP() && raw_obj->is_Proj() && raw_obj->in(0)->is_Allocate(), "");

  AllocateNode* alloc = NULL;
  if (ReduceBulkZeroing) {
    // We will be completely responsible for initializing this object -
    // mark Initialize node as complete.
    alloc = AllocateNode::Ideal_allocation(alloc_obj, &_gvn);
    // The object was just allocated - there should be no any stores!
    guarantee(alloc != NULL && alloc->maybe_set_complete(&_gvn), "");
    // Mark as complete_with_arraycopy so that on AllocateNode
    // expansion, we know this AllocateNode is initialized by an array
    // copy and a StoreStore barrier exists after the array copy.
    alloc->initialization()->set_complete_with_arraycopy();
  }

  // Copy the fastest available way.
  // TODO: generate fields copies for small objects instead.
  Node* src  = obj;
  Node* dest = alloc_obj;
  Node* size = _gvn.transform(obj_size);

  // Exclude the header but include array length to copy by 8 bytes words.
  // Can't use base_offset_in_bytes(bt) since basic type is unknown.
  int base_off = is_array ? arrayOopDesc::length_offset_in_bytes() :
                            instanceOopDesc::base_offset_in_bytes();
  // base_off:
  // 8  - 32-bit VM
  // 12 - 64-bit VM, compressed klass
  // 16 - 64-bit VM, normal klass
  if (base_off % BytesPerLong != 0) {
    assert(UseCompressedClassPointers, "");
    if (is_array) {
      // Exclude length to copy by 8 bytes words.
      base_off += sizeof(int);
    } else {
      // Include klass to copy by 8 bytes words.
      base_off = instanceOopDesc::klass_offset_in_bytes();
    }
    assert(base_off % BytesPerLong == 0, "expect 8 bytes alignment");
  }
  src  = basic_plus_adr(src,  base_off);
  dest = basic_plus_adr(dest, base_off);

  // Compute the length also, if needed:
  Node* countx = size;
  countx = _gvn.transform(new SubXNode(countx, MakeConX(base_off)));
  countx = _gvn.transform(new URShiftXNode(countx, intcon(LogBytesPerLong) ));

  const TypePtr* raw_adr_type = TypeRawPtr::BOTTOM;

  ArrayCopyNode* ac = ArrayCopyNode::make(this, false, src, NULL, dest, NULL, countx, false);
  ac->set_clonebasic();
  Node* n = _gvn.transform(ac);
  if (n == ac) {
    set_predefined_output_for_runtime_call(ac, ac->in(TypeFunc::Memory), raw_adr_type);
  } else {
    set_all_memory(n);
  }

  // If necessary, emit some card marks afterwards.  (Non-arrays only.)
  if (card_mark) {
    assert(!is_array, "");
    // Put in store barrier for any and all oops we are sticking
    // into this object.  (We could avoid this if we could prove
    // that the object type contains no oop fields at all.)
    Node* no_particular_value = NULL;
    Node* no_particular_field = NULL;
    int raw_adr_idx = Compile::AliasIdxRaw;
    post_barrier(control(),
                 memory(raw_adr_type),
                 alloc_obj,
                 no_particular_field,
                 raw_adr_idx,
                 no_particular_value,
                 T_OBJECT,
                 false);
  }

  // Do not let reads from the cloned object float above the arraycopy.
  if (alloc != NULL) {
    // Do not let stores that initialize this object be reordered with
    // a subsequent store that would make this object accessible by
    // other threads.
    // Record what AllocateNode this StoreStore protects so that
    // escape analysis can go from the MemBarStoreStoreNode to the
    // AllocateNode and eliminate the MemBarStoreStoreNode if possible
    // based on the escape status of the AllocateNode.
    insert_mem_bar(Op_MemBarStoreStore, alloc->proj_out(AllocateNode::RawAddress));
  } else {
    insert_mem_bar(Op_MemBarCPUOrder);
  }
}

//------------------------inline_native_clone----------------------------
// protected native Object java.lang.Object.clone();
//
// Here are the simple edge cases:
//  null receiver => normal trap
//  virtual and clone was overridden => slow path to out-of-line clone
//  not cloneable or finalizer => slow path to out-of-line Object.clone
//
// The general case has two steps, allocation and copying.
// Allocation has two cases, and uses GraphKit::new_instance or new_array.
//
// Copying also has two cases, oop arrays and everything else.
// Oop arrays use arrayof_oop_arraycopy (same as System.arraycopy).
// Everything else uses the tight inline loop supplied by CopyArrayNode.
//
// These steps fold up nicely if and when the cloned object's klass
// can be sharply typed as an object array, a type array, or an instance.
//
bool LibraryCallKit::inline_native_clone(bool is_virtual) {
  PhiNode* result_val;

  // Set the reexecute bit for the interpreter to reexecute
  // the bytecode that invokes Object.clone if deoptimization happens.
  { PreserveReexecuteState preexecs(this);
    jvms()->set_should_reexecute(true);

    Node* obj = null_check_receiver();
    if (stopped())  return true;

    const TypeOopPtr* obj_type = _gvn.type(obj)->is_oopptr();

    // If we are going to clone an instance, we need its exact type to
    // know the number and types of fields to convert the clone to
    // loads/stores. Maybe a speculative type can help us.
    if (!obj_type->klass_is_exact() &&
        obj_type->speculative_type() != NULL &&
        obj_type->speculative_type()->is_instance_klass()) {
      ciInstanceKlass* spec_ik = obj_type->speculative_type()->as_instance_klass();
      if (spec_ik->nof_nonstatic_fields() <= ArrayCopyLoadStoreMaxElem &&
          !spec_ik->has_injected_fields()) {
        ciKlass* k = obj_type->klass();
        if (!k->is_instance_klass() ||
            k->as_instance_klass()->is_interface() ||
            k->as_instance_klass()->has_subklass()) {
          obj = maybe_cast_profiled_obj(obj, obj_type->speculative_type(), false);
        }
      }
    }

    Node* obj_klass = load_object_klass(obj);
    const TypeKlassPtr* tklass = _gvn.type(obj_klass)->isa_klassptr();
    const TypeOopPtr*   toop   = ((tklass != NULL)
                                ? tklass->as_instance_type()
                                : TypeInstPtr::NOTNULL);

    // Conservatively insert a memory barrier on all memory slices.
    // Do not let writes into the original float below the clone.
    insert_mem_bar(Op_MemBarCPUOrder);

    // paths into result_reg:
    enum {
      _slow_path = 1,     // out-of-line call to clone method (virtual or not)
      _objArray_path,     // plain array allocation, plus arrayof_oop_arraycopy
      _array_path,        // plain array allocation, plus arrayof_long_arraycopy
      _instance_path,     // plain instance allocation, plus arrayof_long_arraycopy
      PATH_LIMIT
    };
    RegionNode* result_reg = new RegionNode(PATH_LIMIT);
    result_val             = new PhiNode(result_reg, TypeInstPtr::NOTNULL);
    PhiNode*    result_i_o = new PhiNode(result_reg, Type::ABIO);
    PhiNode*    result_mem = new PhiNode(result_reg, Type::MEMORY, TypePtr::BOTTOM);
    record_for_igvn(result_reg);

    const TypePtr* raw_adr_type = TypeRawPtr::BOTTOM;
    int raw_adr_idx = Compile::AliasIdxRaw;

    Node* array_ctl = generate_array_guard(obj_klass, (RegionNode*)NULL);
    if (array_ctl != NULL) {
      // It's an array.
      PreserveJVMState pjvms(this);
      set_control(array_ctl);
      Node* obj_length = load_array_length(obj);
      Node* obj_size  = NULL;
      Node* alloc_obj = new_array(obj_klass, obj_length, 0, &obj_size);  // no arguments to push

      if (!use_ReduceInitialCardMarks()) {
        // If it is an oop array, it requires very special treatment,
        // because card marking is required on each card of the array.
        Node* is_obja = generate_objArray_guard(obj_klass, (RegionNode*)NULL);
        if (is_obja != NULL) {
          PreserveJVMState pjvms2(this);
          set_control(is_obja);
          // Generate a direct call to the right arraycopy function(s).
          Node* alloc = tightly_coupled_allocation(alloc_obj, NULL);
          ArrayCopyNode* ac = ArrayCopyNode::make(this, true, obj, intcon(0), alloc_obj, intcon(0), obj_length, alloc != NULL);
          ac->set_cloneoop();
          Node* n = _gvn.transform(ac);
          assert(n == ac, "cannot disappear");
          ac->connect_outputs(this);

          result_reg->init_req(_objArray_path, control());
          result_val->init_req(_objArray_path, alloc_obj);
          result_i_o ->set_req(_objArray_path, i_o());
          result_mem ->set_req(_objArray_path, reset_memory());
        }
      }
      // Otherwise, there are no card marks to worry about.
      // (We can dispense with card marks if we know the allocation
      //  comes out of eden (TLAB)...  In fact, ReduceInitialCardMarks
      //  causes the non-eden paths to take compensating steps to
      //  simulate a fresh allocation, so that no further
      //  card marks are required in compiled code to initialize
      //  the object.)

      if (!stopped()) {
        copy_to_clone(obj, alloc_obj, obj_size, true, false);

        // Present the results of the copy.
        result_reg->init_req(_array_path, control());
        result_val->init_req(_array_path, alloc_obj);
        result_i_o ->set_req(_array_path, i_o());
        result_mem ->set_req(_array_path, reset_memory());
      }
    }

    // We only go to the instance fast case code if we pass a number of guards.
    // The paths which do not pass are accumulated in the slow_region.
    RegionNode* slow_region = new RegionNode(1);
    record_for_igvn(slow_region);
    if (!stopped()) {
      // It's an instance (we did array above).  Make the slow-path tests.
      // If this is a virtual call, we generate a funny guard.  We grab
      // the vtable entry corresponding to clone() from the target object.
      // If the target method which we are calling happens to be the
      // Object clone() method, we pass the guard.  We do not need this
      // guard for non-virtual calls; the caller is known to be the native
      // Object clone().
      if (is_virtual) {
        generate_virtual_guard(obj_klass, slow_region);
      }

      // The object must be cloneable and must not have a finalizer.
      // Both of these conditions may be checked in a single test.
      // We could optimize the cloneable test further, but we don't care.
      generate_access_flags_guard(obj_klass,
                                  // Test both conditions:
                                  JVM_ACC_IS_CLONEABLE | JVM_ACC_HAS_FINALIZER,
                                  // Must be cloneable but not finalizer:
                                  JVM_ACC_IS_CLONEABLE,
                                  slow_region);
    }

    if (!stopped()) {
      // It's an instance, and it passed the slow-path tests.
      PreserveJVMState pjvms(this);
      Node* obj_size  = NULL;
      // Need to deoptimize on exception from allocation since Object.clone intrinsic
      // is reexecuted if deoptimization occurs and there could be problems when merging
      // exception state between multiple Object.clone versions (reexecute=true vs reexecute=false).
      Node* alloc_obj = new_instance(obj_klass, NULL, &obj_size, /*deoptimize_on_exception=*/true);

      copy_to_clone(obj, alloc_obj, obj_size, false, !use_ReduceInitialCardMarks());

      // Present the results of the slow call.
      result_reg->init_req(_instance_path, control());
      result_val->init_req(_instance_path, alloc_obj);
      result_i_o ->set_req(_instance_path, i_o());
      result_mem ->set_req(_instance_path, reset_memory());
    }

    // Generate code for the slow case.  We make a call to clone().
    set_control(_gvn.transform(slow_region));
    if (!stopped()) {
      PreserveJVMState pjvms(this);
      CallJavaNode* slow_call = generate_method_call(vmIntrinsics::_clone, is_virtual);
      Node* slow_result = set_results_for_java_call(slow_call);
      // this->control() comes from set_results_for_java_call
      result_reg->init_req(_slow_path, control());
      result_val->init_req(_slow_path, slow_result);
      result_i_o ->set_req(_slow_path, i_o());
      result_mem ->set_req(_slow_path, reset_memory());
    }

    // Return the combined state.
    set_control(    _gvn.transform(result_reg));
    set_i_o(        _gvn.transform(result_i_o));
    set_all_memory( _gvn.transform(result_mem));
  } // original reexecute is set back here

  set_result(_gvn.transform(result_val));
  return true;
}

// If we have a tighly coupled allocation, the arraycopy may take care
// of the array initialization. If one of the guards we insert between
// the allocation and the arraycopy causes a deoptimization, an
// unitialized array will escape the compiled method. To prevent that
// we set the JVM state for uncommon traps between the allocation and
// the arraycopy to the state before the allocation so, in case of
// deoptimization, we'll reexecute the allocation and the
// initialization.
JVMState* LibraryCallKit::arraycopy_restore_alloc_state(AllocateArrayNode* alloc, int& saved_reexecute_sp) {
  if (alloc != NULL) {
    ciMethod* trap_method = alloc->jvms()->method();
    int trap_bci = alloc->jvms()->bci();

    if (!C->too_many_traps(trap_method, trap_bci, Deoptimization::Reason_intrinsic) &
          !C->too_many_traps(trap_method, trap_bci, Deoptimization::Reason_null_check)) {
      // Make sure there's no store between the allocation and the
      // arraycopy otherwise visible side effects could be rexecuted
      // in case of deoptimization and cause incorrect execution.
      bool no_interfering_store = true;
      Node* mem = alloc->in(TypeFunc::Memory);
      if (mem->is_MergeMem()) {
        for (MergeMemStream mms(merged_memory(), mem->as_MergeMem()); mms.next_non_empty2(); ) {
          Node* n = mms.memory();
          if (n != mms.memory2() && !(n->is_Proj() && n->in(0) == alloc->initialization())) {
            assert(n->is_Store(), "what else?");
            no_interfering_store = false;
            break;
          }
        }
      } else {
        for (MergeMemStream mms(merged_memory()); mms.next_non_empty(); ) {
          Node* n = mms.memory();
          if (n != mem && !(n->is_Proj() && n->in(0) == alloc->initialization())) {
            assert(n->is_Store(), "what else?");
            no_interfering_store = false;
            break;
          }
        }
      }

      if (no_interfering_store) {
        JVMState* old_jvms = alloc->jvms()->clone_shallow(C);
        uint size = alloc->req();
        SafePointNode* sfpt = new SafePointNode(size, old_jvms);
        old_jvms->set_map(sfpt);
        for (uint i = 0; i < size; i++) {
          sfpt->init_req(i, alloc->in(i));
        }
        // re-push array length for deoptimization
        sfpt->ins_req(old_jvms->stkoff() + old_jvms->sp(), alloc->in(AllocateNode::ALength));
        old_jvms->set_sp(old_jvms->sp()+1);
        old_jvms->set_monoff(old_jvms->monoff()+1);
        old_jvms->set_scloff(old_jvms->scloff()+1);
        old_jvms->set_endoff(old_jvms->endoff()+1);
        old_jvms->set_should_reexecute(true);

        sfpt->set_i_o(map()->i_o());
        sfpt->set_memory(map()->memory());
        sfpt->set_control(map()->control());

        JVMState* saved_jvms = jvms();
        saved_reexecute_sp = _reexecute_sp;

        set_jvms(sfpt->jvms());
        _reexecute_sp = jvms()->sp();

        return saved_jvms;
      }
    }
  }
  return NULL;
}

// In case of a deoptimization, we restart execution at the
// allocation, allocating a new array. We would leave an uninitialized
// array in the heap that GCs wouldn't expect. Move the allocation
// after the traps so we don't allocate the array if we
// deoptimize. This is possible because tightly_coupled_allocation()
// guarantees there's no observer of the allocated array at this point
// and the control flow is simple enough.
void LibraryCallKit::arraycopy_move_allocation_here(AllocateArrayNode* alloc, Node* dest, JVMState* saved_jvms, int saved_reexecute_sp) {
  if (saved_jvms != NULL && !stopped()) {
    assert(alloc != NULL, "only with a tightly coupled allocation");
    // restore JVM state to the state at the arraycopy
    saved_jvms->map()->set_control(map()->control());
    assert(saved_jvms->map()->memory() == map()->memory(), "memory state changed?");
    assert(saved_jvms->map()->i_o() == map()->i_o(), "IO state changed?");
    // If we've improved the types of some nodes (null check) while
    // emitting the guards, propagate them to the current state
    map()->replaced_nodes().apply(saved_jvms->map());
    set_jvms(saved_jvms);
    _reexecute_sp = saved_reexecute_sp;

    // Remove the allocation from above the guards
    CallProjections callprojs;
    alloc->extract_projections(&callprojs, true);
    InitializeNode* init = alloc->initialization();
    Node* alloc_mem = alloc->in(TypeFunc::Memory);
    C->gvn_replace_by(callprojs.fallthrough_ioproj, alloc->in(TypeFunc::I_O));
    C->gvn_replace_by(init->proj_out(TypeFunc::Memory), alloc_mem);
    C->gvn_replace_by(init->proj_out(TypeFunc::Control), alloc->in(0));

    // move the allocation here (after the guards)
    _gvn.hash_delete(alloc);
    alloc->set_req(TypeFunc::Control, control());
    alloc->set_req(TypeFunc::I_O, i_o());
    Node *mem = reset_memory();
    set_all_memory(mem);
    alloc->set_req(TypeFunc::Memory, mem);
    set_control(init->proj_out(TypeFunc::Control));
    set_i_o(callprojs.fallthrough_ioproj);

    // Update memory as done in GraphKit::set_output_for_allocation()
    const TypeInt* length_type = _gvn.find_int_type(alloc->in(AllocateNode::ALength));
    const TypeOopPtr* ary_type = _gvn.type(alloc->in(AllocateNode::KlassNode))->is_klassptr()->as_instance_type();
    if (ary_type->isa_aryptr() && length_type != NULL) {
      ary_type = ary_type->is_aryptr()->cast_to_size(length_type);
    }
    const TypePtr* telemref = ary_type->add_offset(Type::OffsetBot);
    int            elemidx  = C->get_alias_index(telemref);
    set_memory(init->proj_out(TypeFunc::Memory), Compile::AliasIdxRaw);
    set_memory(init->proj_out(TypeFunc::Memory), elemidx);

    Node* allocx = _gvn.transform(alloc);
    assert(allocx == alloc, "where has the allocation gone?");
    assert(dest->is_CheckCastPP(), "not an allocation result?");

    _gvn.hash_delete(dest);
    dest->set_req(0, control());
    Node* destx = _gvn.transform(dest);
    assert(destx == dest, "where has the allocation result gone?");
  }
}


//------------------------------inline_arraycopy-----------------------
// public static native void java.lang.System.arraycopy(Object src,  int  srcPos,
//                                                      Object dest, int destPos,
//                                                      int length);
bool LibraryCallKit::inline_arraycopy() {
  // Get the arguments.
  Node* src         = argument(0);  // type: oop
  Node* src_offset  = argument(1);  // type: int
  Node* dest        = argument(2);  // type: oop
  Node* dest_offset = argument(3);  // type: int
  Node* length      = argument(4);  // type: int


  // Check for allocation before we add nodes that would confuse
  // tightly_coupled_allocation()
  AllocateArrayNode* alloc = tightly_coupled_allocation(dest, NULL);

  int saved_reexecute_sp = -1;
  JVMState* saved_jvms = arraycopy_restore_alloc_state(alloc, saved_reexecute_sp);
  // See arraycopy_restore_alloc_state() comment
  // if alloc == NULL we don't have to worry about a tightly coupled allocation so we can emit all needed guards
  // if saved_jvms != NULL (then alloc != NULL) then we can handle guards and a tightly coupled allocation
  // if saved_jvms == NULL and alloc != NULL, we can’t emit any guards
  bool can_emit_guards = (alloc == NULL || saved_jvms != NULL);

  // The following tests must be performed
  // (1) src and dest are arrays.
  // (2) src and dest arrays must have elements of the same BasicType
  // (3) src and dest must not be null.
  // (4) src_offset must not be negative.
  // (5) dest_offset must not be negative.
  // (6) length must not be negative.
  // (7) src_offset + length must not exceed length of src.
  // (8) dest_offset + length must not exceed length of dest.
  // (9) each element of an oop array must be assignable

  // (3) src and dest must not be null.
  // always do this here because we need the JVM state for uncommon traps
  Node* null_ctl = top();
  src  = saved_jvms != NULL ? null_check_oop(src, &null_ctl, true, true) : null_check(src,  T_ARRAY);
  assert(null_ctl->is_top(), "no null control here");
  dest = null_check(dest, T_ARRAY);

  if (!can_emit_guards) {
    // if saved_jvms == NULL and alloc != NULL, we don't emit any
    // guards but the arraycopy node could still take advantage of a
    // tightly allocated allocation. tightly_coupled_allocation() is
    // called again to make sure it takes the null check above into
    // account: the null check is mandatory and if it caused an
    // uncommon trap to be emitted then the allocation can't be
    // considered tightly coupled in this context.
    alloc = tightly_coupled_allocation(dest, NULL);
  }

  bool validated = false;

  const Type* src_type  = _gvn.type(src);
  const Type* dest_type = _gvn.type(dest);
  const TypeAryPtr* top_src  = src_type->isa_aryptr();
  const TypeAryPtr* top_dest = dest_type->isa_aryptr();

  // Do we have the type of src?
  bool has_src = (top_src != NULL && top_src->klass() != NULL);
  // Do we have the type of dest?
  bool has_dest = (top_dest != NULL && top_dest->klass() != NULL);
  // Is the type for src from speculation?
  bool src_spec = false;
  // Is the type for dest from speculation?
  bool dest_spec = false;

  if ((!has_src || !has_dest) && can_emit_guards) {
    // We don't have sufficient type information, let's see if
    // speculative types can help. We need to have types for both src
    // and dest so that it pays off.

    // Do we already have or could we have type information for src
    bool could_have_src = has_src;
    // Do we already have or could we have type information for dest
    bool could_have_dest = has_dest;

    ciKlass* src_k = NULL;
    if (!has_src) {
      src_k = src_type->speculative_type_not_null();
      if (src_k != NULL && src_k->is_array_klass()) {
        could_have_src = true;
      }
    }

    ciKlass* dest_k = NULL;
    if (!has_dest) {
      dest_k = dest_type->speculative_type_not_null();
      if (dest_k != NULL && dest_k->is_array_klass()) {
        could_have_dest = true;
      }
    }

    if (could_have_src && could_have_dest) {
      // This is going to pay off so emit the required guards
      if (!has_src) {
        src = maybe_cast_profiled_obj(src, src_k, true);
        src_type  = _gvn.type(src);
        top_src  = src_type->isa_aryptr();
        has_src = (top_src != NULL && top_src->klass() != NULL);
        src_spec = true;
      }
      if (!has_dest) {
        dest = maybe_cast_profiled_obj(dest, dest_k, true);
        dest_type  = _gvn.type(dest);
        top_dest  = dest_type->isa_aryptr();
        has_dest = (top_dest != NULL && top_dest->klass() != NULL);
        dest_spec = true;
      }
    }
  }

  if (has_src && has_dest && can_emit_guards) {
    BasicType src_elem  = top_src->klass()->as_array_klass()->element_type()->basic_type();
    BasicType dest_elem = top_dest->klass()->as_array_klass()->element_type()->basic_type();
    if (src_elem  == T_ARRAY)  src_elem  = T_OBJECT;
    if (dest_elem == T_ARRAY)  dest_elem = T_OBJECT;

    if (src_elem == dest_elem && src_elem == T_OBJECT) {
      // If both arrays are object arrays then having the exact types
      // for both will remove the need for a subtype check at runtime
      // before the call and may make it possible to pick a faster copy
      // routine (without a subtype check on every element)
      // Do we have the exact type of src?
      bool could_have_src = src_spec;
      // Do we have the exact type of dest?
      bool could_have_dest = dest_spec;
      ciKlass* src_k = top_src->klass();
      ciKlass* dest_k = top_dest->klass();
      if (!src_spec) {
        src_k = src_type->speculative_type_not_null();
        if (src_k != NULL && src_k->is_array_klass()) {
          could_have_src = true;
        }
      }
      if (!dest_spec) {
        dest_k = dest_type->speculative_type_not_null();
        if (dest_k != NULL && dest_k->is_array_klass()) {
          could_have_dest = true;
        }
      }
      if (could_have_src && could_have_dest) {
        // If we can have both exact types, emit the missing guards
        if (could_have_src && !src_spec) {
          src = maybe_cast_profiled_obj(src, src_k, true);
        }
        if (could_have_dest && !dest_spec) {
          dest = maybe_cast_profiled_obj(dest, dest_k, true);
        }
      }
    }
  }

  ciMethod* trap_method = method();
  int trap_bci = bci();
  if (saved_jvms != NULL) {
    trap_method = alloc->jvms()->method();
    trap_bci = alloc->jvms()->bci();
  }

  if (!C->too_many_traps(trap_method, trap_bci, Deoptimization::Reason_intrinsic) &&
      can_emit_guards &&
      !src->is_top() && !dest->is_top()) {
    // validate arguments: enables transformation the ArrayCopyNode
    validated = true;

    RegionNode* slow_region = new RegionNode(1);
    record_for_igvn(slow_region);

    // (1) src and dest are arrays.
    generate_non_array_guard(load_object_klass(src), slow_region);
    generate_non_array_guard(load_object_klass(dest), slow_region);

    // (2) src and dest arrays must have elements of the same BasicType
    // done at macro expansion or at Ideal transformation time

    // (4) src_offset must not be negative.
    generate_negative_guard(src_offset, slow_region);

    // (5) dest_offset must not be negative.
    generate_negative_guard(dest_offset, slow_region);

    // (7) src_offset + length must not exceed length of src.
    generate_limit_guard(src_offset, length,
                         load_array_length(src),
                         slow_region);

    // (8) dest_offset + length must not exceed length of dest.
    generate_limit_guard(dest_offset, length,
                         load_array_length(dest),
                         slow_region);

    // (9) each element of an oop array must be assignable
    Node* src_klass  = load_object_klass(src);
    Node* dest_klass = load_object_klass(dest);
    Node* not_subtype_ctrl = gen_subtype_check(src_klass, dest_klass);

    if (not_subtype_ctrl != top()) {
      PreserveJVMState pjvms(this);
      set_control(not_subtype_ctrl);
      uncommon_trap(Deoptimization::Reason_intrinsic,
                    Deoptimization::Action_make_not_entrant);
      assert(stopped(), "Should be stopped");
    }
    {
      PreserveJVMState pjvms(this);
      set_control(_gvn.transform(slow_region));
      uncommon_trap(Deoptimization::Reason_intrinsic,
                    Deoptimization::Action_make_not_entrant);
      assert(stopped(), "Should be stopped");
    }
  }

  arraycopy_move_allocation_here(alloc, dest, saved_jvms, saved_reexecute_sp);

  if (stopped()) {
    return true;
  }

  ArrayCopyNode* ac = ArrayCopyNode::make(this, true, src, src_offset, dest, dest_offset, length, alloc != NULL,
                                          // Create LoadRange and LoadKlass nodes for use during macro expansion here
                                          // so the compiler has a chance to eliminate them: during macro expansion,
                                          // we have to set their control (CastPP nodes are eliminated).
                                          load_object_klass(src), load_object_klass(dest),
                                          load_array_length(src), load_array_length(dest));

  ac->set_arraycopy(validated);

  Node* n = _gvn.transform(ac);
  if (n == ac) {
    ac->connect_outputs(this);
  } else {
    assert(validated, "shouldn't transform if all arguments not validated");
    set_all_memory(n);
  }

  return true;
}


// Helper function which determines if an arraycopy immediately follows
// an allocation, with no intervening tests or other escapes for the object.
AllocateArrayNode*
LibraryCallKit::tightly_coupled_allocation(Node* ptr,
                                           RegionNode* slow_region) {
  if (stopped())             return NULL;  // no fast path
  if (C->AliasLevel() == 0)  return NULL;  // no MergeMems around

  AllocateArrayNode* alloc = AllocateArrayNode::Ideal_array_allocation(ptr, &_gvn);
  if (alloc == NULL)  return NULL;

  Node* rawmem = memory(Compile::AliasIdxRaw);
  // Is the allocation's memory state untouched?
  if (!(rawmem->is_Proj() && rawmem->in(0)->is_Initialize())) {
    // Bail out if there have been raw-memory effects since the allocation.
    // (Example:  There might have been a call or safepoint.)
    return NULL;
  }
  rawmem = rawmem->in(0)->as_Initialize()->memory(Compile::AliasIdxRaw);
  if (!(rawmem->is_Proj() && rawmem->in(0) == alloc)) {
    return NULL;
  }

  // There must be no unexpected observers of this allocation.
  for (DUIterator_Fast imax, i = ptr->fast_outs(imax); i < imax; i++) {
    Node* obs = ptr->fast_out(i);
    if (obs != this->map()) {
      return NULL;
    }
  }

  // This arraycopy must unconditionally follow the allocation of the ptr.
  Node* alloc_ctl = ptr->in(0);
  assert(just_allocated_object(alloc_ctl) == ptr, "most recent allo");

  Node* ctl = control();
  while (ctl != alloc_ctl) {
    // There may be guards which feed into the slow_region.
    // Any other control flow means that we might not get a chance
    // to finish initializing the allocated object.
    if ((ctl->is_IfFalse() || ctl->is_IfTrue()) && ctl->in(0)->is_If()) {
      IfNode* iff = ctl->in(0)->as_If();
      Node* not_ctl = iff->proj_out(1 - ctl->as_Proj()->_con);
      assert(not_ctl != NULL && not_ctl != ctl, "found alternate");
      if (slow_region != NULL && slow_region->find_edge(not_ctl) >= 1) {
        ctl = iff->in(0);       // This test feeds the known slow_region.
        continue;
      }
      // One more try:  Various low-level checks bottom out in
      // uncommon traps.  If the debug-info of the trap omits
      // any reference to the allocation, as we've already
      // observed, then there can be no objection to the trap.
      bool found_trap = false;
      for (DUIterator_Fast jmax, j = not_ctl->fast_outs(jmax); j < jmax; j++) {
        Node* obs = not_ctl->fast_out(j);
        if (obs->in(0) == not_ctl && obs->is_Call() &&
            (obs->as_Call()->entry_point() == SharedRuntime::uncommon_trap_blob()->entry_point())) {
          found_trap = true; break;
        }
      }
      if (found_trap) {
        ctl = iff->in(0);       // This test feeds a harmless uncommon trap.
        continue;
      }
    }
    return NULL;
  }

  // If we get this far, we have an allocation which immediately
  // precedes the arraycopy, and we can take over zeroing the new object.
  // The arraycopy will finish the initialization, and provide
  // a new control state to which we will anchor the destination pointer.

  return alloc;
}

//-------------inline_encodeISOArray-----------------------------------
// encode char[] to byte[] in ISO_8859_1
bool LibraryCallKit::inline_encodeISOArray() {
  assert(callee()->signature()->size() == 5, "encodeISOArray has 5 parameters");
  // no receiver since it is static method
  Node *src         = argument(0);
  Node *src_offset  = argument(1);
  Node *dst         = argument(2);
  Node *dst_offset  = argument(3);
  Node *length      = argument(4);

  const Type* src_type = src->Value(&_gvn);
  const Type* dst_type = dst->Value(&_gvn);
  const TypeAryPtr* top_src = src_type->isa_aryptr();
  const TypeAryPtr* top_dest = dst_type->isa_aryptr();
  if (top_src  == NULL || top_src->klass()  == NULL ||
      top_dest == NULL || top_dest->klass() == NULL) {
    // failed array check
    return false;
  }

  // Figure out the size and type of the elements we will be copying.
  BasicType src_elem = src_type->isa_aryptr()->klass()->as_array_klass()->element_type()->basic_type();
  BasicType dst_elem = dst_type->isa_aryptr()->klass()->as_array_klass()->element_type()->basic_type();
  if (src_elem != T_CHAR || dst_elem != T_BYTE) {
    return false;
  }
  Node* src_start = array_element_address(src, src_offset, src_elem);
  Node* dst_start = array_element_address(dst, dst_offset, dst_elem);
  // 'src_start' points to src array + scaled offset
  // 'dst_start' points to dst array + scaled offset

  const TypeAryPtr* mtype = TypeAryPtr::BYTES;
  Node* enc = new EncodeISOArrayNode(control(), memory(mtype), src_start, dst_start, length);
  enc = _gvn.transform(enc);
  Node* res_mem = _gvn.transform(new SCMemProjNode(enc));
  set_memory(res_mem, mtype);
  set_result(enc);
  return true;
}

//-------------inline_multiplyToLen-----------------------------------
bool LibraryCallKit::inline_multiplyToLen() {
  assert(UseMultiplyToLenIntrinsic, "not implementated on this platform");

  address stubAddr = StubRoutines::multiplyToLen();
  if (stubAddr == NULL) {
    return false; // Intrinsic's stub is not implemented on this platform
  }
  const char* stubName = "multiplyToLen";

  assert(callee()->signature()->size() == 5, "multiplyToLen has 5 parameters");

  // no receiver because it is a static method
  Node* x    = argument(0);
  Node* xlen = argument(1);
  Node* y    = argument(2);
  Node* ylen = argument(3);
  Node* z    = argument(4);

  const Type* x_type = x->Value(&_gvn);
  const Type* y_type = y->Value(&_gvn);
  const TypeAryPtr* top_x = x_type->isa_aryptr();
  const TypeAryPtr* top_y = y_type->isa_aryptr();
  if (top_x  == NULL || top_x->klass()  == NULL ||
      top_y == NULL || top_y->klass() == NULL) {
    // failed array check
    return false;
  }

  BasicType x_elem = x_type->isa_aryptr()->klass()->as_array_klass()->element_type()->basic_type();
  BasicType y_elem = y_type->isa_aryptr()->klass()->as_array_klass()->element_type()->basic_type();
  if (x_elem != T_INT || y_elem != T_INT) {
    return false;
  }

  // Set the original stack and the reexecute bit for the interpreter to reexecute
  // the bytecode that invokes BigInteger.multiplyToLen() if deoptimization happens
  // on the return from z array allocation in runtime.
  { PreserveReexecuteState preexecs(this);
    jvms()->set_should_reexecute(true);

    Node* x_start = array_element_address(x, intcon(0), x_elem);
    Node* y_start = array_element_address(y, intcon(0), y_elem);
    // 'x_start' points to x array + scaled xlen
    // 'y_start' points to y array + scaled ylen

    // Allocate the result array
    Node* zlen = _gvn.transform(new AddINode(xlen, ylen));
    ciKlass* klass = ciTypeArrayKlass::make(T_INT);
    Node* klass_node = makecon(TypeKlassPtr::make(klass));

    IdealKit ideal(this);

#define __ ideal.
     Node* one = __ ConI(1);
     Node* zero = __ ConI(0);
     IdealVariable need_alloc(ideal), z_alloc(ideal);  __ declarations_done();
     __ set(need_alloc, zero);
     __ set(z_alloc, z);
     __ if_then(z, BoolTest::eq, null()); {
       __ increment (need_alloc, one);
     } __ else_(); {
       // Update graphKit memory and control from IdealKit.
       sync_kit(ideal);
       Node* zlen_arg = load_array_length(z);
       // Update IdealKit memory and control from graphKit.
       __ sync_kit(this);
       __ if_then(zlen_arg, BoolTest::lt, zlen); {
         __ increment (need_alloc, one);
       } __ end_if();
     } __ end_if();

     __ if_then(__ value(need_alloc), BoolTest::ne, zero); {
       // Update graphKit memory and control from IdealKit.
       sync_kit(ideal);
       Node * narr = new_array(klass_node, zlen, 1);
       // Update IdealKit memory and control from graphKit.
       __ sync_kit(this);
       __ set(z_alloc, narr);
     } __ end_if();

     sync_kit(ideal);
     z = __ value(z_alloc);
     // Can't use TypeAryPtr::INTS which uses Bottom offset.
     _gvn.set_type(z, TypeOopPtr::make_from_klass(klass));
     // Final sync IdealKit and GraphKit.
     final_sync(ideal);
#undef __

    Node* z_start = array_element_address(z, intcon(0), T_INT);

    Node* call = make_runtime_call(RC_LEAF|RC_NO_FP,
                                   OptoRuntime::multiplyToLen_Type(),
                                   stubAddr, stubName, TypePtr::BOTTOM,
                                   x_start, xlen, y_start, ylen, z_start, zlen);
  } // original reexecute is set back here

  C->set_has_split_ifs(true); // Has chance for split-if optimization
  set_result(z);
  return true;
}

//-------------inline_squareToLen------------------------------------
bool LibraryCallKit::inline_squareToLen() {
  assert(UseSquareToLenIntrinsic, "not implementated on this platform");

  address stubAddr = StubRoutines::squareToLen();
  if (stubAddr == NULL) {
    return false; // Intrinsic's stub is not implemented on this platform
  }
  const char* stubName = "squareToLen";

  assert(callee()->signature()->size() == 4, "implSquareToLen has 4 parameters");

  Node* x    = argument(0);
  Node* len  = argument(1);
  Node* z    = argument(2);
  Node* zlen = argument(3);

  const Type* x_type = x->Value(&_gvn);
  const Type* z_type = z->Value(&_gvn);
  const TypeAryPtr* top_x = x_type->isa_aryptr();
  const TypeAryPtr* top_z = z_type->isa_aryptr();
  if (top_x  == NULL || top_x->klass()  == NULL ||
      top_z  == NULL || top_z->klass()  == NULL) {
    // failed array check
    return false;
  }

  BasicType x_elem = x_type->isa_aryptr()->klass()->as_array_klass()->element_type()->basic_type();
  BasicType z_elem = z_type->isa_aryptr()->klass()->as_array_klass()->element_type()->basic_type();
  if (x_elem != T_INT || z_elem != T_INT) {
    return false;
  }


  Node* x_start = array_element_address(x, intcon(0), x_elem);
  Node* z_start = array_element_address(z, intcon(0), z_elem);

  Node*  call = make_runtime_call(RC_LEAF|RC_NO_FP,
                                  OptoRuntime::squareToLen_Type(),
                                  stubAddr, stubName, TypePtr::BOTTOM,
                                  x_start, len, z_start, zlen);

  set_result(z);
  return true;
}

//-------------inline_mulAdd------------------------------------------
bool LibraryCallKit::inline_mulAdd() {
  assert(UseMulAddIntrinsic, "not implementated on this platform");

  address stubAddr = StubRoutines::mulAdd();
  if (stubAddr == NULL) {
    return false; // Intrinsic's stub is not implemented on this platform
  }
  const char* stubName = "mulAdd";

  assert(callee()->signature()->size() == 5, "mulAdd has 5 parameters");

  Node* out      = argument(0);
  Node* in       = argument(1);
  Node* offset   = argument(2);
  Node* len      = argument(3);
  Node* k        = argument(4);

  const Type* out_type = out->Value(&_gvn);
  const Type* in_type = in->Value(&_gvn);
  const TypeAryPtr* top_out = out_type->isa_aryptr();
  const TypeAryPtr* top_in = in_type->isa_aryptr();
  if (top_out  == NULL || top_out->klass()  == NULL ||
      top_in == NULL || top_in->klass() == NULL) {
    // failed array check
    return false;
  }

  BasicType out_elem = out_type->isa_aryptr()->klass()->as_array_klass()->element_type()->basic_type();
  BasicType in_elem = in_type->isa_aryptr()->klass()->as_array_klass()->element_type()->basic_type();
  if (out_elem != T_INT || in_elem != T_INT) {
    return false;
  }

  Node* outlen = load_array_length(out);
  Node* new_offset = _gvn.transform(new SubINode(outlen, offset));
  Node* out_start = array_element_address(out, intcon(0), out_elem);
  Node* in_start = array_element_address(in, intcon(0), in_elem);

  Node*  call = make_runtime_call(RC_LEAF|RC_NO_FP,
                                  OptoRuntime::mulAdd_Type(),
                                  stubAddr, stubName, TypePtr::BOTTOM,
                                  out_start,in_start, new_offset, len, k);
  Node* result = _gvn.transform(new ProjNode(call, TypeFunc::Parms));
  set_result(result);
  return true;
}

//-------------inline_montgomeryMultiply-----------------------------------
bool LibraryCallKit::inline_montgomeryMultiply() {
  address stubAddr = StubRoutines::montgomeryMultiply();
  if (stubAddr == NULL) {
    return false; // Intrinsic's stub is not implemented on this platform
  }

  assert(UseMontgomeryMultiplyIntrinsic, "not implemented on this platform");
  const char* stubName = "montgomery_square";

  assert(callee()->signature()->size() == 7, "montgomeryMultiply has 7 parameters");

  Node* a    = argument(0);
  Node* b    = argument(1);
  Node* n    = argument(2);
  Node* len  = argument(3);
  Node* inv  = argument(4);
  Node* m    = argument(6);

  const Type* a_type = a->Value(&_gvn);
  const TypeAryPtr* top_a = a_type->isa_aryptr();
  const Type* b_type = b->Value(&_gvn);
  const TypeAryPtr* top_b = b_type->isa_aryptr();
  const Type* n_type = a->Value(&_gvn);
  const TypeAryPtr* top_n = n_type->isa_aryptr();
  const Type* m_type = a->Value(&_gvn);
  const TypeAryPtr* top_m = m_type->isa_aryptr();
  if (top_a  == NULL || top_a->klass()  == NULL ||
      top_b == NULL || top_b->klass()  == NULL ||
      top_n == NULL || top_n->klass()  == NULL ||
      top_m == NULL || top_m->klass()  == NULL) {
    // failed array check
    return false;
  }

  BasicType a_elem = a_type->isa_aryptr()->klass()->as_array_klass()->element_type()->basic_type();
  BasicType b_elem = b_type->isa_aryptr()->klass()->as_array_klass()->element_type()->basic_type();
  BasicType n_elem = n_type->isa_aryptr()->klass()->as_array_klass()->element_type()->basic_type();
  BasicType m_elem = m_type->isa_aryptr()->klass()->as_array_klass()->element_type()->basic_type();
  if (a_elem != T_INT || b_elem != T_INT || n_elem != T_INT || m_elem != T_INT) {
    return false;
  }

  // Make the call
  {
    Node* a_start = array_element_address(a, intcon(0), a_elem);
    Node* b_start = array_element_address(b, intcon(0), b_elem);
    Node* n_start = array_element_address(n, intcon(0), n_elem);
    Node* m_start = array_element_address(m, intcon(0), m_elem);

    Node* call = make_runtime_call(RC_LEAF,
                                   OptoRuntime::montgomeryMultiply_Type(),
                                   stubAddr, stubName, TypePtr::BOTTOM,
                                   a_start, b_start, n_start, len, inv, top(),
                                   m_start);
    set_result(m);
  }

  return true;
}

bool LibraryCallKit::inline_montgomerySquare() {
  address stubAddr = StubRoutines::montgomerySquare();
  if (stubAddr == NULL) {
    return false; // Intrinsic's stub is not implemented on this platform
  }

  assert(UseMontgomerySquareIntrinsic, "not implemented on this platform");
  const char* stubName = "montgomery_square";

  assert(callee()->signature()->size() == 6, "montgomerySquare has 6 parameters");

  Node* a    = argument(0);
  Node* n    = argument(1);
  Node* len  = argument(2);
  Node* inv  = argument(3);
  Node* m    = argument(5);

  const Type* a_type = a->Value(&_gvn);
  const TypeAryPtr* top_a = a_type->isa_aryptr();
  const Type* n_type = a->Value(&_gvn);
  const TypeAryPtr* top_n = n_type->isa_aryptr();
  const Type* m_type = a->Value(&_gvn);
  const TypeAryPtr* top_m = m_type->isa_aryptr();
  if (top_a  == NULL || top_a->klass()  == NULL ||
      top_n == NULL || top_n->klass()  == NULL ||
      top_m == NULL || top_m->klass()  == NULL) {
    // failed array check
    return false;
  }

  BasicType a_elem = a_type->isa_aryptr()->klass()->as_array_klass()->element_type()->basic_type();
  BasicType n_elem = n_type->isa_aryptr()->klass()->as_array_klass()->element_type()->basic_type();
  BasicType m_elem = m_type->isa_aryptr()->klass()->as_array_klass()->element_type()->basic_type();
  if (a_elem != T_INT || n_elem != T_INT || m_elem != T_INT) {
    return false;
  }

  // Make the call
  {
    Node* a_start = array_element_address(a, intcon(0), a_elem);
    Node* n_start = array_element_address(n, intcon(0), n_elem);
    Node* m_start = array_element_address(m, intcon(0), m_elem);

    Node* call = make_runtime_call(RC_LEAF,
                                   OptoRuntime::montgomerySquare_Type(),
                                   stubAddr, stubName, TypePtr::BOTTOM,
                                   a_start, n_start, len, inv, top(),
                                   m_start);
    set_result(m);
  }

  return true;
}


/**
 * Calculate CRC32 for byte.
 * int java.util.zip.CRC32.update(int crc, int b)
 */
bool LibraryCallKit::inline_updateCRC32() {
  assert(UseCRC32Intrinsics, "need AVX and LCMUL instructions support");
  assert(callee()->signature()->size() == 2, "update has 2 parameters");
  // no receiver since it is static method
  Node* crc  = argument(0); // type: int
  Node* b    = argument(1); // type: int

  /*
   *    int c = ~ crc;
   *    b = timesXtoThe32[(b ^ c) & 0xFF];
   *    b = b ^ (c >>> 8);
   *    crc = ~b;
   */

  Node* M1 = intcon(-1);
  crc = _gvn.transform(new XorINode(crc, M1));
  Node* result = _gvn.transform(new XorINode(crc, b));
  result = _gvn.transform(new AndINode(result, intcon(0xFF)));

  Node* base = makecon(TypeRawPtr::make(StubRoutines::crc_table_addr()));
  Node* offset = _gvn.transform(new LShiftINode(result, intcon(0x2)));
  Node* adr = basic_plus_adr(top(), base, ConvI2X(offset));
  result = make_load(control(), adr, TypeInt::INT, T_INT, MemNode::unordered);

  crc = _gvn.transform(new URShiftINode(crc, intcon(8)));
  result = _gvn.transform(new XorINode(crc, result));
  result = _gvn.transform(new XorINode(result, M1));
  set_result(result);
  return true;
}

/**
 * Calculate CRC32 for byte[] array.
 * int java.util.zip.CRC32.updateBytes(int crc, byte[] buf, int off, int len)
 */
bool LibraryCallKit::inline_updateBytesCRC32() {
  assert(UseCRC32Intrinsics, "need AVX and LCMUL instructions support");
  assert(callee()->signature()->size() == 4, "updateBytes has 4 parameters");
  // no receiver since it is static method
  Node* crc     = argument(0); // type: int
  Node* src     = argument(1); // type: oop
  Node* offset  = argument(2); // type: int
  Node* length  = argument(3); // type: int

  const Type* src_type = src->Value(&_gvn);
  const TypeAryPtr* top_src = src_type->isa_aryptr();
  if (top_src  == NULL || top_src->klass()  == NULL) {
    // failed array check
    return false;
  }

  // Figure out the size and type of the elements we will be copying.
  BasicType src_elem = src_type->isa_aryptr()->klass()->as_array_klass()->element_type()->basic_type();
  if (src_elem != T_BYTE) {
    return false;
  }

  // 'src_start' points to src array + scaled offset
  Node* src_start = array_element_address(src, offset, src_elem);

  // We assume that range check is done by caller.
  // TODO: generate range check (offset+length < src.length) in debug VM.

  // Call the stub.
  address stubAddr = StubRoutines::updateBytesCRC32();
  const char *stubName = "updateBytesCRC32";

  Node* call = make_runtime_call(RC_LEAF|RC_NO_FP, OptoRuntime::updateBytesCRC32_Type(),
                                 stubAddr, stubName, TypePtr::BOTTOM,
                                 crc, src_start, length);
  Node* result = _gvn.transform(new ProjNode(call, TypeFunc::Parms));
  set_result(result);
  return true;
}

/**
 * Calculate CRC32 for ByteBuffer.
 * int java.util.zip.CRC32.updateByteBuffer(int crc, long buf, int off, int len)
 */
bool LibraryCallKit::inline_updateByteBufferCRC32() {
  assert(UseCRC32Intrinsics, "need AVX and LCMUL instructions support");
  assert(callee()->signature()->size() == 5, "updateByteBuffer has 4 parameters and one is long");
  // no receiver since it is static method
  Node* crc     = argument(0); // type: int
  Node* src     = argument(1); // type: long
  Node* offset  = argument(3); // type: int
  Node* length  = argument(4); // type: int

  src = ConvL2X(src);  // adjust Java long to machine word
  Node* base = _gvn.transform(new CastX2PNode(src));
  offset = ConvI2X(offset);

  // 'src_start' points to src array + scaled offset
  Node* src_start = basic_plus_adr(top(), base, offset);

  // Call the stub.
  address stubAddr = StubRoutines::updateBytesCRC32();
  const char *stubName = "updateBytesCRC32";

  Node* call = make_runtime_call(RC_LEAF|RC_NO_FP, OptoRuntime::updateBytesCRC32_Type(),
                                 stubAddr, stubName, TypePtr::BOTTOM,
                                 crc, src_start, length);
  Node* result = _gvn.transform(new ProjNode(call, TypeFunc::Parms));
  set_result(result);
  return true;
}

//------------------------------get_table_from_crc32c_class-----------------------
Node * LibraryCallKit::get_table_from_crc32c_class(ciInstanceKlass *crc32c_class) {
  Node* table = load_field_from_object(NULL, "byteTable", "[I", /*is_exact*/ false, /*is_static*/ true, crc32c_class);
  assert (table != NULL, "wrong version of java.util.zip.CRC32C");

  return table;
}

//------------------------------inline_updateBytesCRC32C-----------------------
//
// Calculate CRC32C for byte[] array.
// int java.util.zip.CRC32C.updateBytes(int crc, byte[] buf, int off, int end)
//
bool LibraryCallKit::inline_updateBytesCRC32C() {
  assert(UseCRC32CIntrinsics, "need CRC32C instruction support");
  assert(callee()->signature()->size() == 4, "updateBytes has 4 parameters");
  assert(callee()->holder()->is_loaded(), "CRC32C class must be loaded");
  // no receiver since it is a static method
  Node* crc     = argument(0); // type: int
  Node* src     = argument(1); // type: oop
  Node* offset  = argument(2); // type: int
  Node* end     = argument(3); // type: int

  Node* length = _gvn.transform(new SubINode(end, offset));

  const Type* src_type = src->Value(&_gvn);
  const TypeAryPtr* top_src = src_type->isa_aryptr();
  if (top_src  == NULL || top_src->klass()  == NULL) {
    // failed array check
    return false;
  }

  // Figure out the size and type of the elements we will be copying.
  BasicType src_elem = src_type->isa_aryptr()->klass()->as_array_klass()->element_type()->basic_type();
  if (src_elem != T_BYTE) {
    return false;
  }

  // 'src_start' points to src array + scaled offset
  Node* src_start = array_element_address(src, offset, src_elem);

  // static final int[] byteTable in class CRC32C
  Node* table = get_table_from_crc32c_class(callee()->holder());
  Node* table_start = array_element_address(table, intcon(0), T_INT);

  // We assume that range check is done by caller.
  // TODO: generate range check (offset+length < src.length) in debug VM.

  // Call the stub.
  address stubAddr = StubRoutines::updateBytesCRC32C();
  const char *stubName = "updateBytesCRC32C";

  Node* call = make_runtime_call(RC_LEAF, OptoRuntime::updateBytesCRC32C_Type(),
                                 stubAddr, stubName, TypePtr::BOTTOM,
                                 crc, src_start, length, table_start);
  Node* result = _gvn.transform(new ProjNode(call, TypeFunc::Parms));
  set_result(result);
  return true;
}

//------------------------------inline_updateDirectByteBufferCRC32C-----------------------
//
// Calculate CRC32C for DirectByteBuffer.
// int java.util.zip.CRC32C.updateDirectByteBuffer(int crc, long buf, int off, int end)
//
bool LibraryCallKit::inline_updateDirectByteBufferCRC32C() {
  assert(UseCRC32CIntrinsics, "need CRC32C instruction support");
  assert(callee()->signature()->size() == 5, "updateDirectByteBuffer has 4 parameters and one is long");
  assert(callee()->holder()->is_loaded(), "CRC32C class must be loaded");
  // no receiver since it is a static method
  Node* crc     = argument(0); // type: int
  Node* src     = argument(1); // type: long
  Node* offset  = argument(3); // type: int
  Node* end     = argument(4); // type: int

  Node* length = _gvn.transform(new SubINode(end, offset));

  src = ConvL2X(src);  // adjust Java long to machine word
  Node* base = _gvn.transform(new CastX2PNode(src));
  offset = ConvI2X(offset);

  // 'src_start' points to src array + scaled offset
  Node* src_start = basic_plus_adr(top(), base, offset);

  // static final int[] byteTable in class CRC32C
  Node* table = get_table_from_crc32c_class(callee()->holder());
  Node* table_start = array_element_address(table, intcon(0), T_INT);

  // Call the stub.
  address stubAddr = StubRoutines::updateBytesCRC32C();
  const char *stubName = "updateBytesCRC32C";

  Node* call = make_runtime_call(RC_LEAF, OptoRuntime::updateBytesCRC32C_Type(),
                                 stubAddr, stubName, TypePtr::BOTTOM,
                                 crc, src_start, length, table_start);
  Node* result = _gvn.transform(new ProjNode(call, TypeFunc::Parms));
  set_result(result);
  return true;
}

//----------------------------inline_reference_get----------------------------
// public T java.lang.ref.Reference.get();
bool LibraryCallKit::inline_reference_get() {
  const int referent_offset = java_lang_ref_Reference::referent_offset;
  guarantee(referent_offset > 0, "should have already been set");

  // Get the argument:
  Node* reference_obj = null_check_receiver();
  if (stopped()) return true;

  Node* adr = basic_plus_adr(reference_obj, reference_obj, referent_offset);

  ciInstanceKlass* klass = env()->Object_klass();
  const TypeOopPtr* object_type = TypeOopPtr::make_from_klass(klass);

  Node* no_ctrl = NULL;
  Node* result = make_load(no_ctrl, adr, object_type, T_OBJECT, MemNode::unordered);

  // Use the pre-barrier to record the value in the referent field
  pre_barrier(false /* do_load */,
              control(),
              NULL /* obj */, NULL /* adr */, max_juint /* alias_idx */, NULL /* val */, NULL /* val_type */,
              result /* pre_val */,
              T_OBJECT);

  // Add memory barrier to prevent commoning reads from this field
  // across safepoint since GC can change its value.
  insert_mem_bar(Op_MemBarCPUOrder);

  set_result(result);
  return true;
}


Node * LibraryCallKit::load_field_from_object(Node * fromObj, const char * fieldName, const char * fieldTypeString,
                                              bool is_exact=true, bool is_static=false,
                                              ciInstanceKlass * fromKls=NULL) {
  if (fromKls == NULL) {
    const TypeInstPtr* tinst = _gvn.type(fromObj)->isa_instptr();
    assert(tinst != NULL, "obj is null");
    assert(tinst->klass()->is_loaded(), "obj is not loaded");
    assert(!is_exact || tinst->klass_is_exact(), "klass not exact");
    fromKls = tinst->klass()->as_instance_klass();
  } else {
    assert(is_static, "only for static field access");
  }
  ciField* field = fromKls->get_field_by_name(ciSymbol::make(fieldName),
                                              ciSymbol::make(fieldTypeString),
                                              is_static);

  assert (field != NULL, "undefined field");
  if (field == NULL) return (Node *) NULL;

  if (is_static) {
    const TypeInstPtr* tip = TypeInstPtr::make(fromKls->java_mirror());
    fromObj = makecon(tip);
  }

  // Next code  copied from Parse::do_get_xxx():

  // Compute address and memory type.
  int offset  = field->offset_in_bytes();
  bool is_vol = field->is_volatile();
  ciType* field_klass = field->type();
  assert(field_klass->is_loaded(), "should be loaded");
  const TypePtr* adr_type = C->alias_type(field)->adr_type();
  Node *adr = basic_plus_adr(fromObj, fromObj, offset);
  BasicType bt = field->layout_type();

  // Build the resultant type of the load
  const Type *type;
  if (bt == T_OBJECT) {
    type = TypeOopPtr::make_from_klass(field_klass->as_klass());
  } else {
    type = Type::get_const_basic_type(bt);
  }

  if (support_IRIW_for_not_multiple_copy_atomic_cpu && is_vol) {
    insert_mem_bar(Op_MemBarVolatile);   // StoreLoad barrier
  }
  // Build the load.
  MemNode::MemOrd mo = is_vol ? MemNode::acquire : MemNode::unordered;
  Node* loadedField = make_load(NULL, adr, type, bt, adr_type, mo, LoadNode::DependsOnlyOnTest, is_vol);
  // If reference is volatile, prevent following memory ops from
  // floating up past the volatile read.  Also prevents commoning
  // another volatile read.
  if (is_vol) {
    // Memory barrier includes bogus read of value to force load BEFORE membar
    insert_mem_bar(Op_MemBarAcquire, loadedField);
  }
  return loadedField;
}


//------------------------------inline_aescrypt_Block-----------------------
bool LibraryCallKit::inline_aescrypt_Block(vmIntrinsics::ID id) {
  address stubAddr;
  const char *stubName;
  assert(UseAES, "need AES instruction support");

  switch(id) {
  case vmIntrinsics::_aescrypt_encryptBlock:
    stubAddr = StubRoutines::aescrypt_encryptBlock();
    stubName = "aescrypt_encryptBlock";
    break;
  case vmIntrinsics::_aescrypt_decryptBlock:
    stubAddr = StubRoutines::aescrypt_decryptBlock();
    stubName = "aescrypt_decryptBlock";
    break;
  }
  if (stubAddr == NULL) return false;

  Node* aescrypt_object = argument(0);
  Node* src             = argument(1);
  Node* src_offset      = argument(2);
  Node* dest            = argument(3);
  Node* dest_offset     = argument(4);

  // (1) src and dest are arrays.
  const Type* src_type = src->Value(&_gvn);
  const Type* dest_type = dest->Value(&_gvn);
  const TypeAryPtr* top_src = src_type->isa_aryptr();
  const TypeAryPtr* top_dest = dest_type->isa_aryptr();
  assert (top_src  != NULL && top_src->klass()  != NULL &&  top_dest != NULL && top_dest->klass() != NULL, "args are strange");

  // for the quick and dirty code we will skip all the checks.
  // we are just trying to get the call to be generated.
  Node* src_start  = src;
  Node* dest_start = dest;
  if (src_offset != NULL || dest_offset != NULL) {
    assert(src_offset != NULL && dest_offset != NULL, "");
    src_start  = array_element_address(src,  src_offset,  T_BYTE);
    dest_start = array_element_address(dest, dest_offset, T_BYTE);
  }

  // now need to get the start of its expanded key array
  // this requires a newer class file that has this array as littleEndian ints, otherwise we revert to java
  Node* k_start = get_key_start_from_aescrypt_object(aescrypt_object);
  if (k_start == NULL) return false;

  if (Matcher::pass_original_key_for_aes()) {
    // on SPARC we need to pass the original key since key expansion needs to happen in intrinsics due to
    // compatibility issues between Java key expansion and SPARC crypto instructions
    Node* original_k_start = get_original_key_start_from_aescrypt_object(aescrypt_object);
    if (original_k_start == NULL) return false;

    // Call the stub.
    make_runtime_call(RC_LEAF|RC_NO_FP, OptoRuntime::aescrypt_block_Type(),
                      stubAddr, stubName, TypePtr::BOTTOM,
                      src_start, dest_start, k_start, original_k_start);
  } else {
    // Call the stub.
    make_runtime_call(RC_LEAF|RC_NO_FP, OptoRuntime::aescrypt_block_Type(),
                      stubAddr, stubName, TypePtr::BOTTOM,
                      src_start, dest_start, k_start);
  }

  return true;
}

//------------------------------inline_cipherBlockChaining_AESCrypt-----------------------
bool LibraryCallKit::inline_cipherBlockChaining_AESCrypt(vmIntrinsics::ID id) {
  address stubAddr;
  const char *stubName;

  assert(UseAES, "need AES instruction support");

  switch(id) {
  case vmIntrinsics::_cipherBlockChaining_encryptAESCrypt:
    stubAddr = StubRoutines::cipherBlockChaining_encryptAESCrypt();
    stubName = "cipherBlockChaining_encryptAESCrypt";
    break;
  case vmIntrinsics::_cipherBlockChaining_decryptAESCrypt:
    stubAddr = StubRoutines::cipherBlockChaining_decryptAESCrypt();
    stubName = "cipherBlockChaining_decryptAESCrypt";
    break;
  }
  if (stubAddr == NULL) return false;

  Node* cipherBlockChaining_object = argument(0);
  Node* src                        = argument(1);
  Node* src_offset                 = argument(2);
  Node* len                        = argument(3);
  Node* dest                       = argument(4);
  Node* dest_offset                = argument(5);

  // (1) src and dest are arrays.
  const Type* src_type = src->Value(&_gvn);
  const Type* dest_type = dest->Value(&_gvn);
  const TypeAryPtr* top_src = src_type->isa_aryptr();
  const TypeAryPtr* top_dest = dest_type->isa_aryptr();
  assert (top_src  != NULL && top_src->klass()  != NULL
          &&  top_dest != NULL && top_dest->klass() != NULL, "args are strange");

  // checks are the responsibility of the caller
  Node* src_start  = src;
  Node* dest_start = dest;
  if (src_offset != NULL || dest_offset != NULL) {
    assert(src_offset != NULL && dest_offset != NULL, "");
    src_start  = array_element_address(src,  src_offset,  T_BYTE);
    dest_start = array_element_address(dest, dest_offset, T_BYTE);
  }

  // if we are in this set of code, we "know" the embeddedCipher is an AESCrypt object
  // (because of the predicated logic executed earlier).
  // so we cast it here safely.
  // this requires a newer class file that has this array as littleEndian ints, otherwise we revert to java

  Node* embeddedCipherObj = load_field_from_object(cipherBlockChaining_object, "embeddedCipher", "Lcom/sun/crypto/provider/SymmetricCipher;", /*is_exact*/ false);
  if (embeddedCipherObj == NULL) return false;

  // cast it to what we know it will be at runtime
  const TypeInstPtr* tinst = _gvn.type(cipherBlockChaining_object)->isa_instptr();
  assert(tinst != NULL, "CBC obj is null");
  assert(tinst->klass()->is_loaded(), "CBC obj is not loaded");
  ciKlass* klass_AESCrypt = tinst->klass()->as_instance_klass()->find_klass(ciSymbol::make("com/sun/crypto/provider/AESCrypt"));
  assert(klass_AESCrypt->is_loaded(), "predicate checks that this class is loaded");

  ciInstanceKlass* instklass_AESCrypt = klass_AESCrypt->as_instance_klass();
  const TypeKlassPtr* aklass = TypeKlassPtr::make(instklass_AESCrypt);
  const TypeOopPtr* xtype = aklass->as_instance_type();
  Node* aescrypt_object = new CheckCastPPNode(control(), embeddedCipherObj, xtype);
  aescrypt_object = _gvn.transform(aescrypt_object);

  // we need to get the start of the aescrypt_object's expanded key array
  Node* k_start = get_key_start_from_aescrypt_object(aescrypt_object);
  if (k_start == NULL) return false;

  // similarly, get the start address of the r vector
  Node* objRvec = load_field_from_object(cipherBlockChaining_object, "r", "[B", /*is_exact*/ false);
  if (objRvec == NULL) return false;
  Node* r_start = array_element_address(objRvec, intcon(0), T_BYTE);

  Node* cbcCrypt;
  if (Matcher::pass_original_key_for_aes()) {
    // on SPARC we need to pass the original key since key expansion needs to happen in intrinsics due to
    // compatibility issues between Java key expansion and SPARC crypto instructions
    Node* original_k_start = get_original_key_start_from_aescrypt_object(aescrypt_object);
    if (original_k_start == NULL) return false;

    // Call the stub, passing src_start, dest_start, k_start, r_start, src_len and original_k_start
    cbcCrypt = make_runtime_call(RC_LEAF|RC_NO_FP,
                                 OptoRuntime::cipherBlockChaining_aescrypt_Type(),
                                 stubAddr, stubName, TypePtr::BOTTOM,
                                 src_start, dest_start, k_start, r_start, len, original_k_start);
  } else {
    // Call the stub, passing src_start, dest_start, k_start, r_start and src_len
    cbcCrypt = make_runtime_call(RC_LEAF|RC_NO_FP,
                                 OptoRuntime::cipherBlockChaining_aescrypt_Type(),
                                 stubAddr, stubName, TypePtr::BOTTOM,
                                 src_start, dest_start, k_start, r_start, len);
  }

  // return cipher length (int)
  Node* retvalue = _gvn.transform(new ProjNode(cbcCrypt, TypeFunc::Parms));
  set_result(retvalue);
  return true;
}

//------------------------------get_key_start_from_aescrypt_object-----------------------
Node * LibraryCallKit::get_key_start_from_aescrypt_object(Node *aescrypt_object) {
  Node* objAESCryptKey = load_field_from_object(aescrypt_object, "K", "[I", /*is_exact*/ false);
  assert (objAESCryptKey != NULL, "wrong version of com.sun.crypto.provider.AESCrypt");
  if (objAESCryptKey == NULL) return (Node *) NULL;

  // now have the array, need to get the start address of the K array
  Node* k_start = array_element_address(objAESCryptKey, intcon(0), T_INT);
  return k_start;
}

//------------------------------get_original_key_start_from_aescrypt_object-----------------------
Node * LibraryCallKit::get_original_key_start_from_aescrypt_object(Node *aescrypt_object) {
  Node* objAESCryptKey = load_field_from_object(aescrypt_object, "lastKey", "[B", /*is_exact*/ false);
  assert (objAESCryptKey != NULL, "wrong version of com.sun.crypto.provider.AESCrypt");
  if (objAESCryptKey == NULL) return (Node *) NULL;

  // now have the array, need to get the start address of the lastKey array
  Node* original_k_start = array_element_address(objAESCryptKey, intcon(0), T_BYTE);
  return original_k_start;
}

//----------------------------inline_cipherBlockChaining_AESCrypt_predicate----------------------------
// Return node representing slow path of predicate check.
// the pseudo code we want to emulate with this predicate is:
// for encryption:
//    if (embeddedCipherObj instanceof AESCrypt) do_intrinsic, else do_javapath
// for decryption:
//    if ((embeddedCipherObj instanceof AESCrypt) && (cipher!=plain)) do_intrinsic, else do_javapath
//    note cipher==plain is more conservative than the original java code but that's OK
//
Node* LibraryCallKit::inline_cipherBlockChaining_AESCrypt_predicate(bool decrypting) {
  // The receiver was checked for NULL already.
  Node* objCBC = argument(0);

  // Load embeddedCipher field of CipherBlockChaining object.
  Node* embeddedCipherObj = load_field_from_object(objCBC, "embeddedCipher", "Lcom/sun/crypto/provider/SymmetricCipher;", /*is_exact*/ false);

  // get AESCrypt klass for instanceOf check
  // AESCrypt might not be loaded yet if some other SymmetricCipher got us to this compile point
  // will have same classloader as CipherBlockChaining object
  const TypeInstPtr* tinst = _gvn.type(objCBC)->isa_instptr();
  assert(tinst != NULL, "CBCobj is null");
  assert(tinst->klass()->is_loaded(), "CBCobj is not loaded");

  // we want to do an instanceof comparison against the AESCrypt class
  ciKlass* klass_AESCrypt = tinst->klass()->as_instance_klass()->find_klass(ciSymbol::make("com/sun/crypto/provider/AESCrypt"));
  if (!klass_AESCrypt->is_loaded()) {
    // if AESCrypt is not even loaded, we never take the intrinsic fast path
    Node* ctrl = control();
    set_control(top()); // no regular fast path
    return ctrl;
  }
  ciInstanceKlass* instklass_AESCrypt = klass_AESCrypt->as_instance_klass();

  Node* instof = gen_instanceof(embeddedCipherObj, makecon(TypeKlassPtr::make(instklass_AESCrypt)));
  Node* cmp_instof  = _gvn.transform(new CmpINode(instof, intcon(1)));
  Node* bool_instof  = _gvn.transform(new BoolNode(cmp_instof, BoolTest::ne));

  Node* instof_false = generate_guard(bool_instof, NULL, PROB_MIN);

  // for encryption, we are done
  if (!decrypting)
    return instof_false;  // even if it is NULL

  // for decryption, we need to add a further check to avoid
  // taking the intrinsic path when cipher and plain are the same
  // see the original java code for why.
  RegionNode* region = new RegionNode(3);
  region->init_req(1, instof_false);
  Node* src = argument(1);
  Node* dest = argument(4);
  Node* cmp_src_dest = _gvn.transform(new CmpPNode(src, dest));
  Node* bool_src_dest = _gvn.transform(new BoolNode(cmp_src_dest, BoolTest::eq));
  Node* src_dest_conjoint = generate_guard(bool_src_dest, NULL, PROB_MIN);
  region->init_req(2, src_dest_conjoint);

  record_for_igvn(region);
  return _gvn.transform(region);
}

//------------------------------inline_ghash_processBlocks
bool LibraryCallKit::inline_ghash_processBlocks() {
  address stubAddr;
  const char *stubName;
  assert(UseGHASHIntrinsics, "need GHASH intrinsics support");

  stubAddr = StubRoutines::ghash_processBlocks();
  stubName = "ghash_processBlocks";

  Node* data           = argument(0);
  Node* offset         = argument(1);
  Node* len            = argument(2);
  Node* state          = argument(3);
  Node* subkeyH        = argument(4);

  Node* state_start  = array_element_address(state, intcon(0), T_LONG);
  assert(state_start, "state is NULL");
  Node* subkeyH_start  = array_element_address(subkeyH, intcon(0), T_LONG);
  assert(subkeyH_start, "subkeyH is NULL");
  Node* data_start  = array_element_address(data, offset, T_BYTE);
  assert(data_start, "data is NULL");

  Node* ghash = make_runtime_call(RC_LEAF|RC_NO_FP,
                                  OptoRuntime::ghash_processBlocks_Type(),
                                  stubAddr, stubName, TypePtr::BOTTOM,
                                  state_start, subkeyH_start, data_start, len);
  return true;
}

//------------------------------inline_sha_implCompress-----------------------
//
// Calculate SHA (i.e., SHA-1) for single-block byte[] array.
// void com.sun.security.provider.SHA.implCompress(byte[] buf, int ofs)
//
// Calculate SHA2 (i.e., SHA-244 or SHA-256) for single-block byte[] array.
// void com.sun.security.provider.SHA2.implCompress(byte[] buf, int ofs)
//
// Calculate SHA5 (i.e., SHA-384 or SHA-512) for single-block byte[] array.
// void com.sun.security.provider.SHA5.implCompress(byte[] buf, int ofs)
//
bool LibraryCallKit::inline_sha_implCompress(vmIntrinsics::ID id) {
  assert(callee()->signature()->size() == 2, "sha_implCompress has 2 parameters");

  Node* sha_obj = argument(0);
  Node* src     = argument(1); // type oop
  Node* ofs     = argument(2); // type int

  const Type* src_type = src->Value(&_gvn);
  const TypeAryPtr* top_src = src_type->isa_aryptr();
  if (top_src  == NULL || top_src->klass()  == NULL) {
    // failed array check
    return false;
  }
  // Figure out the size and type of the elements we will be copying.
  BasicType src_elem = src_type->isa_aryptr()->klass()->as_array_klass()->element_type()->basic_type();
  if (src_elem != T_BYTE) {
    return false;
  }
  // 'src_start' points to src array + offset
  Node* src_start = array_element_address(src, ofs, src_elem);
  Node* state = NULL;
  address stubAddr;
  const char *stubName;

  switch(id) {
  case vmIntrinsics::_sha_implCompress:
    assert(UseSHA1Intrinsics, "need SHA1 instruction support");
    state = get_state_from_sha_object(sha_obj);
    stubAddr = StubRoutines::sha1_implCompress();
    stubName = "sha1_implCompress";
    break;
  case vmIntrinsics::_sha2_implCompress:
    assert(UseSHA256Intrinsics, "need SHA256 instruction support");
    state = get_state_from_sha_object(sha_obj);
    stubAddr = StubRoutines::sha256_implCompress();
    stubName = "sha256_implCompress";
    break;
  case vmIntrinsics::_sha5_implCompress:
    assert(UseSHA512Intrinsics, "need SHA512 instruction support");
    state = get_state_from_sha5_object(sha_obj);
    stubAddr = StubRoutines::sha512_implCompress();
    stubName = "sha512_implCompress";
    break;
  default:
    fatal_unexpected_iid(id);
    return false;
  }
  if (state == NULL) return false;

  // Call the stub.
  Node* call = make_runtime_call(RC_LEAF|RC_NO_FP, OptoRuntime::sha_implCompress_Type(),
                                 stubAddr, stubName, TypePtr::BOTTOM,
                                 src_start, state);

  return true;
}

//------------------------------inline_digestBase_implCompressMB-----------------------
//
// Calculate SHA/SHA2/SHA5 for multi-block byte[] array.
// int com.sun.security.provider.DigestBase.implCompressMultiBlock(byte[] b, int ofs, int limit)
//
bool LibraryCallKit::inline_digestBase_implCompressMB(int predicate) {
  assert(UseSHA1Intrinsics || UseSHA256Intrinsics || UseSHA512Intrinsics,
         "need SHA1/SHA256/SHA512 instruction support");
  assert((uint)predicate < 3, "sanity");
  assert(callee()->signature()->size() == 3, "digestBase_implCompressMB has 3 parameters");

  Node* digestBase_obj = argument(0); // The receiver was checked for NULL already.
  Node* src            = argument(1); // byte[] array
  Node* ofs            = argument(2); // type int
  Node* limit          = argument(3); // type int

  const Type* src_type = src->Value(&_gvn);
  const TypeAryPtr* top_src = src_type->isa_aryptr();
  if (top_src  == NULL || top_src->klass()  == NULL) {
    // failed array check
    return false;
  }
  // Figure out the size and type of the elements we will be copying.
  BasicType src_elem = src_type->isa_aryptr()->klass()->as_array_klass()->element_type()->basic_type();
  if (src_elem != T_BYTE) {
    return false;
  }
  // 'src_start' points to src array + offset
  Node* src_start = array_element_address(src, ofs, src_elem);

  const char* klass_SHA_name = NULL;
  const char* stub_name = NULL;
  address     stub_addr = NULL;
  bool        long_state = false;

  switch (predicate) {
  case 0:
    if (UseSHA1Intrinsics) {
      klass_SHA_name = "sun/security/provider/SHA";
      stub_name = "sha1_implCompressMB";
      stub_addr = StubRoutines::sha1_implCompressMB();
    }
    break;
  case 1:
    if (UseSHA256Intrinsics) {
      klass_SHA_name = "sun/security/provider/SHA2";
      stub_name = "sha256_implCompressMB";
      stub_addr = StubRoutines::sha256_implCompressMB();
    }
    break;
  case 2:
    if (UseSHA512Intrinsics) {
      klass_SHA_name = "sun/security/provider/SHA5";
      stub_name = "sha512_implCompressMB";
      stub_addr = StubRoutines::sha512_implCompressMB();
      long_state = true;
    }
    break;
  default:
    fatal(err_msg_res("unknown SHA intrinsic predicate: %d", predicate));
  }
  if (klass_SHA_name != NULL) {
    // get DigestBase klass to lookup for SHA klass
    const TypeInstPtr* tinst = _gvn.type(digestBase_obj)->isa_instptr();
    assert(tinst != NULL, "digestBase_obj is not instance???");
    assert(tinst->klass()->is_loaded(), "DigestBase is not loaded");

    ciKlass* klass_SHA = tinst->klass()->as_instance_klass()->find_klass(ciSymbol::make(klass_SHA_name));
    assert(klass_SHA->is_loaded(), "predicate checks that this class is loaded");
    ciInstanceKlass* instklass_SHA = klass_SHA->as_instance_klass();
    return inline_sha_implCompressMB(digestBase_obj, instklass_SHA, long_state, stub_addr, stub_name, src_start, ofs, limit);
  }
  return false;
}
//------------------------------inline_sha_implCompressMB-----------------------
bool LibraryCallKit::inline_sha_implCompressMB(Node* digestBase_obj, ciInstanceKlass* instklass_SHA,
                                               bool long_state, address stubAddr, const char *stubName,
                                               Node* src_start, Node* ofs, Node* limit) {
  const TypeKlassPtr* aklass = TypeKlassPtr::make(instklass_SHA);
  const TypeOopPtr* xtype = aklass->as_instance_type();
  Node* sha_obj = new CheckCastPPNode(control(), digestBase_obj, xtype);
  sha_obj = _gvn.transform(sha_obj);

  Node* state;
  if (long_state) {
    state = get_state_from_sha5_object(sha_obj);
  } else {
    state = get_state_from_sha_object(sha_obj);
  }
  if (state == NULL) return false;

  // Call the stub.
  Node* call = make_runtime_call(RC_LEAF|RC_NO_FP,
                                 OptoRuntime::digestBase_implCompressMB_Type(),
                                 stubAddr, stubName, TypePtr::BOTTOM,
                                 src_start, state, ofs, limit);
  // return ofs (int)
  Node* result = _gvn.transform(new ProjNode(call, TypeFunc::Parms));
  set_result(result);

  return true;
}

//------------------------------get_state_from_sha_object-----------------------
Node * LibraryCallKit::get_state_from_sha_object(Node *sha_object) {
  Node* sha_state = load_field_from_object(sha_object, "state", "[I", /*is_exact*/ false);
  assert (sha_state != NULL, "wrong version of sun.security.provider.SHA/SHA2");
  if (sha_state == NULL) return (Node *) NULL;

  // now have the array, need to get the start address of the state array
  Node* state = array_element_address(sha_state, intcon(0), T_INT);
  return state;
}

//------------------------------get_state_from_sha5_object-----------------------
Node * LibraryCallKit::get_state_from_sha5_object(Node *sha_object) {
  Node* sha_state = load_field_from_object(sha_object, "state", "[J", /*is_exact*/ false);
  assert (sha_state != NULL, "wrong version of sun.security.provider.SHA5");
  if (sha_state == NULL) return (Node *) NULL;

  // now have the array, need to get the start address of the state array
  Node* state = array_element_address(sha_state, intcon(0), T_LONG);
  return state;
}

//----------------------------inline_digestBase_implCompressMB_predicate----------------------------
// Return node representing slow path of predicate check.
// the pseudo code we want to emulate with this predicate is:
//    if (digestBaseObj instanceof SHA/SHA2/SHA5) do_intrinsic, else do_javapath
//
Node* LibraryCallKit::inline_digestBase_implCompressMB_predicate(int predicate) {
  assert(UseSHA1Intrinsics || UseSHA256Intrinsics || UseSHA512Intrinsics,
         "need SHA1/SHA256/SHA512 instruction support");
  assert((uint)predicate < 3, "sanity");

  // The receiver was checked for NULL already.
  Node* digestBaseObj = argument(0);

  // get DigestBase klass for instanceOf check
  const TypeInstPtr* tinst = _gvn.type(digestBaseObj)->isa_instptr();
  assert(tinst != NULL, "digestBaseObj is null");
  assert(tinst->klass()->is_loaded(), "DigestBase is not loaded");

  const char* klass_SHA_name = NULL;
  switch (predicate) {
  case 0:
    if (UseSHA1Intrinsics) {
      // we want to do an instanceof comparison against the SHA class
      klass_SHA_name = "sun/security/provider/SHA";
    }
    break;
  case 1:
    if (UseSHA256Intrinsics) {
      // we want to do an instanceof comparison against the SHA2 class
      klass_SHA_name = "sun/security/provider/SHA2";
    }
    break;
  case 2:
    if (UseSHA512Intrinsics) {
      // we want to do an instanceof comparison against the SHA5 class
      klass_SHA_name = "sun/security/provider/SHA5";
    }
    break;
  default:
    fatal(err_msg_res("unknown SHA intrinsic predicate: %d", predicate));
  }

  ciKlass* klass_SHA = NULL;
  if (klass_SHA_name != NULL) {
    klass_SHA = tinst->klass()->as_instance_klass()->find_klass(ciSymbol::make(klass_SHA_name));
  }
  if ((klass_SHA == NULL) || !klass_SHA->is_loaded()) {
    // if none of SHA/SHA2/SHA5 is loaded, we never take the intrinsic fast path
    Node* ctrl = control();
    set_control(top()); // no intrinsic path
    return ctrl;
  }
  ciInstanceKlass* instklass_SHA = klass_SHA->as_instance_klass();

  Node* instofSHA = gen_instanceof(digestBaseObj, makecon(TypeKlassPtr::make(instklass_SHA)));
  Node* cmp_instof = _gvn.transform(new CmpINode(instofSHA, intcon(1)));
  Node* bool_instof = _gvn.transform(new BoolNode(cmp_instof, BoolTest::ne));
  Node* instof_false = generate_guard(bool_instof, NULL, PROB_MIN);

  return instof_false;  // even if it is NULL
}

bool LibraryCallKit::inline_profileBoolean() {
  Node* counts = argument(1);
  const TypeAryPtr* ary = NULL;
  ciArray* aobj = NULL;
  if (counts->is_Con()
      && (ary = counts->bottom_type()->isa_aryptr()) != NULL
      && (aobj = ary->const_oop()->as_array()) != NULL
      && (aobj->length() == 2)) {
    // Profile is int[2] where [0] and [1] correspond to false and true value occurrences respectively.
    jint false_cnt = aobj->element_value(0).as_int();
    jint  true_cnt = aobj->element_value(1).as_int();

    if (C->log() != NULL) {
      C->log()->elem("observe source='profileBoolean' false='%d' true='%d'",
                     false_cnt, true_cnt);
    }

    if (false_cnt + true_cnt == 0) {
      // According to profile, never executed.
      uncommon_trap_exact(Deoptimization::Reason_intrinsic,
                          Deoptimization::Action_reinterpret);
      return true;
    }

    // result is a boolean (0 or 1) and its profile (false_cnt & true_cnt)
    // is a number of each value occurrences.
    Node* result = argument(0);
    if (false_cnt == 0 || true_cnt == 0) {
      // According to profile, one value has been never seen.
      int expected_val = (false_cnt == 0) ? 1 : 0;

      Node* cmp  = _gvn.transform(new CmpINode(result, intcon(expected_val)));
      Node* test = _gvn.transform(new BoolNode(cmp, BoolTest::eq));

      IfNode* check = create_and_map_if(control(), test, PROB_ALWAYS, COUNT_UNKNOWN);
      Node* fast_path = _gvn.transform(new IfTrueNode(check));
      Node* slow_path = _gvn.transform(new IfFalseNode(check));

      { // Slow path: uncommon trap for never seen value and then reexecute
        // MethodHandleImpl::profileBoolean() to bump the count, so JIT knows
        // the value has been seen at least once.
        PreserveJVMState pjvms(this);
        PreserveReexecuteState preexecs(this);
        jvms()->set_should_reexecute(true);

        set_control(slow_path);
        set_i_o(i_o());

        uncommon_trap_exact(Deoptimization::Reason_intrinsic,
                            Deoptimization::Action_reinterpret);
      }
      // The guard for never seen value enables sharpening of the result and
      // returning a constant. It allows to eliminate branches on the same value
      // later on.
      set_control(fast_path);
      result = intcon(expected_val);
    }
    // Stop profiling.
    // MethodHandleImpl::profileBoolean() has profiling logic in its bytecode.
    // By replacing method body with profile data (represented as ProfileBooleanNode
    // on IR level) we effectively disable profiling.
    // It enables full speed execution once optimized code is generated.
    Node* profile = _gvn.transform(new ProfileBooleanNode(result, false_cnt, true_cnt));
    C->record_for_igvn(profile);
    set_result(profile);
    return true;
  } else {
    // Continue profiling.
    // Profile data isn't available at the moment. So, execute method's bytecode version.
    // Usually, when GWT LambdaForms are profiled it means that a stand-alone nmethod
    // is compiled and counters aren't available since corresponding MethodHandle
    // isn't a compile-time constant.
    return false;
  }
}

bool LibraryCallKit::inline_isCompileConstant() {
  Node* n = argument(0);
  set_result(n->is_Con() ? intcon(1) : intcon(0));
  return true;
}<|MERGE_RESOLUTION|>--- conflicted
+++ resolved
@@ -951,15 +951,13 @@
   case vmIntrinsics::_mulAdd:
     return inline_mulAdd();
 
-<<<<<<< HEAD
   case vmIntrinsics::_montgomeryMultiply:
     return inline_montgomeryMultiply();
   case vmIntrinsics::_montgomerySquare:
     return inline_montgomerySquare();
-=======
+
   case vmIntrinsics::_ghash_processBlocks:
     return inline_ghash_processBlocks();
->>>>>>> 62112b23
 
   case vmIntrinsics::_encodeISOArray:
     return inline_encodeISOArray();
