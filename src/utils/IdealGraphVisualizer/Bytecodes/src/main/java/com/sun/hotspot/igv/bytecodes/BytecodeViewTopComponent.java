--- conflicted
+++ resolved
@@ -29,11 +29,6 @@
 import com.sun.hotspot.igv.data.services.InputGraphProvider;
 import com.sun.hotspot.igv.util.LookupHistory;
 import java.awt.BorderLayout;
-<<<<<<< HEAD
-import javax.swing.SwingUtilities;
-=======
-import java.io.Serializable;
->>>>>>> 91a23d77
 import org.openide.ErrorManager;
 import org.openide.explorer.ExplorerManager;
 import org.openide.explorer.ExplorerUtils;
@@ -51,12 +46,7 @@
     private static final String PREFERRED_ID = "BytecodeViewTopComponent";
     private final ExplorerManager manager;
     private final BeanTreeView treeView;
-<<<<<<< HEAD
-    private Lookup.Result result = null;
-    private final MethodNode rootNode;
-=======
     private MethodNode rootNode;
->>>>>>> 91a23d77
 
     private BytecodeViewTopComponent() {
         initComponents();
@@ -147,21 +137,6 @@
     }
 
     @Override
-<<<<<<< HEAD
-    public void resultChanged(LookupEvent lookupEvent) {
-        final InputGraphProvider p = LookupHistory.getLast(InputGraphProvider.class);
-            SwingUtilities.invokeLater(() -> {
-            if (p != null) {
-                InputGraph graph = p.getGraph();
-                if (graph != null) {
-                    Group g = graph.getGroup();
-                    rootNode.update(graph, g.getMethod());
-                    return;
-                }
-            }
-                    rootNode.update(null, null);
-                });
-=======
     public void changed(InputGraphProvider lastProvider) {
         if (lastProvider != null) {
             InputGraph graph = lastProvider.getGraph();
@@ -173,11 +148,6 @@
         }
         rootNode = new MethodNode(null, null, "");
         manager.setRootContext(rootNode);
-    }
-
-    static final class ResolvableHelper implements Serializable {
->>>>>>> 91a23d77
-
     }
 
     /** This method is called from within the constructor to
