/*
 * Copyright (c) 2008, 2022, Oracle and/or its affiliates. All rights reserved.
 * DO NOT ALTER OR REMOVE COPYRIGHT NOTICES OR THIS FILE HEADER.
 *
 * This code is free software; you can redistribute it and/or modify it
 * under the terms of the GNU General Public License version 2 only, as
 * published by the Free Software Foundation.
 *
 * This code is distributed in the hope that it will be useful, but WITHOUT
 * ANY WARRANTY; without even the implied warranty of MERCHANTABILITY or
 * FITNESS FOR A PARTICULAR PURPOSE.  See the GNU General Public License
 * version 2 for more details (a copy is included in the LICENSE file that
 * accompanied this code).
 *
 * You should have received a copy of the GNU General Public License version
 * 2 along with this work; if not, write to the Free Software Foundation,
 * Inc., 51 Franklin St, Fifth Floor, Boston, MA 02110-1301 USA.
 *
 * Please contact Oracle, 500 Oracle Parkway, Redwood Shores, CA 94065 USA
 * or visit www.oracle.com if you need additional information or have any
 * questions.
 *
 */
package com.sun.hotspot.igv.view;

<<<<<<< HEAD
import com.lowagie.text.Document;
import com.lowagie.text.Rectangle;
import com.lowagie.text.pdf.PdfContentByte;
import com.lowagie.text.pdf.PdfGraphics2D;
import com.lowagie.text.pdf.PdfTemplate;
import com.lowagie.text.pdf.PdfWriter;
=======
import com.sun.hotspot.igv.data.Properties;
>>>>>>> 91a23d77
import com.sun.hotspot.igv.data.*;
import com.sun.hotspot.igv.data.services.InputGraphProvider;
import com.sun.hotspot.igv.filter.FilterChain;
import com.sun.hotspot.igv.filter.FilterChainProvider;
import com.sun.hotspot.igv.graph.Diagram;
import com.sun.hotspot.igv.graph.Figure;
import com.sun.hotspot.igv.settings.Settings;
import com.sun.hotspot.igv.util.LookupHistory;
import com.sun.hotspot.igv.util.RangeSlider;
import com.sun.hotspot.igv.view.actions.*;
import java.awt.*;
<<<<<<< HEAD
import java.awt.event.ActionEvent;
import java.awt.event.KeyEvent;
import java.beans.PropertyChangeEvent;
import java.beans.PropertyChangeListener;
import java.io.*;
import java.nio.charset.StandardCharsets;
import java.nio.file.Files;
=======
>>>>>>> 91a23d77
import java.util.List;
import java.util.*;
import javax.swing.*;
import javax.swing.border.Border;
import org.openide.actions.RedoAction;
import org.openide.actions.UndoAction;
import org.openide.awt.Toolbar;
import org.openide.awt.ToolbarPool;
import org.openide.awt.UndoRedo;
import org.openide.util.Lookup;
import org.openide.util.NbBundle;
import org.openide.util.Utilities;
import org.openide.util.actions.Presenter;
import org.openide.util.lookup.AbstractLookup;
import org.openide.util.lookup.InstanceContent;
import org.openide.util.lookup.ProxyLookup;
import org.openide.windows.TopComponent;


/**
 *
 * @author Thomas Wuerthinger
 */
<<<<<<< HEAD
public final class EditorTopComponent extends TopComponent implements PropertyChangeListener {

    private final DiagramViewer scene;
    private final InstanceContent graphContent;
    private final EnableSeaLayoutAction seaLayoutAction;
    private final EnableBlockLayoutAction blockLayoutAction;
    private final EnableCFGLayoutAction cfgLayoutAction;
    private final OverviewAction overviewAction;
    private final PredSuccAction predSuccAction;
    private final ShowEmptyBlocksAction showEmptyBlocksAction;
    private final SelectionModeAction selectionModeAction;
    private final JComponent satelliteComponent;
    private final JPanel centerPanel;
    private final CardLayout cardLayout;
    private final JToggleButton overviewButton;
=======
public final class EditorTopComponent extends TopComponent {

    private final DiagramViewer scene;
    private final InstanceContent graphContent;
    private final JComponent satelliteComponent;
    private final JPanel centerPanel;
    private final CardLayout cardLayout;
>>>>>>> 91a23d77
    private final Toolbar quickSearchToolbar;
    private static final JPanel quickSearchPresenter = (JPanel) ((Presenter.Toolbar) Utilities.actionsForPath("Actions/Search").get(0)).getToolbarPresenter();
    private static final String PREFERRED_ID = "EditorTopComponent";
    private static final String SATELLITE_STRING = "satellite";
    private static final String SCENE_STRING = "scene";
<<<<<<< HEAD
    private ExportCookie exportCookie = new ExportCookie() {

        @Override
        public void export(File f) {

            String lcFileName = f.getName().toLowerCase();
            if (lcFileName.endsWith(".pdf")) {
                exportToPDF(scene, f);
            } else if (lcFileName.endsWith(".svg")) {
                exportToSVG(scene, f);
            } else {
                NotifyDescriptor message = new NotifyDescriptor.Message("Unknown image file extension: expected either '.pdf' or '.svg'", NotifyDescriptor.ERROR_MESSAGE);
                DialogDisplayer.getDefault().notifyLater(message);
            }
        }
    };

    private void updateDisplayName() {
        setDisplayName(getModel().getGraph().getName());
        setToolTipText(getModel().getGroup().getName());
    }

    public EditorTopComponent(InputGraph graph) {
        LookupHistory.init(InputGraphProvider.class);
        this.setFocusable(true);
=======

    public EditorTopComponent(Diagram diagram) {
        initComponents();

        LookupHistory.init(InputGraphProvider.class);
        setFocusable(true);
>>>>>>> 91a23d77
        FilterChain filterChain;
        FilterChain sequence;
        FilterChainProvider provider = Lookup.getDefault().lookup(FilterChainProvider.class);
        if (provider == null) {
            filterChain = new FilterChain();
            sequence = new FilterChain();
        } else {
            filterChain = provider.getFilterChain();
            sequence = provider.getSequence();
        }

        setName(NbBundle.getMessage(EditorTopComponent.class, "CTL_EditorTopComponent"));
        setToolTipText(NbBundle.getMessage(EditorTopComponent.class, "HINT_EditorTopComponent"));

        Action[] actions = new Action[]{
                PrevDiagramAction.get(PrevDiagramAction.class),
                NextDiagramAction.get(NextDiagramAction.class),
                null,
                ReduceDiffAction.get(ReduceDiffAction.class),
                ExpandDiffAction.get(ExpandDiffAction.class),
                null,
                ExtractAction.get(ExtractAction.class),
                HideAction.get(HideAction.class),
                ShowAllAction.get(ShowAllAction.class),
                null,
                ZoomOutAction.get(ZoomOutAction.class),
                ZoomInAction.get(ZoomInAction.class),
        };

        Action[] actionsWithSelection = new Action[]{
                ExtractAction.get(ExtractAction.class),
                HideAction.get(HideAction.class),
                null,
                ExpandPredecessorsAction.get(ExpandPredecessorsAction.class),
                ExpandSuccessorsAction.get(ExpandSuccessorsAction.class)
        };

        JPanel container = new JPanel(new BorderLayout());

<<<<<<< HEAD
        DiagramViewModel diagramViewModel = new DiagramViewModel(graph, filterChain, sequence);
        ChangedListener<DiagramViewModel> diagramChangedListener = new ChangedListener<DiagramViewModel>() {

            @Override
            public void changed(DiagramViewModel source) {
                updateDisplayName();
                Collection<Object> list = new ArrayList<>();
                list.add(new EditorInputGraphProvider(EditorTopComponent.this));
                graphContent.set(list, null);
            }

        };
        diagramViewModel.getDiagramChangedEvent().addListener(diagramChangedListener);
        RangeSlider rangeSlider = new RangeSlider(diagramViewModel);
        if (diagramViewModel.getGroup().getGraphs().size() == 1) {
=======
        DiagramViewModel diagramViewModel = new DiagramViewModel(diagram.getGraph().getGroup(), filterChain, sequence);
        RangeSlider rangeSlider = new RangeSlider();
        rangeSlider.setModel(diagramViewModel);
        if (diagram.getGraph().getGroup().getGraphsCount() == 1) {
>>>>>>> 91a23d77
            rangeSlider.setVisible(false);
        }
        JScrollPane pane = new JScrollPane(rangeSlider, ScrollPaneConstants.VERTICAL_SCROLLBAR_NEVER, ScrollPaneConstants.HORIZONTAL_SCROLLBAR_AS_NEEDED);
        container.add(BorderLayout.CENTER, pane);
        add(container, BorderLayout.NORTH);

        scene = new DiagramScene(actions, actionsWithSelection, diagramViewModel);
        graphContent = new InstanceContent();
        InstanceContent content = new InstanceContent();
<<<<<<< HEAD
        content.add(exportCookie);
        content.add(diagramViewModel);
        this.associateLookup(new ProxyLookup(scene.getLookup(), new AbstractLookup(graphContent), new AbstractLookup(content)));
=======
        content.add(new ExportGraph());
        content.add(diagramViewModel);
        associateLookup(new ProxyLookup(scene.getLookup(), new AbstractLookup(graphContent), new AbstractLookup(content)));

        diagramViewModel.getDiagramChangedEvent().addListener(source -> {
            setDisplayName(getDiagram().getName());
            setToolTipText(getDiagram().getGraph().getGroup().getName());
            Collection<Object> list = new ArrayList<>();
            list.add(new EditorInputGraphProvider(EditorTopComponent.this));
            graphContent.set(list, null);
        });
        diagramViewModel.selectGraph(diagram.getGraph());
>>>>>>> 91a23d77

        Group group = diagramViewModel.getGroup();
        group.getChangedEvent().addListener(g -> closeOnRemovedOrEmptyGroup());
        if (group.getParent() instanceof GraphDocument) {
            final GraphDocument doc = (GraphDocument) group.getParent();
            doc.getChangedEvent().addListener(d -> closeOnRemovedOrEmptyGroup());
        }

        cardLayout = new CardLayout();
        centerPanel = new JPanel();
        centerPanel.setLayout(cardLayout);
        centerPanel.setBackground(Color.WHITE);
        satelliteComponent = scene.createSatelliteView();
        satelliteComponent.setSize(200, 200);
        centerPanel.add(SCENE_STRING, scene.getComponent());
        centerPanel.add(SATELLITE_STRING, satelliteComponent);
        add(centerPanel, BorderLayout.CENTER);

        ToolbarPool.getDefault().setPreferredIconSize(16);
        Toolbar toolBar = new Toolbar();
        toolBar.setBorder((Border) UIManager.get("Nb.Editor.Toolbar.border")); //NOI18N
        toolBar.setMinimumSize(new Dimension(0,0)); // MacOS BUG with ToolbarWithOverflow

        toolBar.add(PrevDiagramAction.get(PrevDiagramAction.class));
        toolBar.add(NextDiagramAction.get(NextDiagramAction.class));
        toolBar.addSeparator();
        toolBar.add(ReduceDiffAction.get(ReduceDiffAction.class));
        toolBar.add(ExpandDiffAction.get(ExpandDiffAction.class));
        toolBar.addSeparator();
        toolBar.add(ExtractAction.get(ExtractAction.class));
        toolBar.add(HideAction.get(HideAction.class));
        toolBar.add(ShowAllAction.get(ShowAllAction.class));
        toolBar.addSeparator();
        toolBar.add(ZoomOutAction.get(ZoomOutAction.class));
        toolBar.add(ZoomInAction.get(ZoomInAction.class));

        toolBar.addSeparator();
        ButtonGroup layoutButtons = new ButtonGroup();

        JToggleButton seaLayoutButton = new JToggleButton(new EnableSeaLayoutAction(this));
        seaLayoutButton.setSelected(Settings.get().getInt(Settings.DEFAULT_VIEW, Settings.DEFAULT_VIEW_DEFAULT) == Settings.DefaultView.SEA_OF_NODES);
        layoutButtons.add(seaLayoutButton);
        toolBar.add(seaLayoutButton);

        JToggleButton blockLayoutButton = new JToggleButton(new EnableBlockLayoutAction(this));
        blockLayoutButton.setSelected(Settings.get().getInt(Settings.DEFAULT_VIEW, Settings.DEFAULT_VIEW_DEFAULT) == Settings.DefaultView.CLUSTERED_SEA_OF_NODES);
        layoutButtons.add(blockLayoutButton);
        toolBar.add(blockLayoutButton);

        EnableCFGLayoutAction cfgLayoutAction = new EnableCFGLayoutAction(this);
        JToggleButton cfgLayoutButton = new JToggleButton(cfgLayoutAction);
        cfgLayoutButton.setSelected(Settings.get().getInt(Settings.DEFAULT_VIEW, Settings.DEFAULT_VIEW_DEFAULT) == Settings.DefaultView.CONTROL_FLOW_GRAPH);
        layoutButtons.add(cfgLayoutButton);
        toolBar.add(cfgLayoutButton);

        toolBar.addSeparator();
<<<<<<< HEAD
        overviewAction = new OverviewAction();
        overviewButton = new JToggleButton(overviewAction);
        overviewButton.setSelected(false);
        toolBar.add(overviewButton);
        overviewAction.addPropertyChangeListener(this);

        predSuccAction = new PredSuccAction();
        button = new JToggleButton(predSuccAction);
        button.setSelected(true);
        toolBar.add(button);
        predSuccAction.addPropertyChangeListener(this);

        showEmptyBlocksAction = new ShowEmptyBlocksAction();
        button = new JToggleButton(showEmptyBlocksAction);
        button.setSelected(true);
        button.setEnabled(Settings.get().getInt(Settings.DEFAULT_VIEW, Settings.DEFAULT_VIEW_DEFAULT) == Settings.DefaultView.CONTROL_FLOW_GRAPH);
        toolBar.add(button);
        showEmptyBlocksAction.addPropertyChangeListener(this);
=======
        toolBar.add(new JToggleButton(new OverviewAction(centerPanel)));
        toolBar.add(new JToggleButton(new PredSuccAction()));
        toolBar.add(new JToggleButton(new ShowEmptyBlocksAction(cfgLayoutAction, true)));
        toolBar.add(new JToggleButton(new HideDuplicatesAction()));
>>>>>>> 91a23d77

        toolBar.addSeparator();
        UndoAction undoAction = UndoAction.get(UndoAction.class);
        undoAction.putValue(Action.SHORT_DESCRIPTION, "Undo");
        toolBar.add(undoAction);
        RedoAction redoAction = RedoAction.get(RedoAction.class);
        redoAction.putValue(Action.SHORT_DESCRIPTION, "Redo");
        toolBar.add(redoAction);

        toolBar.addSeparator();
        toolBar.add(new JToggleButton(new SelectionModeAction()));
        toolBar.add(Box.createHorizontalGlue());

        quickSearchToolbar = new Toolbar();
        quickSearchToolbar.setLayout(new BoxLayout(quickSearchToolbar, BoxLayout.LINE_AXIS));
        quickSearchToolbar.setBorder((Border) UIManager.get("Nb.Editor.Toolbar.border")); //NOI18N
        quickSearchPresenter.setMinimumSize(quickSearchPresenter.getPreferredSize());
        quickSearchPresenter.setAlignmentX(Component.RIGHT_ALIGNMENT);
        quickSearchToolbar.add(quickSearchPresenter);

        // Needed for toolBar to use maximal available width
        JPanel toolbarPanel = new JPanel(new GridLayout(1, 0));
        toolbarPanel.add(toolBar);

        JPanel topPanel = new JPanel();
        topPanel.setLayout(new BoxLayout(topPanel, BoxLayout.LINE_AXIS));
        topPanel.add(toolbarPanel);
        topPanel.add(quickSearchToolbar);
        container.add(BorderLayout.NORTH, topPanel);

<<<<<<< HEAD
        centerPanel = new JPanel();
        centerPanel.getInputMap(JComponent.WHEN_ANCESTOR_OF_FOCUSED_COMPONENT).put(
                KeyStroke.getKeyStroke(KeyEvent.VK_S, 0, false), "showSatellite");
        centerPanel.getActionMap().put("showSatellite",
                new AbstractAction("showSatellite") {
                    @Override public void actionPerformed(ActionEvent e) {
                        EditorTopComponent.this.overviewButton.setSelected(true);
                        EditorTopComponent.this.overviewAction.setState(true);
                    }
                });
        centerPanel.getInputMap(JComponent.WHEN_ANCESTOR_OF_FOCUSED_COMPONENT).put(
                KeyStroke.getKeyStroke(KeyEvent.VK_S, 0, true), "showScene");
        centerPanel.getActionMap().put("showScene",
                new AbstractAction("showScene") {
                    @Override
                    public void actionPerformed(ActionEvent e) {
                        EditorTopComponent.this.overviewButton.setSelected(false);
                        EditorTopComponent.this.overviewAction.setState(false);
                    }
                });


        this.add(centerPanel, BorderLayout.CENTER);
        cardLayout = new CardLayout();
        centerPanel.setLayout(cardLayout);
        centerPanel.add(SCENE_STRING, scene.getComponent());
        centerPanel.setBackground(Color.WHITE);
        satelliteComponent = scene.createSatelliteView();
        satelliteComponent.setSize(200, 200);
        centerPanel.add(SATELLITE_STRING, satelliteComponent);

        updateDisplayName();
=======
        getModel().getDiagramChangedEvent().fire();
>>>>>>> 91a23d77
    }

    public DiagramViewModel getModel() {
        return scene.getModel();
<<<<<<< HEAD
    }

    private Diagram getDiagram() {
        return getModel().getDiagram();
=======
>>>>>>> 91a23d77
    }

    private Diagram getDiagram() {
        return getModel().getDiagramToView();
    }

    public void setSelectionMode(boolean enable) {
        if (enable) {
            scene.setInteractionMode(DiagramViewer.InteractionMode.SELECTION);
        } else {
            scene.setInteractionMode(DiagramViewer.InteractionMode.PANNING);
        }
    }

    public void showSatellite(boolean enable) {
        if (enable) {
            cardLayout.show(centerPanel, SATELLITE_STRING);
            satelliteComponent.requestFocus();
        } else {
            cardLayout.show(centerPanel, SCENE_STRING);
            scene.getComponent().requestFocus();
        }
    }

    public void zoomOut() {
        scene.zoomOut();
    }

    public void zoomIn() {
        scene.zoomIn();
    }

    public static EditorTopComponent getActive() {
        TopComponent topComponent = getRegistry().getActivated();
        if (topComponent instanceof EditorTopComponent) {
            return (EditorTopComponent) topComponent;
        }
        return null;
    }

    @Override
    public int getPersistenceType() {
        return TopComponent.PERSISTENCE_NEVER;
    }

<<<<<<< HEAD
    @Override
    public void componentClosed() {
        super.componentClosed();
        getModel().close();
    }

    @Override
    protected String preferredID() {
        return PREFERRED_ID;
    }

=======
>>>>>>> 91a23d77
    private void closeOnRemovedOrEmptyGroup() {
        Group group = getModel().getGroup();
        if (!group.getParent().getElements().contains(group) ||
            group.getGraphs().isEmpty()) {
            close();
        }
    }

<<<<<<< HEAD
    private void setSelectedFigures(List<Figure> list) {
=======
    public void setSelection(PropertyMatcher matcher) {
        Properties.PropertySelector<Figure> selector = new Properties.PropertySelector<>(getDiagram().getFigures());
        List<Figure> list = selector.selectMultiple(matcher);
        setSelectedFigures(list);
    }

    public void setSelectedFigures(List<Figure> list) {
>>>>>>> 91a23d77
        scene.setSelection(list);
        scene.centerFigures(list);
    }

    public void setSelectedNodes(Set<InputNode> nodes) {
        List<Figure> list = new ArrayList<>();
        Set<Integer> ids = new HashSet<>();
        for (InputNode n : nodes) {
            ids.add(n.getId());
        }
<<<<<<< HEAD

        for (Figure f : getDiagram().getFigures()) {
            if (ids.contains(f.getInputNode().getId())) {
                list.add(f);
=======
        for (Figure f : getDiagram().getFigures()) {
            for (InputNode n : f.getSource().getSourceNodes()) {
                if (ids.contains(n.getId())) {
                    list.add(f);
                    break;
                }
>>>>>>> 91a23d77
            }
        }
        setSelectedFigures(list);
    }

    public void setSelectedNodes(InputBlock b) {
        List<Figure> list = new ArrayList<>();
        for (Figure f : getDiagram().getFigures()) {
<<<<<<< HEAD
            if (f.getBlock().getInputBlock() == b) {
=======
            if (f.getBlock() == b) {
>>>>>>> 91a23d77
                list.add(f);
            }
        }
        setSelectedFigures(list);
    }

<<<<<<< HEAD
    @Override
    public void propertyChange(PropertyChangeEvent evt) {
        if (evt.getSource() == this.predSuccAction) {
            boolean b = (Boolean) predSuccAction.getValue(PredSuccAction.STATE);
            this.getModel().setShowNodeHull(b);
        } else if (evt.getSource() == this.showEmptyBlocksAction) {
            boolean b = (Boolean) showEmptyBlocksAction.getValue(ShowEmptyBlocksAction.STATE);
            this.getModel().setShowEmptyBlocks(b);
        } else if (evt.getSource() == this.overviewAction) {
            boolean b = (Boolean) overviewAction.getValue(OverviewAction.STATE);
            if (b) {
                showSatellite();
            } else {
                showScene();
            }
        } else if (evt.getSource() == this.seaLayoutAction) {
            boolean b = seaLayoutAction.isSelected();
            this.getModel().setShowSea(b);
            this.showEmptyBlocksAction.setEnabled(false);
        } else if (evt.getSource() == this.blockLayoutAction) {
            boolean b = blockLayoutAction.isSelected();
            this.getModel().setShowBlocks(b);
            this.showEmptyBlocksAction.setEnabled(false);
        } else if (evt.getSource() == this.cfgLayoutAction) {
            boolean b = cfgLayoutAction.isSelected();
            this.getModel().setShowCFG(b);
            this.showEmptyBlocksAction.setEnabled(true);
        } else if (evt.getSource() == this.selectionModeAction) {
            boolean b = (Boolean) selectionModeAction.getValue(SelectionModeAction.STATE);
            if (b) {
                scene.setInteractionMode(DiagramViewer.InteractionMode.SELECTION);
            } else {
                scene.setInteractionMode(DiagramViewer.InteractionMode.PANNING);
            }
        } else {
            assert false : "Unknown event source";
        }
    }

    public void expandPredecessors() {
        Set<Figure> oldSelection = getModel().getSelectedFigures();
        Set<Figure> figures = new HashSet<>();

        for (Figure f : getDiagram().getFigures()) {
            boolean ok = false;
            if (oldSelection.contains(f)) {
                ok = true;
            } else {
                for (Figure pred : f.getSuccessors()) {
                    if (oldSelection.contains(pred)) {
                        ok = true;
                        break;
                    }
                }
            }

            if (ok) {
                figures.add(f);
            }
        }

        getModel().showAll(figures);
    }

    public void expandSuccessors() {
        Set<Figure> oldSelection = getModel().getSelectedFigures();
        Set<Figure> figures = new HashSet<>();

        for (Figure f : getDiagram().getFigures()) {
            boolean ok = false;
            if (oldSelection.contains(f)) {
                ok = true;
            } else {
                for (Figure succ : f.getPredecessors()) {
                    if (oldSelection.contains(succ)) {
                        ok = true;
                        break;
                    }
                }
            }

            if (ok) {
                figures.add(f);
            }
        }

        getModel().showAll(figures);
    }

=======
    public Rectangle getSceneBounds() {
        return scene.getBounds();
    }

    public void paintScene(Graphics2D generator) {
        scene.paint(generator);
    }

    @Override
    protected String preferredID() {
        return PREFERRED_ID;
    }

    @Override
    public void componentClosed() {
        super.componentClosed();
        getModel().close();
        LookupHistory.terminate(InputGraphProvider.class);
    }

>>>>>>> 91a23d77
    @Override
    protected void componentHidden() {
        super.componentHidden();
        scene.componentHidden();
    }

    @Override
    protected void componentShowing() {
        super.componentShowing();
        scene.componentShowing();
    }

    @Override
    public void requestActive() {
        super.requestActive();
        scene.getComponent().requestFocus();
    }

    @Override
    protected void componentActivated() {
        super.componentActivated();
        quickSearchToolbar.add(quickSearchPresenter);
        quickSearchPresenter.revalidate();
    }

    @Override
    public UndoRedo getUndoRedo() {
        return scene.getUndoRedo();
    }

<<<<<<< HEAD
    private static void exportToPDF(DiagramViewer scene, File f) {
        int width = scene.getBounds().width;
        int height = scene.getBounds().height;
        com.lowagie.text.Document document = new Document(new Rectangle(width, height));
        PdfWriter writer = null;
        try {
            writer = PdfWriter.getInstance(document, Files.newOutputStream(f.toPath()));
            writer.setCloseStream(true);
            document.open();
            PdfContentByte contentByte = writer.getDirectContent();
            PdfTemplate template = contentByte.createTemplate(width, height);
            PdfGraphics2D pdfGenerator = new PdfGraphics2D(contentByte, width, height);
            scene.paint(pdfGenerator);
            pdfGenerator.dispose();
            contentByte.addTemplate(template, 0, 0);
        } catch (Exception e) {
            e.printStackTrace();
        } finally {
            if (document.isOpen()) {
                document.close();
            }
            if (writer != null) {
                writer.close();
            }
        }
    }
=======
    /** This method is called from within the constructor to
     * initialize the form.
     * WARNING: Do NOT modify this code. The content of this method is
     * always regenerated by the Form Editor.
     */
    // <editor-fold defaultstate="collapsed" desc=" Generated Code ">//GEN-BEGIN:initComponents
    private void initComponents() {
        jCheckBox1 = new javax.swing.JCheckBox();

        org.openide.awt.Mnemonics.setLocalizedText(jCheckBox1, "jCheckBox1");
        jCheckBox1.setBorder(javax.swing.BorderFactory.createEmptyBorder(0, 0, 0, 0));
        jCheckBox1.setMargin(new java.awt.Insets(0, 0, 0, 0));
>>>>>>> 91a23d77

        setLayout(new java.awt.BorderLayout());

    }// </editor-fold>//GEN-END:initComponents
    // Variables declaration - do not modify//GEN-BEGIN:variables
    private javax.swing.JCheckBox jCheckBox1;
    // End of variables declaration//GEN-END:variables
}<|MERGE_RESOLUTION|>--- conflicted
+++ resolved
@@ -23,16 +23,7 @@
  */
 package com.sun.hotspot.igv.view;
 
-<<<<<<< HEAD
-import com.lowagie.text.Document;
-import com.lowagie.text.Rectangle;
-import com.lowagie.text.pdf.PdfContentByte;
-import com.lowagie.text.pdf.PdfGraphics2D;
-import com.lowagie.text.pdf.PdfTemplate;
-import com.lowagie.text.pdf.PdfWriter;
-=======
 import com.sun.hotspot.igv.data.Properties;
->>>>>>> 91a23d77
 import com.sun.hotspot.igv.data.*;
 import com.sun.hotspot.igv.data.services.InputGraphProvider;
 import com.sun.hotspot.igv.filter.FilterChain;
@@ -44,7 +35,6 @@
 import com.sun.hotspot.igv.util.RangeSlider;
 import com.sun.hotspot.igv.view.actions.*;
 import java.awt.*;
-<<<<<<< HEAD
 import java.awt.event.ActionEvent;
 import java.awt.event.KeyEvent;
 import java.beans.PropertyChangeEvent;
@@ -52,8 +42,6 @@
 import java.io.*;
 import java.nio.charset.StandardCharsets;
 import java.nio.file.Files;
-=======
->>>>>>> 91a23d77
 import java.util.List;
 import java.util.*;
 import javax.swing.*;
@@ -77,23 +65,6 @@
  *
  * @author Thomas Wuerthinger
  */
-<<<<<<< HEAD
-public final class EditorTopComponent extends TopComponent implements PropertyChangeListener {
-
-    private final DiagramViewer scene;
-    private final InstanceContent graphContent;
-    private final EnableSeaLayoutAction seaLayoutAction;
-    private final EnableBlockLayoutAction blockLayoutAction;
-    private final EnableCFGLayoutAction cfgLayoutAction;
-    private final OverviewAction overviewAction;
-    private final PredSuccAction predSuccAction;
-    private final ShowEmptyBlocksAction showEmptyBlocksAction;
-    private final SelectionModeAction selectionModeAction;
-    private final JComponent satelliteComponent;
-    private final JPanel centerPanel;
-    private final CardLayout cardLayout;
-    private final JToggleButton overviewButton;
-=======
 public final class EditorTopComponent extends TopComponent {
 
     private final DiagramViewer scene;
@@ -101,46 +72,17 @@
     private final JComponent satelliteComponent;
     private final JPanel centerPanel;
     private final CardLayout cardLayout;
->>>>>>> 91a23d77
     private final Toolbar quickSearchToolbar;
     private static final JPanel quickSearchPresenter = (JPanel) ((Presenter.Toolbar) Utilities.actionsForPath("Actions/Search").get(0)).getToolbarPresenter();
     private static final String PREFERRED_ID = "EditorTopComponent";
     private static final String SATELLITE_STRING = "satellite";
     private static final String SCENE_STRING = "scene";
-<<<<<<< HEAD
-    private ExportCookie exportCookie = new ExportCookie() {
-
-        @Override
-        public void export(File f) {
-
-            String lcFileName = f.getName().toLowerCase();
-            if (lcFileName.endsWith(".pdf")) {
-                exportToPDF(scene, f);
-            } else if (lcFileName.endsWith(".svg")) {
-                exportToSVG(scene, f);
-            } else {
-                NotifyDescriptor message = new NotifyDescriptor.Message("Unknown image file extension: expected either '.pdf' or '.svg'", NotifyDescriptor.ERROR_MESSAGE);
-                DialogDisplayer.getDefault().notifyLater(message);
-            }
-        }
-    };
-
-    private void updateDisplayName() {
-        setDisplayName(getModel().getGraph().getName());
-        setToolTipText(getModel().getGroup().getName());
-    }
-
-    public EditorTopComponent(InputGraph graph) {
-        LookupHistory.init(InputGraphProvider.class);
-        this.setFocusable(true);
-=======
 
     public EditorTopComponent(Diagram diagram) {
         initComponents();
 
         LookupHistory.init(InputGraphProvider.class);
         setFocusable(true);
->>>>>>> 91a23d77
         FilterChain filterChain;
         FilterChain sequence;
         FilterChainProvider provider = Lookup.getDefault().lookup(FilterChainProvider.class);
@@ -180,28 +122,10 @@
 
         JPanel container = new JPanel(new BorderLayout());
 
-<<<<<<< HEAD
-        DiagramViewModel diagramViewModel = new DiagramViewModel(graph, filterChain, sequence);
-        ChangedListener<DiagramViewModel> diagramChangedListener = new ChangedListener<DiagramViewModel>() {
-
-            @Override
-            public void changed(DiagramViewModel source) {
-                updateDisplayName();
-                Collection<Object> list = new ArrayList<>();
-                list.add(new EditorInputGraphProvider(EditorTopComponent.this));
-                graphContent.set(list, null);
-            }
-
-        };
-        diagramViewModel.getDiagramChangedEvent().addListener(diagramChangedListener);
-        RangeSlider rangeSlider = new RangeSlider(diagramViewModel);
-        if (diagramViewModel.getGroup().getGraphs().size() == 1) {
-=======
         DiagramViewModel diagramViewModel = new DiagramViewModel(diagram.getGraph().getGroup(), filterChain, sequence);
         RangeSlider rangeSlider = new RangeSlider();
         rangeSlider.setModel(diagramViewModel);
         if (diagram.getGraph().getGroup().getGraphsCount() == 1) {
->>>>>>> 91a23d77
             rangeSlider.setVisible(false);
         }
         JScrollPane pane = new JScrollPane(rangeSlider, ScrollPaneConstants.VERTICAL_SCROLLBAR_NEVER, ScrollPaneConstants.HORIZONTAL_SCROLLBAR_AS_NEEDED);
@@ -211,11 +135,6 @@
         scene = new DiagramScene(actions, actionsWithSelection, diagramViewModel);
         graphContent = new InstanceContent();
         InstanceContent content = new InstanceContent();
-<<<<<<< HEAD
-        content.add(exportCookie);
-        content.add(diagramViewModel);
-        this.associateLookup(new ProxyLookup(scene.getLookup(), new AbstractLookup(graphContent), new AbstractLookup(content)));
-=======
         content.add(new ExportGraph());
         content.add(diagramViewModel);
         associateLookup(new ProxyLookup(scene.getLookup(), new AbstractLookup(graphContent), new AbstractLookup(content)));
@@ -228,7 +147,6 @@
             graphContent.set(list, null);
         });
         diagramViewModel.selectGraph(diagram.getGraph());
->>>>>>> 91a23d77
 
         Group group = diagramViewModel.getGroup();
         group.getChangedEvent().addListener(g -> closeOnRemovedOrEmptyGroup());
@@ -285,31 +203,10 @@
         toolBar.add(cfgLayoutButton);
 
         toolBar.addSeparator();
-<<<<<<< HEAD
-        overviewAction = new OverviewAction();
-        overviewButton = new JToggleButton(overviewAction);
-        overviewButton.setSelected(false);
-        toolBar.add(overviewButton);
-        overviewAction.addPropertyChangeListener(this);
-
-        predSuccAction = new PredSuccAction();
-        button = new JToggleButton(predSuccAction);
-        button.setSelected(true);
-        toolBar.add(button);
-        predSuccAction.addPropertyChangeListener(this);
-
-        showEmptyBlocksAction = new ShowEmptyBlocksAction();
-        button = new JToggleButton(showEmptyBlocksAction);
-        button.setSelected(true);
-        button.setEnabled(Settings.get().getInt(Settings.DEFAULT_VIEW, Settings.DEFAULT_VIEW_DEFAULT) == Settings.DefaultView.CONTROL_FLOW_GRAPH);
-        toolBar.add(button);
-        showEmptyBlocksAction.addPropertyChangeListener(this);
-=======
         toolBar.add(new JToggleButton(new OverviewAction(centerPanel)));
         toolBar.add(new JToggleButton(new PredSuccAction()));
         toolBar.add(new JToggleButton(new ShowEmptyBlocksAction(cfgLayoutAction, true)));
         toolBar.add(new JToggleButton(new HideDuplicatesAction()));
->>>>>>> 91a23d77
 
         toolBar.addSeparator();
         UndoAction undoAction = UndoAction.get(UndoAction.class);
@@ -340,53 +237,11 @@
         topPanel.add(quickSearchToolbar);
         container.add(BorderLayout.NORTH, topPanel);
 
-<<<<<<< HEAD
-        centerPanel = new JPanel();
-        centerPanel.getInputMap(JComponent.WHEN_ANCESTOR_OF_FOCUSED_COMPONENT).put(
-                KeyStroke.getKeyStroke(KeyEvent.VK_S, 0, false), "showSatellite");
-        centerPanel.getActionMap().put("showSatellite",
-                new AbstractAction("showSatellite") {
-                    @Override public void actionPerformed(ActionEvent e) {
-                        EditorTopComponent.this.overviewButton.setSelected(true);
-                        EditorTopComponent.this.overviewAction.setState(true);
-                    }
-                });
-        centerPanel.getInputMap(JComponent.WHEN_ANCESTOR_OF_FOCUSED_COMPONENT).put(
-                KeyStroke.getKeyStroke(KeyEvent.VK_S, 0, true), "showScene");
-        centerPanel.getActionMap().put("showScene",
-                new AbstractAction("showScene") {
-                    @Override
-                    public void actionPerformed(ActionEvent e) {
-                        EditorTopComponent.this.overviewButton.setSelected(false);
-                        EditorTopComponent.this.overviewAction.setState(false);
-                    }
-                });
-
-
-        this.add(centerPanel, BorderLayout.CENTER);
-        cardLayout = new CardLayout();
-        centerPanel.setLayout(cardLayout);
-        centerPanel.add(SCENE_STRING, scene.getComponent());
-        centerPanel.setBackground(Color.WHITE);
-        satelliteComponent = scene.createSatelliteView();
-        satelliteComponent.setSize(200, 200);
-        centerPanel.add(SATELLITE_STRING, satelliteComponent);
-
-        updateDisplayName();
-=======
         getModel().getDiagramChangedEvent().fire();
->>>>>>> 91a23d77
     }
 
     public DiagramViewModel getModel() {
         return scene.getModel();
-<<<<<<< HEAD
-    }
-
-    private Diagram getDiagram() {
-        return getModel().getDiagram();
-=======
->>>>>>> 91a23d77
     }
 
     private Diagram getDiagram() {
@@ -432,20 +287,6 @@
         return TopComponent.PERSISTENCE_NEVER;
     }
 
-<<<<<<< HEAD
-    @Override
-    public void componentClosed() {
-        super.componentClosed();
-        getModel().close();
-    }
-
-    @Override
-    protected String preferredID() {
-        return PREFERRED_ID;
-    }
-
-=======
->>>>>>> 91a23d77
     private void closeOnRemovedOrEmptyGroup() {
         Group group = getModel().getGroup();
         if (!group.getParent().getElements().contains(group) ||
@@ -454,9 +295,6 @@
         }
     }
 
-<<<<<<< HEAD
-    private void setSelectedFigures(List<Figure> list) {
-=======
     public void setSelection(PropertyMatcher matcher) {
         Properties.PropertySelector<Figure> selector = new Properties.PropertySelector<>(getDiagram().getFigures());
         List<Figure> list = selector.selectMultiple(matcher);
@@ -464,7 +302,6 @@
     }
 
     public void setSelectedFigures(List<Figure> list) {
->>>>>>> 91a23d77
         scene.setSelection(list);
         scene.centerFigures(list);
     }
@@ -475,19 +312,12 @@
         for (InputNode n : nodes) {
             ids.add(n.getId());
         }
-<<<<<<< HEAD
-
-        for (Figure f : getDiagram().getFigures()) {
-            if (ids.contains(f.getInputNode().getId())) {
-                list.add(f);
-=======
         for (Figure f : getDiagram().getFigures()) {
             for (InputNode n : f.getSource().getSourceNodes()) {
                 if (ids.contains(n.getId())) {
                     list.add(f);
                     break;
                 }
->>>>>>> 91a23d77
             }
         }
         setSelectedFigures(list);
@@ -496,108 +326,13 @@
     public void setSelectedNodes(InputBlock b) {
         List<Figure> list = new ArrayList<>();
         for (Figure f : getDiagram().getFigures()) {
-<<<<<<< HEAD
-            if (f.getBlock().getInputBlock() == b) {
-=======
             if (f.getBlock() == b) {
->>>>>>> 91a23d77
                 list.add(f);
             }
         }
         setSelectedFigures(list);
     }
 
-<<<<<<< HEAD
-    @Override
-    public void propertyChange(PropertyChangeEvent evt) {
-        if (evt.getSource() == this.predSuccAction) {
-            boolean b = (Boolean) predSuccAction.getValue(PredSuccAction.STATE);
-            this.getModel().setShowNodeHull(b);
-        } else if (evt.getSource() == this.showEmptyBlocksAction) {
-            boolean b = (Boolean) showEmptyBlocksAction.getValue(ShowEmptyBlocksAction.STATE);
-            this.getModel().setShowEmptyBlocks(b);
-        } else if (evt.getSource() == this.overviewAction) {
-            boolean b = (Boolean) overviewAction.getValue(OverviewAction.STATE);
-            if (b) {
-                showSatellite();
-            } else {
-                showScene();
-            }
-        } else if (evt.getSource() == this.seaLayoutAction) {
-            boolean b = seaLayoutAction.isSelected();
-            this.getModel().setShowSea(b);
-            this.showEmptyBlocksAction.setEnabled(false);
-        } else if (evt.getSource() == this.blockLayoutAction) {
-            boolean b = blockLayoutAction.isSelected();
-            this.getModel().setShowBlocks(b);
-            this.showEmptyBlocksAction.setEnabled(false);
-        } else if (evt.getSource() == this.cfgLayoutAction) {
-            boolean b = cfgLayoutAction.isSelected();
-            this.getModel().setShowCFG(b);
-            this.showEmptyBlocksAction.setEnabled(true);
-        } else if (evt.getSource() == this.selectionModeAction) {
-            boolean b = (Boolean) selectionModeAction.getValue(SelectionModeAction.STATE);
-            if (b) {
-                scene.setInteractionMode(DiagramViewer.InteractionMode.SELECTION);
-            } else {
-                scene.setInteractionMode(DiagramViewer.InteractionMode.PANNING);
-            }
-        } else {
-            assert false : "Unknown event source";
-        }
-    }
-
-    public void expandPredecessors() {
-        Set<Figure> oldSelection = getModel().getSelectedFigures();
-        Set<Figure> figures = new HashSet<>();
-
-        for (Figure f : getDiagram().getFigures()) {
-            boolean ok = false;
-            if (oldSelection.contains(f)) {
-                ok = true;
-            } else {
-                for (Figure pred : f.getSuccessors()) {
-                    if (oldSelection.contains(pred)) {
-                        ok = true;
-                        break;
-                    }
-                }
-            }
-
-            if (ok) {
-                figures.add(f);
-            }
-        }
-
-        getModel().showAll(figures);
-    }
-
-    public void expandSuccessors() {
-        Set<Figure> oldSelection = getModel().getSelectedFigures();
-        Set<Figure> figures = new HashSet<>();
-
-        for (Figure f : getDiagram().getFigures()) {
-            boolean ok = false;
-            if (oldSelection.contains(f)) {
-                ok = true;
-            } else {
-                for (Figure succ : f.getPredecessors()) {
-                    if (oldSelection.contains(succ)) {
-                        ok = true;
-                        break;
-                    }
-                }
-            }
-
-            if (ok) {
-                figures.add(f);
-            }
-        }
-
-        getModel().showAll(figures);
-    }
-
-=======
     public Rectangle getSceneBounds() {
         return scene.getBounds();
     }
@@ -618,7 +353,6 @@
         LookupHistory.terminate(InputGraphProvider.class);
     }
 
->>>>>>> 91a23d77
     @Override
     protected void componentHidden() {
         super.componentHidden();
@@ -649,34 +383,6 @@
         return scene.getUndoRedo();
     }
 
-<<<<<<< HEAD
-    private static void exportToPDF(DiagramViewer scene, File f) {
-        int width = scene.getBounds().width;
-        int height = scene.getBounds().height;
-        com.lowagie.text.Document document = new Document(new Rectangle(width, height));
-        PdfWriter writer = null;
-        try {
-            writer = PdfWriter.getInstance(document, Files.newOutputStream(f.toPath()));
-            writer.setCloseStream(true);
-            document.open();
-            PdfContentByte contentByte = writer.getDirectContent();
-            PdfTemplate template = contentByte.createTemplate(width, height);
-            PdfGraphics2D pdfGenerator = new PdfGraphics2D(contentByte, width, height);
-            scene.paint(pdfGenerator);
-            pdfGenerator.dispose();
-            contentByte.addTemplate(template, 0, 0);
-        } catch (Exception e) {
-            e.printStackTrace();
-        } finally {
-            if (document.isOpen()) {
-                document.close();
-            }
-            if (writer != null) {
-                writer.close();
-            }
-        }
-    }
-=======
     /** This method is called from within the constructor to
      * initialize the form.
      * WARNING: Do NOT modify this code. The content of this method is
@@ -689,7 +395,6 @@
         org.openide.awt.Mnemonics.setLocalizedText(jCheckBox1, "jCheckBox1");
         jCheckBox1.setBorder(javax.swing.BorderFactory.createEmptyBorder(0, 0, 0, 0));
         jCheckBox1.setMargin(new java.awt.Insets(0, 0, 0, 0));
->>>>>>> 91a23d77
 
         setLayout(new java.awt.BorderLayout());
 
