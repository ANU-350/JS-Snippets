--- conflicted
+++ resolved
@@ -1608,13 +1608,6 @@
                     locoff == ZIP64_MINVAL || diskNo == ZIP64_MINVAL32)) {
                 throw new ZipException("Invalid CEN header (invalid zip64 extra len size)");
             }
-            if (elen > 0) {
-                checkExtraFields(cen, pos, size, csize, locoff, diskNo,
-                        pos + CENHDR + nlen, elen);
-            } else if (elen == 0 && (size == ZIP64_MINVAL || csize == ZIP64_MINVAL ||
-                    locoff == ZIP64_MINVAL || diskNo == ZIP64_MINVAL32)) {
-                throw new ZipException("Invalid CEN header (invalid zip64 extra len size)");
-            }
             IndexNode inode = new IndexNode(cen, pos, nlen);
             if (inode.pathHasDotOrDotDot()) {
                 throw new ZipException("ZIP file can't be opened as a file system " +
@@ -1672,11 +1665,7 @@
 
             int tagBlockSize = SH(cen, currentOffset);
             currentOffset += Short.BYTES;
-<<<<<<< HEAD
-            int tagBlockEndingOffset = currentOffset + tagBlockSize;
-=======
             long tagBlockEndingOffset = (long)currentOffset + tagBlockSize;
->>>>>>> 2c003f1f
 
             //  The ending offset for this tag block should not go past the
             //  offset for the end of the extra field
