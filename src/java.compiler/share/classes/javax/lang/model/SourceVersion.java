--- conflicted
+++ resolved
@@ -69,13 +69,9 @@
      *  18: no changes (pattern matching for switch in second preview)
      *  19: no changes (pattern matching for switch in third preview,
      *      record patterns in preview)
-<<<<<<< HEAD
-     *  20: tbd
-     *  21: tbd
-=======
      *  20: no changes (pattern matching for switch in fourth preview,
      *      record patterns in second preview)
->>>>>>> 0d2a9ee5
+     *  21: tbd
      */
 
     /**
