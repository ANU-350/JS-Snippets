--- conflicted
+++ resolved
@@ -301,13 +301,8 @@
     }
 
     @Override
-<<<<<<< HEAD
-    public void addSubInterfacesInfo(Content classInfoTree) {
+    public void addSubInterfacesInfo(Content target) {
         if (utils.isPlainInterface(typeElement)) {
-=======
-    public void addSubInterfacesInfo(Content target) {
-        if (utils.isInterface(typeElement)) {
->>>>>>> 63fec5da
             Set<TypeElement> subInterfaces = classtree.allSubClasses(typeElement, false);
             if (!subInterfaces.isEmpty()) {
                 var dl = HtmlTree.DL(HtmlStyle.notes);
@@ -319,13 +314,8 @@
     }
 
     @Override
-<<<<<<< HEAD
-    public void addInterfaceUsageInfo (Content classInfoTree) {
+    public void addInterfaceUsageInfo(Content target) {
         if (!utils.isPlainInterface(typeElement)) {
-=======
-    public void addInterfaceUsageInfo(Content target) {
-        if (!utils.isInterface(typeElement)) {
->>>>>>> 63fec5da
             return;
         }
         for (String s : suppressImplementingSet) {
@@ -360,13 +350,8 @@
                 new TreeSet<>(comparators.makeTypeMirrorIndexUseComparator());
         interfaces.addAll(utils.getAllInterfaces(typeElement));
 
-<<<<<<< HEAD
         if (utils.isPlainInterface(typeElement) && !interfaces.isEmpty()) {
-            HtmlTree dl = HtmlTree.DL(HtmlStyle.notes);
-=======
-        if (utils.isInterface(typeElement) && !interfaces.isEmpty()) {
             var dl = HtmlTree.DL(HtmlStyle.notes);
->>>>>>> 63fec5da
             dl.add(HtmlTree.DT(contents.allSuperinterfacesLabel));
             dl.add(HtmlTree.DD(getClassLinks(HtmlLinkInfo.Kind.SUPER_INTERFACES, interfaces)));
             target.add(dl);
@@ -381,13 +366,8 @@
         new SimpleElementVisitor8<Void, Void>() {
             @Override
             public Void visitType(TypeElement e, Void p) {
-<<<<<<< HEAD
-                HtmlTree dl = HtmlTree.DL(HtmlStyle.notes);
+                var dl = HtmlTree.DL(HtmlStyle.notes);
                 dl.add(HtmlTree.DT(utils.isPlainInterface(e)
-=======
-                var dl = HtmlTree.DL(HtmlStyle.notes);
-                dl.add(HtmlTree.DT(utils.isInterface(e)
->>>>>>> 63fec5da
                         ? contents.enclosingInterfaceLabel
                         : contents.enclosingClassLabel));
                 dl.add(HtmlTree.DD(getClassLinks(HtmlLinkInfo.Kind.CLASS, List.of(e))));
