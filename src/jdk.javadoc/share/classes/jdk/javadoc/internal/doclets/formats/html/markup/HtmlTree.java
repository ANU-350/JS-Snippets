/*
 * Copyright (c) 2010, 2022, Oracle and/or its affiliates. All rights reserved.
 * DO NOT ALTER OR REMOVE COPYRIGHT NOTICES OR THIS FILE HEADER.
 *
 * This code is free software; you can redistribute it and/or modify it
 * under the terms of the GNU General Public License version 2 only, as
 * published by the Free Software Foundation.  Oracle designates this
 * particular file as subject to the "Classpath" exception as provided
 * by Oracle in the LICENSE file that accompanied this code.
 *
 * This code is distributed in the hope that it will be useful, but WITHOUT
 * ANY WARRANTY; without even the implied warranty of MERCHANTABILITY or
 * FITNESS FOR A PARTICULAR PURPOSE.  See the GNU General Public License
 * version 2 for more details (a copy is included in the LICENSE file that
 * accompanied this code).
 *
 * You should have received a copy of the GNU General Public License version
 * 2 along with this work; if not, write to the Free Software Foundation,
 * Inc., 51 Franklin St, Fifth Floor, Boston, MA 02110-1301 USA.
 *
 * Please contact Oracle, 500 Oracle Parkway, Redwood Shores, CA 94065 USA
 * or visit www.oracle.com if you need additional information or have any
 * questions.
 */

package jdk.javadoc.internal.doclets.formats.html.markup;

import java.io.IOException;
import java.io.Writer;
import java.net.URI;
import java.nio.charset.StandardCharsets;
import java.util.ArrayList;
import java.util.BitSet;
import java.util.Collection;
import java.util.Iterator;
import java.util.LinkedHashMap;
import java.util.List;
import java.util.Map;
import java.util.Objects;
import java.util.function.Function;

import jdk.javadoc.internal.doclets.formats.html.markup.HtmlAttr.Role;
import jdk.javadoc.internal.doclets.toolkit.Content;
import jdk.javadoc.internal.doclets.toolkit.util.DocletConstants;

/**
 * A tree node representing an HTML element, containing the name of the element,
 * a collection of attributes, and content.
 *
 * Except where otherwise stated, all methods in this class will throw
 * {@code NullPointerException} for any arguments that are {@code null}
 * or that are arrays or collections that contain {@code null}.
 *
 * Many methods in this class return {@code this}, to enable a series
 * of chained method calls on a single object.
 *
 * Terminology: An HTML element is typically composed of a start tag, some
 * enclosed content and typically an end tag. The start tag contains any
 * attributes for the element. See:
 * <a href="https://en.wikipedia.org/wiki/HTML_element">HTML element</a>.
 *
 *  <p><b>This is NOT part of any supported API.
 *  If you write code that depends on this, you do so at your own risk.
 *  This code and its internal interfaces are subject to change or
 *  deletion without notice.</b>
 *
 * @see <a href="https://html.spec.whatwg.org/multipage/syntax.html#normal-elements">WhatWG: Normal Elements</a>
 * @see <a href="https://www.w3.org/TR/html51/syntax.html#writing-html-documents-elements">HTML 5.1: Elements</a>
 */
public class HtmlTree extends Content {

    /**
     * The name of the HTML element.
     * This value is never {@code null}.
     */
    public final TagName tagName;

    /**
     * The attributes for the HTML element.
     * The keys and values in this map are never {@code null}.
     */
    private Map<HtmlAttr, String> attrs = Map.of();

    /**
     * The enclosed content ("inner HTML") for this HTML element.
     * The items in this list are never null.
     */
    private List<Content> content = List.of();

    /**
     * Creates an {@code HTMLTree} object representing an HTML element
     * with the given name.
     *
     * @param tagName the name
     */
    public HtmlTree(TagName tagName) {
        this.tagName = Objects.requireNonNull(tagName);
    }

    /**
     * Adds an attribute.
     *
     * @param attrName  the name of the attribute
     * @param attrValue the value of the attribute
     * @return this object
     */
    public HtmlTree put(HtmlAttr attrName, String attrValue) {
        if (attrs.isEmpty())
            attrs = new LinkedHashMap<>(3);
        attrs.put(Objects.requireNonNull(attrName), Entity.escapeHtmlChars(attrValue));
        return this;
    }

    /**
     * Sets the {@code id} attribute.
     *
     * @param id the value for the attribute
     * @return this object
     */
    public HtmlTree setId(HtmlId id) {
        return put(HtmlAttr.ID, id.name());
    }

    /**
     * Sets the {@code title} attribute.
     * Any nested start or end tags in the content will be removed.
     *
     * @param body the content for the title attribute
     * @return this object
     */
    public HtmlTree setTitle(Content body) {
        return put(HtmlAttr.TITLE, stripHtml(body));
    }

    /**
     * Sets the {@code role} attribute.
     *
     * @param role the role
     * @return this object
     */
    public HtmlTree setRole(Role role) {
        return put(HtmlAttr.ROLE, role.toString());
    }

    /**
     * Sets the {@code class} attribute.
     *
     * @param style the value for the attribute
     * @return this object
     */
    public HtmlTree setStyle(HtmlStyle style) {
        return put(HtmlAttr.CLASS, style.cssName());
    }

    public HtmlTree addStyle(HtmlStyle style) {
        return addStyle(style.cssName());
    }

    public HtmlTree addStyle(String style) {
        if (attrs.isEmpty())
            attrs = new LinkedHashMap<>(3);
        attrs.compute(HtmlAttr.CLASS, (attr, existingStyle) ->
                existingStyle == null ? style : existingStyle + " " + style);
        return this;
    }

    /**
     * Adds additional content for the HTML element.
     *
     * @implSpec In order to facilitate creation of succinct output this method
     * silently drops empty content as determined by {@link #isEmpty()}.
     * Use {@link #addUnchecked(Content)} to add content unconditionally.
     *
     * @param content the content
     * @return this HTML tree
     */
    @Override
    public HtmlTree add(Content content) {
        if (content instanceof ContentBuilder cb) {
            cb.contents.forEach(this::add);
        } else if (!content.isEmpty()) {
            // quietly avoid adding empty or invalid nodes
            if (this.content.isEmpty())
                this.content = new ArrayList<>();
            this.content.add(content);
        }
        return this;
    }

    /**
     * Adds content to this HTML tree without checking for emptiness.
     *
     * @param content the content to add
     * @return this HTML tree
     */
    public HtmlTree addUnchecked(Content content) {
        if (content instanceof ContentBuilder cb) {
            cb.contents.forEach(this::addUnchecked);
        } else {
            if (this.content.isEmpty())
                this.content = new ArrayList<>();
            this.content.add(content);
        }
        return this;
    }

    /**
     * Adds text content for the HTML element.
     *
     * If the last content member that was added is a {@code StringContent},
     * appends the string to that item; otherwise, creates and uses a new {@code StringContent}
     * for the new text content.
     *
     * @param stringContent string content that needs to be added
     */
    @Override
    public HtmlTree add(CharSequence stringContent) {
        if (!content.isEmpty()) {
            Content lastContent = content.get(content.size() - 1);
            if (lastContent instanceof TextBuilder)
                lastContent.add(stringContent);
            else {
                add(new TextBuilder(stringContent));
            }
        }
        else {
            add(new TextBuilder(stringContent));
        }
        return this;
    }

    /**
     * Adds each of a list of content items.
     *
     * @param list the list
     * @return this object
     */
    public HtmlTree add(List<? extends Content> list) {
        list.forEach(this::add);
        return this;
    }

    /**
     * Adds each of a collection of items, using a map function to create the content for each item.
     *
     * @param items  the items
     * @param mapper the map function to generate the content for each item
     *
     * @return this object
     */
    @Override
    public <T> HtmlTree addAll(Collection<T> items, Function<T, Content> mapper) {
        items.forEach(item -> add(mapper.apply(item)));
        return this;
    }

    @Override
    public int charCount() {
        int n = 0;
        for (Content c : content) {
            n += c.charCount();
        }
        return n;
    }

    /*
     * The sets of ASCII URI characters to be left unencoded.
     * See "Uniform Resource Identifier (URI): Generic Syntax"
     * IETF RFC 3986. https://tools.ietf.org/html/rfc3986
     */
    public static final BitSet MAIN_CHARS;
    public static final BitSet QUERY_FRAGMENT_CHARS;

    static {
        BitSet alphaDigit = bitSet(bitSet('A', 'Z'), bitSet('a', 'z'), bitSet('0', '9'));
        BitSet unreserved = bitSet(alphaDigit, bitSet("-._~"));
        BitSet genDelims = bitSet(":/?#[]@");
        BitSet subDelims = bitSet("!$&'()*+,;=");
        MAIN_CHARS = bitSet(unreserved, genDelims, subDelims);
        BitSet pchar = bitSet(unreserved, subDelims, bitSet(":@"));
        QUERY_FRAGMENT_CHARS = bitSet(pchar, bitSet("/?"));
    }

    private static BitSet bitSet(String s) {
        BitSet result = new BitSet();
        for (int i = 0; i < s.length(); i++) {
           result.set(s.charAt(i));
        }
        return result;
    }

    private static BitSet bitSet(char from, char to) {
        BitSet result = new BitSet();
        result.set(from, to + 1);
        return result;
    }

    private static BitSet bitSet(BitSet... sets) {
        BitSet result = new BitSet();
        for (BitSet set : sets) {
            result.or(set);
        }
        return result;
    }

    /**
     * Apply percent-encoding to a URL.
     * This is similar to {@link java.net.URLEncoder} but
     * is less aggressive about encoding some characters,
     * like '(', ')', ',' which are used in the anchor
     * names for Java methods in HTML5 mode.
     *
     * @param url the url to be percent-encoded.
     * @return a percent-encoded string.
     */
    public static String encodeURL(String url) {
        BitSet nonEncodingChars = MAIN_CHARS;
        StringBuilder sb = new StringBuilder();
        for (byte c : url.getBytes(StandardCharsets.UTF_8)) {
            if (c == '?' || c == '#') {
                sb.append((char) c);
                // switch to the more restrictive set inside
                // the query and/or fragment
                nonEncodingChars = QUERY_FRAGMENT_CHARS;
            } else if (nonEncodingChars.get(c & 0xFF)) {
                sb.append((char) c);
            } else {
                sb.append(String.format("%%%02X", c & 0xFF));
            }
        }
        return sb.toString();
    }

    /**
     * Creates an HTML {@code A} element.
     * The {@code ref} argument will be URL-encoded for use as the attribute value.
     *
     * @param ref the value for the {@code href} attribute}
     * @param body the content for element
     * @return the element
     */
    public static HtmlTree A(String ref, Content body) {
        return new HtmlTree(TagName.A)
                .put(HtmlAttr.HREF, encodeURL(ref))
                .add(body);
    }

    /**
     * Creates an HTML {@code A} element.
     * The {@code ref} argument is assumed to be already suitably encoded,
     * and will <i>not</i> be additionally URL-encoded, but will be
     * {@link URI#toASCIIString() converted} to ASCII for use as the attribute value.
     *
     * @param ref the value for the {@code href} attribute}
     * @param body the content for element
     * @return the element
     */
    public static HtmlTree A(URI ref, Content body) {
        return new HtmlTree(TagName.A)
                .put(HtmlAttr.HREF, ref.toASCIIString())
                .add(body);
    }

    /**
     * Creates an HTML {@code CAPTION} element with the given content.
     *
     * @param body content for the element
     * @return the element
     */
    public static HtmlTree CAPTION(Content body) {
        return new HtmlTree(TagName.CAPTION)
                .add(body);
    }

    /**
     * Creates an HTML {@code CODE} element with the given content.
     *
     * @param body content for the element
     * @return the element
     */
    public static HtmlTree CODE(Content body) {
        return new HtmlTree(TagName.CODE)
                .add(body);
    }

    /**
     * Creates an HTML {@code DD} element with the given content.
     *
     * @param body content for the element
     * @return the element
     */
    public static HtmlTree DD(Content body) {
        return new HtmlTree(TagName.DD)
                .add(body);
    }

    /**
     * Creates an HTML {@code DETAILS} element.
     *
     * @return the element
     */
    public static HtmlTree DETAILS(HtmlStyle style) {
        return new HtmlTree(TagName.DETAILS)
                .setStyle(style);
    }

    /**
     * Creates an HTML {@code DL} element with the given style.
     *
     * @param style the style
     * @return the element
     */
    public static HtmlTree DL(HtmlStyle style) {
        return new HtmlTree(TagName.DL)
                .setStyle(style);
    }

    /**
     * Creates an HTML {@code DL} element with the given style and content.
     *
     * @param style the style
     * @param body  the content
     * @return the element
     */
    public static HtmlTree DL(HtmlStyle style, Content body) {
        return new HtmlTree(TagName.DL)
                .setStyle(style)
                .add(body);
    }

    /**
     * Creates an HTML {@code DIV} element with the given style.
     *
     * @param style the style
     * @return the element
     */
    public static HtmlTree DIV(HtmlStyle style) {
        return new HtmlTree(TagName.DIV)
                .setStyle(style);
    }

    /**
     * Creates an HTML {@code DIV} element with the given style and content.
     *
     * @param style the style
     * @param body  the content
     * @return the element
     */
    public static HtmlTree DIV(HtmlStyle style, Content body) {
        return new HtmlTree(TagName.DIV)
                .setStyle(style)
                .add(body);
    }

    /**
     * Creates an HTML {@code DIV} element with the given content.
     *
     * @param body the content
     * @return the element
     */
    public static HtmlTree DIV(Content body) {
        return new HtmlTree(TagName.DIV)
                .add(body);
    }

    /**
     * Creates an HTML {@code DT} element with the given content.
     *
     * @param body the content
     * @return the element
     */
    public static HtmlTree DT(Content body) {
        return new HtmlTree(TagName.DT)
                .add(body);
    }

    /**
     * Creates an HTML {@code FOOTER} element.
     * The role is set to {@code contentinfo}.
     *
     * @return the element
     */
    public static HtmlTree FOOTER() {
        return new HtmlTree(TagName.FOOTER)
                .setRole(Role.CONTENTINFO);
    }

    /**
     * Creates an HTML {@code HEADER} element.
     * The role is set to {@code banner}.
     *
     * @return the element
     */
    public static HtmlTree HEADER() {
        return new HtmlTree(TagName.HEADER)
                .setRole(Role.BANNER);
    }

    /**
     * Creates an HTML heading element with the given content.
     *
     * @param headingTag the tag for the heading
     * @param body       the content
     * @return the element
     */
    public static HtmlTree HEADING(TagName headingTag, Content body) {
        return new HtmlTree(checkHeading(headingTag))
                .add(body);
    }

    /**
     * Creates an HTML heading element with the given style and content.
     *
     * @param headingTag the tag for the heading
     * @param style      the stylesheet class
     * @param body       the content
     * @return the element
     */
    public static HtmlTree HEADING(TagName headingTag, HtmlStyle style, Content body) {
        return new HtmlTree(checkHeading(headingTag))
                .setStyle(style)
                .add(body);
    }

    /**
     * Creates an HTML heading element with the given style and content.
     * The {@code title} attribute is set from the content.
     *
     * @param headingTag the tag for the heading
     * @param style      the stylesheet class
     * @param body       the content
     * @return the element
     */
    public static HtmlTree HEADING_TITLE(TagName headingTag,
                                         HtmlStyle style, Content body) {
        return new HtmlTree(checkHeading(headingTag))
                .setTitle(body)
                .setStyle(style)
                .add(body);
    }

    /**
     * Creates an HTML heading element with the given style and content.
     * The {@code title} attribute is set from the content.
     *
     * @param headingTag the tag for the heading
     * @param body       the content
     * @return the element
     */
    public static HtmlTree HEADING_TITLE(TagName headingTag, Content body) {
        return new HtmlTree(checkHeading(headingTag))
                .setTitle(body)
                .add(body);
    }

    private static TagName checkHeading(TagName headingTag) {
        return switch (headingTag) {
            case H1, H2, H3, H4, H5, H6 -> headingTag;
            default -> throw new IllegalArgumentException(headingTag.toString());
        };
    }

    /**
     * Creates an HTML {@code HTML} element with the given {@code lang} attribute,
     * and {@code HEAD} and {@code BODY} contents.
     *
     * @param lang the value for the {@code lang} attribute
     * @param head the {@code HEAD} element
     * @param body the {@code BODY} element
     * @return the {@code HTML} element
     */
    public static HtmlTree HTML(String lang, Content head, Content body) {
        return new HtmlTree(TagName.HTML)
                .put(HtmlAttr.LANG, lang)
                .add(head)
                .add(body);
    }

    /**
     * Creates an HTML {@code INPUT} element with the given id.
     * The element as marked as initially disabled.
     *
     * @param type  the type of input
     * @param id    the id
     * @return the element
     */
    public static HtmlTree INPUT(String type, HtmlId id) {
        return new HtmlTree(TagName.INPUT)
                .put(HtmlAttr.TYPE, type)
                .setId(id)
                .put(HtmlAttr.DISABLED, "");
    }

    /**
     * Creates an HTML {@code LABEL} element with the given content.
     *
     * @param forLabel the value of the {@code for} attribute
     * @param body     the content
     * @return the element
     */
    public static HtmlTree LABEL(String forLabel, Content body) {
        return new HtmlTree(TagName.LABEL)
                .put(HtmlAttr.FOR, forLabel)
                .add(body);
    }

    /**
     * Creates an HTML {@code LI} element with the given content.
     *
     * @param body the content
     * @return the element
     */
    public static HtmlTree LI(Content body) {
        return new HtmlTree(TagName.LI)
                .add(body);
    }

    /**
     * Creates an HTML {@code LI} element with the given style and the given content.
     *
     * @param style the style
     * @param body  the content
     * @return the element
     */
    public static HtmlTree LI(HtmlStyle style, Content body) {
        return LI(body)
                .setStyle(style);
    }

    /**
     * Creates an HTML {@code LINK} tag with the given attributes.
     *
     * @param rel   the relevance of the link: the {@code rel} attribute
     * @param type  the type of link: the {@code type} attribute
     * @param href  the path for the link: the {@code href} attribute
     * @param title title for the link: the {@code title} attribute
     * @return the element
     */
    public static HtmlTree LINK(String rel, String type, String href, String title) {
        return new HtmlTree(TagName.LINK)
                .put(HtmlAttr.REL, rel)
                .put(HtmlAttr.TYPE, type)
                .put(HtmlAttr.HREF, href)
                .put(HtmlAttr.TITLE, title);
    }

    /**
     * Creates an HTML {@code MAIN} element.
     * The role is set to {@code main}.
     *
     * @return the element
     */
    public static HtmlTree MAIN() {
        return new HtmlTree(TagName.MAIN)
                .setRole(Role.MAIN);
    }

    /**
     * Creates an HTML {@code MAIN} element with the given content.
     * The role is set to {@code main}.
     *
     * @return the element
     */
    public static HtmlTree MAIN(Content body) {
        return new HtmlTree(TagName.MAIN)
                .setRole(Role.MAIN)
                .add(body);
    }

    /**
     * Creates an HTML {@code META} element with {@code http-equiv} and {@code content} attributes.
     *
     * @param httpEquiv the value for the {@code http-equiv} attribute
     * @param content   the type of content, to be used in the {@code content} attribute
     * @param charset   the character set for the document, to be used in the {@code content} attribute
     * @return the element
     */
    public static HtmlTree META(String httpEquiv, String content, String charset) {
        return new HtmlTree(TagName.META)
                .put(HtmlAttr.HTTP_EQUIV, httpEquiv)
                .put(HtmlAttr.CONTENT, content + "; charset=" + charset);
    }

    /**
     * Creates an HTML {@code META} element with {@code name} and {@code content} attributes.
     *
     * @param name    the value for the {@code name} attribute
     * @param content the value for the {@code content} attribute
     * @return the element
     */
    public static HtmlTree META(String name, String content) {
        return new HtmlTree(TagName.META)
                .put(HtmlAttr.NAME, name)
                .put(HtmlAttr.CONTENT, content);
    }

    /**
     * Creates an HTML {@code NAV} element.
     * The role is set to {@code navigation}.
     *
     * @return the element
     */
    public static HtmlTree NAV() {
        return new HtmlTree(TagName.NAV)
                .setRole(Role.NAVIGATION);
    }

    /**
     * Creates an HTML {@code NOSCRIPT} element with some content.
     *
     * @param body the content
     * @return the element
     */
    public static HtmlTree NOSCRIPT(Content body) {
        return new HtmlTree(TagName.NOSCRIPT)
                .add(body);
    }

    /**
     * Creates an HTML {@code P} element with some content.
     *
     * @param body the content
     * @return the element
     */
    public static HtmlTree P(Content body) {
        return new HtmlTree(TagName.P)
                .add(body);
    }

    /**
     * Creates an HTML {@code P} element with the given style and some content.
     *
     * @param style the style
     * @param body  the content
     * @return the element
     */
    public static HtmlTree P(HtmlStyle style, Content body) {
        return P(body)
                .setStyle(style);
    }

    /**
     * Creates an HTML {@code PRE} element with some content.
     *
     * @param body  the content
     * @return the element
     */
    public static HtmlTree PRE(Content body) {
        return new HtmlTree(TagName.PRE).add(body);
    }

    /**
     * Creates an HTML {@code SCRIPT} element with some script content.
     * The type of the script is set to {@code text/javascript}.
     *
     * @param src the content
     * @return the element
     */
    public static HtmlTree SCRIPT(String src) {
        return new HtmlTree(TagName.SCRIPT)
                .put(HtmlAttr.TYPE, "text/javascript")
                .put(HtmlAttr.SRC, src);

    }

    /**
     * Creates an HTML {@code SECTION} element with the given style.
     *
     * @param style the style
     * @return the element
     */
    public static HtmlTree SECTION(HtmlStyle style) {
        return new HtmlTree(TagName.SECTION)
                .setStyle(style);
    }

    /**
     * Creates an HTML {@code SECTION} element with the given style and some content.
     *
     * @param style the style
     * @param body  the content
     * @return the element
     */
    public static HtmlTree SECTION(HtmlStyle style, Content body) {
        return new HtmlTree(TagName.SECTION)
                .setStyle(style)
                .add(body);
    }

    /**
     * Creates an HTML {@code SMALL} element with some content.
     *
     * @param body  the content
     * @return the element
     */
    public static HtmlTree SMALL(Content body) {
        return new HtmlTree(TagName.SMALL)
                .add(body);
    }

    /**
     * Creates an HTML {@code SPAN} element with some content.
     *
     * @param body  the content
     * @return the element
     */
    public static HtmlTree SPAN(Content body) {
        return new HtmlTree(TagName.SPAN)
                .add(body);
    }

    /**
     * Creates an HTML {@code SPAN} element with the given style.
     *
     * @param styleClass the style
     * @return the element
     */
    public static HtmlTree SPAN(HtmlStyle styleClass) {
        return new HtmlTree(TagName.SPAN)
                .setStyle(styleClass);
    }

    /**
     * Creates an HTML {@code SPAN} element with the given style and some content.
     *
     * @param styleClass the style
     * @param body       the content
     * @return the element
     */
    public static HtmlTree SPAN(HtmlStyle styleClass, Content body) {
        return SPAN(body)
                .setStyle(styleClass);
    }

    /**
     * Creates an HTML {@code SPAN} element with the given id and some content.
     *
     * @param id    the id
     * @param body  the content
     * @return the element
     */
    public static HtmlTree SPAN_ID(HtmlId id, Content body) {
        return new HtmlTree(TagName.SPAN)
                .setId(id)
                .add(body);
    }

    /**
     * Creates an HTML {@code SPAN} element with the given id and style, and some content.
     *
     * @param id    the id
     * @param style the style
     * @param body  the content
     * @return the element
     */
    public static HtmlTree SPAN(HtmlId id, HtmlStyle style, Content body) {
        return new HtmlTree(TagName.SPAN)
                .setId(id)
                .setStyle(style)
                .add(body);
    }

    /**
     * Creates an HTML {@code SUMMARY} element with the given content.
     *
     * @param body the content
     * @return the element
     */
    public static HtmlTree SUMMARY(Content body) {
        return new HtmlTree(TagName.SUMMARY)
                .add(body);
    }

    /**
     * Creates an HTML {@code SUP} element with the given content.
     *
     * @param body  the content
     * @return the element
     */
    public static HtmlTree SUP(Content body) {
        return new HtmlTree(TagName.SUP)
                .add(body);
    }

    /**
     * Creates an HTML {@code TD} element with the given style and some content.
     *
     * @param style the style
     * @param body  the content
     * @return the element
     */
    public static HtmlTree TD(HtmlStyle style, Content body) {
        return new HtmlTree(TagName.TD)
                .setStyle(style)
                .add(body);
    }

    /**
     * Creates an HTML {@code TH} element with the given style and scope, and some content.
     *
     * @param style the style
     * @param scope the value for the {@code scope} attribute
     * @param body  the content
     * @return the element
     */
    public static HtmlTree TH(HtmlStyle style, String scope, Content body) {
        return new HtmlTree(TagName.TH)
                .setStyle(style)
                .put(HtmlAttr.SCOPE, scope)
                .add(body);
    }

    /**
     * Creates an HTML {@code TH} element with the given scope, and some content.
     *
     * @param scope the value for the {@code scope} attribute
     * @param body  the content
     * @return the element
     */
    public static HtmlTree TH(String scope, Content body) {
        return new HtmlTree(TagName.TH)
                .put(HtmlAttr.SCOPE, scope)
                .add(body);
    }

    /**
     * Creates an HTML {@code TITLE} element with some content.
     *
     * @param body the content
     * @return the element
     */
    public static HtmlTree TITLE(String body) {
        return new HtmlTree(TagName.TITLE)
            .add(body);
    }

    /**
     * Creates an HTML {@code UL} element with the given style.
     *
     * @param style the style
     * @return the element
     */
    public static HtmlTree UL(HtmlStyle style) {
        return new HtmlTree(TagName.UL)
                .setStyle(style);
    }

    /**
     * Creates an HTML {@code UL} element with the given style and some content.
     *
     * @param style the style
     * @param first the initial content
     * @param more  additional content
     * @return the element
     */
    public static HtmlTree UL(HtmlStyle style, Content first, Content... more) {
        HtmlTree htmlTree = new HtmlTree(TagName.UL)
                .setStyle(style);
        htmlTree.add(first);
        for (Content c : more) {
            htmlTree.add(c);
        }
        return htmlTree;
    }

<<<<<<< HEAD
=======
    /**
     * Creates an HTML {@code UL} element with the given style and content generated
     * from a collection of items..
     *
     * @param style the style
     * @param items the items to be added to the list
     * @param mapper a mapper to create the content for each item
     * @return the element
     */
    public static <T> HtmlTree UL(HtmlStyle style, Collection<T> items, Function<T,Content> mapper) {
        return new HtmlTree(TagName.UL)
                .setStyle(style)
                .addAll(items, mapper);
    }

    @Override
    public boolean isEmpty() {
        return (!hasContent() && !hasAttrs());
    }

>>>>>>> b95310b0
    /**
     * Returns true if the HTML tree has content.
     *
     * @return true if the HTML tree has content else return false
     */
    public boolean hasContent() {
        return (!content.isEmpty());
    }

    /**
     * Returns true if the HTML tree has attributes.
     *
     * @return true if the HTML tree has attributes else return false
     */
    public boolean hasAttrs() {
        return (!attrs.isEmpty());
    }

    /**
     * Returns true if the HTML tree has a specific attribute.
     *
     * @param attrName name of the attribute to check within the HTML tree
     * @return true if the HTML tree has the specified attribute else return false
     */
    public boolean hasAttr(HtmlAttr attrName) {
        return (attrs.containsKey(attrName));
    }

    /**
     * Returns {@code true} if the HTML tree is empty.
     *
     * @implSpec This method always returns {@code false} for void elements (which are not
     * expected to have content) as well as elements that may be used without content, such
     * as the {@code script} or {@code a} elements. Other elements are considered empty
     * if they do not contain any content.
     *
     * @return true if the HTML tree is empty
     */
    @Override
<<<<<<< HEAD
    public boolean isEmpty() {
        return !isVoid()
            && !hasContent()
            && tagName != TagName.SCRIPT
            && tagName != TagName.A;
=======
    public boolean isValid() {
        return switch (tagName) {
            case A ->
                    hasAttr(HtmlAttr.ID) || (hasAttr(HtmlAttr.HREF) && hasContent());
            case BR ->
                    !hasContent() && (!hasAttrs() || hasAttr(HtmlAttr.CLEAR));
            case HR, INPUT ->
                    !hasContent();
            case IMG ->
                    hasAttr(HtmlAttr.SRC) && hasAttr(HtmlAttr.ALT) && !hasContent();
            case LINK ->
                    hasAttr(HtmlAttr.HREF) && !hasContent();
            case META ->
                    hasAttr(HtmlAttr.CONTENT) && !hasContent();
            case SCRIPT ->
                    (hasAttr(HtmlAttr.TYPE) && hasAttr(HtmlAttr.SRC) && !hasContent())
                            || (hasAttr(HtmlAttr.TYPE) && hasContent());
            case SPAN ->
                    hasAttr(HtmlAttr.ID) || hasContent();
            case WBR ->
                    !hasContent();
            default ->
                    hasContent();
        };
>>>>>>> b95310b0
    }

    /**
     * Returns true if the element is a normal element that is <em>phrasing content</em>.
     *
     * @return true if the HTML tag is an inline element
     *
     * @see <a href="https://www.w3.org/TR/html51/dom.html#kinds-of-content-phrasing-content">Phrasing Content</a>
     */
    public boolean isInline() {
        return switch (tagName) {
            case A, BUTTON, BR, CODE, EM, I, IMG, LABEL, SMALL, SPAN, STRONG, SUB, SUP, WBR -> true;
            default -> false;
        };
    }

    /**
     * Returns whether or not this is a <em>void</em> element.
     *
     * @return whether or not this is a void element
     *
     * @see <a href="https://www.w3.org/TR/html51/syntax.html#void-elements">Void Elements</a>
     */
    public boolean isVoid() {
        return switch (tagName) {
            case BR, HR, IMG, INPUT, LINK, META, WBR -> true;
            default -> false;
        };
    }

    @Override
    public boolean write(Writer out, boolean atNewline) throws IOException {
        boolean isInline = isInline();
        if (!isInline && !atNewline)
            out.write(DocletConstants.NL);
        String tagString = tagName.toString();
        out.write("<");
        out.write(tagString);
        Iterator<HtmlAttr> iterator = attrs.keySet().iterator();
        HtmlAttr key;
        String value;
        while (iterator.hasNext()) {
            key = iterator.next();
            value = attrs.get(key);
            out.write(" ");
            out.write(key.toString());
            if (!value.isEmpty()) {
                out.write("=\"");
                out.write(value);
                out.write("\"");
            }
        }
        out.write(">");
        boolean nl = false;
        for (Content c : content)
            nl = c.write(out, nl);
        if (!isVoid()) {
            out.write("</");
            out.write(tagString);
            out.write(">");
        }
        if (!isInline) {
            out.write(DocletConstants.NL);
            return true;
        } else {
            return false;
        }
    }

    /**
     * Given a Content node, strips all html characters and
     * return the result.
     *
     * @param body The content node to check.
     * @return the plain text from the content node
     *
     */
    private static String stripHtml(Content body) {
        String rawString = body.toString();
        // remove HTML tags
        rawString = rawString.replaceAll("<.*?>", " ");
        // consolidate multiple spaces between a word to a single space
        rawString = rawString.replaceAll("\\b\\s{2,}\\b", " ");
        // remove extra whitespaces
        return rawString.trim();
    }
}<|MERGE_RESOLUTION|>--- conflicted
+++ resolved
@@ -963,8 +963,6 @@
         return htmlTree;
     }
 
-<<<<<<< HEAD
-=======
     /**
      * Creates an HTML {@code UL} element with the given style and content generated
      * from a collection of items..
@@ -985,7 +983,6 @@
         return (!hasContent() && !hasAttrs());
     }
 
->>>>>>> b95310b0
     /**
      * Returns true if the HTML tree has content.
      *
@@ -1012,51 +1009,6 @@
      */
     public boolean hasAttr(HtmlAttr attrName) {
         return (attrs.containsKey(attrName));
-    }
-
-    /**
-     * Returns {@code true} if the HTML tree is empty.
-     *
-     * @implSpec This method always returns {@code false} for void elements (which are not
-     * expected to have content) as well as elements that may be used without content, such
-     * as the {@code script} or {@code a} elements. Other elements are considered empty
-     * if they do not contain any content.
-     *
-     * @return true if the HTML tree is empty
-     */
-    @Override
-<<<<<<< HEAD
-    public boolean isEmpty() {
-        return !isVoid()
-            && !hasContent()
-            && tagName != TagName.SCRIPT
-            && tagName != TagName.A;
-=======
-    public boolean isValid() {
-        return switch (tagName) {
-            case A ->
-                    hasAttr(HtmlAttr.ID) || (hasAttr(HtmlAttr.HREF) && hasContent());
-            case BR ->
-                    !hasContent() && (!hasAttrs() || hasAttr(HtmlAttr.CLEAR));
-            case HR, INPUT ->
-                    !hasContent();
-            case IMG ->
-                    hasAttr(HtmlAttr.SRC) && hasAttr(HtmlAttr.ALT) && !hasContent();
-            case LINK ->
-                    hasAttr(HtmlAttr.HREF) && !hasContent();
-            case META ->
-                    hasAttr(HtmlAttr.CONTENT) && !hasContent();
-            case SCRIPT ->
-                    (hasAttr(HtmlAttr.TYPE) && hasAttr(HtmlAttr.SRC) && !hasContent())
-                            || (hasAttr(HtmlAttr.TYPE) && hasContent());
-            case SPAN ->
-                    hasAttr(HtmlAttr.ID) || hasContent();
-            case WBR ->
-                    !hasContent();
-            default ->
-                    hasContent();
-        };
->>>>>>> b95310b0
     }
 
     /**
