/*
 * Copyright (c) 2003, 2022, Oracle and/or its affiliates. All rights reserved.
 * DO NOT ALTER OR REMOVE COPYRIGHT NOTICES OR THIS FILE HEADER.
 *
 * This code is free software; you can redistribute it and/or modify it
 * under the terms of the GNU General Public License version 2 only, as
 * published by the Free Software Foundation.  Oracle designates this
 * particular file as subject to the "Classpath" exception as provided
 * by Oracle in the LICENSE file that accompanied this code.
 *
 * This code is distributed in the hope that it will be useful, but WITHOUT
 * ANY WARRANTY; without even the implied warranty of MERCHANTABILITY or
 * FITNESS FOR A PARTICULAR PURPOSE.  See the GNU General Public License
 * version 2 for more details (a copy is included in the LICENSE file that
 * accompanied this code).
 *
 * You should have received a copy of the GNU General Public License version
 * 2 along with this work; if not, write to the Free Software Foundation,
 * Inc., 51 Franklin St, Fifth Floor, Boston, MA 02110-1301 USA.
 *
 * Please contact Oracle, 500 Oracle Parkway, Redwood Shores, CA 94065 USA
 * or visit www.oracle.com if you need additional information or have any
 * questions.
 */

package jdk.javadoc.internal.doclets.formats.html;

import java.util.ArrayList;
import java.util.EnumSet;
import java.util.HashSet;
import java.util.List;
import java.util.Optional;
import java.util.Set;
import java.util.function.Predicate;

import javax.lang.model.element.Element;
import javax.lang.model.element.ElementKind;
import javax.lang.model.element.ExecutableElement;
import javax.lang.model.element.ModuleElement;
import javax.lang.model.element.PackageElement;
import javax.lang.model.element.TypeElement;
import javax.lang.model.element.VariableElement;
import javax.lang.model.type.TypeMirror;
import javax.lang.model.util.SimpleElementVisitor14;

import com.sun.source.doctree.DeprecatedTree;
import com.sun.source.doctree.DocTree;
import com.sun.source.doctree.IndexTree;
import com.sun.source.doctree.LiteralTree;
import com.sun.source.doctree.ParamTree;
import com.sun.source.doctree.ReturnTree;
import com.sun.source.doctree.SeeTree;
import com.sun.source.doctree.SnippetTree;
import com.sun.source.doctree.SystemPropertyTree;
import com.sun.source.doctree.TextTree;
import com.sun.source.doctree.ThrowsTree;
import com.sun.source.util.DocTreePath;
import jdk.javadoc.internal.doclets.formats.html.markup.ContentBuilder;
import jdk.javadoc.internal.doclets.formats.html.markup.HtmlAttr;
import jdk.javadoc.internal.doclets.formats.html.markup.HtmlId;
import jdk.javadoc.internal.doclets.formats.html.markup.HtmlStyle;
import jdk.javadoc.internal.doclets.formats.html.markup.HtmlTree;
import jdk.javadoc.internal.doclets.formats.html.markup.RawHtml;
import jdk.javadoc.internal.doclets.formats.html.markup.TagName;
import jdk.javadoc.internal.doclets.formats.html.markup.Text;
import jdk.javadoc.internal.doclets.toolkit.BaseConfiguration;
import jdk.javadoc.internal.doclets.toolkit.Content;
import jdk.javadoc.internal.doclets.toolkit.DocletElement;
import jdk.javadoc.internal.doclets.toolkit.Resources;
import jdk.javadoc.internal.doclets.toolkit.builders.SerializedFormBuilder;
import jdk.javadoc.internal.doclets.toolkit.taglets.ParamTaglet;
import jdk.javadoc.internal.doclets.toolkit.taglets.TagletWriter;
import jdk.javadoc.internal.doclets.toolkit.taglets.snippet.Style;
import jdk.javadoc.internal.doclets.toolkit.taglets.snippet.StyledText;
import jdk.javadoc.internal.doclets.toolkit.util.CommentHelper;
import jdk.javadoc.internal.doclets.toolkit.util.DocLink;
import jdk.javadoc.internal.doclets.toolkit.util.DocPath;
import jdk.javadoc.internal.doclets.toolkit.util.DocPaths;
import jdk.javadoc.internal.doclets.toolkit.util.IndexItem;
import jdk.javadoc.internal.doclets.toolkit.util.Utils;
import jdk.javadoc.internal.doclets.toolkit.util.Utils.PreviewFlagProvider;

/**
 * The taglet writer that writes HTML.
 */
public class TagletWriterImpl extends TagletWriter {
    /**
     * A class that provides the information about the enclosing context for
     * a series of {@code DocTree} nodes.
     * This context may be used to determine the content that should be generated from the tree nodes.
     */
    static class Context {
        /**
         * Whether or not the trees are appearing in a context of just the first sentence,
         * such as in the summary table of the enclosing element.
         */
        final boolean isFirstSentence;
        /**
         * Whether or not the trees are appearing in the "summary" section of the
         * page for a declaration.
         */
        final boolean inSummary;
        /**
         * The set of enclosing kinds of tags.
         */
        final Set<DocTree.Kind> inTags;

        /**
         * Creates an outermost context, with no enclosing tags.
         *
         * @param isFirstSentence {@code true} if the trees are appearing in a context of just the
         *                        first sentence and {@code false} otherwise
         * @param inSummary       {@code true} if the trees are appearing in the "summary" section
         *                        of the page for a declaration and {@code false} otherwise
         */
        Context(boolean isFirstSentence, boolean inSummary) {
            this(isFirstSentence, inSummary, EnumSet.noneOf(DocTree.Kind.class));
        }

        private Context(boolean isFirstSentence, boolean inSummary, Set<DocTree.Kind> inTags) {
            this.isFirstSentence = isFirstSentence;
            this.inSummary = inSummary;
            this.inTags = inTags;
        }

        /**
         * Creates a new {@code Context} that includes an extra tag kind in the set of enclosing
         * kinds of tags.
         *
         * @param tree the enclosing tree
         *
         * @return the new {@code Context}
         */
        Context within(DocTree tree) {
            var newInTags = EnumSet.copyOf(inTags);
            newInTags.add(tree.getKind());
            return new Context(isFirstSentence, inSummary, newInTags);
        }
    }

    private final HtmlDocletWriter htmlWriter;
    private final HtmlConfiguration configuration;
    private final HtmlOptions options;
    private final Utils utils;
    private final Resources resources;
    private final Contents contents;
    private final Context context;

    // Threshold for length of @see tag label for switching from inline to block layout.
    private static final int SEE_TAG_MAX_INLINE_LENGTH = 30;

    /**
     * Creates a taglet writer.
     *
     * @param htmlWriter      the {@code HtmlDocletWriter} for the page
     * @param isFirstSentence {@code true} if this taglet writer is being used for a
     *                        "first sentence" summary
     */
    public TagletWriterImpl(HtmlDocletWriter htmlWriter, boolean isFirstSentence) {
        this(htmlWriter, isFirstSentence, false);
    }

    /**
     * Creates a taglet writer.
     *
     * @param htmlWriter      the {@code HtmlDocletWriter} for the page
     * @param isFirstSentence {@code true} if this taglet writer is being used for a
     *                        "first sentence" summary, and {@code false} otherwise
     * @param inSummary       {@code true} if this taglet writer is being used for the content
     *                        of a {@code {@summary ...}} tag, and {@code false} otherwise
     */
    public TagletWriterImpl(HtmlDocletWriter htmlWriter, boolean isFirstSentence, boolean inSummary) {
        this(htmlWriter, new Context(isFirstSentence, inSummary));
    }

    /**
     * Creates a taglet writer.
     *
     * @param htmlWriter the {@code HtmlDocletWriter} for the page
     * @param context    the enclosing context for any tags
     */
    public TagletWriterImpl(HtmlDocletWriter htmlWriter, Context context) {
        super(context.isFirstSentence);
        this.htmlWriter = htmlWriter;
        this.context = context;
        configuration = htmlWriter.configuration;
        options = configuration.getOptions();
        utils = configuration.utils;
        resources = configuration.getDocResources();
        contents = configuration.getContents();
    }

    @Override
    public Content getOutputInstance() {
        return new ContentBuilder();
    }

    @Override
    protected Content codeTagOutput(Element element, DocTree tag) {
        CommentHelper ch = utils.getCommentHelper(element);
        return HtmlTree.CODE(Text.of(utils.normalizeNewlines(ch.getText(tag))));
    }

    @Override
    protected Content indexTagOutput(Element element, IndexTree tag) {
        CommentHelper ch = utils.getCommentHelper(element);

        String tagText = ch.getText(tag.getSearchTerm());
        if (tagText.charAt(0) == '"' && tagText.charAt(tagText.length() - 1) == '"') {
            tagText = tagText.substring(1, tagText.length() - 1)
                             .replaceAll("\\s+", " ");
        }

        Content desc = htmlWriter.commentTagsToContent(element, tag.getDescription(), context.within(tag));
        String descText = extractText(desc);

        return createAnchorAndSearchIndex(element, tagText, descText, tag);
    }

    // ugly but simple;
    // alternatives would be to walk the Content's tree structure, or to add new functionality to Content
    private String extractText(Content c) {
        return c.toString().replaceAll("<[^>]+>", "");
    }

    @Override
    public Content getDocRootOutput() {
        String path;
        if (htmlWriter.pathToRoot.isEmpty())
            path = ".";
        else
            path = htmlWriter.pathToRoot.getPath();
        return Text.of(path);
    }

    @Override
    public Content deprecatedTagOutput(Element element) {
        ContentBuilder result = new ContentBuilder();
        CommentHelper ch = utils.getCommentHelper(element);
        List<? extends DeprecatedTree> deprs = utils.getDeprecatedTrees(element);
        if (utils.isTypeElement(element)) {
            if (utils.isDeprecated(element)) {
                result.add(HtmlTree.SPAN(HtmlStyle.deprecatedLabel,
                        htmlWriter.getDeprecatedPhrase(element)));
                if (!deprs.isEmpty()) {
                    List<? extends DocTree> commentTrees = ch.getDescription(deprs.get(0));
                    if (!commentTrees.isEmpty()) {
                        result.add(commentTagsToOutput(element, null, commentTrees, false));
                    }
                }
            }
        } else {
            if (utils.isDeprecated(element)) {
                result.add(HtmlTree.SPAN(HtmlStyle.deprecatedLabel,
                        htmlWriter.getDeprecatedPhrase(element)));
                if (!deprs.isEmpty()) {
                    List<? extends DocTree> bodyTrees = ch.getBody(deprs.get(0));
                    Content body = commentTagsToOutput(element, null, bodyTrees, false);
                    if (!body.isEmpty())
                        result.add(HtmlTree.DIV(HtmlStyle.deprecationComment, body));
                }
            } else {
                Element ee = utils.getEnclosingTypeElement(element);
                if (utils.isDeprecated(ee)) {
                    result.add(HtmlTree.SPAN(HtmlStyle.deprecatedLabel,
                        htmlWriter.getDeprecatedPhrase(ee)));
                }
            }
        }
        return result;
    }

    @Override
    protected Content literalTagOutput(Element element, LiteralTree tag) {
        CommentHelper ch = utils.getCommentHelper(element);
        Content result = Text.of(utils.normalizeNewlines(ch.getText(tag)));
        return result;
    }

    @Override
    public Content getParamHeader(ParamTaglet.ParamKind kind) {
        Content header;
        switch (kind) {
            case PARAMETER:         header = contents.parameters ; break;
            case TYPE_PARAMETER:    header = contents.typeParameters ; break;
            case RECORD_COMPONENT:  header = contents.recordComponents ; break;
            default: throw new IllegalArgumentException(kind.toString());
        }
        return HtmlTree.DT(header);
    }

    @Override
    public Content paramTagOutput(Element element, ParamTree paramTag, String paramName) {
        ContentBuilder body = new ContentBuilder();
        CommentHelper ch = utils.getCommentHelper(element);
        // define id attributes for state components so that generated descriptions may refer to them
        boolean defineID = (element.getKind() == ElementKind.RECORD)
                && !paramTag.isTypeParameter();
        Content nameContent = Text.of(paramName);
        body.add(HtmlTree.CODE(defineID ? HtmlTree.SPAN_ID(HtmlIds.forParam(paramName), nameContent) : nameContent));
        body.add(" - ");
        List<? extends DocTree> description = ch.getDescription(paramTag);
        body.add(htmlWriter.commentTagsToContent(element, description, context.within(paramTag)));
        return HtmlTree.DD(body);
    }

    @Override
    public Content returnTagOutput(Element element, ReturnTree returnTag, boolean inline) {
        CommentHelper ch = utils.getCommentHelper(element);
        List<? extends DocTree> desc = ch.getDescription(returnTag);
        Content content = htmlWriter.commentTagsToContent(element, desc, context.within(returnTag));
        return inline
                ? new ContentBuilder(contents.getContent("doclet.Returns_0", content))
                : new ContentBuilder(HtmlTree.DT(contents.returns), HtmlTree.DD(content));
    }

    @Override
    public Content seeTagOutput(Element holder, List<? extends SeeTree> seeTags) {
        List<Content> links = new ArrayList<>();
        for (DocTree dt : seeTags) {
            links.add(htmlWriter.seeTagToContent(holder, dt, context.within(dt)));
        }
        if (utils.isVariableElement(holder) && ((VariableElement)holder).getConstantValue() != null &&
                htmlWriter instanceof ClassWriterImpl writer) {
            //Automatically add link to constant values page for constant fields.
            DocPath constantsPath =
                    htmlWriter.pathToRoot.resolve(DocPaths.CONSTANT_VALUES);
            String whichConstant =
                    writer.getTypeElement().getQualifiedName() + "." +
                    utils.getSimpleName(holder);
            DocLink link = constantsPath.fragment(whichConstant);
            links.add(htmlWriter.links.createLink(link,
                    contents.getContent("doclet.Constants_Summary")));
        }
        if (utils.isClass(holder) && utils.isSerializable((TypeElement)holder)) {
            //Automatically add link to serialized form page for serializable classes.
            if (SerializedFormBuilder.serialInclude(utils, holder) &&
                      SerializedFormBuilder.serialInclude(utils, utils.containingPackage(holder))) {
                DocPath serialPath = htmlWriter.pathToRoot.resolve(DocPaths.SERIALIZED_FORM);
                DocLink link = serialPath.fragment(utils.getFullyQualifiedName(holder));
                links.add(htmlWriter.links.createLink(link,
                        contents.getContent("doclet.Serialized_Form")));
            }
        }
        if (links.isEmpty()) {
            return Text.EMPTY;
        }
        // Use a different style if any link label is longer than 30 chars or contains commas.
        boolean hasLongLabels = links.stream()
                .anyMatch(c -> c.charCount() > SEE_TAG_MAX_INLINE_LENGTH || c.toString().contains(","));
        var seeList = HtmlTree.UL(hasLongLabels ? HtmlStyle.seeListLong : HtmlStyle.seeList);
        links.stream().filter(Predicate.not(Content::isEmpty)).forEach(item -> {
            seeList.add(HtmlTree.LI(item));
        });

        return new ContentBuilder(
                HtmlTree.DT(contents.seeAlso),
                HtmlTree.DD(seeList));
    }

    @Override
    public Content simpleBlockTagOutput(Element element, List<? extends DocTree> simpleTags, String header) {
        CommentHelper ch = utils.getCommentHelper(element);
        ContentBuilder body = new ContentBuilder();
        boolean many = false;
        for (DocTree simpleTag : simpleTags) {
            if (many) {
                body.add(", ");
            }
            List<? extends DocTree> bodyTags = ch.getBody(simpleTag);
            body.add(htmlWriter.commentTagsToContent(element, bodyTags, context.within(simpleTag)));
            many = true;
        }
        return new ContentBuilder(
                HtmlTree.DT(RawHtml.of(header)),
                HtmlTree.DD(body));
    }

    @Override
    protected Content snippetTagOutput(Element element, SnippetTree tag, StyledText content,
                                       String id, String lang) {
        var pre = new HtmlTree(TagName.PRE).setStyle(HtmlStyle.snippet);
        if (id != null && !id.isBlank()) {
            pre.put(HtmlAttr.ID, id);
        }
        var code = new HtmlTree(TagName.CODE)
                .addUnchecked(Text.EMPTY); // Make sure the element is always rendered
        if (lang != null && !lang.isBlank()) {
            code.addStyle("language-" + lang);
        }

        content.consumeBy((styles, sequence) -> {
            CharSequence text = utils.normalizeNewlines(sequence);
            if (styles.isEmpty()) {
                code.add(text);
            } else {
                Element e = null;
                String t = null;
                boolean linkEncountered = false;
                boolean markupEncountered = false;
                Set<String> classes = new HashSet<>();
                for (Style s : styles) {
                    if (s instanceof Style.Name n) {
                        classes.add(n.name());
                    } else if (s instanceof Style.Link l) {
                        assert !linkEncountered; // TODO: do not assert; pick the first link report on subsequent
                        linkEncountered = true;
                        t = l.target();
                        e = getLinkedElement(element, t);
                        if (e == null) {
                            // TODO: diagnostic output
                        }
                    } else if (s instanceof Style.Markup) {
                        markupEncountered = true;
                        break;
                    } else {
                        // TODO: transform this if...else into an exhaustive
                        // switch over the sealed Style hierarchy when "Pattern
                        // Matching for switch" has been implemented (JEP 406
                        // and friends)
                        throw new AssertionError(styles);
                    }
                }
                Content c;
                if (markupEncountered) {
                    return;
                } else if (linkEncountered) {
                    assert e != null;
                    String line = sequence.toString();
                    String strippedLine = line.strip();
                    int idx = line.indexOf(strippedLine);
                    assert idx >= 0; // because the stripped line is a substring of the line being stripped
                    Text whitespace = Text.of(utils.normalizeNewlines(line.substring(0, idx)));
                    //disable preview tagging inside the snippets:
                    PreviewFlagProvider prevPreviewProvider = utils.setPreviewFlagProvider(el -> false);
                    try {
                        // If the leading whitespace is not excluded from the link,
                        // browsers might exhibit unwanted behavior. For example, a
                        // browser might display hand-click cursor while user hovers
                        // over that whitespace portion of the line; or use
                        // underline decoration.
                        c = new ContentBuilder(whitespace, htmlWriter.linkToContent(element, e, t, strippedLine));
                    } finally {
                        utils.setPreviewFlagProvider(prevPreviewProvider);
                    }
                    // We don't care about trailing whitespace.
                } else {
                    c = HtmlTree.SPAN(Text.of(text));
                    classes.forEach(((HtmlTree) c)::addStyle);
                }
                code.add(c);
            }
        });
        String copyText = resources.getText("doclet.Copy_snippet_to_clipboard");
        String copiedText = resources.getText("doclet.Copied_snippet_to_clipboard");
        var snippetContainer = HtmlTree.DIV(HtmlStyle.snippetContainer,
                new HtmlTree(TagName.BUTTON)
                        .add(HtmlTree.SPAN(Text.of(copyText))
                                .put(HtmlAttr.DATA_COPIED, copiedText))
                        .add(new HtmlTree(TagName.IMG)
                                .put(HtmlAttr.SRC, htmlWriter.pathToRoot.resolve(DocPaths.CLIPBOARD_SVG).getPath())
                                .put(HtmlAttr.ALT, copyText))
                        .addStyle(HtmlStyle.copy)
                        .addStyle(HtmlStyle.snippetCopy)
                        .put(HtmlAttr.ONCLICK, "copySnippet(this)"));
        return snippetContainer.add(pre.add(code));
    }

    /*
     * Returns the element that is linked from the context of the referrer using
     * the provided signature; returns null if such element could not be found.
     *
     * This method is to be used when it is the target of the link that is
     * important, not the container of the link (e.g. was it an @see,
     * @link/@linkplain or @snippet tags, etc.)
     */
    public Element getLinkedElement(Element referer, String signature) {
        var factory = utils.docTrees.getDocTreeFactory();
        var docCommentTree = utils.getDocCommentTree(referer);
        var rootPath = new DocTreePath(utils.getTreePath(referer), docCommentTree);
        var reference = factory.newReferenceTree(signature);
        var fabricatedPath = new DocTreePath(rootPath, reference);
        return utils.docTrees.getElement(fabricatedPath);
    }

    @Override
    protected Content systemPropertyTagOutput(Element element, SystemPropertyTree tag) {
        String tagText = tag.getPropertyName().toString();
        return HtmlTree.CODE(createAnchorAndSearchIndex(element, tagText,
                resources.getText("doclet.System_Property"), tag));
    }

    @Override
    public Content getThrowsHeader() {
        return HtmlTree.DT(contents.throws_);
    }

    @Override
    public Content throwsTagOutput(Element element, ThrowsTree throwsTag, TypeMirror substituteType) {
        ContentBuilder body = new ContentBuilder();
        CommentHelper ch = utils.getCommentHelper(element);
        Element exception = ch.getException(throwsTag);
        Content excName;
        if (substituteType != null) {
           excName = htmlWriter.getLink(new HtmlLinkInfo(configuration, HtmlLinkInfo.Kind.MEMBER,
                   substituteType));
        } else if (exception == null) {
<<<<<<< HEAD
            excName = Text.of(ch.getExceptionName(throwsTag).toString());
=======
            excName = new RawHtml(throwsTag.getExceptionName().toString());
>>>>>>> d852e99a
        } else if (exception.asType() == null) {
            excName = Text.of(utils.getFullyQualifiedName(exception));
        } else {
            HtmlLinkInfo link = new HtmlLinkInfo(configuration, HtmlLinkInfo.Kind.MEMBER,
                                                 exception.asType());
            link.excludeTypeBounds = true;
            excName = htmlWriter.getLink(link);
        }
        body.add(HtmlTree.CODE(excName));
        List<? extends DocTree> description = ch.getDescription(throwsTag);
        Content desc = htmlWriter.commentTagsToContent(element, description, context.within(throwsTag));
        if (desc != null && !desc.isEmpty()) {
            body.add(" - ");
            body.add(desc);
        }
        return HtmlTree.DD(body);
    }

    @Override
    public Content throwsTagOutput(TypeMirror throwsType) {
        return HtmlTree.DD(HtmlTree.CODE(htmlWriter.getLink(
                new HtmlLinkInfo(configuration, HtmlLinkInfo.Kind.MEMBER, throwsType))));
    }

    @Override
    public Content valueTagOutput(VariableElement field, String constantVal, boolean includeLink) {
        return includeLink
                ? htmlWriter.getDocLink(HtmlLinkInfo.Kind.VALUE_TAG, field, constantVal)
                : Text.of(constantVal);
    }

    @Override
    protected Content invalidTagOutput(String summary, Optional<String> detail) {
        return htmlWriter.invalidTagOutput(summary,
                detail.isEmpty() || detail.get().isEmpty()
                        ? Optional.empty()
                        : Optional.of(Text.of(utils.normalizeNewlines(detail.get()))));
    }

    @Override
    public Content commentTagsToOutput(DocTree holder, List<? extends DocTree> tags) {
        return commentTagsToOutput(null, holder, tags, false);
    }

    @Override
    public Content commentTagsToOutput(Element element, List<? extends DocTree> tags) {
        return commentTagsToOutput(element, null, tags, false);
    }

    @Override
    public Content commentTagsToOutput(Element holder,
                                       DocTree holderTag,
                                       List<? extends DocTree> tags,
                                       boolean isFirstSentence)
    {
        return htmlWriter.commentTagsToContent(holder,
                tags, holderTag == null ? context : context.within(holderTag));
    }

    @Override
    public BaseConfiguration configuration() {
        return configuration;
    }

    @Override
    protected TypeElement getCurrentPageElement() {
        return htmlWriter.getCurrentPageElement();
    }

    private Content createAnchorAndSearchIndex(Element element, String tagText, String desc, DocTree tree) {
        Content result = null;
        if (context.isFirstSentence && context.inSummary || context.inTags.contains(DocTree.Kind.INDEX)) {
            result = Text.of(tagText);
        } else {
            HtmlId id = HtmlIds.forText(tagText, htmlWriter.indexAnchorTable);
            result = HtmlTree.SPAN(id, HtmlStyle.searchTagResult, Text.of(tagText));
            if (options.createIndex() && !tagText.isEmpty()) {
                String holder = new SimpleElementVisitor14<String, Void>() {

                    @Override
                    public String visitModule(ModuleElement e, Void p) {
                        return resources.getText("doclet.module")
                                + " " + utils.getFullyQualifiedName(e);
                    }

                    @Override
                    public String visitPackage(PackageElement e, Void p) {
                        return resources.getText("doclet.package")
                                + " " + utils.getFullyQualifiedName(e);
                    }

                    @Override
                    public String visitType(TypeElement e, Void p) {
                        return utils.getTypeElementKindName(e, true)
                                + " " + utils.getFullyQualifiedName(e);
                    }

                    @Override
                    public String visitExecutable(ExecutableElement e, Void p) {
                        return utils.getFullyQualifiedName(utils.getEnclosingTypeElement(e))
                                + "." + utils.getSimpleName(e)
                                + utils.flatSignature(e, htmlWriter.getCurrentPageElement());
                    }

                    @Override
                    public String visitVariable(VariableElement e, Void p) {
                        return utils.getFullyQualifiedName(utils.getEnclosingTypeElement(e))
                                + "." + utils.getSimpleName(e);
                    }

                    @Override
                    public String visitUnknown(Element e, Void p) {
                        if (e instanceof DocletElement de) {
                            return switch (de.getSubKind()) {
                                case OVERVIEW -> resources.getText("doclet.Overview");
                                case DOCFILE -> getHolderName(de);
                            };
                        } else {
                            return super.visitUnknown(e, p);
                        }
                    }

                    @Override
                    protected String defaultAction(Element e, Void p) {
                        return utils.getFullyQualifiedName(e);
                    }
                }.visit(element);
                IndexItem item = IndexItem.of(element, tree, tagText, holder, desc,
                        new DocLink(htmlWriter.path, id.name()));
                configuration.mainIndex.add(item);
            }
        }
        return result;
    }

    private String getHolderName(DocletElement de) {
        PackageElement pe = de.getPackageElement();
        if (pe.isUnnamed()) {
            // if package is unnamed use enclosing module only if it is named
            Element ee = pe.getEnclosingElement();
            if (ee instanceof ModuleElement && !((ModuleElement)ee).isUnnamed()) {
                return resources.getText("doclet.module") + " " + utils.getFullyQualifiedName(ee);
            }
            return pe.toString(); // "Unnamed package" or similar
        }
        return resources.getText("doclet.package") + " " + utils.getFullyQualifiedName(pe);
    }
}<|MERGE_RESOLUTION|>--- conflicted
+++ resolved
@@ -505,11 +505,7 @@
            excName = htmlWriter.getLink(new HtmlLinkInfo(configuration, HtmlLinkInfo.Kind.MEMBER,
                    substituteType));
         } else if (exception == null) {
-<<<<<<< HEAD
-            excName = Text.of(ch.getExceptionName(throwsTag).toString());
-=======
-            excName = new RawHtml(throwsTag.getExceptionName().toString());
->>>>>>> d852e99a
+            excName = RawHtml.of(throwsTag.getExceptionName().toString());
         } else if (exception.asType() == null) {
             excName = Text.of(utils.getFullyQualifiedName(exception));
         } else {
