/*
 * Copyright (c) 2003, 2022, Oracle and/or its affiliates. All rights reserved.
 * DO NOT ALTER OR REMOVE COPYRIGHT NOTICES OR THIS FILE HEADER.
 *
 * This code is free software; you can redistribute it and/or modify it
 * under the terms of the GNU General Public License version 2 only, as
 * published by the Free Software Foundation.  Oracle designates this
 * particular file as subject to the "Classpath" exception as provided
 * by Oracle in the LICENSE file that accompanied this code.
 *
 * This code is distributed in the hope that it will be useful, but WITHOUT
 * ANY WARRANTY; without even the implied warranty of MERCHANTABILITY or
 * FITNESS FOR A PARTICULAR PURPOSE.  See the GNU General Public License
 * version 2 for more details (a copy is included in the LICENSE file that
 * accompanied this code).
 *
 * You should have received a copy of the GNU General Public License version
 * 2 along with this work; if not, write to the Free Software Foundation,
 * Inc., 51 Franklin St, Fifth Floor, Boston, MA 02110-1301 USA.
 *
 * Please contact Oracle, 500 Oracle Parkway, Redwood Shores, CA 94065 USA
 * or visit www.oracle.com if you need additional information or have any
 * questions.
 */

package jdk.javadoc.internal.doclets.formats.html;

import java.net.URI;
import java.net.URISyntaxException;
import java.util.ArrayList;
import java.util.EnumSet;
import java.util.HashSet;
import java.util.List;
import java.util.Objects;
import java.util.Optional;
import java.util.Set;
import java.util.function.BiConsumer;
import java.util.function.Predicate;
import java.util.stream.Collectors;

import javax.lang.model.element.Element;
import javax.lang.model.element.ElementKind;
import javax.lang.model.element.ExecutableElement;
import javax.lang.model.element.ModuleElement;
import javax.lang.model.element.PackageElement;
import javax.lang.model.element.TypeElement;
import javax.lang.model.element.VariableElement;
import javax.lang.model.type.TypeMirror;
import javax.lang.model.util.SimpleElementVisitor14;

import com.sun.source.doctree.DeprecatedTree;
import com.sun.source.doctree.DocTree;
import com.sun.source.doctree.IndexTree;
import com.sun.source.doctree.LinkTree;
import com.sun.source.doctree.LiteralTree;
import com.sun.source.doctree.ParamTree;
import com.sun.source.doctree.ReturnTree;
import com.sun.source.doctree.SeeTree;
import com.sun.source.doctree.SnippetTree;
import com.sun.source.doctree.SpecTree;
import com.sun.source.doctree.SystemPropertyTree;
import com.sun.source.doctree.TextTree;
import com.sun.source.doctree.ThrowsTree;
import com.sun.source.doctree.TextTree;
import com.sun.source.util.DocTreePath;
import jdk.javadoc.internal.doclets.formats.html.markup.ContentBuilder;
import jdk.javadoc.internal.doclets.formats.html.markup.HtmlAttr;
import jdk.javadoc.internal.doclets.formats.html.markup.HtmlId;
import jdk.javadoc.internal.doclets.formats.html.markup.HtmlStyle;
import jdk.javadoc.internal.doclets.formats.html.markup.HtmlTree;
import jdk.javadoc.internal.doclets.formats.html.markup.RawHtml;
import jdk.javadoc.internal.doclets.formats.html.markup.TagName;
import jdk.javadoc.internal.doclets.formats.html.markup.Text;
import jdk.javadoc.internal.doclets.toolkit.BaseConfiguration;
import jdk.javadoc.internal.doclets.toolkit.Content;
import jdk.javadoc.internal.doclets.toolkit.DocletElement;
import jdk.javadoc.internal.doclets.toolkit.Messages;
import jdk.javadoc.internal.doclets.toolkit.Resources;
import jdk.javadoc.internal.doclets.toolkit.builders.SerializedFormBuilder;
import jdk.javadoc.internal.doclets.toolkit.taglets.ParamTaglet;
import jdk.javadoc.internal.doclets.toolkit.taglets.TagletWriter;
import jdk.javadoc.internal.doclets.toolkit.taglets.snippet.Style;
import jdk.javadoc.internal.doclets.toolkit.taglets.snippet.StyledText;
import jdk.javadoc.internal.doclets.toolkit.util.CommentHelper;
import jdk.javadoc.internal.doclets.toolkit.util.DocLink;
import jdk.javadoc.internal.doclets.toolkit.util.DocPath;
import jdk.javadoc.internal.doclets.toolkit.util.DocPaths;
import jdk.javadoc.internal.doclets.toolkit.util.DocletConstants;
import jdk.javadoc.internal.doclets.toolkit.util.IndexItem;
import jdk.javadoc.internal.doclets.toolkit.util.Utils;
import jdk.javadoc.internal.doclets.toolkit.util.Utils.PreviewFlagProvider;
import jdk.javadoc.internal.doclets.toolkit.util.VisibleMemberTable;

import static com.sun.source.doctree.DocTree.Kind.LINK_PLAIN;

/**
 * The taglet writer that writes HTML.
 */
public class TagletWriterImpl extends TagletWriter {
    /**
     * A class that provides the information about the enclosing context for
     * a series of {@code DocTree} nodes.
     * This context may be used to determine the content that should be generated from the tree nodes.
     */
    static class Context {
        /**
         * Whether or not the trees are appearing in a context of just the first sentence,
         * such as in the summary table of the enclosing element.
         */
        final boolean isFirstSentence;
        /**
         * Whether or not the trees are appearing in the "summary" section of the
         * page for a declaration.
         */
        final boolean inSummary;
        /**
         * The set of enclosing kinds of tags.
         */
        final Set<DocTree.Kind> inTags;

        /**
         * Creates an outermost context, with no enclosing tags.
         *
         * @param isFirstSentence {@code true} if the trees are appearing in a context of just the
         *                        first sentence and {@code false} otherwise
         * @param inSummary       {@code true} if the trees are appearing in the "summary" section
         *                        of the page for a declaration and {@code false} otherwise
         */
        Context(boolean isFirstSentence, boolean inSummary) {
            this(isFirstSentence, inSummary, EnumSet.noneOf(DocTree.Kind.class));
        }

        private Context(boolean isFirstSentence, boolean inSummary, Set<DocTree.Kind> inTags) {
            this.isFirstSentence = isFirstSentence;
            this.inSummary = inSummary;
            this.inTags = inTags;
        }

        /**
         * Creates a new {@code Context} that includes an extra tag kind in the set of enclosing
         * kinds of tags.
         *
         * @param tree the enclosing tree
         *
         * @return the new {@code Context}
         */
        Context within(DocTree tree) {
            var newInTags = EnumSet.copyOf(inTags);
            newInTags.add(tree.getKind());
            return new Context(isFirstSentence, inSummary, newInTags);
        }
    }

    private final HtmlDocletWriter htmlWriter;
    private final HtmlConfiguration configuration;
    private final HtmlOptions options;
    private final Utils utils;
    private final Resources resources;

    private final Messages messages;

    private final Contents contents;
    private final Context context;

    // Threshold for length of @see tag label for switching from inline to block layout.
    private static final int SEE_TAG_MAX_INLINE_LENGTH = 30;

    /**
     * Creates a taglet writer.
     *
     * @param htmlWriter      the {@code HtmlDocletWriter} for the page
     * @param isFirstSentence {@code true} if this taglet writer is being used for a
     *                        "first sentence" summary
     */
    public TagletWriterImpl(HtmlDocletWriter htmlWriter, boolean isFirstSentence) {
        this(htmlWriter, isFirstSentence, false);
    }

    /**
     * Creates a taglet writer.
     *
     * @param htmlWriter      the {@code HtmlDocletWriter} for the page
     * @param isFirstSentence {@code true} if this taglet writer is being used for a
     *                        "first sentence" summary, and {@code false} otherwise
     * @param inSummary       {@code true} if this taglet writer is being used for the content
     *                        of a {@code {@summary ...}} tag, and {@code false} otherwise
     */
    public TagletWriterImpl(HtmlDocletWriter htmlWriter, boolean isFirstSentence, boolean inSummary) {
        this(htmlWriter, new Context(isFirstSentence, inSummary));
    }

    /**
     * Creates a taglet writer.
     *
     * @param htmlWriter the {@code HtmlDocletWriter} for the page
     * @param context    the enclosing context for any tags
     */
    public TagletWriterImpl(HtmlDocletWriter htmlWriter, Context context) {
        super(context.isFirstSentence);
        this.htmlWriter = htmlWriter;
        this.context = context;
        configuration = htmlWriter.configuration;
        options = configuration.getOptions();
        utils = configuration.utils;
        messages = configuration.messages;
        resources = configuration.getDocResources();
        contents = configuration.getContents();
    }

    @Override
    public Content getOutputInstance() {
        return new ContentBuilder();
    }

    @Override
    protected Content codeTagOutput(Element element, LiteralTree tag) {
        return HtmlTree.CODE(Text.of(utils.normalizeNewlines(tag.getBody().getBody())));
    }

    @Override
    protected Content indexTagOutput(Element element, IndexTree tag) {
        CommentHelper ch = utils.getCommentHelper(element);

        DocTree searchTerm = tag.getSearchTerm();
        String tagText = (searchTerm instanceof TextTree tt) ? tt.getBody() : "";
        if (tagText.charAt(0) == '"' && tagText.charAt(tagText.length() - 1) == '"') {
            tagText = tagText.substring(1, tagText.length() - 1)
                             .replaceAll("\\s+", " ");
        }

        Content desc = htmlWriter.commentTagsToContent(element, tag.getDescription(), context.within(tag));
        String descText = extractText(desc);

        return createAnchorAndSearchIndex(element, tagText, descText, tag);
    }

    // ugly but simple;
    // alternatives would be to walk the Content's tree structure, or to add new functionality to Content
    private String extractText(Content c) {
        return c.toString().replaceAll("<[^>]+>", "");
    }

    @Override
    public Content getDocRootOutput() {
        String path;
        if (htmlWriter.pathToRoot.isEmpty())
            path = ".";
        else
            path = htmlWriter.pathToRoot.getPath();
        return Text.of(path);
    }

    @Override
    public Content deprecatedTagOutput(Element element) {
        ContentBuilder result = new ContentBuilder();
        CommentHelper ch = utils.getCommentHelper(element);
        List<? extends DeprecatedTree> deprs = utils.getDeprecatedTrees(element);
        if (utils.isTypeElement(element)) {
            if (utils.isDeprecated(element)) {
                result.add(HtmlTree.SPAN(HtmlStyle.deprecatedLabel,
                        htmlWriter.getDeprecatedPhrase(element)));
                if (!deprs.isEmpty()) {
                    List<? extends DocTree> commentTrees = ch.getDescription(deprs.get(0));
                    if (!commentTrees.isEmpty()) {
                        result.add(commentTagsToOutput(element, null, commentTrees, false));
                    }
                }
            }
        } else {
            if (utils.isDeprecated(element)) {
                result.add(HtmlTree.SPAN(HtmlStyle.deprecatedLabel,
                        htmlWriter.getDeprecatedPhrase(element)));
                if (!deprs.isEmpty()) {
                    List<? extends DocTree> bodyTrees = ch.getBody(deprs.get(0));
                    Content body = commentTagsToOutput(element, null, bodyTrees, false);
                    if (!body.isEmpty())
                        result.add(HtmlTree.DIV(HtmlStyle.deprecationComment, body));
                }
            } else {
                Element ee = utils.getEnclosingTypeElement(element);
                if (utils.isDeprecated(ee)) {
                    result.add(HtmlTree.SPAN(HtmlStyle.deprecatedLabel,
                        htmlWriter.getDeprecatedPhrase(ee)));
                }
            }
        }
        return result;
    }

    @Override
    public Content linkTagOutput(Element element, LinkTree tag) {
        CommentHelper ch = utils.getCommentHelper(element);

        var linkRef = tag.getReference();
        if (linkRef == null) {
            messages.warning(ch.getDocTreePath(tag), "doclet.link.no_reference");
            return invalidTagOutput(resources.getText("doclet.tag.invalid_input", tag.toString()),
                    Optional.empty());
        }

        DocTree.Kind kind = tag.getKind();
        String tagName = ch.getTagName(tag);
        String refSignature = ch.getReferencedSignature(linkRef);

        return linkSeeReferenceOutput(element,
                tag,
                refSignature,
                ch.getReferencedElement(tag),
                tagName,
                (kind == LINK_PLAIN),
                htmlWriter.commentTagsToContent(element, tag.getLabel(), context),
                (key, args) -> messages.warning(ch.getDocTreePath(tag), key, args)
        );
    }

    @Override
    protected Content literalTagOutput(Element element, LiteralTree tag) {
        return Text.of(utils.normalizeNewlines(tag.getBody().getBody()));
    }

    @Override
    public Content getParamHeader(ParamTaglet.ParamKind kind) {
        Content header;
        switch (kind) {
            case PARAMETER:         header = contents.parameters ; break;
            case TYPE_PARAMETER:    header = contents.typeParameters ; break;
            case RECORD_COMPONENT:  header = contents.recordComponents ; break;
            default: throw new IllegalArgumentException(kind.toString());
        }
        return HtmlTree.DT(header);
    }

    @Override
    public Content paramTagOutput(Element element, ParamTree paramTag, String paramName) {
        ContentBuilder body = new ContentBuilder();
        CommentHelper ch = utils.getCommentHelper(element);
        // define id attributes for state components so that generated descriptions may refer to them
        boolean defineID = (element.getKind() == ElementKind.RECORD)
                && !paramTag.isTypeParameter();
        Content nameContent = Text.of(paramName);
        body.add(HtmlTree.CODE(defineID ? HtmlTree.SPAN_ID(HtmlIds.forParam(paramName), nameContent) : nameContent));
        body.add(" - ");
        List<? extends DocTree> description = ch.getDescription(paramTag);
        body.add(htmlWriter.commentTagsToContent(element, description, context.within(paramTag)));
        return HtmlTree.DD(body);
    }

    @Override
    public Content returnTagOutput(Element element, ReturnTree returnTag, boolean inline) {
        CommentHelper ch = utils.getCommentHelper(element);
        List<? extends DocTree> desc = ch.getDescription(returnTag);
        Content content = htmlWriter.commentTagsToContent(element, desc, context.within(returnTag));
        return inline
                ? new ContentBuilder(contents.getContent("doclet.Returns_0", content))
                : new ContentBuilder(HtmlTree.DT(contents.returns), HtmlTree.DD(content));
    }

    @Override
    public Content seeTagOutput(Element holder, List<? extends SeeTree> seeTags) {
        List<Content> links = new ArrayList<>();
        for (SeeTree dt : seeTags) {
            TagletWriterImpl t = new TagletWriterImpl(htmlWriter, context.within(dt));
            links.add(t.seeTagOutput(holder, dt));
        }
        if (utils.isVariableElement(holder) && ((VariableElement)holder).getConstantValue() != null &&
                htmlWriter instanceof ClassWriterImpl writer) {
            //Automatically add link to constant values page for constant fields.
            DocPath constantsPath =
                    htmlWriter.pathToRoot.resolve(DocPaths.CONSTANT_VALUES);
            String whichConstant =
                    writer.getTypeElement().getQualifiedName() + "." +
                    utils.getSimpleName(holder);
            DocLink link = constantsPath.fragment(whichConstant);
            links.add(htmlWriter.links.createLink(link,
                    contents.getContent("doclet.Constants_Summary")));
        }
        if (utils.isClass(holder) && utils.isSerializable((TypeElement)holder)) {
            //Automatically add link to serialized form page for serializable classes.
            if (SerializedFormBuilder.serialInclude(utils, holder) &&
                      SerializedFormBuilder.serialInclude(utils, utils.containingPackage(holder))) {
                DocPath serialPath = htmlWriter.pathToRoot.resolve(DocPaths.SERIALIZED_FORM);
                DocLink link = serialPath.fragment(utils.getFullyQualifiedName(holder));
                links.add(htmlWriter.links.createLink(link,
                        contents.getContent("doclet.Serialized_Form")));
            }
        }
        if (links.isEmpty()) {
            return Text.EMPTY;
        }
        // Use a different style if any link label is longer than 30 chars or contains commas.
        boolean hasLongLabels = links.stream().anyMatch(this::isLongOrHasComma);
        var seeList = HtmlTree.UL(hasLongLabels ? HtmlStyle.seeListLong : HtmlStyle.seeList);
        links.stream().filter(Predicate.not(Content::isEmpty)).forEach(item -> {
            seeList.add(HtmlTree.LI(item));
        });

        return new ContentBuilder(
                HtmlTree.DT(contents.seeAlso),
                HtmlTree.DD(seeList));
    }

    private boolean isLongOrHasComma(Content c) {
        String s = c.toString()
                .replaceAll("<.*?>", "")              // ignore HTML
                .replaceAll("&#?[A-Za-z0-9]+;", " ")  // entities count as a single character
                .replaceAll("\\R", "\n");             // normalize newlines
        return s.length() > SEE_TAG_MAX_INLINE_LENGTH || s.contains(",");
    }

<<<<<<< HEAD
    String textOf(List<? extends DocTree> trees) {
        return trees.stream()
                .filter(dt -> dt instanceof TextTree)
                .map(dt -> ((TextTree) dt).getBody().trim())
                .collect(Collectors.joining(" "));
    }

    private void appendSeparatorIfNotEmpty(ContentBuilder body) {
        if (!body.isEmpty()) {
            body.add(", ");
            body.add(DocletConstants.NL);
        }
=======
    /**
     * {@return the output for a single {@code @see} tag}
     *
     * @param element the element that has the documentation comment containing this tag
     * @param seeTag  the tag
     */
    private Content seeTagOutput(Element element, SeeTree seeTag) {
        List<? extends DocTree> ref = seeTag.getReference();
        assert !ref.isEmpty();
        DocTree ref0 = ref.get(0);
        switch (ref0.getKind()) {
            case TEXT, START_ELEMENT -> {
                // @see "Reference"
                // @see <a href="...">...</a>
                return htmlWriter.commentTagsToContent(element, ref, false, false);
            }

            case REFERENCE -> {
                // @see reference label...
                CommentHelper ch = utils.getCommentHelper(element);
                String tagName = ch.getTagName(seeTag);
                String refSignature = ch.getReferencedSignature(ref0);
                List<? extends DocTree> label = ref.subList(1, ref.size());

                return linkSeeReferenceOutput(element,
                        seeTag,
                        refSignature,
                        ch.getReferencedElement(seeTag),
                        tagName,
                        false,
                        htmlWriter.commentTagsToContent(element, label, context),
                        (key, args) -> messages.warning(ch.getDocTreePath(seeTag), key, args)
                );
            }

            case ERRONEOUS -> {
                return invalidTagOutput(resources.getText("doclet.tag.invalid_input",
                                ref0.toString()),
                        Optional.empty());
            }

            default -> throw new IllegalStateException(ref0.getKind().toString());
        }

    }

    /**
     * Worker method to generate a link from the information in different kinds of tags,
     * such as {@code {@link ...}} tags, {@code @see ...} tags and the {@code link} markup tag
     * in a {@code {@snippet ...}} tag.
     *
     * @param holder        the element that has the documentation comment containing the information
     * @param refTree       the tree node containing the information, or {@code null} if not available
     * @param refSignature  the normalized signature of the target of the reference
     * @param ref           the target of the reference
     * @param tagName       the name of the tag in the source, to be used in diagnostics
     * @param isLinkPlain   {@code true} if the link should be presented in "plain" font,
     *                      or {@code false} for "code" font
     * @param label         the label for the link,
     *                      or an empty item to use a default label derived from the signature
     * @param reportWarning a function to report warnings about issues found in the reference
     *
     * @return the output containing the generated link, or content indicating an error
     */
    private Content linkSeeReferenceOutput(Element holder,
                                           DocTree refTree,
                                           String refSignature,
                                           Element ref,
                                           String tagName,
                                           boolean isLinkPlain,
                                           Content label,
                                           BiConsumer<String, Object[]> reportWarning) {
        Content labelContent = plainOrCode(isLinkPlain, label);

        // The signature from the @see tag. We will output this text when a label is not specified.
        Content text = plainOrCode(isLinkPlain,
                Text.of(Objects.requireNonNullElse(refSignature, "")));

        CommentHelper ch = utils.getCommentHelper(holder);
        TypeElement refClass = ch.getReferencedClass(ref);
        Element refMem =       ch.getReferencedMember(ref);
        String refMemName =    ch.getReferencedMemberName(refSignature);

        if (refMemName == null && refMem != null) {
            refMemName = refMem.toString();
        }
        if (refClass == null) {
            ModuleElement refModule = ch.getReferencedModule(ref);
            if (refModule != null && utils.isIncluded(refModule)) {
                return htmlWriter.getModuleLink(refModule, labelContent.isEmpty() ? text : labelContent);
            }
            //@see is not referencing an included class
            PackageElement refPackage = ch.getReferencedPackage(ref);
            if (refPackage != null && utils.isIncluded(refPackage)) {
                //@see is referencing an included package
                if (labelContent.isEmpty())
                    labelContent = plainOrCode(isLinkPlain,
                            Text.of(refPackage.getQualifiedName()));
                return htmlWriter.getPackageLink(refPackage, labelContent);
            } else {
                // @see is not referencing an included class, module or package. Check for cross links.
                String refModuleName =  ch.getReferencedModuleName(refSignature);
                DocLink elementCrossLink = (refPackage != null) ? htmlWriter.getCrossPackageLink(refPackage) :
                        (configuration.extern.isModule(refModuleName))
                                ? htmlWriter.getCrossModuleLink(utils.elementUtils.getModuleElement(refModuleName))
                                : null;
                if (elementCrossLink != null) {
                    // Element cross link found
                    return htmlWriter.links.createExternalLink(elementCrossLink,
                            (labelContent.isEmpty() ? text : labelContent));
                } else {
                    // No cross link found so print warning
                    if (!configuration.isDocLintReferenceGroupEnabled()) {
                        reportWarning.accept(
                                "doclet.see.class_or_package_not_found",
                                new Object[] { "@" + tagName, refSignature});
                    }
                    return htmlWriter.invalidTagOutput(resources.getText("doclet.tag.invalid", tagName),
                            Optional.of(labelContent.isEmpty() ? text: labelContent));
                }
            }
        } else if (refMemName == null) {
            // Must be a class reference since refClass is not null and refMemName is null.
            if (labelContent.isEmpty() && refTree != null) {
                TypeMirror referencedType = ch.getReferencedType(refTree);
                if (utils.isGenericType(referencedType)) {
                    // This is a generic type link, use the TypeMirror representation.
                    return plainOrCode(isLinkPlain, htmlWriter.getLink(
                            new HtmlLinkInfo(configuration, HtmlLinkInfo.Kind.DEFAULT, referencedType)));
                }
                labelContent = plainOrCode(isLinkPlain, Text.of(utils.getSimpleName(refClass)));
            }
            return htmlWriter.getLink(new HtmlLinkInfo(configuration, HtmlLinkInfo.Kind.DEFAULT, refClass)
                    .label(labelContent));
        } else if (refMem == null) {
            // Must be a member reference since refClass is not null and refMemName is not null.
            // However, refMem is null, so this referenced member does not exist.
            return (labelContent.isEmpty() ? text: labelContent);
        } else {
            // Must be a member reference since refClass is not null and refMemName is not null.
            // refMem is not null, so this @see tag must be referencing a valid member.
            TypeElement containing = utils.getEnclosingTypeElement(refMem);

            // Find the enclosing type where the method is actually visible
            // in the inheritance hierarchy.
            ExecutableElement overriddenMethod = null;
            if (refMem.getKind() == ElementKind.METHOD) {
                VisibleMemberTable vmt = configuration.getVisibleMemberTable(containing);
                overriddenMethod = vmt.getOverriddenMethod((ExecutableElement)refMem);

                if (overriddenMethod != null)
                    containing = utils.getEnclosingTypeElement(overriddenMethod);
            }
            if (refSignature.trim().startsWith("#") &&
                    ! (utils.isPublic(containing) || utils.isLinkable(containing))) {
                // Since the link is relative and the holder is not even being
                // documented, this must be an inherited link.  Redirect it.
                // The current class either overrides the referenced member or
                // inherits it automatically.
                if (htmlWriter instanceof ClassWriterImpl writer) {
                    containing = writer.getTypeElement();
                } else if (!utils.isPublic(containing)) {
                    reportWarning.accept("doclet.see.class_or_package_not_accessible",
                            new Object[] { tagName, utils.getFullyQualifiedName(containing)});
                } else {
                    if (!configuration.isDocLintReferenceGroupEnabled()) {
                        reportWarning.accept("doclet.see.class_or_package_not_found",
                                new Object[] { tagName, refSignature });
                    }
                }
            }
            if (configuration.currentTypeElement != containing) {
                refMemName = (utils.isConstructor(refMem))
                        ? refMemName
                        : utils.getSimpleName(containing) + "." + refMemName;
            }
            if (utils.isExecutableElement(refMem)) {
                if (refMemName.indexOf('(') < 0) {
                    refMemName += utils.makeSignature((ExecutableElement) refMem, null, true);
                }
                if (overriddenMethod != null) {
                    // The method to actually link.
                    refMem = overriddenMethod;
                }
            }

            return htmlWriter.getDocLink(HtmlLinkInfo.Kind.SEE_TAG, containing,
                    refMem, (labelContent.isEmpty()
                            ? plainOrCode(isLinkPlain, Text.of(refMemName))
                            : labelContent), null, false);
        }
    }

    private Content plainOrCode(boolean plain, Content body) {
        return (plain || body.isEmpty()) ? body : HtmlTree.CODE(body);
>>>>>>> 0fc92637
    }

    @Override
    public Content simpleBlockTagOutput(Element element, List<? extends DocTree> simpleTags, String header) {
        CommentHelper ch = utils.getCommentHelper(element);
        ContentBuilder body = new ContentBuilder();
        boolean many = false;
        for (DocTree simpleTag : simpleTags) {
            if (many) {
                body.add(", ");
            }
            List<? extends DocTree> bodyTags = ch.getBody(simpleTag);
            body.add(htmlWriter.commentTagsToContent(element, bodyTags, context.within(simpleTag)));
            many = true;
        }
        return new ContentBuilder(
                HtmlTree.DT(RawHtml.of(header)),
                HtmlTree.DD(body));
    }

    @Override
    protected Content snippetTagOutput(Element element, SnippetTree tag, StyledText content,
                                       String id, String lang) {
        var pre = new HtmlTree(TagName.PRE).setStyle(HtmlStyle.snippet);
        if (id != null && !id.isBlank()) {
            pre.put(HtmlAttr.ID, id);
        }
        var code = new HtmlTree(TagName.CODE)
                .addUnchecked(Text.EMPTY); // Make sure the element is always rendered
        if (lang != null && !lang.isBlank()) {
            code.addStyle("language-" + lang);
        }

        content.consumeBy((styles, sequence) -> {
            CharSequence text = utils.normalizeNewlines(sequence);
            if (styles.isEmpty()) {
                code.add(text);
            } else {
                Element e = null;
                String t = null;
                boolean linkEncountered = false;
                boolean markupEncountered = false;
                Set<String> classes = new HashSet<>();
                for (Style s : styles) {
                    if (s instanceof Style.Name n) {
                        classes.add(n.name());
                    } else if (s instanceof Style.Link l) {
                        assert !linkEncountered; // TODO: do not assert; pick the first link report on subsequent
                        linkEncountered = true;
                        t = l.target();
                        e = getLinkedElement(element, t);
                        if (e == null) {
                            // TODO: diagnostic output
                        }
                    } else if (s instanceof Style.Markup) {
                        markupEncountered = true;
                        break;
                    } else {
                        // TODO: transform this if...else into an exhaustive
                        // switch over the sealed Style hierarchy when "Pattern
                        // Matching for switch" has been implemented (JEP 406
                        // and friends)
                        throw new AssertionError(styles);
                    }
                }
                Content c;
                if (markupEncountered) {
                    return;
                } else if (linkEncountered) {
                    assert e != null;
                    //disable preview tagging inside the snippets:
                    PreviewFlagProvider prevPreviewProvider = utils.setPreviewFlagProvider(el -> false);
                    try {
                        c = linkSeeReferenceOutput(element,
                                null,
                                t,
                                e,
                                "link",
                                false, // TODO: for now
                                Text.of(sequence.toString()),
                                (key, args) -> { /* TODO: report diagnostic */ });
                    } finally {
                        utils.setPreviewFlagProvider(prevPreviewProvider);
                    }
                } else {
                    c = HtmlTree.SPAN(Text.of(text));
                    classes.forEach(((HtmlTree) c)::addStyle);
                }
                code.add(c);
            }
        });
        String copyText = resources.getText("doclet.Copy_snippet_to_clipboard");
        String copiedText = resources.getText("doclet.Copied_snippet_to_clipboard");
        var snippetContainer = HtmlTree.DIV(HtmlStyle.snippetContainer,
                new HtmlTree(TagName.BUTTON)
                        .add(HtmlTree.SPAN(Text.of(copyText))
                                .put(HtmlAttr.DATA_COPIED, copiedText))
                        .add(new HtmlTree(TagName.IMG)
                                .put(HtmlAttr.SRC, htmlWriter.pathToRoot.resolve(DocPaths.CLIPBOARD_SVG).getPath())
                                .put(HtmlAttr.ALT, copyText))
                        .addStyle(HtmlStyle.copy)
                        .addStyle(HtmlStyle.snippetCopy)
                        .put(HtmlAttr.ONCLICK, "copySnippet(this)"));
        return snippetContainer.add(pre.add(code));
    }

    /*
     * Returns the element that is linked from the context of the referrer using
     * the provided signature; returns null if such element could not be found.
     *
     * This method is to be used when it is the target of the link that is
     * important, not the container of the link (e.g. was it an @see,
     * @link/@linkplain or @snippet tags, etc.)
     */
    public Element getLinkedElement(Element referer, String signature) {
        var factory = utils.docTrees.getDocTreeFactory();
        var docCommentTree = utils.getDocCommentTree(referer);
        var rootPath = new DocTreePath(utils.getTreePath(referer), docCommentTree);
        var reference = factory.newReferenceTree(signature);
        var fabricatedPath = new DocTreePath(rootPath, reference);
        return utils.docTrees.getElement(fabricatedPath);
    }

    @Override
    public Content specTagOutput(Element holder, List<? extends SpecTree> specTags) {
        ContentBuilder body = new ContentBuilder();
        for (SpecTree st : specTags) {
            appendSeparatorIfNotEmpty(body);
            body.add(specTagToContent(holder, st));
        }
        if (body.isEmpty())
            return body;

        return new ContentBuilder(
                HtmlTree.DT(contents.externalSpecifications),
                HtmlTree.DD(body));
    }

    private Content specTagToContent(Element holder, SpecTree specTree) {
        String specTreeURL = specTree.getURL().getBody();
        List<? extends DocTree> specTreeLabel = specTree.getTitle();
        Content label = htmlWriter.commentTagsToContent(holder, specTreeLabel, isFirstSentence);
        return getExternalSpecContent(holder, specTree, specTreeURL, textOf(specTreeLabel), label);
    }

    Content getExternalSpecContent(Element holder, DocTree docTree, String url, String searchText, Content title) {
        URI specURI;
        try {
            // Use the canonical title of the spec if one is available
            specURI = new URI(url);
        } catch (URISyntaxException e) {
            CommentHelper ch = utils.getCommentHelper(holder);
            DocTreePath dtp = ch.getDocTreePath(docTree);
            htmlWriter.messages.error(dtp, "doclet.Invalid_URL", e.getMessage());
            specURI = null;
        }

        Content titleWithAnchor = createAnchorAndSearchIndex(holder,
                searchText,
                title,
                resources.getText("doclet.External_Specification"),
                docTree);

        if (specURI == null) {
            return titleWithAnchor;
        } else {
            return HtmlTree.A(htmlWriter.resolveExternalSpecURI(specURI), titleWithAnchor);
        }

    }

    @Override
    protected Content systemPropertyTagOutput(Element element, SystemPropertyTree tag) {
        String tagText = tag.getPropertyName().toString();
        return HtmlTree.CODE(createAnchorAndSearchIndex(element, tagText,
                resources.getText("doclet.System_Property"), tag));
    }

    @Override
    public Content getThrowsHeader() {
        return HtmlTree.DT(contents.throws_);
    }

    @Override
    public Content throwsTagOutput(Element element, ThrowsTree throwsTag, TypeMirror substituteType) {
        ContentBuilder body = new ContentBuilder();
        CommentHelper ch = utils.getCommentHelper(element);
        Element exception = ch.getException(throwsTag);
        Content excName;
        if (substituteType != null) {
           excName = htmlWriter.getLink(new HtmlLinkInfo(configuration, HtmlLinkInfo.Kind.MEMBER,
                   substituteType));
        } else if (exception == null) {
            excName = RawHtml.of(throwsTag.getExceptionName().toString());
        } else if (exception.asType() == null) {
            excName = Text.of(utils.getFullyQualifiedName(exception));
        } else {
            HtmlLinkInfo link = new HtmlLinkInfo(configuration, HtmlLinkInfo.Kind.MEMBER,
                                                 exception.asType());
            link.excludeTypeBounds = true;
            excName = htmlWriter.getLink(link);
        }
        body.add(HtmlTree.CODE(excName));
        List<? extends DocTree> description = ch.getDescription(throwsTag);
        Content desc = htmlWriter.commentTagsToContent(element, description, context.within(throwsTag));
        if (desc != null && !desc.isEmpty()) {
            body.add(" - ");
            body.add(desc);
        }
        return HtmlTree.DD(body);
    }

    @Override
    public Content throwsTagOutput(TypeMirror throwsType) {
        return HtmlTree.DD(HtmlTree.CODE(htmlWriter.getLink(
                new HtmlLinkInfo(configuration, HtmlLinkInfo.Kind.MEMBER, throwsType))));
    }

    @Override
    public Content valueTagOutput(VariableElement field, String constantVal, boolean includeLink) {
        return includeLink
                ? htmlWriter.getDocLink(HtmlLinkInfo.Kind.VALUE_TAG, field, constantVal)
                : Text.of(constantVal);
    }

    @Override
    protected Content invalidTagOutput(String summary, Optional<String> detail) {
        return htmlWriter.invalidTagOutput(summary,
                detail.isEmpty() || detail.get().isEmpty()
                        ? Optional.empty()
                        : Optional.of(Text.of(utils.normalizeNewlines(detail.get()))));
    }

    @Override
    public Content commentTagsToOutput(DocTree holder, List<? extends DocTree> tags) {
        return commentTagsToOutput(null, holder, tags, false);
    }

    @Override
    public Content commentTagsToOutput(Element element, List<? extends DocTree> tags) {
        return commentTagsToOutput(element, null, tags, false);
    }

    @Override
    public Content commentTagsToOutput(Element holder,
                                       DocTree holderTag,
                                       List<? extends DocTree> tags,
                                       boolean isFirstSentence)
    {
        return htmlWriter.commentTagsToContent(holder,
                tags, holderTag == null ? context : context.within(holderTag));
    }

    @Override
    public BaseConfiguration configuration() {
        return configuration;
    }

    @Override
    protected TypeElement getCurrentPageElement() {
        return htmlWriter.getCurrentPageElement();
    }

    public HtmlDocletWriter getHtmlWriter() {
        return htmlWriter;
    }

    private Content createAnchorAndSearchIndex(Element element, String tagText, String desc, DocTree tree) {
        return createAnchorAndSearchIndex(element, tagText, Text.of(tagText), desc, tree);
    }

    @SuppressWarnings("preview")
    private Content createAnchorAndSearchIndex(Element element, String tagText, Content tagContent, String desc, DocTree tree) {
        Content result = null;
        if (context.isFirstSentence && context.inSummary || context.inTags.contains(DocTree.Kind.INDEX)) {
            result = tagContent;
        } else {
            HtmlId id = HtmlIds.forText(tagText, htmlWriter.indexAnchorTable);
            result = HtmlTree.SPAN(id, HtmlStyle.searchTagResult, tagContent);
            if (options.createIndex() && !tagText.isEmpty()) {
                String holder = new SimpleElementVisitor14<String, Void>() {

                    @Override
                    public String visitModule(ModuleElement e, Void p) {
                        return resources.getText("doclet.module")
                                + " " + utils.getFullyQualifiedName(e);
                    }

                    @Override
                    public String visitPackage(PackageElement e, Void p) {
                        return resources.getText("doclet.package")
                                + " " + utils.getFullyQualifiedName(e);
                    }

                    @Override
                    public String visitType(TypeElement e, Void p) {
                        return utils.getTypeElementKindName(e, true)
                                + " " + utils.getFullyQualifiedName(e);
                    }

                    @Override
                    public String visitExecutable(ExecutableElement e, Void p) {
                        return utils.getFullyQualifiedName(utils.getEnclosingTypeElement(e))
                                + "." + utils.getSimpleName(e)
                                + utils.flatSignature(e, htmlWriter.getCurrentPageElement());
                    }

                    @Override
                    public String visitVariable(VariableElement e, Void p) {
                        return utils.getFullyQualifiedName(utils.getEnclosingTypeElement(e))
                                + "." + utils.getSimpleName(e);
                    }

                    @Override
                    public String visitUnknown(Element e, Void p) {
                        if (e instanceof DocletElement de) {
                            return switch (de.getSubKind()) {
                                case OVERVIEW -> resources.getText("doclet.Overview");
                                case DOCFILE -> getHolderName(de);
                            };
                        } else {
                            return super.visitUnknown(e, p);
                        }
                    }

                    @Override
                    protected String defaultAction(Element e, Void p) {
                        return utils.getFullyQualifiedName(e);
                    }
                }.visit(element);
                IndexItem item = IndexItem.of(element, tree, tagText, holder, desc,
                        new DocLink(htmlWriter.path, id.name()));
                configuration.mainIndex.add(item);
            }
        }
        return result;
    }

    private String getHolderName(DocletElement de) {
        PackageElement pe = de.getPackageElement();
        if (pe.isUnnamed()) {
            // if package is unnamed use enclosing module only if it is named
            Element ee = pe.getEnclosingElement();
            if (ee instanceof ModuleElement && !((ModuleElement)ee).isUnnamed()) {
                return resources.getText("doclet.module") + " " + utils.getFullyQualifiedName(ee);
            }
            return pe.toString(); // "Unnamed package" or similar
        }
        return resources.getText("doclet.package") + " " + utils.getFullyQualifiedName(pe);
    }
}<|MERGE_RESOLUTION|>--- conflicted
+++ resolved
@@ -407,7 +407,6 @@
         return s.length() > SEE_TAG_MAX_INLINE_LENGTH || s.contains(",");
     }
 
-<<<<<<< HEAD
     String textOf(List<? extends DocTree> trees) {
         return trees.stream()
                 .filter(dt -> dt instanceof TextTree)
@@ -420,7 +419,8 @@
             body.add(", ");
             body.add(DocletConstants.NL);
         }
-=======
+    }
+
     /**
      * {@return the output for a single {@code @see} tag}
      *
@@ -616,7 +616,6 @@
 
     private Content plainOrCode(boolean plain, Content body) {
         return (plain || body.isEmpty()) ? body : HtmlTree.CODE(body);
->>>>>>> 0fc92637
     }
 
     @Override
