--- conflicted
+++ resolved
@@ -3009,13 +3009,8 @@
                                    short[] a, int offset,
                                    VectorMask<Short> m) {
         ShortSpecies vsp = (ShortSpecies) species;
-<<<<<<< HEAD
-        if (offset >= 0 && offset <= (a.length - species.length())) {
+        if (VectorIntrinsics.indexInRange(offset, vsp.length(), a.length)) {
             return vsp.dummyVector().fromArray0(a, offset, m, /* offsetInRange */ 1);
-=======
-        if (VectorIntrinsics.indexInRange(offset, vsp.length(), a.length)) {
-            return vsp.dummyVector().fromArray0(a, offset, m);
->>>>>>> ef7cc210
         }
 
         checkMaskFromIndexSize(offset, vsp, m, 1, a.length);
@@ -3162,13 +3157,8 @@
                                        char[] a, int offset,
                                        VectorMask<Short> m) {
         ShortSpecies vsp = (ShortSpecies) species;
-<<<<<<< HEAD
-        if (offset >= 0 && offset <= (a.length - species.length())) {
+        if (VectorIntrinsics.indexInRange(offset, vsp.length(), a.length)) {
             return vsp.dummyVector().fromCharArray0(a, offset, m, /* offsetInRange */ 1);
-=======
-        if (VectorIntrinsics.indexInRange(offset, vsp.length(), a.length)) {
-            return vsp.dummyVector().fromCharArray0(a, offset, m);
->>>>>>> ef7cc210
         }
 
         checkMaskFromIndexSize(offset, vsp, m, 1, a.length);
@@ -3359,13 +3349,8 @@
                                            ByteOrder bo,
                                            VectorMask<Short> m) {
         ShortSpecies vsp = (ShortSpecies) species;
-<<<<<<< HEAD
-        if (offset >= 0 && offset <= (ms.byteSize() - species.vectorByteSize())) {
+        if (VectorIntrinsics.indexInRange(offset, vsp.vectorByteSize(), ms.byteSize())) {
             return vsp.dummyVector().fromMemorySegment0(ms, offset, m, /* offsetInRange */ 1).maybeSwap(bo);
-=======
-        if (VectorIntrinsics.indexInRange(offset, vsp.vectorByteSize(), ms.byteSize())) {
-            return vsp.dummyVector().fromMemorySegment0(ms, offset, m).maybeSwap(bo);
->>>>>>> ef7cc210
         }
 
         checkMaskFromIndexSize(offset, vsp, m, 2, ms.byteSize());
