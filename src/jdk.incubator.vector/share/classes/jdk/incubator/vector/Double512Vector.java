--- conflicted
+++ resolved
@@ -874,27 +874,8 @@
     @ForceInline
     @Override
     final
-<<<<<<< HEAD
-    DoubleVector fromByteArray0(byte[] a, int offset, VectorMask<Double> m, int offsetInRange) {
-        return super.fromByteArray0Template(Double512Mask.class, a, offset, (Double512Mask) m, offsetInRange);  // specialize
-    }
-
-    @ForceInline
-    @Override
-    final
-    DoubleVector fromByteBuffer0(ByteBuffer bb, int offset) {
-        return super.fromByteBuffer0Template(bb, offset);  // specialize
-    }
-
-    @ForceInline
-    @Override
-    final
-    DoubleVector fromByteBuffer0(ByteBuffer bb, int offset, VectorMask<Double> m, int offsetInRange) {
-        return super.fromByteBuffer0Template(Double512Mask.class, bb, offset, (Double512Mask) m, offsetInRange);  // specialize
-=======
-    DoubleVector fromMemorySegment0(MemorySegment ms, long offset, VectorMask<Double> m) {
-        return super.fromMemorySegment0Template(Double512Mask.class, ms, offset, (Double512Mask) m);  // specialize
->>>>>>> 8fc201e5
+    DoubleVector fromMemorySegment0(MemorySegment ms, long offset, VectorMask<Double> m, int offsetInRange) {
+        return super.fromMemorySegment0Template(Double512Mask.class, ms, offset, (Double512Mask) m, offsetInRange);  // specialize
     }
 
     @ForceInline
