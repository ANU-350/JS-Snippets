--- conflicted
+++ resolved
@@ -405,22 +405,20 @@
             );
 
     @SuppressWarnings("unchecked")
-<<<<<<< HEAD
     static final BundlerParamInfo<List<String>> DMG_CONTENT =
             new StandardBundlerParam<>(
                     Arguments.CLIOptions.DMG_CONTENT.getId(),
                     (Class<List<String>>) (Object)List.class,
                     p -> Collections.emptyList(),
                     (s, p) -> Arrays.asList(s.split(","))
-=======
+
+    @SuppressWarnings("unchecked")
     static final StandardBundlerParam<List<String>> APP_CONTENT =
             new StandardBundlerParam<>(
                     Arguments.CLIOptions.APP_CONTENT.getId(),
                     (Class<List<String>>) (Object)List.class,
                     p->Collections.emptyList(),
                     (s, p) -> Arrays.asList(s.split(","))
-
->>>>>>> 1271fbf3
             );
 
     @SuppressWarnings("unchecked")
