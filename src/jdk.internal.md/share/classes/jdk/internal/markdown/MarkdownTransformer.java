--- conflicted
+++ resolved
@@ -851,33 +851,12 @@
                 if (index != -1) {
                     return new int[] {start + index, start + index + ref.length()};
                 } else {
-<<<<<<< HEAD
-                    StringBuilder pattern = new StringBuilder(2 * ref.length());
-
-                    for (char c : ref.toCharArray()) {
-                        if (Escaping.ESCAPABLE.indexOf(c) >= 0) {
-                            pattern.append("\\\\?");
-                        }
-                        pattern.append(Pattern.quote(String.valueOf(c)));
-                    }
-
-                    Matcher m = Pattern.compile(pattern.toString()).matcher(s);
-                    int[] result = new int[] {NOPOS, NOPOS};
-
-                    while (m.find()) {
-                        result[0] = start + m.start();
-                        result[1] = start + m.end();
-                    }
-
-                    return result;
-=======
                     String escapedRef = ref.replace("[]", "\\[\\]");
                     var escapedIndex = s.lastIndexOf(escapedRef);
                     if (escapedIndex != -1) {
                         return new int[] {start + escapedIndex,
                                           start + escapedIndex + escapedRef.length()};
                     }
->>>>>>> 2ab8ab56
                 }
             }
             return NOSPAN;
