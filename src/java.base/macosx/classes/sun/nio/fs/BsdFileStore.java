--- conflicted
+++ resolved
@@ -29,12 +29,6 @@
 import java.nio.file.attribute.UserDefinedFileAttributeView;
 import java.io.IOException;
 import java.util.Arrays;
-<<<<<<< HEAD
-
-import jdk.internal.util.OperatingSystem;
-import jdk.internal.util.Version;
-=======
->>>>>>> 561ec9c5
 
 /**
  * Bsd implementation of FileStore
@@ -100,13 +94,6 @@
             String fstype = entry().fstype();
             if ("hfs".equals(fstype) || "apfs".equals(fstype)) {
                 return true;
-<<<<<<< HEAD
-            if ("apfs".equals(fstype)) {
-                // fgetxattr broken on APFS prior to 10.14
-                return OperatingSystem.version()
-                        .compareTo(new Version(10, 14)) >= 0;
-=======
->>>>>>> 561ec9c5
             }
 
             // probe file system capabilities
