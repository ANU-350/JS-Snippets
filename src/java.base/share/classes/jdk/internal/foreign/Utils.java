--- conflicted
+++ resolved
@@ -262,16 +262,15 @@
         return (value & (value - 1)) == 0L;
     }
 
-<<<<<<< HEAD
     public static <L extends MemoryLayout> L wrapOverflow(Supplier<L> layoutSupplier) {
         try {
             return layoutSupplier.get();
         } catch (ArithmeticException ex) {
             throw new IllegalArgumentException("Layout size exceeds Long.MAX_VALUE");
         }
-=======
+    }
+
     public static boolean containsNullChars(String s) {
         return s.indexOf('\u0000') >= 0;
->>>>>>> 01455a07
     }
 }