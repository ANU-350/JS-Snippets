--- conflicted
+++ resolved
@@ -131,25 +131,6 @@
 
         Kind(String delimTag) {
             this.delimTag = delimTag;
-<<<<<<< HEAD
-            this.sizeOp = sizeOp;
-        }
-
-        long sizeof(List<MemoryLayout> elems) {
-            long size = 0;
-            for (MemoryLayout elem : elems) {
-                size = sizeOp.applyAsLong(size, elem.bitSize());
-            }
-            return size;
-        }
-
-        long alignof(List<MemoryLayout> elems) {
-            return elems.stream()
-                    .mapToLong(MemoryLayout::bitAlignment)
-                    .max() // max alignment in case we have member layouts
-                    .orElse(8); // or minimal alignment if no member layout is given
-=======
->>>>>>> b827ce83
         }
     }
 }