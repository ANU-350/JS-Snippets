--- conflicted
+++ resolved
@@ -362,31 +362,20 @@
     public static
     <V extends VectorSupport.Vector<E>, E, S extends VectorSupport.VectorSpecies<E>,
      M extends VectorSupport.VectorMask<E>>
-<<<<<<< HEAD
-    V loadFromByteBufferMasked(Class<? extends V> vmClass, Class<M> maskClass, Class<E> e,
-                               int length, ByteBuffer bb, int offset, M m, S s, int offsetInRange,
-                               VectorSupport.LoadVectorMaskedOperation<ByteBuffer, V, S, M> defaultImpl) {
-=======
     V loadFromMemorySegmentMasked(Class<? extends V> vmClass, Class<M> maskClass, Class<E> e,
-                                  int length, AbstractMemorySegmentImpl msp, long offset, M m, S s,
+                                  int length, AbstractMemorySegmentImpl msp, long offset, M m, S s, int offsetInRange,
                                   VectorSupport.LoadVectorMaskedOperation<AbstractMemorySegmentImpl, V, S, M> defaultImpl) {
         // @@@ Smarter alignment checking if accessing heap segment backing non-byte[] array
         if (msp.maxAlignMask() > 1) {
             throw new IllegalArgumentException();
         }
 
->>>>>>> 8fc201e5
         try {
             return loadFromMemorySegmentMaskedScopedInternal(
                     msp.sessionImpl(),
                     vmClass, maskClass, e, length,
-<<<<<<< HEAD
-                    bb, offset, m,
+                    msp, offset, m,
                     s, offsetInRange,
-=======
-                    msp, offset, m,
-                    s,
->>>>>>> 8fc201e5
                     defaultImpl);
         } catch (ScopedAccessError ex) {
             throw new IllegalStateException("This segment is already closed");
@@ -398,30 +387,17 @@
     private static
     <V extends VectorSupport.Vector<E>, E, S extends VectorSupport.VectorSpecies<E>,
      M extends VectorSupport.VectorMask<E>>
-<<<<<<< HEAD
-    V loadFromByteBufferMaskedScoped(ScopedMemoryAccess.Scope scope, Class<? extends V> vmClass,
-                                     Class<M> maskClass, Class<E> e, int length,
-                                     ByteBuffer bb, int offset, M m,
-                                     S s, int offsetInRange,
-                                     VectorSupport.LoadVectorMaskedOperation<ByteBuffer, V, S, M> defaultImpl) {
-=======
     V loadFromMemorySegmentMaskedScopedInternal(MemorySessionImpl session, Class<? extends V> vmClass,
                                                 Class<M> maskClass, Class<E> e, int length,
                                                 AbstractMemorySegmentImpl msp, long offset, M m,
-                                                S s,
+                                                S s, int offsetInRange,
                                                 VectorSupport.LoadVectorMaskedOperation<AbstractMemorySegmentImpl, V, S, M> defaultImpl) {
->>>>>>> 8fc201e5
         try {
             session.checkValidState();
 
             return VectorSupport.loadMasked(vmClass, maskClass, e, length,
-<<<<<<< HEAD
-                    BufferAccess.bufferBase(bb), BufferAccess.bufferAddress(bb, offset), m, offsetInRange,
-                    bb, offset, s,
-=======
-                    msp.unsafeGetBase(), msp.unsafeGetOffset() + offset, m,
+                    msp.unsafeGetBase(), msp.unsafeGetOffset() + offset, m, offsetInRange,
                     msp, offset, s,
->>>>>>> 8fc201e5
                     defaultImpl);
         } finally {
             Reference.reachabilityFence(session);
