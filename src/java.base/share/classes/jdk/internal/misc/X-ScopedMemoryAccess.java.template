/*
 * Copyright (c) 2020, 2022, Oracle and/or its affiliates. All rights reserved.
 * DO NOT ALTER OR REMOVE COPYRIGHT NOTICES OR THIS FILE HEADER.
 *
 * This code is free software; you can redistribute it and/or modify it
 * under the terms of the GNU General Public License version 2 only, as
 * published by the Free Software Foundation.  Oracle designates this
 * particular file as subject to the "Classpath" exception as provided
 * by Oracle in the LICENSE file that accompanied this code.
 *
 * This code is distributed in the hope that it will be useful, but WITHOUT
 * ANY WARRANTY; without even the implied warranty of MERCHANTABILITY or
 * FITNESS FOR A PARTICULAR PURPOSE.  See the GNU General Public License
 * version 2 for more details (a copy is included in the LICENSE file that
 * accompanied this code).
 *
 * You should have received a copy of the GNU General Public License version
 * 2 along with this work; if not, write to the Free Software Foundation,
 * Inc., 51 Franklin St, Fifth Floor, Boston, MA 02110-1301 USA.
 *
 * Please contact Oracle, 500 Oracle Parkway, Redwood Shores, CA 94065 USA
 * or visit www.oracle.com if you need additional information or have any
 * questions.
 */

package jdk.internal.misc;

import java.lang.annotation.ElementType;
import java.lang.annotation.Retention;
import java.lang.annotation.RetentionPolicy;
import java.lang.annotation.Target;
import java.lang.foreign.MemorySegment;
import java.lang.ref.Reference;
import java.io.FileDescriptor;
<<<<<<< HEAD
import java.nio.Buffer;
import java.nio.ByteBuffer;
import java.util.function.Supplier;
=======
>>>>>>> d5b6c7bd

import jdk.internal.access.JavaNioAccess;
import jdk.internal.access.SharedSecrets;
import jdk.internal.foreign.AbstractMemorySegmentImpl;
import jdk.internal.foreign.MemorySessionImpl;
import jdk.internal.util.ArraysSupport;
import jdk.internal.vm.annotation.ForceInline;
import jdk.internal.vm.vector.VectorSupport;


/**
 * This class defines low-level methods to access on-heap and off-heap memory. The methods in this class
 * can be thought of as thin wrappers around methods provided in the {@link Unsafe} class. All the methods in this
 * class accept one or more {@link MemorySessionImpl.State} parameter, which is used to validate as to whether access to memory
 * can be performed in a safe fashion - more specifically, to ensure that the memory being accessed has not
 * already been released (which would result in a hard VM crash).
 * <p>
 * Accessing and releasing memory from a single thread is not problematic - after all, a given thread cannot,
 * at the same time, access a memory region <em>and</em> free it. But ensuring correctness of memory access
 * when multiple threads are involved is much trickier, as there can be cases where a thread is accessing
 * a memory region while another thread is releasing it.
 * <p>
 * This class provides tools to manage races when multiple threads are accessing and/or releasing the same memory
 * region concurrently. More specifically, when a thread wants to release a memory region, it should call the
 * {@link MemorySessionImpl.State#close()} method. This method initiates thread-local handshakes with all the other VM threads,
 * which are then stopped one by one. If any thread is found accessing a resource associated to the very memory state
 * being closed, the handshake fails, and the state cannot be closed.
 * <p>
 * This synchronization strategy relies on the idea that accessing memory is atomic with respect to checking the
 * validity of the state associated with that memory region - that is, a thread that wants to perform memory access will be
 * suspended either <em>before</em> a liveness check or <em>after</em> the memory access. To ensure this atomicity,
 * all methods in this class are marked with the special {@link Scoped} annotation, which is recognized by the VM,
 * and used during the thread-local handshake to detect (and stop) threads performing potentially problematic memory access
 * operations. Additionally, to make sure that the state object(s) of the memory being accessed is always
 * reachable during an access operation, all the methods in this class add reachability fences around the underlying
 * unsafe access.
 * <p>
 * This form of synchronization allows APIs to use plain memory access without any other form of synchronization
 * which might be deemed to expensive; in other words, this approach prioritizes the performance of memory access over
 * that of releasing a shared memory resource.
 */
public class ScopedMemoryAccess {

    private static final Unsafe UNSAFE = Unsafe.getUnsafe();

    private static native void registerNatives();
    static {
        registerNatives();
    }

    public native boolean closeScope(MemorySessionImpl.State state);

    private ScopedMemoryAccess() {}

    private static final ScopedMemoryAccess theScopedMemoryAccess = new ScopedMemoryAccess();

    public static ScopedMemoryAccess getScopedMemoryAccess() {
        return theScopedMemoryAccess;
    }

    public static final class ScopedAccessError extends Error {

        @SuppressWarnings("serial")
        private final Supplier<RuntimeException> runtimeExceptionSupplier;

        public ScopedAccessError(Supplier<RuntimeException> runtimeExceptionSupplier) {
            super("Invalid memory access", null, false, false);
            this.runtimeExceptionSupplier = runtimeExceptionSupplier;
        }

        static final long serialVersionUID = 1L;

        public final RuntimeException newRuntimeException() {
            return runtimeExceptionSupplier.get();
        }
    }

    @Target({ElementType.METHOD, ElementType.CONSTRUCTOR})
    @Retention(RetentionPolicy.RUNTIME)
    @interface Scoped { }

    // bulk ops

    @ForceInline
    public void copyMemory(MemorySessionImpl.State srcState, MemorySessionImpl.State dstState,
                                   Object srcBase, long srcOffset,
                                   Object destBase, long destOffset,
                                   long bytes) {
          try {
              copyMemoryInternal(srcState, dstState, srcBase, srcOffset, destBase, destOffset, bytes);
          } catch (ScopedAccessError ex) {
              throw ex.newRuntimeException();
          }
    }

    @ForceInline @Scoped
    private void copyMemoryInternal(MemorySessionImpl.State srcState, MemorySessionImpl.State dstState,
                               Object srcBase, long srcOffset,
                               Object destBase, long destOffset,
                               long bytes) {
        try {
            if (srcState != null) {
                srcState.checkValidState();
            }
            if (dstState != null) {
                dstState.checkValidState();
            }
            UNSAFE.copyMemory(srcBase, srcOffset, destBase, destOffset, bytes);
        } finally {
            Reference.reachabilityFence(srcState);
            Reference.reachabilityFence(dstState);
        }
    }

    @ForceInline
    public void copySwapMemory(MemorySessionImpl.State srcState, MemorySessionImpl.State dstState,
                                   Object srcBase, long srcOffset,
                                   Object destBase, long destOffset,
                                   long bytes, long elemSize) {
          try {
              copySwapMemoryInternal(srcState, dstState, srcBase, srcOffset, destBase, destOffset, bytes, elemSize);
          } catch (ScopedAccessError ex) {
              throw ex.newRuntimeException();
          }
    }

    @ForceInline @Scoped
    private void copySwapMemoryInternal(MemorySessionImpl.State srcState, MemorySessionImpl.State dstState,
                               Object srcBase, long srcOffset,
                               Object destBase, long destOffset,
                               long bytes, long elemSize) {
        try {
            if (srcState != null) {
                srcState.checkValidState();
            }
            if (dstState != null) {
                dstState.checkValidState();
            }
            UNSAFE.copySwapMemory(srcBase, srcOffset, destBase, destOffset, bytes, elemSize);
        } finally {
            Reference.reachabilityFence(srcState);
            Reference.reachabilityFence(dstState);
        }
    }

    @ForceInline
    public void setMemory(MemorySessionImpl.State state, Object o, long offset, long bytes, byte value) {
        try {
            setMemoryInternal(state, o, offset, bytes, value);
        } catch (ScopedAccessError ex) {
            throw ex.newRuntimeException();
        }
    }

    @ForceInline @Scoped
    private void setMemoryInternal(MemorySessionImpl.State state, Object o, long offset, long bytes, byte value) {
        try {
            if (state != null) {
                state.checkValidState();
            }
            UNSAFE.setMemory(o, offset, bytes, value);
        } finally {
            Reference.reachabilityFence(state);
        }
    }

    @ForceInline
    public int vectorizedMismatch(MemorySessionImpl.State aState, MemorySessionImpl.State bState,
                                             Object a, long aOffset,
                                             Object b, long bOffset,
                                             int length,
                                             int log2ArrayIndexScale) {
        try {
            return vectorizedMismatchInternal(aState, bState, a, aOffset, b, bOffset, length, log2ArrayIndexScale);
        } catch (ScopedAccessError ex) {
            throw ex.newRuntimeException();
        }
    }

    @ForceInline @Scoped
    private int vectorizedMismatchInternal(MemorySessionImpl.State aState, MemorySessionImpl.State bState,
                                             Object a, long aOffset,
                                             Object b, long bOffset,
                                             int length,
                                             int log2ArrayIndexScale) {
        try {
            if (aState != null) {
                aState.checkValidState();
            }
            if (bState != null) {
                bState.checkValidState();
            }
            return ArraysSupport.vectorizedMismatch(a, aOffset, b, bOffset, length, log2ArrayIndexScale);
        } finally {
            Reference.reachabilityFence(aState);
            Reference.reachabilityFence(bState);
        }
    }

    @ForceInline
    public boolean isLoaded(MemorySessionImpl.State state, long address, boolean isSync, long size) {
        try {
            return isLoadedInternal(state, address, isSync, size);
        } catch (ScopedAccessError ex) {
            throw ex.newRuntimeException();
        }
    }

    @ForceInline @Scoped
    public boolean isLoadedInternal(MemorySessionImpl.State state, long address, boolean isSync, long size) {
        try {
            if (state != null) {
                state.checkValidState();
            }
            return SharedSecrets.getJavaNioAccess().isLoaded(address, isSync, size);
        } finally {
            Reference.reachabilityFence(state);
        }
    }

    @ForceInline
    public void load(MemorySessionImpl.State state, long address, boolean isSync, long size) {
        try {
            loadInternal(state, address, isSync, size);
        } catch (ScopedAccessError ex) {
            throw ex.newRuntimeException();
        }
    }

    @ForceInline @Scoped
    public void loadInternal(MemorySessionImpl.State state, long address, boolean isSync, long size) {
        try {
            if (state != null) {
                state.checkValidState();
            }
            SharedSecrets.getJavaNioAccess().load(address, isSync, size);
        } finally {
            Reference.reachabilityFence(state);
        }
    }

    @ForceInline
    public void unload(MemorySessionImpl.State state, long address, boolean isSync, long size) {
        try {
            unloadInternal(state, address, isSync, size);
        } catch (ScopedAccessError ex) {
            throw ex.newRuntimeException();
        }
    }

    @ForceInline @Scoped
    public void unloadInternal(MemorySessionImpl.State state, long address, boolean isSync, long size) {
        try {
            if (state != null) {
                state.checkValidState();
            }
            SharedSecrets.getJavaNioAccess().unload(address, isSync, size);
        } finally {
            Reference.reachabilityFence(state);
        }
    }

    @ForceInline
    public void force(MemorySessionImpl.State state, FileDescriptor fd, long address, boolean isSync, long index, long length) {
        try {
            forceInternal(state, fd, address, isSync, index, length);
        } catch (ScopedAccessError ex) {
            throw ex.newRuntimeException();
        }
    }

    @ForceInline @Scoped
    public void forceInternal(MemorySessionImpl.State state, FileDescriptor fd, long address, boolean isSync, long index, long length) {
        try {
            if (state != null) {
                state.checkValidState();
            }
            SharedSecrets.getJavaNioAccess().force(fd, address, isSync, index, length);
        } finally {
            Reference.reachabilityFence(state);
        }
    }

<<<<<<< HEAD
    // ByteBuffer vector access ops

    // Buffer access constants, to be initialized when required.
    // Avoids a null value for NIO_ACCESS, due to class initialization dependencies
    static final class BufferAccess {
        // Buffer.address
        static final long BUFFER_ADDRESS
                = UNSAFE.objectFieldOffset(Buffer.class, "address");

        // ByteBuffer.hb
        static final long BYTE_BUFFER_HB
                = UNSAFE.objectFieldOffset(ByteBuffer.class, "hb");

        static final long BYTE_BUFFER_IS_READ_ONLY
                = UNSAFE.objectFieldOffset(ByteBuffer.class, "isReadOnly");

        @ForceInline
        static Object bufferBase(ByteBuffer bb) {
            return UNSAFE.getReference(bb, BYTE_BUFFER_HB);
        }

        @ForceInline
        static long bufferAddress(ByteBuffer bb, long offset) {
            return UNSAFE.getLong(bb, BUFFER_ADDRESS) + offset;
        }

        static final JavaNioAccess NIO_ACCESS = SharedSecrets.getJavaNioAccess();

        @ForceInline
        static MemorySessionImpl.State state(ByteBuffer bb) {
            MemorySegment segment = NIO_ACCESS.bufferSegment(bb);
            return segment != null ?
                    ((AbstractMemorySegmentImpl)segment).session().state() : null;
        }
    }

    @ForceInline
    public static boolean isReadOnly(ByteBuffer bb) {
        return UNSAFE.getBoolean(bb, BufferAccess.BYTE_BUFFER_IS_READ_ONLY);
    }
=======
    // MemorySegment vector access ops
>>>>>>> d5b6c7bd

    @ForceInline
    public static
    <V extends VectorSupport.Vector<E>, E, S extends VectorSupport.VectorSpecies<E>>
    V loadFromMemorySegment(Class<? extends V> vmClass, Class<E> e, int length,
                         AbstractMemorySegmentImpl msp, long offset,
                         S s,
                         VectorSupport.LoadOperation<AbstractMemorySegmentImpl, V, S> defaultImpl) {
        // @@@ Smarter alignment checking if accessing heap segment backing non-byte[] array
        if (msp.maxAlignMask() > 1) {
            throw new IllegalArgumentException();
        }

        try {
<<<<<<< HEAD
            return loadFromByteBufferScoped(
                    BufferAccess.state(bb),
=======
            return loadFromMemorySegmentScopedInternal(
                    msp.sessionImpl(),
>>>>>>> d5b6c7bd
                    vmClass, e, length,
                    msp, offset,
                    s,
                    defaultImpl);
        } catch (ScopedAccessError ex) {
            throw ex.newRuntimeException();
        }
    }

    @Scoped
    @ForceInline
    private static
    <V extends VectorSupport.Vector<E>, E, S extends VectorSupport.VectorSpecies<E>>
<<<<<<< HEAD
    V loadFromByteBufferScoped(MemorySessionImpl.State state,
                          Class<? extends V> vmClass, Class<E> e, int length,
                          ByteBuffer bb, int offset,
                          S s,
                          VectorSupport.LoadOperation<ByteBuffer, V, S> defaultImpl) {
        try {
            if (state != null) {
                state.checkValidState();
            }

            final byte[] base = (byte[]) BufferAccess.bufferBase(bb);
=======
    V loadFromMemorySegmentScopedInternal(MemorySessionImpl session,
                                          Class<? extends V> vmClass, Class<E> e, int length,
                                          AbstractMemorySegmentImpl msp, long offset,
                                          S s,
                                          VectorSupport.LoadOperation<AbstractMemorySegmentImpl, V, S> defaultImpl) {
        try {
            session.checkValidState();
>>>>>>> d5b6c7bd

            return VectorSupport.load(vmClass, e, length,
                    msp.unsafeGetBase(), msp.unsafeGetOffset() + offset,
                    msp, offset, s,
                    defaultImpl);
        } finally {
            Reference.reachabilityFence(state);
        }
    }

    @ForceInline
    public static
    <V extends VectorSupport.Vector<E>, E, S extends VectorSupport.VectorSpecies<E>,
     M extends VectorSupport.VectorMask<E>>
    V loadFromMemorySegmentMasked(Class<? extends V> vmClass, Class<M> maskClass, Class<E> e,
                                  int length, AbstractMemorySegmentImpl msp, long offset, M m, S s,
                                  VectorSupport.LoadVectorMaskedOperation<AbstractMemorySegmentImpl, V, S, M> defaultImpl) {
        // @@@ Smarter alignment checking if accessing heap segment backing non-byte[] array
        if (msp.maxAlignMask() > 1) {
            throw new IllegalArgumentException();
        }

        try {
<<<<<<< HEAD
            return loadFromByteBufferMaskedScoped(
                    BufferAccess.state(bb),
=======
            return loadFromMemorySegmentMaskedScopedInternal(
                    msp.sessionImpl(),
>>>>>>> d5b6c7bd
                    vmClass, maskClass, e, length,
                    msp, offset, m,
                    s,
                    defaultImpl);
<<<<<<< HEAD
        } catch (ScopedMemoryAccess.ScopedAccessError ex) {
            throw ex.newRuntimeException();
=======
        } catch (ScopedAccessError ex) {
            throw new IllegalStateException("This segment is already closed");
>>>>>>> d5b6c7bd
        }
    }

    @Scoped
    @ForceInline
    private static
    <V extends VectorSupport.Vector<E>, E, S extends VectorSupport.VectorSpecies<E>,
     M extends VectorSupport.VectorMask<E>>
<<<<<<< HEAD
    V loadFromByteBufferMaskedScoped(MemorySessionImpl.State state, Class<? extends V> vmClass,
                                     Class<M> maskClass, Class<E> e, int length,
                                     ByteBuffer bb, int offset, M m,
                                     S s,
                                     VectorSupport.LoadVectorMaskedOperation<ByteBuffer, V, S, M> defaultImpl) {
        try {
            if (state != null) {
                state.checkValidState();
            }
=======
    V loadFromMemorySegmentMaskedScopedInternal(MemorySessionImpl session, Class<? extends V> vmClass,
                                                Class<M> maskClass, Class<E> e, int length,
                                                AbstractMemorySegmentImpl msp, long offset, M m,
                                                S s,
                                                VectorSupport.LoadVectorMaskedOperation<AbstractMemorySegmentImpl, V, S, M> defaultImpl) {
        try {
            session.checkValidState();
>>>>>>> d5b6c7bd

            return VectorSupport.loadMasked(vmClass, maskClass, e, length,
                    msp.unsafeGetBase(), msp.unsafeGetOffset() + offset, m,
                    msp, offset, s,
                    defaultImpl);
        } finally {
            Reference.reachabilityFence(state);
        }
    }

    @ForceInline
    public static
    <V extends VectorSupport.Vector<E>, E>
    void storeIntoMemorySegment(Class<? extends V> vmClass, Class<E> e, int length,
                                V v,
                                AbstractMemorySegmentImpl msp, long offset,
                                VectorSupport.StoreVectorOperation<AbstractMemorySegmentImpl, V> defaultImpl) {
        // @@@ Smarter alignment checking if accessing heap segment backing non-byte[] array
        if (msp.maxAlignMask() > 1) {
            throw new IllegalArgumentException();
        }

        try {
<<<<<<< HEAD
            storeIntoByteBufferScoped(
                    BufferAccess.state(bb),
=======
            storeIntoMemorySegmentScopedInternal(
                    msp.sessionImpl(),
>>>>>>> d5b6c7bd
                    vmClass, e, length,
                    v,
                    msp, offset,
                    defaultImpl);
        } catch (ScopedAccessError ex) {
            throw ex.newRuntimeException();
        }
    }

    @Scoped
    @ForceInline
    private static
    <V extends VectorSupport.Vector<E>, E>
<<<<<<< HEAD
    void storeIntoByteBufferScoped(MemorySessionImpl.State state,
                                   Class<? extends V> vmClass, Class<E> e, int length,
                                   V v,
                                   ByteBuffer bb, int offset,
                                   VectorSupport.StoreVectorOperation<ByteBuffer, V> defaultImpl) {
        try {
            if (state != null) {
                state.checkValidState();
            }

            final byte[] base = (byte[]) BufferAccess.bufferBase(bb);
=======
    void storeIntoMemorySegmentScopedInternal(MemorySessionImpl session,
                                              Class<? extends V> vmClass, Class<E> e, int length,
                                              V v,
                                              AbstractMemorySegmentImpl msp, long offset,
                                              VectorSupport.StoreVectorOperation<AbstractMemorySegmentImpl, V> defaultImpl) {
        try {
            session.checkValidState();
>>>>>>> d5b6c7bd

            VectorSupport.store(vmClass, e, length,
                    msp.unsafeGetBase(), msp.unsafeGetOffset() + offset,
                    v,
                    msp, offset,
                    defaultImpl);
        } finally {
            Reference.reachabilityFence(state);
        }
    }

    @ForceInline
    public static
    <V extends VectorSupport.Vector<E>, E, M extends VectorSupport.VectorMask<E>>
    void storeIntoMemorySegmentMasked(Class<? extends V> vmClass, Class<M> maskClass, Class<E> e,
                                      int length, V v, M m,
                                      AbstractMemorySegmentImpl msp, long offset,
                                      VectorSupport.StoreVectorMaskedOperation<AbstractMemorySegmentImpl, V, M> defaultImpl) {
        // @@@ Smarter alignment checking if accessing heap segment backing non-byte[] array
        if (msp.maxAlignMask() > 1) {
            throw new IllegalArgumentException();
        }

        try {
<<<<<<< HEAD
            storeIntoByteBufferMaskedScoped(
                    BufferAccess.state(bb),
=======
            storeIntoMemorySegmentMaskedScopedInternal(
                    msp.sessionImpl(),
>>>>>>> d5b6c7bd
                    vmClass, maskClass, e, length,
                    v, m,
                    msp, offset,
                    defaultImpl);
<<<<<<< HEAD
        } catch (ScopedMemoryAccess.ScopedAccessError ex) {
            throw ex.newRuntimeException();
=======
        } catch (ScopedAccessError ex) {
            throw new IllegalStateException("This segment is already closed");
>>>>>>> d5b6c7bd
        }
    }

    @Scoped
    @ForceInline
    private static
    <V extends VectorSupport.Vector<E>, E, M extends VectorSupport.VectorMask<E>>
<<<<<<< HEAD
    void storeIntoByteBufferMaskedScoped(MemorySessionImpl.State state,
                                         Class<? extends V> vmClass, Class<M> maskClass,
                                         Class<E> e, int length, V v, M m,
                                         ByteBuffer bb, int offset,
                                         VectorSupport.StoreVectorMaskedOperation<ByteBuffer, V, M> defaultImpl) {
        try {
            if (state != null) {
                state.checkValidState();
            }
=======
    void storeIntoMemorySegmentMaskedScopedInternal(MemorySessionImpl session,
                                                    Class<? extends V> vmClass, Class<M> maskClass,
                                                    Class<E> e, int length, V v, M m,
                                                    AbstractMemorySegmentImpl msp, long offset,
                                                    VectorSupport.StoreVectorMaskedOperation<AbstractMemorySegmentImpl, V, M> defaultImpl) {
        try {
            session.checkValidState();
>>>>>>> d5b6c7bd

            VectorSupport.storeMasked(vmClass, maskClass, e, length,
                    msp.unsafeGetBase(), msp.unsafeGetOffset() + offset,
                    v, m,
                    msp, offset,
                    defaultImpl);
        } finally {
            Reference.reachabilityFence(state);
        }
    }

    // typed-ops here

    // Note: all the accessor methods defined below take advantage of argument type profiling
    // (see src/hotspot/share/oops/methodData.cpp) which greatly enhances performance when the same accessor
    // method is used repeatedly with different 'base' objects.<|MERGE_RESOLUTION|>--- conflicted
+++ resolved
@@ -32,12 +32,9 @@
 import java.lang.foreign.MemorySegment;
 import java.lang.ref.Reference;
 import java.io.FileDescriptor;
-<<<<<<< HEAD
 import java.nio.Buffer;
 import java.nio.ByteBuffer;
 import java.util.function.Supplier;
-=======
->>>>>>> d5b6c7bd
 
 import jdk.internal.access.JavaNioAccess;
 import jdk.internal.access.SharedSecrets;
@@ -321,50 +318,7 @@
         }
     }
 
-<<<<<<< HEAD
-    // ByteBuffer vector access ops
-
-    // Buffer access constants, to be initialized when required.
-    // Avoids a null value for NIO_ACCESS, due to class initialization dependencies
-    static final class BufferAccess {
-        // Buffer.address
-        static final long BUFFER_ADDRESS
-                = UNSAFE.objectFieldOffset(Buffer.class, "address");
-
-        // ByteBuffer.hb
-        static final long BYTE_BUFFER_HB
-                = UNSAFE.objectFieldOffset(ByteBuffer.class, "hb");
-
-        static final long BYTE_BUFFER_IS_READ_ONLY
-                = UNSAFE.objectFieldOffset(ByteBuffer.class, "isReadOnly");
-
-        @ForceInline
-        static Object bufferBase(ByteBuffer bb) {
-            return UNSAFE.getReference(bb, BYTE_BUFFER_HB);
-        }
-
-        @ForceInline
-        static long bufferAddress(ByteBuffer bb, long offset) {
-            return UNSAFE.getLong(bb, BUFFER_ADDRESS) + offset;
-        }
-
-        static final JavaNioAccess NIO_ACCESS = SharedSecrets.getJavaNioAccess();
-
-        @ForceInline
-        static MemorySessionImpl.State state(ByteBuffer bb) {
-            MemorySegment segment = NIO_ACCESS.bufferSegment(bb);
-            return segment != null ?
-                    ((AbstractMemorySegmentImpl)segment).session().state() : null;
-        }
-    }
-
-    @ForceInline
-    public static boolean isReadOnly(ByteBuffer bb) {
-        return UNSAFE.getBoolean(bb, BufferAccess.BYTE_BUFFER_IS_READ_ONLY);
-    }
-=======
     // MemorySegment vector access ops
->>>>>>> d5b6c7bd
 
     @ForceInline
     public static
@@ -379,13 +333,8 @@
         }
 
         try {
-<<<<<<< HEAD
-            return loadFromByteBufferScoped(
-                    BufferAccess.state(bb),
-=======
             return loadFromMemorySegmentScopedInternal(
-                    msp.sessionImpl(),
->>>>>>> d5b6c7bd
+                    msp.session().state(),
                     vmClass, e, length,
                     msp, offset,
                     s,
@@ -399,30 +348,16 @@
     @ForceInline
     private static
     <V extends VectorSupport.Vector<E>, E, S extends VectorSupport.VectorSpecies<E>>
-<<<<<<< HEAD
-    V loadFromByteBufferScoped(MemorySessionImpl.State state,
-                          Class<? extends V> vmClass, Class<E> e, int length,
-                          ByteBuffer bb, int offset,
-                          S s,
-                          VectorSupport.LoadOperation<ByteBuffer, V, S> defaultImpl) {
-        try {
-            if (state != null) {
-                state.checkValidState();
-            }
-
-            final byte[] base = (byte[]) BufferAccess.bufferBase(bb);
-=======
-    V loadFromMemorySegmentScopedInternal(MemorySessionImpl session,
+    V loadFromMemorySegmentScopedInternal(MemorySessionImpl.State state,
                                           Class<? extends V> vmClass, Class<E> e, int length,
                                           AbstractMemorySegmentImpl msp, long offset,
                                           S s,
                                           VectorSupport.LoadOperation<AbstractMemorySegmentImpl, V, S> defaultImpl) {
         try {
-            session.checkValidState();
->>>>>>> d5b6c7bd
+            state.checkValidState();
 
             return VectorSupport.load(vmClass, e, length,
-                    msp.unsafeGetBase(), msp.unsafeGetOffset() + offset,
+                    msp.base(), msp.min() + offset,
                     msp, offset, s,
                     defaultImpl);
         } finally {
@@ -443,24 +378,14 @@
         }
 
         try {
-<<<<<<< HEAD
-            return loadFromByteBufferMaskedScoped(
-                    BufferAccess.state(bb),
-=======
             return loadFromMemorySegmentMaskedScopedInternal(
-                    msp.sessionImpl(),
->>>>>>> d5b6c7bd
+                    msp.session().state(),
                     vmClass, maskClass, e, length,
                     msp, offset, m,
                     s,
                     defaultImpl);
-<<<<<<< HEAD
-        } catch (ScopedMemoryAccess.ScopedAccessError ex) {
-            throw ex.newRuntimeException();
-=======
-        } catch (ScopedAccessError ex) {
-            throw new IllegalStateException("This segment is already closed");
->>>>>>> d5b6c7bd
+        } catch (ScopedAccessError ex) {
+            throw ex.newRuntimeException();
         }
     }
 
@@ -469,28 +394,16 @@
     private static
     <V extends VectorSupport.Vector<E>, E, S extends VectorSupport.VectorSpecies<E>,
      M extends VectorSupport.VectorMask<E>>
-<<<<<<< HEAD
-    V loadFromByteBufferMaskedScoped(MemorySessionImpl.State state, Class<? extends V> vmClass,
-                                     Class<M> maskClass, Class<E> e, int length,
-                                     ByteBuffer bb, int offset, M m,
-                                     S s,
-                                     VectorSupport.LoadVectorMaskedOperation<ByteBuffer, V, S, M> defaultImpl) {
-        try {
-            if (state != null) {
-                state.checkValidState();
-            }
-=======
-    V loadFromMemorySegmentMaskedScopedInternal(MemorySessionImpl session, Class<? extends V> vmClass,
+    V loadFromMemorySegmentMaskedScopedInternal(MemorySessionImpl.State state, Class<? extends V> vmClass,
                                                 Class<M> maskClass, Class<E> e, int length,
                                                 AbstractMemorySegmentImpl msp, long offset, M m,
                                                 S s,
                                                 VectorSupport.LoadVectorMaskedOperation<AbstractMemorySegmentImpl, V, S, M> defaultImpl) {
         try {
-            session.checkValidState();
->>>>>>> d5b6c7bd
+            state.checkValidState();
 
             return VectorSupport.loadMasked(vmClass, maskClass, e, length,
-                    msp.unsafeGetBase(), msp.unsafeGetOffset() + offset, m,
+                    msp.base(), msp.min() + offset, m,
                     msp, offset, s,
                     defaultImpl);
         } finally {
@@ -511,13 +424,8 @@
         }
 
         try {
-<<<<<<< HEAD
-            storeIntoByteBufferScoped(
-                    BufferAccess.state(bb),
-=======
             storeIntoMemorySegmentScopedInternal(
-                    msp.sessionImpl(),
->>>>>>> d5b6c7bd
+                    msp.session().state(),
                     vmClass, e, length,
                     v,
                     msp, offset,
@@ -531,30 +439,16 @@
     @ForceInline
     private static
     <V extends VectorSupport.Vector<E>, E>
-<<<<<<< HEAD
-    void storeIntoByteBufferScoped(MemorySessionImpl.State state,
-                                   Class<? extends V> vmClass, Class<E> e, int length,
-                                   V v,
-                                   ByteBuffer bb, int offset,
-                                   VectorSupport.StoreVectorOperation<ByteBuffer, V> defaultImpl) {
-        try {
-            if (state != null) {
-                state.checkValidState();
-            }
-
-            final byte[] base = (byte[]) BufferAccess.bufferBase(bb);
-=======
-    void storeIntoMemorySegmentScopedInternal(MemorySessionImpl session,
+    void storeIntoMemorySegmentScopedInternal(MemorySessionImpl.State state,
                                               Class<? extends V> vmClass, Class<E> e, int length,
                                               V v,
                                               AbstractMemorySegmentImpl msp, long offset,
                                               VectorSupport.StoreVectorOperation<AbstractMemorySegmentImpl, V> defaultImpl) {
         try {
-            session.checkValidState();
->>>>>>> d5b6c7bd
+            state.checkValidState();
 
             VectorSupport.store(vmClass, e, length,
-                    msp.unsafeGetBase(), msp.unsafeGetOffset() + offset,
+                    msp.base(), msp.min() + offset,
                     v,
                     msp, offset,
                     defaultImpl);
@@ -576,24 +470,14 @@
         }
 
         try {
-<<<<<<< HEAD
-            storeIntoByteBufferMaskedScoped(
-                    BufferAccess.state(bb),
-=======
             storeIntoMemorySegmentMaskedScopedInternal(
-                    msp.sessionImpl(),
->>>>>>> d5b6c7bd
+                    msp.session().state(),
                     vmClass, maskClass, e, length,
                     v, m,
                     msp, offset,
                     defaultImpl);
-<<<<<<< HEAD
-        } catch (ScopedMemoryAccess.ScopedAccessError ex) {
-            throw ex.newRuntimeException();
-=======
-        } catch (ScopedAccessError ex) {
-            throw new IllegalStateException("This segment is already closed");
->>>>>>> d5b6c7bd
+        } catch (ScopedAccessError ex) {
+            throw ex.newRuntimeException();
         }
     }
 
@@ -601,28 +485,16 @@
     @ForceInline
     private static
     <V extends VectorSupport.Vector<E>, E, M extends VectorSupport.VectorMask<E>>
-<<<<<<< HEAD
-    void storeIntoByteBufferMaskedScoped(MemorySessionImpl.State state,
-                                         Class<? extends V> vmClass, Class<M> maskClass,
-                                         Class<E> e, int length, V v, M m,
-                                         ByteBuffer bb, int offset,
-                                         VectorSupport.StoreVectorMaskedOperation<ByteBuffer, V, M> defaultImpl) {
-        try {
-            if (state != null) {
-                state.checkValidState();
-            }
-=======
-    void storeIntoMemorySegmentMaskedScopedInternal(MemorySessionImpl session,
+    void storeIntoMemorySegmentMaskedScopedInternal(MemorySessionImpl.State state,
                                                     Class<? extends V> vmClass, Class<M> maskClass,
                                                     Class<E> e, int length, V v, M m,
                                                     AbstractMemorySegmentImpl msp, long offset,
                                                     VectorSupport.StoreVectorMaskedOperation<AbstractMemorySegmentImpl, V, M> defaultImpl) {
         try {
-            session.checkValidState();
->>>>>>> d5b6c7bd
+            state.checkValidState();
 
             VectorSupport.storeMasked(vmClass, maskClass, e, length,
-                    msp.unsafeGetBase(), msp.unsafeGetOffset() + offset,
+                    msp.base(), msp.min() + offset,
                     v, m,
                     msp, offset,
                     defaultImpl);
