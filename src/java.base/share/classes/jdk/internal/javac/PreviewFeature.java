/*
 * Copyright (c) 2019, 2024, Oracle and/or its affiliates. All rights reserved.
 * DO NOT ALTER OR REMOVE COPYRIGHT NOTICES OR THIS FILE HEADER.
 *
 * This code is free software; you can redistribute it and/or modify it
 * under the terms of the GNU General Public License version 2 only, as
 * published by the Free Software Foundation.  Oracle designates this
 * particular file as subject to the "Classpath" exception as provided
 * by Oracle in the LICENSE file that accompanied this code.
 *
 * This code is distributed in the hope that it will be useful, but WITHOUT
 * ANY WARRANTY; without even the implied warranty of MERCHANTABILITY or
 * FITNESS FOR A PARTICULAR PURPOSE.  See the GNU General Public License
 * version 2 for more details (a copy is included in the LICENSE file that
 * accompanied this code).
 *
 * You should have received a copy of the GNU General Public License version
 * 2 along with this work; if not, write to the Free Software Foundation,
 * Inc., 51 Franklin St, Fifth Floor, Boston, MA 02110-1301 USA.
 *
 * Please contact Oracle, 500 Oracle Parkway, Redwood Shores, CA 94065 USA
 * or visit www.oracle.com if you need additional information or have any
 * questions.
 */

package jdk.internal.javac;

import java.lang.annotation.*;

/**
 * Indicates the API declaration in question is associated with a
 * <em>preview feature</em>. See JEP 12: "Preview Language and VM
 * Features" (https://openjdk.org/jeps/12).
 *
 * Note this internal annotation is handled specially by the javac compiler.
 * To work properly with {@code --release older-release}, it requires special
 * handling in {@code make/langtools/src/classes/build/tools/symbolgenerator/CreateSymbols.java}
 * and {@code src/jdk.compiler/share/classes/com/sun/tools/javac/jvm/ClassReader.java}.
 *
 * @since 14
 */
// Match the meaningful targets of java.lang.Deprecated, omit local
// variables and parameter declarations
@Target({ElementType.METHOD,
         ElementType.CONSTRUCTOR,
         ElementType.FIELD,
         ElementType.PACKAGE,
         ElementType.MODULE,
         ElementType.TYPE})
 // CLASS retention will hopefully be sufficient for the purposes at hand
@Retention(RetentionPolicy.CLASS)
// *Not* @Documented
public @interface PreviewFeature {
    /**
     * Name of the preview feature the annotated API is associated
     * with.
     */
    public Feature feature();

    public boolean reflective() default false;

    /**
     * Enum of preview features in the current release.
     * Values should be annotated with the feature's {@code JEP}.
     */
    public enum Feature {
        // not used, but required for interim javac to not warn.
        VIRTUAL_THREADS,
        FOREIGN,
        @JEP(number=459, title="String Templates", status="Second Preview")
        STRING_TEMPLATES,
        @JEP(number=445, title="Unnamed Classes and Instance Main Methods", status="Deprecated")
        UNNAMED_CLASSES,
        @JEP(number=463, title="Implicitly Declared Classes and Instance Main Methods", status="Preview")
        IMPLICIT_CLASSES,
        @JEP(number=464, title="Scoped Values", status="Second Preview")
        SCOPED_VALUES,
        @JEP(number=462, title="Structured Concurrency", status="Second Preview")
        STRUCTURED_CONCURRENCY,
        @JEP(number=457, title="ClassFile API", status="Preview")
        CLASSFILE_API,
        @JEP(number=461, title="Stream Gatherers", status="Preview")
        STREAM_GATHERERS,
<<<<<<< HEAD
        @JEP(number=468, title="Derived Record Creation", status="Preview")
        DERIVED_RECORD_CREATION,
=======
        LANGUAGE_MODEL,
>>>>>>> 18c925cd
        /**
         * A key for testing.
         */
        @JEP(number=2_147_483_647, title="Test Feature")
        TEST,
        ;
    }

    /**
     * Annotation identifying the JEP associated with a preview feature.
     */
    @Target(ElementType.FIELD)
    @Retention(RetentionPolicy.CLASS)
    @interface JEP {
        /** JEP number */
        int number() default 0;
        /** JEP title in plain text */
        String title();
        /** JEP status such as "Preview", "Second Preview", etc */
        String status() default "Preview";
    }
}<|MERGE_RESOLUTION|>--- conflicted
+++ resolved
@@ -81,12 +81,9 @@
         CLASSFILE_API,
         @JEP(number=461, title="Stream Gatherers", status="Preview")
         STREAM_GATHERERS,
-<<<<<<< HEAD
         @JEP(number=468, title="Derived Record Creation", status="Preview")
         DERIVED_RECORD_CREATION,
-=======
         LANGUAGE_MODEL,
->>>>>>> 18c925cd
         /**
          * A key for testing.
          */
