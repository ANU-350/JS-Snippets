--- conflicted
+++ resolved
@@ -58,7 +58,6 @@
     }
 
     @Override
-<<<<<<< HEAD
     public JdkConsole println(Object obj) {
         pw.println(obj);
         // automatic flushing covers println
@@ -92,12 +91,8 @@
     }
 
     @Override
-    public JdkConsole format(String fmt, Object ... args) {
-        formatter.format(fmt, args).flush();
-=======
     public JdkConsole format(Locale locale, String format, Object ... args) {
         formatter.format(locale, format, args).flush();
->>>>>>> b92bd671
         return this;
     }
 
