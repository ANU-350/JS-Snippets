/*
 * Copyright (c) 2023, Oracle and/or its affiliates. All rights reserved.
 * DO NOT ALTER OR REMOVE COPYRIGHT NOTICES OR THIS FILE HEADER.
 *
 * This code is free software; you can redistribute it and/or modify it
 * under the terms of the GNU General Public License version 2 only, as
 * published by the Free Software Foundation.
 *
 * This code is distributed in the hope that it will be useful, but WITHOUT
 * ANY WARRANTY; without even the implied warranty of MERCHANTABILITY or
 * FITNESS FOR A PARTICULAR PURPOSE.  See the GNU General Public License
 * version 2 for more details (a copy is included in the LICENSE file that
 * accompanied this code).
 *
 * You should have received a copy of the GNU General Public License version
 * 2 along with this work; if not, write to the Free Software Foundation,
 * Inc., 51 Franklin St, Fifth Floor, Boston, MA 02110-1301 USA.
 *
 * Please contact Oracle, 500 Oracle Parkway, Redwood Shores, CA 94065 USA
 * or visit www.oracle.com if you need additional information or have any
 * questions.
 */
package jdk.internal.util;

import jdk.internal.vm.annotation.ForceInline;

import java.nio.ByteOrder;
import java.util.Locale;

/**
 * System architecture enum values.
 * Each architecture, except OTHER, has a matching {@code public static boolean isXXX()} method
 * that is true when running on that architecture.
 * The values of `OPENJDK_TARGET_CPU` from the build are mapped to the
 * architecture values.
 */
public enum Architecture {
<<<<<<< HEAD
    /*
     * An unknown architecture not specifically named.
     * The addrSize and ByteOrder values are those of the current architecture.
     */
    OTHER(is64bit() ? 64 : 32, ByteOrder.nativeOrder()),
    X64(64, ByteOrder.LITTLE_ENDIAN),  // Represents AMD64 and X86_64
    X86(32, ByteOrder.LITTLE_ENDIAN),
    AARCH64(64, ByteOrder.LITTLE_ENDIAN),
    ARM(32, ByteOrder.LITTLE_ENDIAN),
    RISCV64(64, ByteOrder.LITTLE_ENDIAN),
    S390(64, ByteOrder.BIG_ENDIAN),
    PPC64(64, ByteOrder.BIG_ENDIAN),
    PPC64LE(64, ByteOrder.LITTLE_ENDIAN),
=======
    OTHER,      // An unknown architecture not specifically named
    X64,        // Represents AMD64 and X86_64
    X86,
    AARCH64,
    ARM,
    RISCV64,
    LOONGARCH64,
    S390,
    PPC64,
    MIPSEL,
    MIPS64EL
>>>>>>> 72501cf7
    ;

    private final int addrSize;
    private final ByteOrder byteOrder;

    /**
     * Construct an Arctecture with number of address bits and byte order.
     * @param addrSize number of address bits, typically 64 or 32
     * @param byteOrder the byte order, big-endian or little-endian
     */
    Architecture(int addrSize, ByteOrder byteOrder) {
        this.addrSize = addrSize;
        this.byteOrder = byteOrder;
    }

    /**
     * {@return the number of address bits, typically 64 or 32}
     */
    public int addressSize() {
        return addrSize;
    }

    /**
     * {@return the byte order, {@link ByteOrder#BIG_ENDIAN} or {@link ByteOrder#LITTLE_ENDIAN}}
     */
    public ByteOrder byteOrder() {
        return byteOrder;
    }

    /**
     * {@return the Architecture by name or an alias for the architecture}
     * The names are mapped to upper case before mapping to an Architecture.
     * @param archName an Architecture name or alias for the architecture.
     * @throws IllegalArgumentException if the name is not an alias or an Architecture name
     */
    public static Architecture lookupByName(String archName) {
        archName = archName.toUpperCase(Locale.ROOT); // normalize to uppercase
        return switch (archName) {
            case "X86_64", "AMD64" -> X64;
            case "I386" -> X86;
            case "S390X" -> S390;
            default -> Architecture.valueOf(archName);
        };
    }

    /**
     * Returns the Architecture of the built architecture.
     * Build time names are mapped to respective uppercase enum values.
     * Names not recognized are mapped to Architecture.OTHER.
     */
    private static Architecture initArch(String archName) {
        try {
            return lookupByName(archName);
        } catch (IllegalArgumentException ile) {
            return Architecture.OTHER;
        }
    }

    // Initialize the architecture by mapping aliases and names to the enum values.
    private static Architecture CURRENT_ARCH = initArch(PlatformProps.CURRENT_ARCH_STRING);

    /**
     * {@return {@code true} if the current architecture is X64, Aka amd64}
     */
    @ForceInline
    public static boolean isX64() {
        return PlatformProps.TARGET_ARCH_IS_X64;
    }

    /**
     * {@return {@code true} if the current architecture is X86}
     */
    @ForceInline
    public static boolean isX86() {
        return PlatformProps.TARGET_ARCH_IS_X86;
    }

    /**
     * {@return {@code true} if the current architecture is RISCV64}
     */
    @ForceInline
    public static boolean isRISCV64() {
        return PlatformProps.TARGET_ARCH_IS_RISCV64;
    }

    /**
     * {@return {@code true} if the current architecture is LOONGARCH64}
     */
    @ForceInline
    public static boolean isLOONGARCH64() {
        return PlatformProps.TARGET_ARCH_IS_LOONGARCH64;
    }

    /**
     * {@return {@code true} if the current architecture is S390}
     */
    @ForceInline
    public static boolean isS390() {
        return PlatformProps.TARGET_ARCH_IS_S390;
    }

    /**
     * {@return {@code true} if the current architecture is PPC64, big-endian}
     */
    @ForceInline
    public static boolean isPPC64() {
        return PlatformProps.TARGET_ARCH_IS_PPC64;
    }

    /**
     * {@return {@code true} if the current architecture is PPC64, little-endian}
     */
    @ForceInline
    public static boolean isPPC64LE() {
        return PlatformProps.TARGET_ARCH_IS_PPC64LE;
    }

    /**
     * {@return {@code true} if the current architecture is ARM}
     */
    @ForceInline
    public static boolean isARM() {
        return PlatformProps.TARGET_ARCH_IS_ARM;
    }

    /**
     * {@return {@code true} if the current architecture is AARCH64}
     */
    @ForceInline
    public static boolean isAARCH64() {
        return PlatformProps.TARGET_ARCH_IS_AARCH64;
    }

    /**
     * {@return {@code true} if the current architecture is MIPSEL}
     */
    @ForceInline
    public static boolean isMIPSEL() {
        return PlatformProps.TARGET_ARCH_IS_MIPSEL;
    }

    /**
     * {@return {@code true} if the current architecture is MIPS64EL}
     */
    @ForceInline
    public static boolean isMIPS64EL() {
        return PlatformProps.TARGET_ARCH_IS_MIPS64EL;
    }

    /**
     * {@return the current architecture}
     */
    public static Architecture current() {
        return CURRENT_ARCH;
    }

    /**
     * {@return {@code true} if the current architecture is 64-bit}
     */
    @ForceInline
    public static boolean is64bit() {
        return PlatformProps.TARGET_ARCH_BITS == 64;
    }

    /**
     * {@return {@code true} if the current architecture is little-endian}
     */
    @ForceInline
    public static boolean isLittleEndian() {
        return PlatformProps.TARGET_ARCH_LITTLE_ENDIAN;
    }
}<|MERGE_RESOLUTION|>--- conflicted
+++ resolved
@@ -35,7 +35,6 @@
  * architecture values.
  */
 public enum Architecture {
-<<<<<<< HEAD
     /*
      * An unknown architecture not specifically named.
      * The addrSize and ByteOrder values are those of the current architecture.
@@ -46,22 +45,12 @@
     AARCH64(64, ByteOrder.LITTLE_ENDIAN),
     ARM(32, ByteOrder.LITTLE_ENDIAN),
     RISCV64(64, ByteOrder.LITTLE_ENDIAN),
+    LOONGARCH64(64, ByteOrder.LITTLE_ENDIAN),
     S390(64, ByteOrder.BIG_ENDIAN),
     PPC64(64, ByteOrder.BIG_ENDIAN),
     PPC64LE(64, ByteOrder.LITTLE_ENDIAN),
-=======
-    OTHER,      // An unknown architecture not specifically named
-    X64,        // Represents AMD64 and X86_64
-    X86,
-    AARCH64,
-    ARM,
-    RISCV64,
-    LOONGARCH64,
-    S390,
-    PPC64,
-    MIPSEL,
-    MIPS64EL
->>>>>>> 72501cf7
+    MIPSEL(32, ByteOrder.LITTLE_ENDIAN),
+    MIPS64EL(64, ByteOrder.LITTLE_ENDIAN)
     ;
 
     private final int addrSize;
