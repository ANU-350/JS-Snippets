--- conflicted
+++ resolved
@@ -28,12 +28,6 @@
 import java.lang.invoke.MethodHandle;
 import java.lang.invoke.MethodHandles;
 import java.lang.invoke.MethodType;
-<<<<<<< HEAD
-=======
-import java.lang.ref.Reference;
-import java.lang.ref.ReferenceQueue;
-import java.lang.ref.WeakReference;
->>>>>>> 61736f81
 import java.lang.reflect.Constructor;
 import java.lang.reflect.Field;
 import java.lang.reflect.InvocationTargetException;
@@ -109,13 +103,8 @@
 
     private static class Caches {
         /** cache mapping local classes -> descriptors */
-<<<<<<< HEAD
-        static final ClassValue<ObjectStreamClass> localDescs =
-            new ClassValue<>() {
-=======
         static final ClassCache<ObjectStreamClass> localDescs =
             new ClassCache<>() {
->>>>>>> 61736f81
                 @Override
                 protected ObjectStreamClass computeValue(Class<?> type) {
                     return new ObjectStreamClass(type);
@@ -123,13 +112,8 @@
             };
 
         /** cache mapping field group/local desc pairs -> field reflectors */
-<<<<<<< HEAD
-        static final ClassValue<Map<FieldReflectorKey, FieldReflector>> reflectors =
-            new ClassValue<>() {
-=======
         static final ClassCache<Map<FieldReflectorKey, FieldReflector>> reflectors =
             new ClassCache<>() {
->>>>>>> 61736f81
                 @Override
                 protected Map<FieldReflectorKey, FieldReflector> computeValue(Class<?> type) {
                     return new ConcurrentHashMap<>();
@@ -2134,10 +2118,7 @@
         // class irrelevant if no fields
         Class<?> cl = (localDesc != null && fields.length > 0) ?
             localDesc.cl : Void.class;
-<<<<<<< HEAD
-=======
-
->>>>>>> 61736f81
+
         var clReflectors = Caches.reflectors.get(cl);
         var key = new FieldReflectorKey(fields);
         var reflector = clReflectors.get(key);
