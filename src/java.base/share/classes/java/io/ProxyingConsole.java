--- conflicted
+++ resolved
@@ -85,52 +85,51 @@
      * {@inheritDoc}
      */
     @Override
-<<<<<<< HEAD
     public Console println(Object obj) {
         synchronized (writeLock) {
             delegate.println(obj);
         }
         return this;
-=======
+    }
+
+    /**
+     * {@inheritDoc}
+     */
+    @Override
+    public Console print(Object obj) {
+        synchronized (writeLock) {
+            delegate.print(obj);
+        }
+        return this;
+    }
+
+    /**
+     * {@inheritDoc}
+     *
+     * @throws IOError {@inheritDoc}
+     */
+    @Override
+    public String readln(String prompt) {
+        synchronized (writeLock) {
+            synchronized (readLock) {
+                return delegate.readln(prompt);
+            }
+        }
+    }
+
+    /**
+     * {@inheritDoc}
+     */
+    @Override
     public Console format(String format, Object ... args) {
         return format(Locale.getDefault(Locale.Category.FORMAT), format, args);
->>>>>>> b92bd671
-    }
-
-    /**
-     * {@inheritDoc}
-     */
-    @Override
-<<<<<<< HEAD
-    public Console print(Object obj) {
-        synchronized (writeLock) {
-            delegate.print(obj);
-        }
-        return this;
-    }
-
-    /**
-     * {@inheritDoc}
-     *
-     * @throws IOError {@inheritDoc}
-     */
-    @Override
-    public String readln(String prompt) {
-        synchronized (writeLock) {
-            synchronized (readLock) {
-                return delegate.readln(prompt);
-            }
-        }
-    }
-
-    /**
-     * {@inheritDoc}
-     */
-    @Override
-    public Console format(String fmt, Object ... args) {
-=======
+    }
+
+    /**
+     * {@inheritDoc}
+     */
+    @Override
     public Console format(Locale locale, String format, Object ... args) {
->>>>>>> b92bd671
         synchronized (writeLock) {
             delegate.format(locale, format, args);
         }
