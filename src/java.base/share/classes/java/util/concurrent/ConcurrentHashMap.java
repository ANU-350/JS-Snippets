--- conflicted
+++ resolved
@@ -2887,13 +2887,9 @@
         /**
          * Possibly blocks awaiting root lock.
          */
-<<<<<<< HEAD
+
         private void contendedLock() {
-            boolean waiting = false;
-=======
-        private final void contendedLock() {
             Thread current = Thread.currentThread(), w;
->>>>>>> 432cf68c
             for (int s;;) {
                 if (((s = lockState) & ~WAITER) == 0) {
                     if (U.compareAndSetInt(this, LOCKSTATE, s, WRITER)) {
