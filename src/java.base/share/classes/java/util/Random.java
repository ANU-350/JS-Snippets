--- conflicted
+++ resolved
@@ -42,17 +42,10 @@
 
 /**
  * An instance of this class is used to generate a stream of
-<<<<<<< HEAD
  * pseudorandom numbers; its period is only 2<sup>48</sup>.
  * The class uses a 48-bit seed, which is
  * modified using a linear congruential formula. (See Donald Knuth,
- * <i>The Art of Computer Programming, Volume 2</i>, Section 3.2.1.)
-=======
- * pseudorandom numbers. The class uses a 48-bit seed, which is
- * modified using a linear congruential formula. (See Donald E. Knuth,
- * <cite>The Art of Computer Programming, Volume 2, Third
- * edition: Seminumerical Algorithms</cite>, Section 3.2.1.)
->>>>>>> 83357b11
+ * <cite>The Art of Computer Programming, Volume 2</cite>, Section 3.2.1.)
  * <p>
  * If two instances of {@code Random} are created with the same
  * seed, and the same sequence of method calls is made for each, they
