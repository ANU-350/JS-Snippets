/*
 *  Copyright (c) 2020, 2023, Oracle and/or its affiliates. All rights reserved.
 *  DO NOT ALTER OR REMOVE COPYRIGHT NOTICES OR THIS FILE HEADER.
 *
 *  This code is free software; you can redistribute it and/or modify it
 *  under the terms of the GNU General Public License version 2 only, as
 *  published by the Free Software Foundation.  Oracle designates this
 *  particular file as subject to the "Classpath" exception as provided
 *  by Oracle in the LICENSE file that accompanied this code.
 *
 *  This code is distributed in the hope that it will be useful, but WITHOUT
 *  ANY WARRANTY; without even the implied warranty of MERCHANTABILITY or
 *  FITNESS FOR A PARTICULAR PURPOSE.  See the GNU General Public License
 *  version 2 for more details (a copy is included in the LICENSE file that
 *  accompanied this code).
 *
 *  You should have received a copy of the GNU General Public License version
 *  2 along with this work; if not, write to the Free Software Foundation,
 *  Inc., 51 Franklin St, Fifth Floor, Boston, MA 02110-1301 USA.
 *
 *   Please contact Oracle, 500 Oracle Parkway, Redwood Shores, CA 94065 USA
 *  or visit www.oracle.com if you need additional information or have any
 *  questions.
 *
 */

package java.lang.invoke;

import jdk.internal.vm.annotation.ForceInline;

import java.util.function.BiFunction;

/**
 * An indirect var handle can be thought of as an aggregate of the method handles implementing its supported access modes.
 * Its varform contains no method name table (given that some of the method handles composing a bound var handle might
 * not be direct). The set of method handles constituting an indirect var handle are retrieved lazily, to minimize
 * code spinning (since not all the access modes will be used anyway).
 * Indirect var handles are useful when constructing var handle adapters - that is, an adapter var handle
 * can be constructed by extracting the method handles constituting the target var handle, adapting them
 * (using the method handle combinator API) and then repackaging the adapted method handles into a new, indirect
 * var handle.
 */
/* package */ final class IndirectVarHandle extends VarHandle {

    private final VarHandle directTarget; // cache, for performance reasons
    private final VarHandle target;
    private final BiFunction<AccessMode, MethodHandle, MethodHandle> handleFactory;
    private final Class<?> value;
    private final Class<?>[] coordinates;

    IndirectVarHandle(VarHandle target, Class<?> value, Class<?>[] coordinates, BiFunction<AccessMode, MethodHandle, MethodHandle> handleFactory) {
        this(target, value, coordinates, handleFactory, new VarForm(value, coordinates), false);
    }

    private IndirectVarHandle(VarHandle target, Class<?> value, Class<?>[] coordinates,
                      BiFunction<AccessMode, MethodHandle, MethodHandle> handleFactory, VarForm form, boolean exact) {
        super(form, exact);
        this.handleFactory = handleFactory;
        this.target = target;
        this.directTarget = target.target();
        this.value = value;
        this.coordinates = coordinates;
    }

    @Override
    MethodType accessModeTypeUncached(AccessType at) {
        return at.accessModeType(null, value, coordinates);
    }

    @Override
    public boolean isAccessModeSupported(AccessMode accessMode) {
        return target.isAccessModeSupported(accessMode);
    }

<<<<<<< HEAD
    @Override
    @ForceInline
    VarHandle target() {
        return this.directTarget;
    }

    @Override
=======
    @Override
    public VarHandle withInvokeExactBehavior() {
        return hasInvokeExactBehavior()
            ? this
            : new IndirectVarHandle(target, value, coordinates, handleFactory, vform, true);
    }

    @Override
    public VarHandle withInvokeBehavior() {
        return !hasInvokeExactBehavior()
                ? this
                : new IndirectVarHandle(target, value, coordinates, handleFactory, vform, false);
    }

>>>>>>> ba837b4b
    @ForceInline
    boolean checkAccessModeThenIsDirect(VarHandle.AccessDescriptor ad) {
        super.checkAccessModeThenIsDirect(ad);
        // return false to indicate this is an IndirectVarHandle
        return false;
    }

    @Override
<<<<<<< HEAD
    public VarHandle withInvokeExactBehavior() {
        return hasInvokeExactBehavior()
            ? this
            : new IndirectVarHandle(target, value, coordinates, handleFactory, vform, true);
    }

    @Override
    public VarHandle withInvokeBehavior() {
        return !hasInvokeExactBehavior()
            ? this
            : new IndirectVarHandle(target, value, coordinates, handleFactory, vform, false);
=======
    public boolean isAccessModeSupported(AccessMode accessMode) {
        return directTarget.isAccessModeSupported(accessMode);
    }

    @Override
    MethodHandle getMethodHandleUncached(int mode) {
        MethodHandle targetHandle = target.getMethodHandle(mode); // might throw UOE of access mode is not supported, which is ok
        return handleFactory.apply(AccessMode.values()[mode], targetHandle);
>>>>>>> ba837b4b
    }

    @Override
    MethodHandle getMethodHandleUncached(int mode) {
        MethodHandle targetHandle = target.getMethodHandle(mode); // might throw UOE of access mode is not supported, which is ok
        return handleFactory.apply(AccessMode.values()[mode], targetHandle);
    }
}<|MERGE_RESOLUTION|>--- conflicted
+++ resolved
@@ -68,43 +68,12 @@
     }
 
     @Override
-    public boolean isAccessModeSupported(AccessMode accessMode) {
-        return target.isAccessModeSupported(accessMode);
-    }
-
-<<<<<<< HEAD
-    @Override
     @ForceInline
     VarHandle target() {
         return this.directTarget;
     }
 
     @Override
-=======
-    @Override
-    public VarHandle withInvokeExactBehavior() {
-        return hasInvokeExactBehavior()
-            ? this
-            : new IndirectVarHandle(target, value, coordinates, handleFactory, vform, true);
-    }
-
-    @Override
-    public VarHandle withInvokeBehavior() {
-        return !hasInvokeExactBehavior()
-                ? this
-                : new IndirectVarHandle(target, value, coordinates, handleFactory, vform, false);
-    }
-
->>>>>>> ba837b4b
-    @ForceInline
-    boolean checkAccessModeThenIsDirect(VarHandle.AccessDescriptor ad) {
-        super.checkAccessModeThenIsDirect(ad);
-        // return false to indicate this is an IndirectVarHandle
-        return false;
-    }
-
-    @Override
-<<<<<<< HEAD
     public VarHandle withInvokeExactBehavior() {
         return hasInvokeExactBehavior()
             ? this
@@ -116,7 +85,17 @@
         return !hasInvokeExactBehavior()
             ? this
             : new IndirectVarHandle(target, value, coordinates, handleFactory, vform, false);
-=======
+    }
+
+    @Override
+    @ForceInline
+    boolean checkAccessModeThenIsDirect(VarHandle.AccessDescriptor ad) {
+        super.checkAccessModeThenIsDirect(ad);
+        // return false to indicate this is an IndirectVarHandle
+        return false;
+    }
+
+    @Override
     public boolean isAccessModeSupported(AccessMode accessMode) {
         return directTarget.isAccessModeSupported(accessMode);
     }
@@ -125,12 +104,5 @@
     MethodHandle getMethodHandleUncached(int mode) {
         MethodHandle targetHandle = target.getMethodHandle(mode); // might throw UOE of access mode is not supported, which is ok
         return handleFactory.apply(AccessMode.values()[mode], targetHandle);
->>>>>>> ba837b4b
-    }
-
-    @Override
-    MethodHandle getMethodHandleUncached(int mode) {
-        MethodHandle targetHandle = target.getMethodHandle(mode); // might throw UOE of access mode is not supported, which is ok
-        return handleFactory.apply(AccessMode.values()[mode], targetHandle);
     }
 }