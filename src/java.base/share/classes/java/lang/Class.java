/*
 * Copyright (c) 1994, 2020, Oracle and/or its affiliates. All rights reserved.
 * DO NOT ALTER OR REMOVE COPYRIGHT NOTICES OR THIS FILE HEADER.
 *
 * This code is free software; you can redistribute it and/or modify it
 * under the terms of the GNU General Public License version 2 only, as
 * published by the Free Software Foundation.  Oracle designates this
 * particular file as subject to the "Classpath" exception as provided
 * by Oracle in the LICENSE file that accompanied this code.
 *
 * This code is distributed in the hope that it will be useful, but WITHOUT
 * ANY WARRANTY; without even the implied warranty of MERCHANTABILITY or
 * FITNESS FOR A PARTICULAR PURPOSE.  See the GNU General Public License
 * version 2 for more details (a copy is included in the LICENSE file that
 * accompanied this code).
 *
 * You should have received a copy of the GNU General Public License version
 * 2 along with this work; if not, write to the Free Software Foundation,
 * Inc., 51 Franklin St, Fifth Floor, Boston, MA 02110-1301 USA.
 *
 * Please contact Oracle, 500 Oracle Parkway, Redwood Shores, CA 94065 USA
 * or visit www.oracle.com if you need additional information or have any
 * questions.
 */

package java.lang;

import java.lang.annotation.Annotation;
import java.lang.constant.ClassDesc;
import java.lang.invoke.TypeDescriptor;
import java.lang.invoke.MethodHandles;
import java.lang.module.ModuleReader;
import java.lang.ref.SoftReference;
import java.io.IOException;
import java.io.InputStream;
import java.io.ObjectStreamField;
import java.lang.reflect.AnnotatedElement;
import java.lang.reflect.AnnotatedType;
import java.lang.reflect.Array;
import java.lang.reflect.Constructor;
import java.lang.reflect.Executable;
import java.lang.reflect.Field;
import java.lang.reflect.GenericArrayType;
import java.lang.reflect.GenericDeclaration;
import java.lang.reflect.InvocationTargetException;
import java.lang.reflect.Member;
import java.lang.reflect.Method;
import java.lang.reflect.Modifier;
import java.lang.reflect.Proxy;
import java.lang.reflect.RecordComponent;
import java.lang.reflect.Type;
import java.lang.reflect.TypeVariable;
import java.lang.constant.Constable;
import java.net.URL;
import java.security.AccessController;
import java.security.PrivilegedAction;
import java.util.ArrayList;
import java.util.Arrays;
import java.util.Collection;
import java.util.HashMap;
import java.util.HashSet;
import java.util.LinkedHashMap;
import java.util.LinkedHashSet;
import java.util.List;
import java.util.Map;
import java.util.Objects;
import java.util.Optional;
import java.util.Set;
import java.util.stream.Collectors;

import jdk.internal.loader.BootLoader;
import jdk.internal.loader.BuiltinClassLoader;
import jdk.internal.misc.Unsafe;
import jdk.internal.module.Resources;
import jdk.internal.reflect.CallerSensitive;
import jdk.internal.reflect.ConstantPool;
import jdk.internal.reflect.Reflection;
import jdk.internal.reflect.ReflectionFactory;
import jdk.internal.vm.annotation.ForceInline;
import jdk.internal.vm.annotation.IntrinsicCandidate;
import sun.invoke.util.Wrapper;
import sun.reflect.generics.factory.CoreReflectionFactory;
import sun.reflect.generics.factory.GenericsFactory;
import sun.reflect.generics.repository.ClassRepository;
import sun.reflect.generics.repository.MethodRepository;
import sun.reflect.generics.repository.ConstructorRepository;
import sun.reflect.generics.scope.ClassScope;
import sun.security.util.SecurityConstants;
import sun.reflect.annotation.*;
import sun.reflect.misc.ReflectUtil;

/**
 * Instances of the class {@code Class} represent classes and
 * interfaces in a running Java application. An enum type and a record
 * type are kinds of class; an annotation type is a kind of
 * interface. Every array also belongs to a class that is reflected as
 * a {@code Class} object that is shared by all arrays with the same
 * element type and number of dimensions.  The primitive Java types
 * ({@code boolean}, {@code byte}, {@code char}, {@code short}, {@code
 * int}, {@code long}, {@code float}, and {@code double}), and the
 * keyword {@code void} are also represented as {@code Class} objects.
 *
 * <p> {@code Class} has no public constructor. Instead a {@code Class}
 * object is constructed automatically by the Java Virtual Machine when
 * a class is derived from the bytes of a {@code class} file through
 * the invocation of one of the following methods:
 * <ul>
 * <li> {@link ClassLoader#defineClass(String, byte[], int, int) ClassLoader::defineClass}
 * <li> {@link java.lang.invoke.MethodHandles.Lookup#defineClass(byte[])
 *      java.lang.invoke.MethodHandles.Lookup::defineClass}
 * <li> {@link java.lang.invoke.MethodHandles.Lookup#defineHiddenClass(byte[], boolean, MethodHandles.Lookup.ClassOption...)
 *      java.lang.invoke.MethodHandles.Lookup::defineHiddenClass}
 * </ul>
 *
 * <p> The methods of class {@code Class} expose many characteristics of a
 * class or interface. Most characteristics are derived from the {@code class}
 * file that the class loader passed to the Java Virtual Machine or
 * from the {@code class} file passed to {@code Lookup::defineClass}
 * or {@code Lookup::defineHiddenClass}.
 * A few characteristics are determined by the class loading environment
 * at run time, such as the module returned by {@link #getModule() getModule()}.
 *
 * <p> The following example uses a {@code Class} object to print the
 * class name of an object:
 *
 * <blockquote><pre>
 *     void printClassName(Object obj) {
 *         System.out.println("The class of " + obj +
 *                            " is " + obj.getClass().getName());
 *     }
 * </pre></blockquote>
 *
 * It is also possible to get the {@code Class} object for a named
 * type (or for {@code void}) using a <i>class literal</i>.
 * For example:
 *
 * <blockquote>
 *     {@code System.out.println("The name of class Foo is: "+Foo.class.getName());}
 * </blockquote>
 *
 * <p> Some methods of class {@code Class} expose whether the declaration of
 * a class or interface in Java source code was <em>enclosed</em> within
 * another declaration. Other methods describe how a class or interface
 * is situated in a <em>nest</em>. A <a id="nest">nest</a> is a set of
 * classes and interfaces, in the same run-time package, that
 * allow mutual access to their {@code private} members.
 * The classes and interfaces are known as <em>nestmates</em>.
 * One nestmate acts as the
 * <em>nest host</em>, and enumerates the other nestmates which
 * belong to the nest; each of them in turn records it as the nest host.
 * The classes and interfaces which belong to a nest, including its host, are
 * determined when
 * {@code class} files are generated, for example, a Java compiler
 * will typically record a top-level class as the host of a nest where the
 * other members are the classes and interfaces whose declarations are
 * enclosed within the top-level class declaration.
 *
 * <p> A class or interface created by the invocation of
 * {@link java.lang.invoke.MethodHandles.Lookup#defineHiddenClass(byte[], boolean, MethodHandles.Lookup.ClassOption...)
 * Lookup::defineHiddenClass} is a {@linkplain Class#isHidden() <em>hidden</em>}
 * class or interface.
 * All kinds of class, including enum types and record types, may be
 * hidden classes; all kinds of interface, including annotation types,
 * may be hidden interfaces.
 *
 * The {@linkplain #getName() name of a hidden class or interface} is
 * not a <a href="ClassLoader.html#binary-name">binary name</a>,
 * which means the following:
 * <ul>
 * <li>A hidden class or interface cannot be referenced by the constant pools
 *     of other classes and interfaces.
 * <li>A hidden class or interface cannot be described in
 *     {@linkplain java.lang.constant.ConstantDesc <em>nominal form</em>} by
 *     {@link #describeConstable() Class::describeConstable},
 *     {@link ClassDesc#of(String) ClassDesc::of}, or
 *     {@link ClassDesc#ofDescriptor(String) ClassDesc::ofDescriptor}.
 * <li>A hidden class or interface cannot be discovered by {@link #forName Class::forName}
 *     or {@link ClassLoader#loadClass(String, boolean) ClassLoader::loadClass}.
 * </ul>
 *
 * A hidden class or interface is never an array class, but may be
 * the element type of an array. In all other respects, the fact that
 * a class or interface is hidden has no bearing on the characteristics
 * exposed by the methods of class {@code Class}.
 *
 * @param <T> the type of the class modeled by this {@code Class}
 * object.  For example, the type of {@code String.class} is {@code
 * Class<String>}.  Use {@code Class<?>} if the class being modeled is
 * unknown.
 *
 * @see     java.lang.ClassLoader#defineClass(byte[], int, int)
 * @since   1.0
 * @jls 15.8.2 Class Literals
 */
public final class Class<T> implements java.io.Serializable,
                              GenericDeclaration,
                              Type,
                              AnnotatedElement,
                              TypeDescriptor.OfField<Class<?>>,
                              Constable {
    private static final int ANNOTATION= 0x00002000;
    private static final int ENUM      = 0x00004000;
    private static final int SYNTHETIC = 0x00001000;

    private static native void registerNatives();
    static {
        registerNatives();
    }

    /*
     * Private constructor. Only the Java Virtual Machine creates Class objects.
     * This constructor is not used and prevents the default constructor being
     * generated.
     */
    private Class(ClassLoader loader, Class<?> arrayComponentType) {
        // Initialize final field for classLoader.  The initialization value of non-null
        // prevents future JIT optimizations from assuming this final field is null.
        classLoader = loader;
        componentType = arrayComponentType;
    }

    /**
     * Converts the object to a string. The string representation is the
     * string "class" or "interface", followed by a space, and then by the
     * name of the class in the format returned by {@code getName}.
     * If this {@code Class} object represents a primitive type,
     * this method returns the name of the primitive type.  If
     * this {@code Class} object represents void this method returns
     * "void". If this {@code Class} object represents an array type,
     * this method returns "class " followed by {@code getName}.
     *
     * @return a string representation of this {@code Class} object.
     */
    public String toString() {
        return (isInterface() ? "interface " : (isPrimitive() ? "" : "class "))
            + getName();
    }

    /**
     * Returns a string describing this {@code Class}, including
     * information about modifiers and type parameters.
     *
     * The string is formatted as a list of type modifiers, if any,
     * followed by the kind of type (empty string for primitive types
     * and {@code class}, {@code enum}, {@code interface},
     * {@code @interface}, or {@code record} as appropriate), followed
     * by the type's name, followed by an angle-bracketed
     * comma-separated list of the type's type parameters, if any,
     * including informative bounds on the type parameters, if any.
     *
     * A space is used to separate modifiers from one another and to
     * separate any modifiers from the kind of type. The modifiers
     * occur in canonical order. If there are no type parameters, the
     * type parameter list is elided.
     *
     * For an array type, the string starts with the type name,
     * followed by an angle-bracketed comma-separated list of the
     * type's type parameters, if any, followed by a sequence of
     * {@code []} characters, one set of brackets per dimension of
     * the array.
     *
     * <p>Note that since information about the runtime representation
     * of a type is being generated, modifiers not present on the
     * originating source code or illegal on the originating source
     * code may be present.
     *
     * @return a string describing this {@code Class}, including
     * information about modifiers and type parameters
     *
     * @since 1.8
     */
    public String toGenericString() {
        if (isPrimitive()) {
            return toString();
        } else {
            StringBuilder sb = new StringBuilder();
            Class<?> component = this;
            int arrayDepth = 0;

            if (isArray()) {
                do {
                    arrayDepth++;
                    component = component.getComponentType();
                } while (component.isArray());
                sb.append(component.getName());
            } else {
                // Class modifiers are a superset of interface modifiers
                int modifiers = getModifiers() & Modifier.classModifiers();
                if (modifiers != 0) {
                    sb.append(Modifier.toString(modifiers));
                    sb.append(' ');
                }

                if (isAnnotation()) {
                    sb.append('@');
                }
                if (isInterface()) { // Note: all annotation types are interfaces
                    sb.append("interface");
                } else {
                    if (isEnum())
                        sb.append("enum");
                    else if (isRecord())
                        sb.append("record");
                    else
                        sb.append("class");
                }
                sb.append(' ');
                sb.append(getName());
            }

            TypeVariable<?>[] typeparms = component.getTypeParameters();
            if (typeparms.length > 0) {
                sb.append(Arrays.stream(typeparms)
                          .map(Class::typeVarBounds)
                          .collect(Collectors.joining(",", "<", ">")));
            }

            if (arrayDepth > 0) sb.append("[]".repeat(arrayDepth));

            return sb.toString();
        }
    }

    static String typeVarBounds(TypeVariable<?> typeVar) {
        Type[] bounds = typeVar.getBounds();
        if (bounds.length == 1 && bounds[0].equals(Object.class)) {
            return typeVar.getName();
        } else {
            return typeVar.getName() + " extends " +
                Arrays.stream(bounds)
                .map(Type::getTypeName)
                .collect(Collectors.joining(" & "));
        }
    }

    /**
     * Returns the {@code Class} object associated with the class or
     * interface with the given string name.  Invoking this method is
     * equivalent to:
     *
     * <blockquote>
     *  {@code Class.forName(className, true, currentLoader)}
     * </blockquote>
     *
     * where {@code currentLoader} denotes the defining class loader of
     * the current class.
     *
     * <p> For example, the following code fragment returns the
     * runtime {@code Class} descriptor for the class named
     * {@code java.lang.Thread}:
     *
     * <blockquote>
     *   {@code Class t = Class.forName("java.lang.Thread")}
     * </blockquote>
     * <p>
     * A call to {@code forName("X")} causes the class named
     * {@code X} to be initialized.
     *
     * @param      className   the fully qualified name of the desired class.
     * @return     the {@code Class} object for the class with the
     *             specified name.
     * @throws    LinkageError if the linkage fails
     * @throws    ExceptionInInitializerError if the initialization provoked
     *            by this method fails
     * @throws    ClassNotFoundException if the class cannot be located
     *
     * @jls 12.2 Loading of Classes and Interfaces
     * @jls 12.3 Linking of Classes and Interfaces
     * @jls 12.4 Initialization of Classes and Interfaces
     */
    @CallerSensitive
    public static Class<?> forName(String className)
                throws ClassNotFoundException {
        Class<?> caller = Reflection.getCallerClass();
        return forName0(className, true, ClassLoader.getClassLoader(caller), caller);
    }


    /**
     * Returns the {@code Class} object associated with the class or
     * interface with the given string name, using the given class loader.
     * Given the fully qualified name for a class or interface (in the same
     * format returned by {@code getName}) this method attempts to
     * locate and load the class or interface.  The specified class
     * loader is used to load the class or interface.  If the parameter
     * {@code loader} is null, the class is loaded through the bootstrap
     * class loader.  The class is initialized only if the
     * {@code initialize} parameter is {@code true} and if it has
     * not been initialized earlier.
     *
     * <p> If {@code name} denotes a primitive type or void, an attempt
     * will be made to locate a user-defined class in the unnamed package whose
     * name is {@code name}. Therefore, this method cannot be used to
     * obtain any of the {@code Class} objects representing primitive
     * types or void.
     *
     * <p> If {@code name} denotes an array class, the component type of
     * the array class is loaded but not initialized.
     *
     * <p> For example, in an instance method the expression:
     *
     * <blockquote>
     *  {@code Class.forName("Foo")}
     * </blockquote>
     *
     * is equivalent to:
     *
     * <blockquote>
     *  {@code Class.forName("Foo", true, this.getClass().getClassLoader())}
     * </blockquote>
     *
     * Note that this method throws errors related to loading, linking
     * or initializing as specified in Sections {@jls 12.2}, {@jls
     * 12.3}, and {@jls 12.4} of <cite>The Java Language
     * Specification</cite>.
     * Note that this method does not check whether the requested class
     * is accessible to its caller.
     *
     * @param name       fully qualified name of the desired class

     * @param initialize if {@code true} the class will be initialized
     *                   (which implies linking). See Section {@jls
     *                   12.4} of <cite>The Java Language
     *                   Specification</cite>.
     * @param loader     class loader from which the class must be loaded
     * @return           class object representing the desired class
     *
     * @throws    LinkageError if the linkage fails
     * @throws    ExceptionInInitializerError if the initialization provoked
     *            by this method fails
     * @throws    ClassNotFoundException if the class cannot be located by
     *            the specified class loader
     * @throws    SecurityException
     *            if a security manager is present, and the {@code loader} is
     *            {@code null}, and the caller's class loader is not
     *            {@code null}, and the caller does not have the
     *            {@link RuntimePermission}{@code ("getClassLoader")}
     *
     * @see       java.lang.Class#forName(String)
     * @see       java.lang.ClassLoader
     *
     * @jls 12.2 Loading of Classes and Interfaces
     * @jls 12.3 Linking of Classes and Interfaces
     * @jls 12.4 Initialization of Classes and Interfaces
     * @since     1.2
     */
    @CallerSensitive
    public static Class<?> forName(String name, boolean initialize,
                                   ClassLoader loader)
        throws ClassNotFoundException
    {
        Class<?> caller = null;
        SecurityManager sm = System.getSecurityManager();
        if (sm != null) {
            // Reflective call to get caller class is only needed if a security manager
            // is present.  Avoid the overhead of making this call otherwise.
            caller = Reflection.getCallerClass();
            if (loader == null) {
                ClassLoader ccl = ClassLoader.getClassLoader(caller);
                if (ccl != null) {
                    sm.checkPermission(
                        SecurityConstants.GET_CLASSLOADER_PERMISSION);
                }
            }
        }
        return forName0(name, initialize, loader, caller);
    }

    /** Called after security check for system loader access checks have been made. */
    private static native Class<?> forName0(String name, boolean initialize,
                                            ClassLoader loader,
                                            Class<?> caller)
        throws ClassNotFoundException;


    /**
     * Returns the {@code Class} with the given <a href="ClassLoader.html#binary-name">
     * binary name</a> in the given module.
     *
     * <p> This method attempts to locate and load the class or interface.
     * It does not link the class, and does not run the class initializer.
     * If the class is not found, this method returns {@code null}. </p>
     *
     * <p> If the class loader of the given module defines other modules and
     * the given name is a class defined in a different module, this method
     * returns {@code null} after the class is loaded. </p>
     *
     * <p> This method does not check whether the requested class is
     * accessible to its caller. </p>
     *
     * @apiNote
     * This method returns {@code null} on failure rather than
     * throwing a {@link ClassNotFoundException}, as is done by
     * the {@link #forName(String, boolean, ClassLoader)} method.
     * The security check is a stack-based permission check if the caller
     * loads a class in another module.
     *
     * @param  module   A module
     * @param  name     The <a href="ClassLoader.html#binary-name">binary name</a>
     *                  of the class
     * @return {@code Class} object of the given name defined in the given module;
     *         {@code null} if not found.
     *
     * @throws NullPointerException if the given module or name is {@code null}
     *
     * @throws LinkageError if the linkage fails
     *
     * @throws SecurityException
     *         <ul>
     *         <li> if the caller is not the specified module and
     *         {@code RuntimePermission("getClassLoader")} permission is denied; or</li>
     *         <li> access to the module content is denied. For example,
     *         permission check will be performed when a class loader calls
     *         {@link ModuleReader#open(String)} to read the bytes of a class file
     *         in a module.</li>
     *         </ul>
     *
     * @jls 12.2 Loading of Classes and Interfaces
     * @jls 12.3 Linking of Classes and Interfaces
     * @since 9
     */
    @CallerSensitive
    public static Class<?> forName(Module module, String name) {
        Objects.requireNonNull(module);
        Objects.requireNonNull(name);

        ClassLoader cl;
        SecurityManager sm = System.getSecurityManager();
        if (sm != null) {
            Class<?> caller = Reflection.getCallerClass();
            if (caller != null && caller.getModule() != module) {
                // if caller is null, Class.forName is the last java frame on the stack.
                // java.base has all permissions
                sm.checkPermission(SecurityConstants.GET_CLASSLOADER_PERMISSION);
            }
            PrivilegedAction<ClassLoader> pa = module::getClassLoader;
            cl = AccessController.doPrivileged(pa);
        } else {
            cl = module.getClassLoader();
        }

        if (cl != null) {
            return cl.loadClass(module, name);
        } else {
            return BootLoader.loadClass(module, name);
        }
    }

    /**
     * Creates a new instance of the class represented by this {@code Class}
     * object.  The class is instantiated as if by a {@code new}
     * expression with an empty argument list.  The class is initialized if it
     * has not already been initialized.
     *
     * @deprecated This method propagates any exception thrown by the
     * nullary constructor, including a checked exception.  Use of
     * this method effectively bypasses the compile-time exception
     * checking that would otherwise be performed by the compiler.
     * The {@link
     * java.lang.reflect.Constructor#newInstance(java.lang.Object...)
     * Constructor.newInstance} method avoids this problem by wrapping
     * any exception thrown by the constructor in a (checked) {@link
     * java.lang.reflect.InvocationTargetException}.
     *
     * <p>The call
     *
     * <pre>{@code
     * clazz.newInstance()
     * }</pre>
     *
     * can be replaced by
     *
     * <pre>{@code
     * clazz.getDeclaredConstructor().newInstance()
     * }</pre>
     *
     * The latter sequence of calls is inferred to be able to throw
     * the additional exception types {@link
     * InvocationTargetException} and {@link
     * NoSuchMethodException}. Both of these exception types are
     * subclasses of {@link ReflectiveOperationException}.
     *
     * @return  a newly allocated instance of the class represented by this
     *          object.
     * @throws  IllegalAccessException  if the class or its nullary
     *          constructor is not accessible.
     * @throws  InstantiationException
     *          if this {@code Class} represents an abstract class,
     *          an interface, an array class, a primitive type, or void;
     *          or if the class has no nullary constructor;
     *          or if the instantiation fails for some other reason.
     * @throws  ExceptionInInitializerError if the initialization
     *          provoked by this method fails.
     * @throws  SecurityException
     *          If a security manager, <i>s</i>, is present and
     *          the caller's class loader is not the same as or an
     *          ancestor of the class loader for the current class and
     *          invocation of {@link SecurityManager#checkPackageAccess
     *          s.checkPackageAccess()} denies access to the package
     *          of this class.
     */
    @CallerSensitive
    @Deprecated(since="9")
    public T newInstance()
        throws InstantiationException, IllegalAccessException
    {
        SecurityManager sm = System.getSecurityManager();
        if (sm != null) {
            checkMemberAccess(sm, Member.PUBLIC, Reflection.getCallerClass(), false);
        }

        // Constructor lookup
        Constructor<T> tmpConstructor = cachedConstructor;
        if (tmpConstructor == null) {
            if (this == Class.class) {
                throw new IllegalAccessException(
                    "Can not call newInstance() on the Class for java.lang.Class"
                );
            }
            try {
                Class<?>[] empty = {};
                final Constructor<T> c = getReflectionFactory().copyConstructor(
                    getConstructor0(empty, Member.DECLARED));
                // Disable accessibility checks on the constructor
                // access check is done with the true caller
                java.security.AccessController.doPrivileged(
                    new java.security.PrivilegedAction<>() {
                        public Void run() {
                                c.setAccessible(true);
                                return null;
                            }
                        });
                cachedConstructor = tmpConstructor = c;
            } catch (NoSuchMethodException e) {
                throw (InstantiationException)
                    new InstantiationException(getName()).initCause(e);
            }
        }

        try {
            Class<?> caller = Reflection.getCallerClass();
            return getReflectionFactory().newInstance(tmpConstructor, null, caller);
        } catch (InvocationTargetException e) {
            Unsafe.getUnsafe().throwException(e.getTargetException());
            // Not reached
            return null;
        }
    }

    private transient volatile Constructor<T> cachedConstructor;

    /**
     * Determines if the specified {@code Object} is assignment-compatible
     * with the object represented by this {@code Class}.  This method is
     * the dynamic equivalent of the Java language {@code instanceof}
     * operator. The method returns {@code true} if the specified
     * {@code Object} argument is non-null and can be cast to the
     * reference type represented by this {@code Class} object without
     * raising a {@code ClassCastException.} It returns {@code false}
     * otherwise.
     *
     * <p> Specifically, if this {@code Class} object represents a
     * declared class, this method returns {@code true} if the specified
     * {@code Object} argument is an instance of the represented class (or
     * of any of its subclasses); it returns {@code false} otherwise. If
     * this {@code Class} object represents an array class, this method
     * returns {@code true} if the specified {@code Object} argument
     * can be converted to an object of the array class by an identity
     * conversion or by a widening reference conversion; it returns
     * {@code false} otherwise. If this {@code Class} object
     * represents an interface, this method returns {@code true} if the
     * class or any superclass of the specified {@code Object} argument
     * implements this interface; it returns {@code false} otherwise. If
     * this {@code Class} object represents a primitive type, this method
     * returns {@code false}.
     *
     * @param   obj the object to check
     * @return  true if {@code obj} is an instance of this class
     *
     * @since 1.1
     */
    @IntrinsicCandidate
    public native boolean isInstance(Object obj);


    /**
     * Determines if the class or interface represented by this
     * {@code Class} object is either the same as, or is a superclass or
     * superinterface of, the class or interface represented by the specified
     * {@code Class} parameter. It returns {@code true} if so;
     * otherwise it returns {@code false}. If this {@code Class}
     * object represents a primitive type, this method returns
     * {@code true} if the specified {@code Class} parameter is
     * exactly this {@code Class} object; otherwise it returns
     * {@code false}.
     *
     * <p> Specifically, this method tests whether the type represented by the
     * specified {@code Class} parameter can be converted to the type
     * represented by this {@code Class} object via an identity conversion
     * or via a widening reference conversion. See <cite>The Java Language
     * Specification</cite>, sections {@jls 5.1.1} and {@jls 5.1.4},
     * for details.
     *
     * @param     cls the {@code Class} object to be checked
     * @return    the {@code boolean} value indicating whether objects of the
     *            type {@code cls} can be assigned to objects of this class
     * @throws    NullPointerException if the specified Class parameter is
     *            null.
     * @since     1.1
     */
    @IntrinsicCandidate
    public native boolean isAssignableFrom(Class<?> cls);


    /**
     * Determines if this {@code Class} object represents an
     * interface type.
     *
     * @return  {@code true} if this {@code Class} object represents an interface;
     *          {@code false} otherwise.
     */
    @IntrinsicCandidate
    public native boolean isInterface();


    /**
     * Determines if this {@code Class} object represents an array class.
     *
     * @return  {@code true} if this {@code Class} object represents an array class;
     *          {@code false} otherwise.
     * @since   1.1
     */
    @IntrinsicCandidate
    public native boolean isArray();


    /**
     * Determines if the specified {@code Class} object represents a
     * primitive type.
     *
     * <p> There are nine predefined {@code Class} objects to represent
     * the eight primitive types and void.  These are created by the Java
     * Virtual Machine, and have the same names as the primitive types that
     * they represent, namely {@code boolean}, {@code byte},
     * {@code char}, {@code short}, {@code int},
     * {@code long}, {@code float}, and {@code double}.
     *
     * <p> These objects may only be accessed via the following public static
     * final variables, and are the only {@code Class} objects for which
     * this method returns {@code true}.
     *
     * @return true if and only if this class represents a primitive type
     *
     * @see     java.lang.Boolean#TYPE
     * @see     java.lang.Character#TYPE
     * @see     java.lang.Byte#TYPE
     * @see     java.lang.Short#TYPE
     * @see     java.lang.Integer#TYPE
     * @see     java.lang.Long#TYPE
     * @see     java.lang.Float#TYPE
     * @see     java.lang.Double#TYPE
     * @see     java.lang.Void#TYPE
     * @since 1.1
     */
    @IntrinsicCandidate
    public native boolean isPrimitive();

    /**
     * Returns true if this {@code Class} object represents an annotation
     * type.  Note that if this method returns true, {@link #isInterface()}
     * would also return true, as all annotation types are also interfaces.
     *
     * @return {@code true} if this {@code Class} object represents an annotation
     *      type; {@code false} otherwise
     * @since 1.5
     */
    public boolean isAnnotation() {
        return (getModifiers() & ANNOTATION) != 0;
    }

    /**
     * Returns {@code true} if and only if this class has the synthetic modifier
     * bit set.
     *
     * @return {@code true} if and only if this class has the synthetic modifier bit set
     * @jls 13.1 The Form of a Binary
     * @jvms 4.1 The {@code ClassFile} Structure
     * @since 1.5
     */
    public boolean isSynthetic() {
        return (getModifiers() & SYNTHETIC) != 0;
    }

    /**
     * Returns the  name of the entity (class, interface, array class,
     * primitive type, or void) represented by this {@code Class} object.
     *
     * <p> If this {@code Class} object represents a class or interface,
     * not an array class, then:
     * <ul>
     * <li> If the class or interface is not {@linkplain #isHidden() hidden},
     *      then the <a href="ClassLoader.html#binary-name">binary name</a>
     *      of the class or interface is returned.
     * <li> If the class or interface is hidden, then the result is a string
     *      of the form: {@code N + '/' + <suffix>}
     *      where {@code N} is the <a href="ClassLoader.html#binary-name">binary name</a>
     *      indicated by the {@code class} file passed to
     *      {@link java.lang.invoke.MethodHandles.Lookup#defineHiddenClass(byte[], boolean, MethodHandles.Lookup.ClassOption...)
     *      Lookup::defineHiddenClass}, and {@code <suffix>} is an unqualified name.
     * </ul>
     *
     * <p> If this {@code Class} object represents an array class, then
     * the result is a string consisting of one or more '{@code [}' characters
     * representing the depth of the array nesting, followed by the element
     * type as encoded using the following table:
     *
     * <blockquote><table class="striped">
     * <caption style="display:none">Element types and encodings</caption>
     * <thead>
     * <tr><th scope="col"> Element Type <th scope="col"> Encoding
     * </thead>
     * <tbody style="text-align:left">
     * <tr><th scope="row"> {@code boolean} <td style="text-align:center"> {@code Z}
     * <tr><th scope="row"> {@code byte}    <td style="text-align:center"> {@code B}
     * <tr><th scope="row"> {@code char}    <td style="text-align:center"> {@code C}
     * <tr><th scope="row"> class or interface with <a href="ClassLoader.html#binary-name">binary name</a> <i>N</i>
     *                                      <td style="text-align:center"> {@code L}<em>N</em>{@code ;}
     * <tr><th scope="row"> {@code double}  <td style="text-align:center"> {@code D}
     * <tr><th scope="row"> {@code float}   <td style="text-align:center"> {@code F}
     * <tr><th scope="row"> {@code int}     <td style="text-align:center"> {@code I}
     * <tr><th scope="row"> {@code long}    <td style="text-align:center"> {@code J}
     * <tr><th scope="row"> {@code short}   <td style="text-align:center"> {@code S}
     * </tbody>
     * </table></blockquote>
     *
     * <p> If this {@code Class} object represents a primitive type or {@code void},
     * then the result is a string with the same spelling as the Java language
     * keyword which corresponds to the primitive type or {@code void}.
     *
     * <p> Examples:
     * <blockquote><pre>
     * String.class.getName()
     *     returns "java.lang.String"
     * byte.class.getName()
     *     returns "byte"
     * (new Object[3]).getClass().getName()
     *     returns "[Ljava.lang.Object;"
     * (new int[3][4][5][6][7][8][9]).getClass().getName()
     *     returns "[[[[[[[I"
     * </pre></blockquote>
     *
     * @return  the name of the class, interface, or other entity
     *          represented by this {@code Class} object.
     * @jls 13.1 The Form of a Binary
     */
    public String getName() {
        String name = this.name;
        return name != null ? name : initClassName();
    }

    // Cache the name to reduce the number of calls into the VM.
    // This field would be set by VM itself during initClassName call.
    private transient String name;
    private native String initClassName();

    /**
     * Returns the class loader for the class.  Some implementations may use
     * null to represent the bootstrap class loader. This method will return
     * null in such implementations if this class was loaded by the bootstrap
     * class loader.
     *
     * <p>If this {@code Class} object
     * represents a primitive type or void, null is returned.
     *
     * @return  the class loader that loaded the class or interface
     *          represented by this {@code Class} object.
     * @throws  SecurityException
     *          if a security manager is present, and the caller's class loader
     *          is not {@code null} and is not the same as or an ancestor of the
     *          class loader for the class whose class loader is requested,
     *          and the caller does not have the
     *          {@link RuntimePermission}{@code ("getClassLoader")}
     * @see java.lang.ClassLoader
     * @see SecurityManager#checkPermission
     * @see java.lang.RuntimePermission
     */
    @CallerSensitive
    @ForceInline // to ensure Reflection.getCallerClass optimization
    public ClassLoader getClassLoader() {
        ClassLoader cl = getClassLoader0();
        if (cl == null)
            return null;
        SecurityManager sm = System.getSecurityManager();
        if (sm != null) {
            ClassLoader.checkClassLoaderPermission(cl, Reflection.getCallerClass());
        }
        return cl;
    }

    // Package-private to allow ClassLoader access
    ClassLoader getClassLoader0() { return classLoader; }

    /**
     * Returns the module that this class or interface is a member of.
     *
     * If this class represents an array type then this method returns the
     * {@code Module} for the element type. If this class represents a
     * primitive type or void, then the {@code Module} object for the
     * {@code java.base} module is returned.
     *
     * If this class is in an unnamed module then the {@linkplain
     * ClassLoader#getUnnamedModule() unnamed} {@code Module} of the class
     * loader for this class is returned.
     *
     * @return the module that this class or interface is a member of
     *
     * @since 9
     */
    public Module getModule() {
        return module;
    }

    // set by VM
    private transient Module module;

    // Initialized in JVM not by private constructor
    // This field is filtered from reflection access, i.e. getDeclaredField
    // will throw NoSuchFieldException
    private final ClassLoader classLoader;

    // Set by VM
    private transient Object classData;

    // package-private
    Object getClassData() {
        return classData;
    }

    /**
     * Returns an array of {@code TypeVariable} objects that represent the
     * type variables declared by the generic declaration represented by this
     * {@code GenericDeclaration} object, in declaration order.  Returns an
     * array of length 0 if the underlying generic declaration declares no type
     * variables.
     *
     * @return an array of {@code TypeVariable} objects that represent
     *     the type variables declared by this generic declaration
     * @throws java.lang.reflect.GenericSignatureFormatError if the generic
     *     signature of this generic declaration does not conform to
     *     the format specified in section {@jvms 4.7.9} of
     *     <cite>The Java Virtual Machine Specification</cite>
     * @since 1.5
     */
    @SuppressWarnings("unchecked")
    public TypeVariable<Class<T>>[] getTypeParameters() {
        ClassRepository info = getGenericInfo();
        if (info != null)
            return (TypeVariable<Class<T>>[])info.getTypeParameters();
        else
            return (TypeVariable<Class<T>>[])new TypeVariable<?>[0];
    }


    /**
     * Returns the {@code Class} representing the direct superclass of the
     * entity (class, interface, primitive type or void) represented by
     * this {@code Class}.  If this {@code Class} represents either the
     * {@code Object} class, an interface, a primitive type, or void, then
     * null is returned.  If this {@code Class} object represents an array class
     * then the {@code Class} object representing the {@code Object} class is
     * returned.
     *
     * @return the direct superclass of the class represented by this {@code Class} object
     */
    @IntrinsicCandidate
    public native Class<? super T> getSuperclass();


    /**
     * Returns the {@code Type} representing the direct superclass of
     * the entity (class, interface, primitive type or void) represented by
     * this {@code Class} object.
     *
     * <p>If the superclass is a parameterized type, the {@code Type}
     * object returned must accurately reflect the actual type
     * arguments used in the source code. The parameterized type
     * representing the superclass is created if it had not been
     * created before. See the declaration of {@link
     * java.lang.reflect.ParameterizedType ParameterizedType} for the
     * semantics of the creation process for parameterized types.  If
     * this {@code Class} object represents either the {@code Object}
     * class, an interface, a primitive type, or void, then null is
     * returned.  If this {@code Class} object represents an array class
     * then the {@code Class} object representing the {@code Object} class is
     * returned.
     *
     * @throws java.lang.reflect.GenericSignatureFormatError if the generic
     *     class signature does not conform to the format specified in
     *     section {@jvms 4.7.9} of <cite>The Java Virtual
     *     Machine Specification</cite>
     * @throws TypeNotPresentException if the generic superclass
     *     refers to a non-existent type declaration
     * @throws java.lang.reflect.MalformedParameterizedTypeException if the
     *     generic superclass refers to a parameterized type that cannot be
     *     instantiated  for any reason
     * @return the direct superclass of the class represented by this {@code Class} object
     * @since 1.5
     */
    public Type getGenericSuperclass() {
        ClassRepository info = getGenericInfo();
        if (info == null) {
            return getSuperclass();
        }

        // Historical irregularity:
        // Generic signature marks interfaces with superclass = Object
        // but this API returns null for interfaces
        if (isInterface()) {
            return null;
        }

        return info.getSuperclass();
    }

    /**
     * Gets the package of this class.
     *
     * <p>If this class represents an array type, a primitive type or void,
     * this method returns {@code null}.
     *
     * @return the package of this class.
     * @revised 9
     */
    public Package getPackage() {
        if (isPrimitive() || isArray()) {
            return null;
        }
        ClassLoader cl = getClassLoader0();
        return cl != null ? cl.definePackage(this)
                          : BootLoader.definePackage(this);
    }

    /**
     * Returns the fully qualified package name.
     *
     * <p> If this class is a top level class, then this method returns the fully
     * qualified name of the package that the class is a member of, or the
     * empty string if the class is in an unnamed package.
     *
     * <p> If this class is a member class, then this method is equivalent to
     * invoking {@code getPackageName()} on the {@linkplain #getEnclosingClass
     * enclosing class}.
     *
     * <p> If this class is a {@linkplain #isLocalClass local class} or an {@linkplain
     * #isAnonymousClass() anonymous class}, then this method is equivalent to
     * invoking {@code getPackageName()} on the {@linkplain #getDeclaringClass
     * declaring class} of the {@linkplain #getEnclosingMethod enclosing method} or
     * {@linkplain #getEnclosingConstructor enclosing constructor}.
     *
     * <p> If this class represents an array type then this method returns the
     * package name of the element type. If this class represents a primitive
     * type or void then the package name "{@code java.lang}" is returned.
     *
     * @return the fully qualified package name
     *
     * @since 9
     * @jls 6.7 Fully Qualified Names
     */
    public String getPackageName() {
        String pn = this.packageName;
        if (pn == null) {
            Class<?> c = isArray() ? elementType() : this;
            if (c.isPrimitive()) {
                pn = "java.lang";
            } else {
                String cn = c.getName();
                int dot = cn.lastIndexOf('.');
                pn = (dot != -1) ? cn.substring(0, dot).intern() : "";
            }
            this.packageName = pn;
        }
        return pn;
    }

    // cached package name
    private transient String packageName;

    /**
     * Returns the interfaces directly implemented by the class or interface
     * represented by this {@code Class} object.
     *
     * <p>If this {@code Class} object represents a class, the return value is an array
     * containing objects representing all interfaces directly implemented by
     * the class.  The order of the interface objects in the array corresponds
     * to the order of the interface names in the {@code implements} clause of
     * the declaration of the class represented by this {@code Class} object.  For example,
     * given the declaration:
     * <blockquote>
     * {@code class Shimmer implements FloorWax, DessertTopping { ... }}
     * </blockquote>
     * suppose the value of {@code s} is an instance of
     * {@code Shimmer}; the value of the expression:
     * <blockquote>
     * {@code s.getClass().getInterfaces()[0]}
     * </blockquote>
     * is the {@code Class} object that represents interface
     * {@code FloorWax}; and the value of:
     * <blockquote>
     * {@code s.getClass().getInterfaces()[1]}
     * </blockquote>
     * is the {@code Class} object that represents interface
     * {@code DessertTopping}.
     *
     * <p>If this {@code Class} object represents an interface, the array contains objects
     * representing all interfaces directly extended by the interface.  The
     * order of the interface objects in the array corresponds to the order of
     * the interface names in the {@code extends} clause of the declaration of
     * the interface represented by this {@code Class} object.
     *
     * <p>If this {@code Class} object represents a class or interface that implements no
     * interfaces, the method returns an array of length 0.
     *
     * <p>If this {@code Class} object represents a primitive type or void, the method
     * returns an array of length 0.
     *
     * <p>If this {@code Class} object represents an array type, the
     * interfaces {@code Cloneable} and {@code java.io.Serializable} are
     * returned in that order.
     *
     * @return an array of interfaces directly implemented by this class
     */
    public Class<?>[] getInterfaces() {
        // defensively copy before handing over to user code
        return getInterfaces(true);
    }

    private Class<?>[] getInterfaces(boolean cloneArray) {
        ReflectionData<T> rd = reflectionData();
        if (rd == null) {
            // no cloning required
            return getInterfaces0();
        } else {
            Class<?>[] interfaces = rd.interfaces;
            if (interfaces == null) {
                interfaces = getInterfaces0();
                rd.interfaces = interfaces;
            }
            // defensively copy if requested
            return cloneArray ? interfaces.clone() : interfaces;
        }
    }

    private native Class<?>[] getInterfaces0();

    /**
     * Returns the {@code Type}s representing the interfaces
     * directly implemented by the class or interface represented by
     * this {@code Class} object.
     *
     * <p>If a superinterface is a parameterized type, the
     * {@code Type} object returned for it must accurately reflect
     * the actual type arguments used in the source code. The
     * parameterized type representing each superinterface is created
     * if it had not been created before. See the declaration of
     * {@link java.lang.reflect.ParameterizedType ParameterizedType}
     * for the semantics of the creation process for parameterized
     * types.
     *
     * <p>If this {@code Class} object represents a class, the return value is an array
     * containing objects representing all interfaces directly implemented by
     * the class.  The order of the interface objects in the array corresponds
     * to the order of the interface names in the {@code implements} clause of
     * the declaration of the class represented by this {@code Class} object.
     *
     * <p>If this {@code Class} object represents an interface, the array contains objects
     * representing all interfaces directly extended by the interface.  The
     * order of the interface objects in the array corresponds to the order of
     * the interface names in the {@code extends} clause of the declaration of
     * the interface represented by this {@code Class} object.
     *
     * <p>If this {@code Class} object represents a class or interface that implements no
     * interfaces, the method returns an array of length 0.
     *
     * <p>If this {@code Class} object represents a primitive type or void, the method
     * returns an array of length 0.
     *
     * <p>If this {@code Class} object represents an array type, the
     * interfaces {@code Cloneable} and {@code java.io.Serializable} are
     * returned in that order.
     *
     * @throws java.lang.reflect.GenericSignatureFormatError
     *     if the generic class signature does not conform to the
     *     format specified in section {@jvms 4.7.9} of <cite>The
     *     Java Virtual Machine Specification</cite>
     * @throws TypeNotPresentException if any of the generic
     *     superinterfaces refers to a non-existent type declaration
     * @throws java.lang.reflect.MalformedParameterizedTypeException
     *     if any of the generic superinterfaces refer to a parameterized
     *     type that cannot be instantiated for any reason
     * @return an array of interfaces directly implemented by this class
     * @since 1.5
     */
    public Type[] getGenericInterfaces() {
        ClassRepository info = getGenericInfo();
        return (info == null) ?  getInterfaces() : info.getSuperInterfaces();
    }


    /**
     * Returns the {@code Class} representing the component type of an
     * array.  If this class does not represent an array class this method
     * returns null.
     *
     * @return the {@code Class} representing the component type of this
     * class if this class is an array
     * @see     java.lang.reflect.Array
     * @since 1.1
     */
    public Class<?> getComponentType() {
        // Only return for array types. Storage may be reused for Class for instance types.
        if (isArray()) {
            return componentType;
        } else {
            return null;
        }
    }

    private final Class<?> componentType;

    /*
     * Returns the {@code Class} representing the element type of an array class.
     * If this class does not represent an array class, then this method returns
     * {@code null}.
     */
    private Class<?> elementType() {
        if (!isArray()) return null;

        Class<?> c = this;
        while (c.isArray()) {
            c = c.getComponentType();
        }
        return c;
    }

    /**
     * Returns the Java language modifiers for this class or interface, encoded
     * in an integer. The modifiers consist of the Java Virtual Machine's
     * constants for {@code public}, {@code protected},
     * {@code private}, {@code final}, {@code static},
     * {@code abstract} and {@code interface}; they should be decoded
     * using the methods of class {@code Modifier}.
     *
     * <p> If the underlying class is an array class, then its
     * {@code public}, {@code private} and {@code protected}
     * modifiers are the same as those of its component type.  If this
     * {@code Class} object represents a primitive type or void, its
     * {@code public} modifier is always {@code true}, and its
     * {@code protected} and {@code private} modifiers are always
     * {@code false}. If this {@code Class} object represents an array class, a
     * primitive type or void, then its {@code final} modifier is always
     * {@code true} and its interface modifier is always
     * {@code false}. The values of its other modifiers are not determined
     * by this specification.
     *
     * <p> The modifier encodings are defined in section {@jvms 4.1}
     * of <cite>The Java Virtual Machine Specification</cite>.
     *
     * @return the {@code int} representing the modifiers for this class
     * @see     java.lang.reflect.Modifier
     * @since 1.1
     */
    @IntrinsicCandidate
    public native int getModifiers();


    /**
     * Gets the signers of this class.
     *
     * @return  the signers of this class, or null if there are no signers.  In
     *          particular, this method returns null if this {@code Class} object represents
     *          a primitive type or void.
     * @since   1.1
     */
    public native Object[] getSigners();


    /**
     * Set the signers of this class.
     */
    native void setSigners(Object[] signers);


    /**
     * If this {@code Class} object represents a local or anonymous
     * class within a method, returns a {@link
     * java.lang.reflect.Method Method} object representing the
     * immediately enclosing method of the underlying class. Returns
     * {@code null} otherwise.
     *
     * In particular, this method returns {@code null} if the underlying
     * class is a local or anonymous class immediately enclosed by a type
     * declaration, instance initializer or static initializer.
     *
     * @return the immediately enclosing method of the underlying class, if
     *     that class is a local or anonymous class; otherwise {@code null}.
     *
     * @throws SecurityException
     *         If a security manager, <i>s</i>, is present and any of the
     *         following conditions is met:
     *
     *         <ul>
     *
     *         <li> the caller's class loader is not the same as the
     *         class loader of the enclosing class and invocation of
     *         {@link SecurityManager#checkPermission
     *         s.checkPermission} method with
     *         {@code RuntimePermission("accessDeclaredMembers")}
     *         denies access to the methods within the enclosing class
     *
     *         <li> the caller's class loader is not the same as or an
     *         ancestor of the class loader for the enclosing class and
     *         invocation of {@link SecurityManager#checkPackageAccess
     *         s.checkPackageAccess()} denies access to the package
     *         of the enclosing class
     *
     *         </ul>
     * @since 1.5
     */
    @CallerSensitive
    public Method getEnclosingMethod() throws SecurityException {
        EnclosingMethodInfo enclosingInfo = getEnclosingMethodInfo();

        if (enclosingInfo == null)
            return null;
        else {
            if (!enclosingInfo.isMethod())
                return null;

            MethodRepository typeInfo = MethodRepository.make(enclosingInfo.getDescriptor(),
                                                              getFactory());
            Class<?>   returnType       = toClass(typeInfo.getReturnType());
            Type []    parameterTypes   = typeInfo.getParameterTypes();
            Class<?>[] parameterClasses = new Class<?>[parameterTypes.length];

            // Convert Types to Classes; returned types *should*
            // be class objects since the methodDescriptor's used
            // don't have generics information
            for(int i = 0; i < parameterClasses.length; i++)
                parameterClasses[i] = toClass(parameterTypes[i]);

            // Perform access check
            final Class<?> enclosingCandidate = enclosingInfo.getEnclosingClass();
            SecurityManager sm = System.getSecurityManager();
            if (sm != null) {
                enclosingCandidate.checkMemberAccess(sm, Member.DECLARED,
                                                     Reflection.getCallerClass(), true);
            }
            Method[] candidates = enclosingCandidate.privateGetDeclaredMethods(false);

            /*
             * Loop over all declared methods; match method name,
             * number of and type of parameters, *and* return
             * type.  Matching return type is also necessary
             * because of covariant returns, etc.
             */
            ReflectionFactory fact = getReflectionFactory();
            for (Method m : candidates) {
                if (m.getName().equals(enclosingInfo.getName()) &&
                    arrayContentsEq(parameterClasses,
                                    fact.getExecutableSharedParameterTypes(m))) {
                    // finally, check return type
                    if (m.getReturnType().equals(returnType)) {
                        return fact.copyMethod(m);
                    }
                }
            }

            throw new InternalError("Enclosing method not found");
        }
    }

    private native Object[] getEnclosingMethod0();

    private EnclosingMethodInfo getEnclosingMethodInfo() {
        Object[] enclosingInfo = getEnclosingMethod0();
        if (enclosingInfo == null)
            return null;
        else {
            return new EnclosingMethodInfo(enclosingInfo);
        }
    }

    private static final class EnclosingMethodInfo {
        private final Class<?> enclosingClass;
        private final String name;
        private final String descriptor;

        static void validate(Object[] enclosingInfo) {
            if (enclosingInfo.length != 3)
                throw new InternalError("Malformed enclosing method information");
            try {
                // The array is expected to have three elements:

                // the immediately enclosing class
                Class<?> enclosingClass = (Class<?>)enclosingInfo[0];
                assert(enclosingClass != null);

                // the immediately enclosing method or constructor's
                // name (can be null).
                String name = (String)enclosingInfo[1];

                // the immediately enclosing method or constructor's
                // descriptor (null iff name is).
                String descriptor = (String)enclosingInfo[2];
                assert((name != null && descriptor != null) || name == descriptor);
            } catch (ClassCastException cce) {
                throw new InternalError("Invalid type in enclosing method information", cce);
            }
        }

        EnclosingMethodInfo(Object[] enclosingInfo) {
            validate(enclosingInfo);
            this.enclosingClass = (Class<?>)enclosingInfo[0];
            this.name = (String)enclosingInfo[1];
            this.descriptor = (String)enclosingInfo[2];
        }

        boolean isPartial() {
            return enclosingClass == null || name == null || descriptor == null;
        }

        boolean isConstructor() { return !isPartial() && "<init>".equals(name); }

        boolean isMethod() { return !isPartial() && !isConstructor() && !"<clinit>".equals(name); }

        Class<?> getEnclosingClass() { return enclosingClass; }

        String getName() { return name; }

        String getDescriptor() { return descriptor; }

    }

    private static Class<?> toClass(Type o) {
        if (o instanceof GenericArrayType)
            return Array.newInstance(toClass(((GenericArrayType)o).getGenericComponentType()),
                                     0)
                .getClass();
        return (Class<?>)o;
     }

    /**
     * If this {@code Class} object represents a local or anonymous
     * class within a constructor, returns a {@link
     * java.lang.reflect.Constructor Constructor} object representing
     * the immediately enclosing constructor of the underlying
     * class. Returns {@code null} otherwise.  In particular, this
     * method returns {@code null} if the underlying class is a local
     * or anonymous class immediately enclosed by a type declaration,
     * instance initializer or static initializer.
     *
     * @return the immediately enclosing constructor of the underlying class, if
     *     that class is a local or anonymous class; otherwise {@code null}.
     * @throws SecurityException
     *         If a security manager, <i>s</i>, is present and any of the
     *         following conditions is met:
     *
     *         <ul>
     *
     *         <li> the caller's class loader is not the same as the
     *         class loader of the enclosing class and invocation of
     *         {@link SecurityManager#checkPermission
     *         s.checkPermission} method with
     *         {@code RuntimePermission("accessDeclaredMembers")}
     *         denies access to the constructors within the enclosing class
     *
     *         <li> the caller's class loader is not the same as or an
     *         ancestor of the class loader for the enclosing class and
     *         invocation of {@link SecurityManager#checkPackageAccess
     *         s.checkPackageAccess()} denies access to the package
     *         of the enclosing class
     *
     *         </ul>
     * @since 1.5
     */
    @CallerSensitive
    public Constructor<?> getEnclosingConstructor() throws SecurityException {
        EnclosingMethodInfo enclosingInfo = getEnclosingMethodInfo();

        if (enclosingInfo == null)
            return null;
        else {
            if (!enclosingInfo.isConstructor())
                return null;

            ConstructorRepository typeInfo = ConstructorRepository.make(enclosingInfo.getDescriptor(),
                                                                        getFactory());
            Type []    parameterTypes   = typeInfo.getParameterTypes();
            Class<?>[] parameterClasses = new Class<?>[parameterTypes.length];

            // Convert Types to Classes; returned types *should*
            // be class objects since the methodDescriptor's used
            // don't have generics information
            for(int i = 0; i < parameterClasses.length; i++)
                parameterClasses[i] = toClass(parameterTypes[i]);

            // Perform access check
            final Class<?> enclosingCandidate = enclosingInfo.getEnclosingClass();
            SecurityManager sm = System.getSecurityManager();
            if (sm != null) {
                enclosingCandidate.checkMemberAccess(sm, Member.DECLARED,
                                                     Reflection.getCallerClass(), true);
            }

            Constructor<?>[] candidates = enclosingCandidate
                    .privateGetDeclaredConstructors(false);
            /*
             * Loop over all declared constructors; match number
             * of and type of parameters.
             */
            ReflectionFactory fact = getReflectionFactory();
            for (Constructor<?> c : candidates) {
                if (arrayContentsEq(parameterClasses,
                                    fact.getExecutableSharedParameterTypes(c))) {
                    return fact.copyConstructor(c);
                }
            }

            throw new InternalError("Enclosing constructor not found");
        }
    }


    /**
     * If the class or interface represented by this {@code Class} object
     * is a member of another class, returns the {@code Class} object
     * representing the class in which it was declared.  This method returns
     * null if this class or interface is not a member of any other class.  If
     * this {@code Class} object represents an array class, a primitive
     * type, or void,then this method returns null.
     *
     * @return the declaring class for this class
     * @throws SecurityException
     *         If a security manager, <i>s</i>, is present and the caller's
     *         class loader is not the same as or an ancestor of the class
     *         loader for the declaring class and invocation of {@link
     *         SecurityManager#checkPackageAccess s.checkPackageAccess()}
     *         denies access to the package of the declaring class
     * @since 1.1
     */
    @CallerSensitive
    public Class<?> getDeclaringClass() throws SecurityException {
        final Class<?> candidate = getDeclaringClass0();

        if (candidate != null) {
            SecurityManager sm = System.getSecurityManager();
            if (sm != null) {
                candidate.checkPackageAccess(sm,
                    ClassLoader.getClassLoader(Reflection.getCallerClass()), true);
            }
        }
        return candidate;
    }

    private native Class<?> getDeclaringClass0();


    /**
     * Returns the immediately enclosing class of the underlying
     * class.  If the underlying class is a top level class this
     * method returns {@code null}.
     * @return the immediately enclosing class of the underlying class
     * @throws     SecurityException
     *             If a security manager, <i>s</i>, is present and the caller's
     *             class loader is not the same as or an ancestor of the class
     *             loader for the enclosing class and invocation of {@link
     *             SecurityManager#checkPackageAccess s.checkPackageAccess()}
     *             denies access to the package of the enclosing class
     * @since 1.5
     */
    @CallerSensitive
    public Class<?> getEnclosingClass() throws SecurityException {
        // There are five kinds of classes (or interfaces):
        // a) Top level classes
        // b) Nested classes (static member classes)
        // c) Inner classes (non-static member classes)
        // d) Local classes (named classes declared within a method)
        // e) Anonymous classes


        // JVM Spec 4.7.7: A class must have an EnclosingMethod
        // attribute if and only if it is a local class or an
        // anonymous class.
        EnclosingMethodInfo enclosingInfo = getEnclosingMethodInfo();
        Class<?> enclosingCandidate;

        if (enclosingInfo == null) {
            // This is a top level or a nested class or an inner class (a, b, or c)
            enclosingCandidate = getDeclaringClass0();
        } else {
            Class<?> enclosingClass = enclosingInfo.getEnclosingClass();
            // This is a local class or an anonymous class (d or e)
            if (enclosingClass == this || enclosingClass == null)
                throw new InternalError("Malformed enclosing method information");
            else
                enclosingCandidate = enclosingClass;
        }

        if (enclosingCandidate != null) {
            SecurityManager sm = System.getSecurityManager();
            if (sm != null) {
                enclosingCandidate.checkPackageAccess(sm,
                    ClassLoader.getClassLoader(Reflection.getCallerClass()), true);
            }
        }
        return enclosingCandidate;
    }

    /**
     * Returns the simple name of the underlying class as given in the
     * source code. Returns an empty string if the underlying class is
     * anonymous.
     *
     * <p>The simple name of an array is the simple name of the
     * component type with "[]" appended.  In particular the simple
     * name of an array whose component type is anonymous is "[]".
     *
     * @return the simple name of the underlying class
     * @since 1.5
     */
    public String getSimpleName() {
        ReflectionData<T> rd = reflectionData();
        String simpleName = rd.simpleName;
        if (simpleName == null) {
            rd.simpleName = simpleName = getSimpleName0();
        }
        return simpleName;
    }

    private String getSimpleName0() {
        if (isArray()) {
            return getComponentType().getSimpleName() + "[]";
        }
        String simpleName = getSimpleBinaryName();
        if (simpleName == null) { // top level class
            simpleName = getName();
            simpleName = simpleName.substring(simpleName.lastIndexOf('.') + 1); // strip the package name
        }
        return simpleName;
    }

    /**
     * Return an informative string for the name of this type.
     *
     * @return an informative string for the name of this type
     * @since 1.8
     */
    public String getTypeName() {
        if (isArray()) {
            try {
                Class<?> cl = this;
                int dimensions = 0;
                do {
                    dimensions++;
                    cl = cl.getComponentType();
                } while (cl.isArray());
                return cl.getName() + "[]".repeat(dimensions);
            } catch (Throwable e) { /*FALLTHRU*/ }
        }
        return getName();
    }

    /**
     * Returns the canonical name of the underlying class as
     * defined by <cite>The Java Language Specification</cite>.
     * Returns {@code null} if the underlying class does not have a canonical
     * name. Classes without canonical names include:
     * <ul>
     * <li>a {@linkplain #isLocalClass() local class}
     * <li>a {@linkplain #isAnonymousClass() anonymous class}
     * <li>a {@linkplain #isHidden() hidden class}
     * <li>an array whose component type does not have a canonical name</li>
     * </ul>
     *
     * @return the canonical name of the underlying class if it exists, and
     * {@code null} otherwise.
     * @since 1.5
     */
    public String getCanonicalName() {
        ReflectionData<T> rd = reflectionData();
        String canonicalName = rd.canonicalName;
        if (canonicalName == null) {
            rd.canonicalName = canonicalName = getCanonicalName0();
        }
        return canonicalName == ReflectionData.NULL_SENTINEL? null : canonicalName;
    }

    private String getCanonicalName0() {
        if (isArray()) {
            String canonicalName = getComponentType().getCanonicalName();
            if (canonicalName != null)
                return canonicalName + "[]";
            else
                return ReflectionData.NULL_SENTINEL;
        }
        if (isHidden() || isLocalOrAnonymousClass())
            return ReflectionData.NULL_SENTINEL;
        Class<?> enclosingClass = getEnclosingClass();
        if (enclosingClass == null) { // top level class
            return getName();
        } else {
            String enclosingName = enclosingClass.getCanonicalName();
            if (enclosingName == null)
                return ReflectionData.NULL_SENTINEL;
            return enclosingName + "." + getSimpleName();
        }
    }

    /**
     * Returns {@code true} if and only if the underlying class
     * is an anonymous class.
     *
     * @apiNote
     * An anonymous class is not a {@linkplain #isHidden() hidden class}.
     *
     * @return {@code true} if and only if this class is an anonymous class.
     * @since 1.5
     */
    public boolean isAnonymousClass() {
        return !isArray() && isLocalOrAnonymousClass() &&
                getSimpleBinaryName0() == null;
    }

    /**
     * Returns {@code true} if and only if the underlying class
     * is a local class.
     *
     * @return {@code true} if and only if this class is a local class.
     * @since 1.5
     */
    public boolean isLocalClass() {
        return isLocalOrAnonymousClass() &&
                (isArray() || getSimpleBinaryName0() != null);
    }

    /**
     * Returns {@code true} if and only if the underlying class
     * is a member class.
     *
     * @return {@code true} if and only if this class is a member class.
     * @since 1.5
     */
    public boolean isMemberClass() {
        return !isLocalOrAnonymousClass() && getDeclaringClass0() != null;
    }

    /**
     * Returns the "simple binary name" of the underlying class, i.e.,
     * the binary name without the leading enclosing class name.
     * Returns {@code null} if the underlying class is a top level
     * class.
     */
    private String getSimpleBinaryName() {
        if (isTopLevelClass())
            return null;
        String name = getSimpleBinaryName0();
        if (name == null) // anonymous class
            return "";
        return name;
    }

    private native String getSimpleBinaryName0();

    /**
     * Returns {@code true} if this is a top level class.  Returns {@code false}
     * otherwise.
     */
    private boolean isTopLevelClass() {
        return !isLocalOrAnonymousClass() && getDeclaringClass0() == null;
    }

    /**
     * Returns {@code true} if this is a local class or an anonymous
     * class.  Returns {@code false} otherwise.
     */
    private boolean isLocalOrAnonymousClass() {
        // JVM Spec 4.7.7: A class must have an EnclosingMethod
        // attribute if and only if it is a local class or an
        // anonymous class.
        return hasEnclosingMethodInfo();
    }

    private boolean hasEnclosingMethodInfo() {
        Object[] enclosingInfo = getEnclosingMethod0();
        if (enclosingInfo != null) {
            EnclosingMethodInfo.validate(enclosingInfo);
            return true;
        }
        return false;
    }

    /**
     * Returns an array containing {@code Class} objects representing all
     * the public classes and interfaces that are members of the class
     * represented by this {@code Class} object.  This includes public
     * class and interface members inherited from superclasses and public class
     * and interface members declared by the class.  This method returns an
     * array of length 0 if this {@code Class} object has no public member
     * classes or interfaces.  This method also returns an array of length 0 if
     * this {@code Class} object represents a primitive type, an array
     * class, or void.
     *
     * @return the array of {@code Class} objects representing the public
     *         members of this class
     * @throws SecurityException
     *         If a security manager, <i>s</i>, is present and
     *         the caller's class loader is not the same as or an
     *         ancestor of the class loader for the current class and
     *         invocation of {@link SecurityManager#checkPackageAccess
     *         s.checkPackageAccess()} denies access to the package
     *         of this class.
     *
     * @since 1.1
     */
    @CallerSensitive
    public Class<?>[] getClasses() {
        SecurityManager sm = System.getSecurityManager();
        if (sm != null) {
            checkMemberAccess(sm, Member.PUBLIC, Reflection.getCallerClass(), false);
        }

        // Privileged so this implementation can look at DECLARED classes,
        // something the caller might not have privilege to do.  The code here
        // is allowed to look at DECLARED classes because (1) it does not hand
        // out anything other than public members and (2) public member access
        // has already been ok'd by the SecurityManager.

        return java.security.AccessController.doPrivileged(
            new java.security.PrivilegedAction<>() {
                public Class<?>[] run() {
                    List<Class<?>> list = new ArrayList<>();
                    Class<?> currentClass = Class.this;
                    while (currentClass != null) {
                        for (Class<?> m : currentClass.getDeclaredClasses()) {
                            if (Modifier.isPublic(m.getModifiers())) {
                                list.add(m);
                            }
                        }
                        currentClass = currentClass.getSuperclass();
                    }
                    return list.toArray(new Class<?>[0]);
                }
            });
    }


    /**
     * Returns an array containing {@code Field} objects reflecting all
     * the accessible public fields of the class or interface represented by
     * this {@code Class} object.
     *
     * <p> If this {@code Class} object represents a class or interface with
     * no accessible public fields, then this method returns an array of length
     * 0.
     *
     * <p> If this {@code Class} object represents a class, then this method
     * returns the public fields of the class and of all its superclasses and
     * superinterfaces.
     *
     * <p> If this {@code Class} object represents an interface, then this
     * method returns the fields of the interface and of all its
     * superinterfaces.
     *
     * <p> If this {@code Class} object represents an array type, a primitive
     * type, or void, then this method returns an array of length 0.
     *
     * <p> The elements in the returned array are not sorted and are not in any
     * particular order.
     *
     * @return the array of {@code Field} objects representing the
     *         public fields
     * @throws SecurityException
     *         If a security manager, <i>s</i>, is present and
     *         the caller's class loader is not the same as or an
     *         ancestor of the class loader for the current class and
     *         invocation of {@link SecurityManager#checkPackageAccess
     *         s.checkPackageAccess()} denies access to the package
     *         of this class.
     *
     * @since 1.1
     * @jls 8.2 Class Members
     * @jls 8.3 Field Declarations
     */
    @CallerSensitive
    public Field[] getFields() throws SecurityException {
        SecurityManager sm = System.getSecurityManager();
        if (sm != null) {
            checkMemberAccess(sm, Member.PUBLIC, Reflection.getCallerClass(), true);
        }
        return copyFields(privateGetPublicFields());
    }


    /**
     * Returns an array containing {@code Method} objects reflecting all the
     * public methods of the class or interface represented by this {@code
     * Class} object, including those declared by the class or interface and
     * those inherited from superclasses and superinterfaces.
     *
     * <p> If this {@code Class} object represents an array type, then the
     * returned array has a {@code Method} object for each of the public
     * methods inherited by the array type from {@code Object}. It does not
     * contain a {@code Method} object for {@code clone()}.
     *
     * <p> If this {@code Class} object represents an interface then the
     * returned array does not contain any implicitly declared methods from
     * {@code Object}. Therefore, if no methods are explicitly declared in
     * this interface or any of its superinterfaces then the returned array
     * has length 0. (Note that a {@code Class} object which represents a class
     * always has public methods, inherited from {@code Object}.)
     *
     * <p> The returned array never contains methods with names "{@code <init>}"
     * or "{@code <clinit>}".
     *
     * <p> The elements in the returned array are not sorted and are not in any
     * particular order.
     *
     * <p> Generally, the result is computed as with the following 4 step algorithm.
     * Let C be the class or interface represented by this {@code Class} object:
     * <ol>
     * <li> A union of methods is composed of:
     *   <ol type="a">
     *   <li> C's declared public instance and static methods as returned by
     *        {@link #getDeclaredMethods()} and filtered to include only public
     *        methods.</li>
     *   <li> If C is a class other than {@code Object}, then include the result
     *        of invoking this algorithm recursively on the superclass of C.</li>
     *   <li> Include the results of invoking this algorithm recursively on all
     *        direct superinterfaces of C, but include only instance methods.</li>
     *   </ol></li>
     * <li> Union from step 1 is partitioned into subsets of methods with same
     *      signature (name, parameter types) and return type.</li>
     * <li> Within each such subset only the most specific methods are selected.
     *      Let method M be a method from a set of methods with same signature
     *      and return type. M is most specific if there is no such method
     *      N != M from the same set, such that N is more specific than M.
     *      N is more specific than M if:
     *   <ol type="a">
     *   <li> N is declared by a class and M is declared by an interface; or</li>
     *   <li> N and M are both declared by classes or both by interfaces and
     *        N's declaring type is the same as or a subtype of M's declaring type
     *        (clearly, if M's and N's declaring types are the same type, then
     *        M and N are the same method).</li>
     *   </ol></li>
     * <li> The result of this algorithm is the union of all selected methods from
     *      step 3.</li>
     * </ol>
     *
     * @apiNote There may be more than one method with a particular name
     * and parameter types in a class because while the Java language forbids a
     * class to declare multiple methods with the same signature but different
     * return types, the Java virtual machine does not.  This
     * increased flexibility in the virtual machine can be used to
     * implement various language features.  For example, covariant
     * returns can be implemented with {@linkplain
     * java.lang.reflect.Method#isBridge bridge methods}; the bridge
     * method and the overriding method would have the same
     * signature but different return types.
     *
     * @return the array of {@code Method} objects representing the
     *         public methods of this class
     * @throws SecurityException
     *         If a security manager, <i>s</i>, is present and
     *         the caller's class loader is not the same as or an
     *         ancestor of the class loader for the current class and
     *         invocation of {@link SecurityManager#checkPackageAccess
     *         s.checkPackageAccess()} denies access to the package
     *         of this class.
     *
     * @jls 8.2 Class Members
     * @jls 8.4 Method Declarations
     * @since 1.1
     */
    @CallerSensitive
    public Method[] getMethods() throws SecurityException {
        SecurityManager sm = System.getSecurityManager();
        if (sm != null) {
            checkMemberAccess(sm, Member.PUBLIC, Reflection.getCallerClass(), true);
        }
        return copyMethods(privateGetPublicMethods());
    }


    /**
     * Returns an array containing {@code Constructor} objects reflecting
     * all the public constructors of the class represented by this
     * {@code Class} object.  An array of length 0 is returned if the
     * class has no public constructors, or if the class is an array class, or
     * if the class reflects a primitive type or void.
     *
     * @apiNote
     * While this method returns an array of {@code
     * Constructor<T>} objects (that is an array of constructors from
     * this class), the return type of this method is {@code
     * Constructor<?>[]} and <em>not</em> {@code Constructor<T>[]} as
     * might be expected.  This less informative return type is
     * necessary since after being returned from this method, the
     * array could be modified to hold {@code Constructor} objects for
     * different classes, which would violate the type guarantees of
     * {@code Constructor<T>[]}.
     *
     * @return the array of {@code Constructor} objects representing the
     *         public constructors of this class
     * @throws SecurityException
     *         If a security manager, <i>s</i>, is present and
     *         the caller's class loader is not the same as or an
     *         ancestor of the class loader for the current class and
     *         invocation of {@link SecurityManager#checkPackageAccess
     *         s.checkPackageAccess()} denies access to the package
     *         of this class.
     *
     * @since 1.1
     */
    @CallerSensitive
    public Constructor<?>[] getConstructors() throws SecurityException {
        SecurityManager sm = System.getSecurityManager();
        if (sm != null) {
            checkMemberAccess(sm, Member.PUBLIC, Reflection.getCallerClass(), true);
        }
        return copyConstructors(privateGetDeclaredConstructors(true));
    }


    /**
     * Returns a {@code Field} object that reflects the specified public member
     * field of the class or interface represented by this {@code Class}
     * object. The {@code name} parameter is a {@code String} specifying the
     * simple name of the desired field.
     *
     * <p> The field to be reflected is determined by the algorithm that
     * follows.  Let C be the class or interface represented by this {@code Class} object:
     *
     * <OL>
     * <LI> If C declares a public field with the name specified, that is the
     *      field to be reflected.</LI>
     * <LI> If no field was found in step 1 above, this algorithm is applied
     *      recursively to each direct superinterface of C. The direct
     *      superinterfaces are searched in the order they were declared.</LI>
     * <LI> If no field was found in steps 1 and 2 above, and C has a
     *      superclass S, then this algorithm is invoked recursively upon S.
     *      If C has no superclass, then a {@code NoSuchFieldException}
     *      is thrown.</LI>
     * </OL>
     *
     * <p> If this {@code Class} object represents an array type, then this
     * method does not find the {@code length} field of the array type.
     *
     * @param name the field name
     * @return the {@code Field} object of this class specified by
     *         {@code name}
     * @throws NoSuchFieldException if a field with the specified name is
     *         not found.
     * @throws NullPointerException if {@code name} is {@code null}
     * @throws SecurityException
     *         If a security manager, <i>s</i>, is present and
     *         the caller's class loader is not the same as or an
     *         ancestor of the class loader for the current class and
     *         invocation of {@link SecurityManager#checkPackageAccess
     *         s.checkPackageAccess()} denies access to the package
     *         of this class.
     *
     * @since 1.1
     * @jls 8.2 Class Members
     * @jls 8.3 Field Declarations
     */
    @CallerSensitive
    public Field getField(String name)
        throws NoSuchFieldException, SecurityException {
        Objects.requireNonNull(name);
        SecurityManager sm = System.getSecurityManager();
        if (sm != null) {
            checkMemberAccess(sm, Member.PUBLIC, Reflection.getCallerClass(), true);
        }
        Field field = getField0(name);
        if (field == null) {
            throw new NoSuchFieldException(name);
        }
        return getReflectionFactory().copyField(field);
    }


    /**
     * Returns a {@code Method} object that reflects the specified public
     * member method of the class or interface represented by this
     * {@code Class} object. The {@code name} parameter is a
     * {@code String} specifying the simple name of the desired method. The
     * {@code parameterTypes} parameter is an array of {@code Class}
     * objects that identify the method's formal parameter types, in declared
     * order. If {@code parameterTypes} is {@code null}, it is
     * treated as if it were an empty array.
     *
     * <p> If this {@code Class} object represents an array type, then this
     * method finds any public method inherited by the array type from
     * {@code Object} except method {@code clone()}.
     *
     * <p> If this {@code Class} object represents an interface then this
     * method does not find any implicitly declared method from
     * {@code Object}. Therefore, if no methods are explicitly declared in
     * this interface or any of its superinterfaces, then this method does not
     * find any method.
     *
     * <p> This method does not find any method with name "{@code <init>}" or
     * "{@code <clinit>}".
     *
     * <p> Generally, the method to be reflected is determined by the 4 step
     * algorithm that follows.
     * Let C be the class or interface represented by this {@code Class} object:
     * <ol>
     * <li> A union of methods is composed of:
     *   <ol type="a">
     *   <li> C's declared public instance and static methods as returned by
     *        {@link #getDeclaredMethods()} and filtered to include only public
     *        methods that match given {@code name} and {@code parameterTypes}</li>
     *   <li> If C is a class other than {@code Object}, then include the result
     *        of invoking this algorithm recursively on the superclass of C.</li>
     *   <li> Include the results of invoking this algorithm recursively on all
     *        direct superinterfaces of C, but include only instance methods.</li>
     *   </ol></li>
     * <li> This union is partitioned into subsets of methods with same
     *      return type (the selection of methods from step 1 also guarantees that
     *      they have the same method name and parameter types).</li>
     * <li> Within each such subset only the most specific methods are selected.
     *      Let method M be a method from a set of methods with same VM
     *      signature (return type, name, parameter types).
     *      M is most specific if there is no such method N != M from the same
     *      set, such that N is more specific than M. N is more specific than M
     *      if:
     *   <ol type="a">
     *   <li> N is declared by a class and M is declared by an interface; or</li>
     *   <li> N and M are both declared by classes or both by interfaces and
     *        N's declaring type is the same as or a subtype of M's declaring type
     *        (clearly, if M's and N's declaring types are the same type, then
     *        M and N are the same method).</li>
     *   </ol></li>
     * <li> The result of this algorithm is chosen arbitrarily from the methods
     *      with most specific return type among all selected methods from step 3.
     *      Let R be a return type of a method M from the set of all selected methods
     *      from step 3. M is a method with most specific return type if there is
     *      no such method N != M from the same set, having return type S != R,
     *      such that S is a subtype of R as determined by
     *      R.class.{@link #isAssignableFrom}(S.class).
     * </ol>
     *
     * @apiNote There may be more than one method with matching name and
     * parameter types in a class because while the Java language forbids a
     * class to declare multiple methods with the same signature but different
     * return types, the Java virtual machine does not.  This
     * increased flexibility in the virtual machine can be used to
     * implement various language features.  For example, covariant
     * returns can be implemented with {@linkplain
     * java.lang.reflect.Method#isBridge bridge methods}; the bridge
     * method and the overriding method would have the same
     * signature but different return types. This method would return the
     * overriding method as it would have a more specific return type.
     *
     * @param name the name of the method
     * @param parameterTypes the list of parameters
     * @return the {@code Method} object that matches the specified
     *         {@code name} and {@code parameterTypes}
     * @throws NoSuchMethodException if a matching method is not found
     *         or if the name is "&lt;init&gt;"or "&lt;clinit&gt;".
     * @throws NullPointerException if {@code name} is {@code null}
     * @throws SecurityException
     *         If a security manager, <i>s</i>, is present and
     *         the caller's class loader is not the same as or an
     *         ancestor of the class loader for the current class and
     *         invocation of {@link SecurityManager#checkPackageAccess
     *         s.checkPackageAccess()} denies access to the package
     *         of this class.
     *
     * @jls 8.2 Class Members
     * @jls 8.4 Method Declarations
     * @since 1.1
     */
    @CallerSensitive
    public Method getMethod(String name, Class<?>... parameterTypes)
        throws NoSuchMethodException, SecurityException {
        Objects.requireNonNull(name);
        SecurityManager sm = System.getSecurityManager();
        if (sm != null) {
            checkMemberAccess(sm, Member.PUBLIC, Reflection.getCallerClass(), true);
        }
        Method method = getMethod0(name, parameterTypes);
        if (method == null) {
            throw new NoSuchMethodException(methodToString(name, parameterTypes));
        }
        return getReflectionFactory().copyMethod(method);
    }

    /**
     * Returns a {@code Constructor} object that reflects the specified
     * public constructor of the class represented by this {@code Class}
     * object. The {@code parameterTypes} parameter is an array of
     * {@code Class} objects that identify the constructor's formal
     * parameter types, in declared order.
     *
     * If this {@code Class} object represents an inner class
     * declared in a non-static context, the formal parameter types
     * include the explicit enclosing instance as the first parameter.
     *
     * <p> The constructor to reflect is the public constructor of the class
     * represented by this {@code Class} object whose formal parameter
     * types match those specified by {@code parameterTypes}.
     *
     * @param parameterTypes the parameter array
     * @return the {@code Constructor} object of the public constructor that
     *         matches the specified {@code parameterTypes}
     * @throws NoSuchMethodException if a matching method is not found.
     * @throws SecurityException
     *         If a security manager, <i>s</i>, is present and
     *         the caller's class loader is not the same as or an
     *         ancestor of the class loader for the current class and
     *         invocation of {@link SecurityManager#checkPackageAccess
     *         s.checkPackageAccess()} denies access to the package
     *         of this class.
     *
     * @since 1.1
     */
    @CallerSensitive
    public Constructor<T> getConstructor(Class<?>... parameterTypes)
        throws NoSuchMethodException, SecurityException
    {
        SecurityManager sm = System.getSecurityManager();
        if (sm != null) {
            checkMemberAccess(sm, Member.PUBLIC, Reflection.getCallerClass(), true);
        }
        return getReflectionFactory().copyConstructor(
            getConstructor0(parameterTypes, Member.PUBLIC));
    }


    /**
     * Returns an array of {@code Class} objects reflecting all the
     * classes and interfaces declared as members of the class represented by
     * this {@code Class} object. This includes public, protected, default
     * (package) access, and private classes and interfaces declared by the
     * class, but excludes inherited classes and interfaces.  This method
     * returns an array of length 0 if the class declares no classes or
     * interfaces as members, or if this {@code Class} object represents a
     * primitive type, an array class, or void.
     *
     * @return the array of {@code Class} objects representing all the
     *         declared members of this class
     * @throws SecurityException
     *         If a security manager, <i>s</i>, is present and any of the
     *         following conditions is met:
     *
     *         <ul>
     *
     *         <li> the caller's class loader is not the same as the
     *         class loader of this class and invocation of
     *         {@link SecurityManager#checkPermission
     *         s.checkPermission} method with
     *         {@code RuntimePermission("accessDeclaredMembers")}
     *         denies access to the declared classes within this class
     *
     *         <li> the caller's class loader is not the same as or an
     *         ancestor of the class loader for the current class and
     *         invocation of {@link SecurityManager#checkPackageAccess
     *         s.checkPackageAccess()} denies access to the package
     *         of this class
     *
     *         </ul>
     *
     * @since 1.1
     */
    @CallerSensitive
    public Class<?>[] getDeclaredClasses() throws SecurityException {
        SecurityManager sm = System.getSecurityManager();
        if (sm != null) {
            checkMemberAccess(sm, Member.DECLARED, Reflection.getCallerClass(), false);
        }
        return getDeclaredClasses0();
    }


    /**
     * Returns an array of {@code Field} objects reflecting all the fields
     * declared by the class or interface represented by this
     * {@code Class} object. This includes public, protected, default
     * (package) access, and private fields, but excludes inherited fields.
     *
     * <p> If this {@code Class} object represents a class or interface with no
     * declared fields, then this method returns an array of length 0.
     *
     * <p> If this {@code Class} object represents an array type, a primitive
     * type, or void, then this method returns an array of length 0.
     *
     * <p> The elements in the returned array are not sorted and are not in any
     * particular order.
     *
     * @return  the array of {@code Field} objects representing all the
     *          declared fields of this class
     * @throws  SecurityException
     *          If a security manager, <i>s</i>, is present and any of the
     *          following conditions is met:
     *
     *          <ul>
     *
     *          <li> the caller's class loader is not the same as the
     *          class loader of this class and invocation of
     *          {@link SecurityManager#checkPermission
     *          s.checkPermission} method with
     *          {@code RuntimePermission("accessDeclaredMembers")}
     *          denies access to the declared fields within this class
     *
     *          <li> the caller's class loader is not the same as or an
     *          ancestor of the class loader for the current class and
     *          invocation of {@link SecurityManager#checkPackageAccess
     *          s.checkPackageAccess()} denies access to the package
     *          of this class
     *
     *          </ul>
     *
     * @since 1.1
     * @jls 8.2 Class Members
     * @jls 8.3 Field Declarations
     */
    @CallerSensitive
    public Field[] getDeclaredFields() throws SecurityException {
        SecurityManager sm = System.getSecurityManager();
        if (sm != null) {
            checkMemberAccess(sm, Member.DECLARED, Reflection.getCallerClass(), true);
        }
        return copyFields(privateGetDeclaredFields(false));
    }

    /**
     * Returns an array of {@code RecordComponent} objects representing all the
     * record components of this record class, or {@code null} if this class is
     * not a record class.
     *
     * <p> The components are returned in the same order that they are declared
     * in the record header. The array is empty if this record class has no
     * components. If the class is not a record class, that is {@link
     * #isRecord()} returns {@code false}, then this method returns {@code null}.
     * Conversely, if {@link #isRecord()} returns {@code true}, then this method
     * returns a non-null value.
     *
     * @return  An array of {@code RecordComponent} objects representing all the
     *          record components of this record class, or {@code null} if this
     *          class is not a record class
     * @throws  SecurityException
     *          If a security manager, <i>s</i>, is present and any of the
     *          following conditions is met:
     *
     *          <ul>
     *
     *          <li> the caller's class loader is not the same as the
     *          class loader of this class and invocation of
     *          {@link SecurityManager#checkPermission
     *          s.checkPermission} method with
     *          {@code RuntimePermission("accessDeclaredMembers")}
     *          denies access to the declared methods within this class
     *
     *          <li> the caller's class loader is not the same as or an
     *          ancestor of the class loader for the current class and
     *          invocation of {@link SecurityManager#checkPackageAccess
     *          s.checkPackageAccess()} denies access to the package
     *          of this class
     *
     *          </ul>
     *
     * @jls 8.10 Record Types
     * @since 16
     */
    @CallerSensitive
    public RecordComponent[] getRecordComponents() {
        SecurityManager sm = System.getSecurityManager();
        if (sm != null) {
            checkMemberAccess(sm, Member.DECLARED, Reflection.getCallerClass(), true);
        }
        if (!isRecord()) {
            return null;
        }
        RecordComponent[] recordComponents = getRecordComponents0();
        if (recordComponents == null) {
            return new RecordComponent[0];
        }
        return recordComponents;
    }

    /**
     * Returns an array containing {@code Method} objects reflecting all the
     * declared methods of the class or interface represented by this {@code
     * Class} object, including public, protected, default (package)
     * access, and private methods, but excluding inherited methods.
     *
     * <p> If this {@code Class} object represents a type that has multiple
     * declared methods with the same name and parameter types, but different
     * return types, then the returned array has a {@code Method} object for
     * each such method.
     *
     * <p> If this {@code Class} object represents a type that has a class
     * initialization method {@code <clinit>}, then the returned array does
     * <em>not</em> have a corresponding {@code Method} object.
     *
     * <p> If this {@code Class} object represents a class or interface with no
     * declared methods, then the returned array has length 0.
     *
     * <p> If this {@code Class} object represents an array type, a primitive
     * type, or void, then the returned array has length 0.
     *
     * <p> The elements in the returned array are not sorted and are not in any
     * particular order.
     *
     * @return  the array of {@code Method} objects representing all the
     *          declared methods of this class
     * @throws  SecurityException
     *          If a security manager, <i>s</i>, is present and any of the
     *          following conditions is met:
     *
     *          <ul>
     *
     *          <li> the caller's class loader is not the same as the
     *          class loader of this class and invocation of
     *          {@link SecurityManager#checkPermission
     *          s.checkPermission} method with
     *          {@code RuntimePermission("accessDeclaredMembers")}
     *          denies access to the declared methods within this class
     *
     *          <li> the caller's class loader is not the same as or an
     *          ancestor of the class loader for the current class and
     *          invocation of {@link SecurityManager#checkPackageAccess
     *          s.checkPackageAccess()} denies access to the package
     *          of this class
     *
     *          </ul>
     *
     * @jls 8.2 Class Members
     * @jls 8.4 Method Declarations
     * @since 1.1
     */
    @CallerSensitive
    public Method[] getDeclaredMethods() throws SecurityException {
        SecurityManager sm = System.getSecurityManager();
        if (sm != null) {
            checkMemberAccess(sm, Member.DECLARED, Reflection.getCallerClass(), true);
        }
        return copyMethods(privateGetDeclaredMethods(false));
    }


    /**
     * Returns an array of {@code Constructor} objects reflecting all the
     * constructors declared by the class represented by this
     * {@code Class} object. These are public, protected, default
     * (package) access, and private constructors.  The elements in the array
     * returned are not sorted and are not in any particular order.  If the
     * class has a default constructor, it is included in the returned array.
     * This method returns an array of length 0 if this {@code Class}
     * object represents an interface, a primitive type, an array class, or
     * void.
     *
     * <p> See <cite>The Java Language Specification</cite>,
     * section {@jls 8.2}.
     *
     * @return  the array of {@code Constructor} objects representing all the
     *          declared constructors of this class
     * @throws  SecurityException
     *          If a security manager, <i>s</i>, is present and any of the
     *          following conditions is met:
     *
     *          <ul>
     *
     *          <li> the caller's class loader is not the same as the
     *          class loader of this class and invocation of
     *          {@link SecurityManager#checkPermission
     *          s.checkPermission} method with
     *          {@code RuntimePermission("accessDeclaredMembers")}
     *          denies access to the declared constructors within this class
     *
     *          <li> the caller's class loader is not the same as or an
     *          ancestor of the class loader for the current class and
     *          invocation of {@link SecurityManager#checkPackageAccess
     *          s.checkPackageAccess()} denies access to the package
     *          of this class
     *
     *          </ul>
     *
     * @since 1.1
     */
    @CallerSensitive
    public Constructor<?>[] getDeclaredConstructors() throws SecurityException {
        SecurityManager sm = System.getSecurityManager();
        if (sm != null) {
            checkMemberAccess(sm, Member.DECLARED, Reflection.getCallerClass(), true);
        }
        return copyConstructors(privateGetDeclaredConstructors(false));
    }


    /**
     * Returns a {@code Field} object that reflects the specified declared
     * field of the class or interface represented by this {@code Class}
     * object. The {@code name} parameter is a {@code String} that specifies
     * the simple name of the desired field.
     *
     * <p> If this {@code Class} object represents an array type, then this
     * method does not find the {@code length} field of the array type.
     *
     * @param name the name of the field
     * @return  the {@code Field} object for the specified field in this
     *          class
     * @throws  NoSuchFieldException if a field with the specified name is
     *          not found.
     * @throws  NullPointerException if {@code name} is {@code null}
     * @throws  SecurityException
     *          If a security manager, <i>s</i>, is present and any of the
     *          following conditions is met:
     *
     *          <ul>
     *
     *          <li> the caller's class loader is not the same as the
     *          class loader of this class and invocation of
     *          {@link SecurityManager#checkPermission
     *          s.checkPermission} method with
     *          {@code RuntimePermission("accessDeclaredMembers")}
     *          denies access to the declared field
     *
     *          <li> the caller's class loader is not the same as or an
     *          ancestor of the class loader for the current class and
     *          invocation of {@link SecurityManager#checkPackageAccess
     *          s.checkPackageAccess()} denies access to the package
     *          of this class
     *
     *          </ul>
     *
     * @since 1.1
     * @jls 8.2 Class Members
     * @jls 8.3 Field Declarations
     */
    @CallerSensitive
    public Field getDeclaredField(String name)
        throws NoSuchFieldException, SecurityException {
        Objects.requireNonNull(name);
        SecurityManager sm = System.getSecurityManager();
        if (sm != null) {
            checkMemberAccess(sm, Member.DECLARED, Reflection.getCallerClass(), true);
        }
        Field field = searchFields(privateGetDeclaredFields(false), name);
        if (field == null) {
            throw new NoSuchFieldException(name);
        }
        return getReflectionFactory().copyField(field);
    }


    /**
     * Returns a {@code Method} object that reflects the specified
     * declared method of the class or interface represented by this
     * {@code Class} object. The {@code name} parameter is a
     * {@code String} that specifies the simple name of the desired
     * method, and the {@code parameterTypes} parameter is an array of
     * {@code Class} objects that identify the method's formal parameter
     * types, in declared order.  If more than one method with the same
     * parameter types is declared in a class, and one of these methods has a
     * return type that is more specific than any of the others, that method is
     * returned; otherwise one of the methods is chosen arbitrarily.  If the
     * name is "&lt;init&gt;"or "&lt;clinit&gt;" a {@code NoSuchMethodException}
     * is raised.
     *
     * <p> If this {@code Class} object represents an array type, then this
     * method does not find the {@code clone()} method.
     *
     * @param name the name of the method
     * @param parameterTypes the parameter array
     * @return  the {@code Method} object for the method of this class
     *          matching the specified name and parameters
     * @throws  NoSuchMethodException if a matching method is not found.
     * @throws  NullPointerException if {@code name} is {@code null}
     * @throws  SecurityException
     *          If a security manager, <i>s</i>, is present and any of the
     *          following conditions is met:
     *
     *          <ul>
     *
     *          <li> the caller's class loader is not the same as the
     *          class loader of this class and invocation of
     *          {@link SecurityManager#checkPermission
     *          s.checkPermission} method with
     *          {@code RuntimePermission("accessDeclaredMembers")}
     *          denies access to the declared method
     *
     *          <li> the caller's class loader is not the same as or an
     *          ancestor of the class loader for the current class and
     *          invocation of {@link SecurityManager#checkPackageAccess
     *          s.checkPackageAccess()} denies access to the package
     *          of this class
     *
     *          </ul>
     *
     * @jls 8.2 Class Members
     * @jls 8.4 Method Declarations
     * @since 1.1
     */
    @CallerSensitive
    public Method getDeclaredMethod(String name, Class<?>... parameterTypes)
        throws NoSuchMethodException, SecurityException {
        Objects.requireNonNull(name);
        SecurityManager sm = System.getSecurityManager();
        if (sm != null) {
            checkMemberAccess(sm, Member.DECLARED, Reflection.getCallerClass(), true);
        }
        Method method = searchMethods(privateGetDeclaredMethods(false), name, parameterTypes);
        if (method == null) {
            throw new NoSuchMethodException(methodToString(name, parameterTypes));
        }
        return getReflectionFactory().copyMethod(method);
    }

    /**
     * Returns the list of {@code Method} objects for the declared public
     * methods of this class or interface that have the specified method name
     * and parameter types.
     *
     * @param name the name of the method
     * @param parameterTypes the parameter array
     * @return the list of {@code Method} objects for the public methods of
     *         this class matching the specified name and parameters
     */
    List<Method> getDeclaredPublicMethods(String name, Class<?>... parameterTypes) {
        Method[] methods = privateGetDeclaredMethods(/* publicOnly */ true);
        ReflectionFactory factory = getReflectionFactory();
        List<Method> result = new ArrayList<>();
        for (Method method : methods) {
            if (method.getName().equals(name)
                && Arrays.equals(
                    factory.getExecutableSharedParameterTypes(method),
                    parameterTypes)) {
                result.add(factory.copyMethod(method));
            }
        }
        return result;
    }

    /**
     * Returns a {@code Constructor} object that reflects the specified
     * constructor of the class or interface represented by this
     * {@code Class} object.  The {@code parameterTypes} parameter is
     * an array of {@code Class} objects that identify the constructor's
     * formal parameter types, in declared order.
     *
     * If this {@code Class} object represents an inner class
     * declared in a non-static context, the formal parameter types
     * include the explicit enclosing instance as the first parameter.
     *
     * @param parameterTypes the parameter array
     * @return  The {@code Constructor} object for the constructor with the
     *          specified parameter list
     * @throws  NoSuchMethodException if a matching method is not found.
     * @throws  SecurityException
     *          If a security manager, <i>s</i>, is present and any of the
     *          following conditions is met:
     *
     *          <ul>
     *
     *          <li> the caller's class loader is not the same as the
     *          class loader of this class and invocation of
     *          {@link SecurityManager#checkPermission
     *          s.checkPermission} method with
     *          {@code RuntimePermission("accessDeclaredMembers")}
     *          denies access to the declared constructor
     *
     *          <li> the caller's class loader is not the same as or an
     *          ancestor of the class loader for the current class and
     *          invocation of {@link SecurityManager#checkPackageAccess
     *          s.checkPackageAccess()} denies access to the package
     *          of this class
     *
     *          </ul>
     *
     * @since 1.1
     */
    @CallerSensitive
    public Constructor<T> getDeclaredConstructor(Class<?>... parameterTypes)
        throws NoSuchMethodException, SecurityException
    {
        SecurityManager sm = System.getSecurityManager();
        if (sm != null) {
            checkMemberAccess(sm, Member.DECLARED, Reflection.getCallerClass(), true);
        }

        return getReflectionFactory().copyConstructor(
            getConstructor0(parameterTypes, Member.DECLARED));
    }

    /**
     * Finds a resource with a given name.
     *
     * <p> If this class is in a named {@link Module Module} then this method
     * will attempt to find the resource in the module. This is done by
     * delegating to the module's class loader {@link
     * ClassLoader#findResource(String,String) findResource(String,String)}
     * method, invoking it with the module name and the absolute name of the
     * resource. Resources in named modules are subject to the rules for
     * encapsulation specified in the {@code Module} {@link
     * Module#getResourceAsStream getResourceAsStream} method and so this
     * method returns {@code null} when the resource is a
     * non-"{@code .class}" resource in a package that is not open to the
     * caller's module.
     *
     * <p> Otherwise, if this class is not in a named module then the rules for
     * searching resources associated with a given class are implemented by the
     * defining {@linkplain ClassLoader class loader} of the class.  This method
     * delegates to this {@code Class} object's class loader.
     * If this {@code Class} object was loaded by the bootstrap class loader,
     * the method delegates to {@link ClassLoader#getSystemResourceAsStream}.
     *
     * <p> Before delegation, an absolute resource name is constructed from the
     * given resource name using this algorithm:
     *
     * <ul>
     *
     * <li> If the {@code name} begins with a {@code '/'}
     * (<code>'&#92;u002f'</code>), then the absolute name of the resource is the
     * portion of the {@code name} following the {@code '/'}.
     *
     * <li> Otherwise, the absolute name is of the following form:
     *
     * <blockquote>
     *   {@code modified_package_name/name}
     * </blockquote>
     *
     * <p> Where the {@code modified_package_name} is the package name of this
     * object with {@code '/'} substituted for {@code '.'}
     * (<code>'&#92;u002e'</code>).
     *
     * </ul>
     *
     * @param  name name of the desired resource
     * @return  A {@link java.io.InputStream} object; {@code null} if no
     *          resource with this name is found, the resource is in a package
     *          that is not {@linkplain Module#isOpen(String, Module) open} to at
     *          least the caller module, or access to the resource is denied
     *          by the security manager.
     * @throws  NullPointerException If {@code name} is {@code null}
     *
     * @see Module#getResourceAsStream(String)
     * @since  1.1
     * @revised 9
     */
    @CallerSensitive
    public InputStream getResourceAsStream(String name) {
        name = resolveName(name);

        Module thisModule = getModule();
        if (thisModule.isNamed()) {
            // check if resource can be located by caller
            if (Resources.canEncapsulate(name)
                && !isOpenToCaller(name, Reflection.getCallerClass())) {
                return null;
            }

            // resource not encapsulated or in package open to caller
            String mn = thisModule.getName();
            ClassLoader cl = getClassLoader0();
            try {

                // special-case built-in class loaders to avoid the
                // need for a URL connection
                if (cl == null) {
                    return BootLoader.findResourceAsStream(mn, name);
                } else if (cl instanceof BuiltinClassLoader) {
                    return ((BuiltinClassLoader) cl).findResourceAsStream(mn, name);
                } else {
                    URL url = cl.findResource(mn, name);
                    return (url != null) ? url.openStream() : null;
                }

            } catch (IOException | SecurityException e) {
                return null;
            }
        }

        // unnamed module
        ClassLoader cl = getClassLoader0();
        if (cl == null) {
            return ClassLoader.getSystemResourceAsStream(name);
        } else {
            return cl.getResourceAsStream(name);
        }
    }

    /**
     * Finds a resource with a given name.
     *
     * <p> If this class is in a named {@link Module Module} then this method
     * will attempt to find the resource in the module. This is done by
     * delegating to the module's class loader {@link
     * ClassLoader#findResource(String,String) findResource(String,String)}
     * method, invoking it with the module name and the absolute name of the
     * resource. Resources in named modules are subject to the rules for
     * encapsulation specified in the {@code Module} {@link
     * Module#getResourceAsStream getResourceAsStream} method and so this
     * method returns {@code null} when the resource is a
     * non-"{@code .class}" resource in a package that is not open to the
     * caller's module.
     *
     * <p> Otherwise, if this class is not in a named module then the rules for
     * searching resources associated with a given class are implemented by the
     * defining {@linkplain ClassLoader class loader} of the class.  This method
     * delegates to this {@code Class} object's class loader.
     * If this {@code Class} object was loaded by the bootstrap class loader,
     * the method delegates to {@link ClassLoader#getSystemResource}.
     *
     * <p> Before delegation, an absolute resource name is constructed from the
     * given resource name using this algorithm:
     *
     * <ul>
     *
     * <li> If the {@code name} begins with a {@code '/'}
     * (<code>'&#92;u002f'</code>), then the absolute name of the resource is the
     * portion of the {@code name} following the {@code '/'}.
     *
     * <li> Otherwise, the absolute name is of the following form:
     *
     * <blockquote>
     *   {@code modified_package_name/name}
     * </blockquote>
     *
     * <p> Where the {@code modified_package_name} is the package name of this
     * object with {@code '/'} substituted for {@code '.'}
     * (<code>'&#92;u002e'</code>).
     *
     * </ul>
     *
     * @param  name name of the desired resource
     * @return A {@link java.net.URL} object; {@code null} if no resource with
     *         this name is found, the resource cannot be located by a URL, the
     *         resource is in a package that is not
     *         {@linkplain Module#isOpen(String, Module) open} to at least the caller
     *         module, or access to the resource is denied by the security
     *         manager.
     * @throws NullPointerException If {@code name} is {@code null}
     * @since  1.1
     * @revised 9
     */
    @CallerSensitive
    public URL getResource(String name) {
        name = resolveName(name);

        Module thisModule = getModule();
        if (thisModule.isNamed()) {
            // check if resource can be located by caller
            if (Resources.canEncapsulate(name)
                && !isOpenToCaller(name, Reflection.getCallerClass())) {
                return null;
            }

            // resource not encapsulated or in package open to caller
            String mn = thisModule.getName();
            ClassLoader cl = getClassLoader0();
            try {
                if (cl == null) {
                    return BootLoader.findResource(mn, name);
                } else {
                    return cl.findResource(mn, name);
                }
            } catch (IOException ioe) {
                return null;
            }
        }

        // unnamed module
        ClassLoader cl = getClassLoader0();
        if (cl == null) {
            return ClassLoader.getSystemResource(name);
        } else {
            return cl.getResource(name);
        }
    }

    /**
     * Returns true if a resource with the given name can be located by the
     * given caller. All resources in a module can be located by code in
     * the module. For other callers, then the package needs to be open to
     * the caller.
     */
    private boolean isOpenToCaller(String name, Class<?> caller) {
        // assert getModule().isNamed();
        Module thisModule = getModule();
        Module callerModule = (caller != null) ? caller.getModule() : null;
        if (callerModule != thisModule) {
            String pn = Resources.toPackageName(name);
            if (thisModule.getDescriptor().packages().contains(pn)) {
                if (callerModule == null && !thisModule.isOpen(pn)) {
                    // no caller, package not open
                    return false;
                }
                if (!thisModule.isOpen(pn, callerModule)) {
                    // package not open to caller
                    return false;
                }
            }
        }
        return true;
    }


    /** protection domain returned when the internal domain is null */
    private static java.security.ProtectionDomain allPermDomain;

    /**
     * Returns the {@code ProtectionDomain} of this class.  If there is a
     * security manager installed, this method first calls the security
     * manager's {@code checkPermission} method with a
     * {@code RuntimePermission("getProtectionDomain")} permission to
     * ensure it's ok to get the
     * {@code ProtectionDomain}.
     *
     * @return the ProtectionDomain of this class
     *
     * @throws SecurityException
     *        if a security manager exists and its
     *        {@code checkPermission} method doesn't allow
     *        getting the ProtectionDomain.
     *
     * @see java.security.ProtectionDomain
     * @see SecurityManager#checkPermission
     * @see java.lang.RuntimePermission
     * @since 1.2
     */
    public java.security.ProtectionDomain getProtectionDomain() {
        SecurityManager sm = System.getSecurityManager();
        if (sm != null) {
            sm.checkPermission(SecurityConstants.GET_PD_PERMISSION);
        }
        return protectionDomain();
    }

    // package-private
    java.security.ProtectionDomain protectionDomain() {
        java.security.ProtectionDomain pd = getProtectionDomain0();
        if (pd == null) {
            if (allPermDomain == null) {
                java.security.Permissions perms =
                    new java.security.Permissions();
                perms.add(SecurityConstants.ALL_PERMISSION);
                allPermDomain =
                    new java.security.ProtectionDomain(null, perms);
            }
            pd = allPermDomain;
        }
        return pd;
    }

    /**
     * Returns the ProtectionDomain of this class.
     */
    private native java.security.ProtectionDomain getProtectionDomain0();

    /*
     * Return the Virtual Machine's Class object for the named
     * primitive type.
     */
    static native Class<?> getPrimitiveClass(String name);

    /*
     * Check if client is allowed to access members.  If access is denied,
     * throw a SecurityException.
     *
     * This method also enforces package access.
     *
     * <p> Default policy: allow all clients access with normal Java access
     * control.
     *
     * <p> NOTE: should only be called if a SecurityManager is installed
     */
    private void checkMemberAccess(SecurityManager sm, int which,
                                   Class<?> caller, boolean checkProxyInterfaces) {
        /* Default policy allows access to all {@link Member#PUBLIC} members,
         * as well as access to classes that have the same class loader as the caller.
         * In all other cases, it requires RuntimePermission("accessDeclaredMembers")
         * permission.
         */
        final ClassLoader ccl = ClassLoader.getClassLoader(caller);
        if (which != Member.PUBLIC) {
            final ClassLoader cl = getClassLoader0();
            if (ccl != cl) {
                sm.checkPermission(SecurityConstants.CHECK_MEMBER_ACCESS_PERMISSION);
            }
        }
        this.checkPackageAccess(sm, ccl, checkProxyInterfaces);
    }

    /*
     * Checks if a client loaded in ClassLoader ccl is allowed to access this
     * class under the current package access policy. If access is denied,
     * throw a SecurityException.
     *
     * NOTE: this method should only be called if a SecurityManager is active
     */
    private void checkPackageAccess(SecurityManager sm, final ClassLoader ccl,
                                    boolean checkProxyInterfaces) {
        final ClassLoader cl = getClassLoader0();

        if (ReflectUtil.needsPackageAccessCheck(ccl, cl)) {
            String pkg = this.getPackageName();
            if (pkg != null && !pkg.isEmpty()) {
                // skip the package access check on a proxy class in default proxy package
                if (!Proxy.isProxyClass(this) || ReflectUtil.isNonPublicProxyClass(this)) {
                    sm.checkPackageAccess(pkg);
                }
            }
        }
        // check package access on the proxy interfaces
        if (checkProxyInterfaces && Proxy.isProxyClass(this)) {
            ReflectUtil.checkProxyPackageAccess(ccl, this.getInterfaces());
        }
    }

    /*
     * Checks if a client loaded in ClassLoader ccl is allowed to access the provided
     * classes under the current package access policy. If access is denied,
     * throw a SecurityException.
     *
     * NOTE: this method should only be called if a SecurityManager is active
     *       classes must be non-empty
     *       all classes provided must be loaded by the same ClassLoader
     * NOTE: this method does not support Proxy classes
     */
    private static void checkPackageAccessForPermittedSubclasses(SecurityManager sm,
                                    final ClassLoader ccl, Class<?>[] subClasses) {
        final ClassLoader cl = subClasses[0].getClassLoader0();

        if (ReflectUtil.needsPackageAccessCheck(ccl, cl)) {
            Set<String> packages = new HashSet<>();

            for (Class<?> c : subClasses) {
                if (Proxy.isProxyClass(c))
                    throw new InternalError("a permitted subclass should not be a proxy class: " + c);
                String pkg = c.getPackageName();
                if (pkg != null && !pkg.isEmpty()) {
                    packages.add(pkg);
                }
            }
            for (String pkg : packages) {
                sm.checkPackageAccess(pkg);
            }
        }
    }

    /**
     * Add a package name prefix if the name is not absolute Remove leading "/"
     * if name is absolute
     */
    private String resolveName(String name) {
        if (!name.startsWith("/")) {
            Class<?> c = isArray() ? elementType() : this;
            String baseName = c.getPackageName();
            if (baseName != null && !baseName.isEmpty()) {
                name = baseName.replace('.', '/') + "/" + name;
            }
        } else {
            name = name.substring(1);
        }
        return name;
    }

    /**
     * Atomic operations support.
     */
    private static class Atomic {
        // initialize Unsafe machinery here, since we need to call Class.class instance method
        // and have to avoid calling it in the static initializer of the Class class...
        private static final Unsafe unsafe = Unsafe.getUnsafe();
        // offset of Class.reflectionData instance field
        private static final long reflectionDataOffset
                = unsafe.objectFieldOffset(Class.class, "reflectionData");
        // offset of Class.annotationType instance field
        private static final long annotationTypeOffset
                = unsafe.objectFieldOffset(Class.class, "annotationType");
        // offset of Class.annotationData instance field
        private static final long annotationDataOffset
                = unsafe.objectFieldOffset(Class.class, "annotationData");

        static <T> boolean casReflectionData(Class<?> clazz,
                                             SoftReference<ReflectionData<T>> oldData,
                                             SoftReference<ReflectionData<T>> newData) {
            return unsafe.compareAndSetReference(clazz, reflectionDataOffset, oldData, newData);
        }

        static <T> boolean casAnnotationType(Class<?> clazz,
                                             AnnotationType oldType,
                                             AnnotationType newType) {
            return unsafe.compareAndSetReference(clazz, annotationTypeOffset, oldType, newType);
        }

        static <T> boolean casAnnotationData(Class<?> clazz,
                                             AnnotationData oldData,
                                             AnnotationData newData) {
            return unsafe.compareAndSetReference(clazz, annotationDataOffset, oldData, newData);
        }
    }

    /**
     * Reflection support.
     */

    // Reflection data caches various derived names and reflective members. Cached
    // values may be invalidated when JVM TI RedefineClasses() is called
    private static class ReflectionData<T> {
        volatile Field[] declaredFields;
        volatile Field[] publicFields;
        volatile Method[] declaredMethods;
        volatile Method[] publicMethods;
        volatile Constructor<T>[] declaredConstructors;
        volatile Constructor<T>[] publicConstructors;
        // Intermediate results for getFields and getMethods
        volatile Field[] declaredPublicFields;
        volatile Method[] declaredPublicMethods;
        volatile Class<?>[] interfaces;

        // Cached names
        String simpleName;
        String canonicalName;
        static final String NULL_SENTINEL = new String();

        // Value of classRedefinedCount when we created this ReflectionData instance
        final int redefinedCount;

        ReflectionData(int redefinedCount) {
            this.redefinedCount = redefinedCount;
        }
    }

    private transient volatile SoftReference<ReflectionData<T>> reflectionData;

    // Incremented by the VM on each call to JVM TI RedefineClasses()
    // that redefines this class or a superclass.
    private transient volatile int classRedefinedCount;

    // Lazily create and cache ReflectionData
    private ReflectionData<T> reflectionData() {
        SoftReference<ReflectionData<T>> reflectionData = this.reflectionData;
        int classRedefinedCount = this.classRedefinedCount;
        ReflectionData<T> rd;
        if (reflectionData != null &&
            (rd = reflectionData.get()) != null &&
            rd.redefinedCount == classRedefinedCount) {
            return rd;
        }
        // else no SoftReference or cleared SoftReference or stale ReflectionData
        // -> create and replace new instance
        return newReflectionData(reflectionData, classRedefinedCount);
    }

    private ReflectionData<T> newReflectionData(SoftReference<ReflectionData<T>> oldReflectionData,
                                                int classRedefinedCount) {
        while (true) {
            ReflectionData<T> rd = new ReflectionData<>(classRedefinedCount);
            // try to CAS it...
            if (Atomic.casReflectionData(this, oldReflectionData, new SoftReference<>(rd))) {
                return rd;
            }
            // else retry
            oldReflectionData = this.reflectionData;
            classRedefinedCount = this.classRedefinedCount;
            if (oldReflectionData != null &&
                (rd = oldReflectionData.get()) != null &&
                rd.redefinedCount == classRedefinedCount) {
                return rd;
            }
        }
    }

    // Generic signature handling
    private native String getGenericSignature0();

    // Generic info repository; lazily initialized
    private transient volatile ClassRepository genericInfo;

    // accessor for factory
    private GenericsFactory getFactory() {
        // create scope and factory
        return CoreReflectionFactory.make(this, ClassScope.make(this));
    }

    // accessor for generic info repository;
    // generic info is lazily initialized
    private ClassRepository getGenericInfo() {
        ClassRepository genericInfo = this.genericInfo;
        if (genericInfo == null) {
            String signature = getGenericSignature0();
            if (signature == null) {
                genericInfo = ClassRepository.NONE;
            } else {
                genericInfo = ClassRepository.make(signature, getFactory());
            }
            this.genericInfo = genericInfo;
        }
        return (genericInfo != ClassRepository.NONE) ? genericInfo : null;
    }

    // Annotations handling
    native byte[] getRawAnnotations();
    // Since 1.8
    native byte[] getRawTypeAnnotations();
    static byte[] getExecutableTypeAnnotationBytes(Executable ex) {
        return getReflectionFactory().getExecutableTypeAnnotationBytes(ex);
    }

    native ConstantPool getConstantPool();

    //
    //
    // java.lang.reflect.Field handling
    //
    //

    // Returns an array of "root" fields. These Field objects must NOT
    // be propagated to the outside world, but must instead be copied
    // via ReflectionFactory.copyField.
    private Field[] privateGetDeclaredFields(boolean publicOnly) {
        Field[] res;
        ReflectionData<T> rd = reflectionData();
        if (rd != null) {
            res = publicOnly ? rd.declaredPublicFields : rd.declaredFields;
            if (res != null) return res;
        }
        // No cached value available; request value from VM
        res = Reflection.filterFields(this, getDeclaredFields0(publicOnly));
        if (rd != null) {
            if (publicOnly) {
                rd.declaredPublicFields = res;
            } else {
                rd.declaredFields = res;
            }
        }
        return res;
    }

    // Returns an array of "root" fields. These Field objects must NOT
    // be propagated to the outside world, but must instead be copied
    // via ReflectionFactory.copyField.
    private Field[] privateGetPublicFields() {
        Field[] res;
        ReflectionData<T> rd = reflectionData();
        if (rd != null) {
            res = rd.publicFields;
            if (res != null) return res;
        }

        // Use a linked hash set to ensure order is preserved and
        // fields from common super interfaces are not duplicated
        LinkedHashSet<Field> fields = new LinkedHashSet<>();

        // Local fields
        addAll(fields, privateGetDeclaredFields(true));

        // Direct superinterfaces, recursively
        for (Class<?> si : getInterfaces()) {
            addAll(fields, si.privateGetPublicFields());
        }

        // Direct superclass, recursively
        Class<?> sc = getSuperclass();
        if (sc != null) {
            addAll(fields, sc.privateGetPublicFields());
        }

        res = fields.toArray(new Field[0]);
        if (rd != null) {
            rd.publicFields = res;
        }
        return res;
    }

    private static void addAll(Collection<Field> c, Field[] o) {
        for (Field f : o) {
            c.add(f);
        }
    }


    //
    //
    // java.lang.reflect.Constructor handling
    //
    //

    // Returns an array of "root" constructors. These Constructor
    // objects must NOT be propagated to the outside world, but must
    // instead be copied via ReflectionFactory.copyConstructor.
    private Constructor<T>[] privateGetDeclaredConstructors(boolean publicOnly) {
        Constructor<T>[] res;
        ReflectionData<T> rd = reflectionData();
        if (rd != null) {
            res = publicOnly ? rd.publicConstructors : rd.declaredConstructors;
            if (res != null) return res;
        }
        // No cached value available; request value from VM
        if (isInterface()) {
            @SuppressWarnings("unchecked")
            Constructor<T>[] temporaryRes = (Constructor<T>[]) new Constructor<?>[0];
            res = temporaryRes;
        } else {
            res = getDeclaredConstructors0(publicOnly);
        }
        if (rd != null) {
            if (publicOnly) {
                rd.publicConstructors = res;
            } else {
                rd.declaredConstructors = res;
            }
        }
        return res;
    }

    //
    //
    // java.lang.reflect.Method handling
    //
    //

    // Returns an array of "root" methods. These Method objects must NOT
    // be propagated to the outside world, but must instead be copied
    // via ReflectionFactory.copyMethod.
    private Method[] privateGetDeclaredMethods(boolean publicOnly) {
        Method[] res;
        ReflectionData<T> rd = reflectionData();
        if (rd != null) {
            res = publicOnly ? rd.declaredPublicMethods : rd.declaredMethods;
            if (res != null) return res;
        }
        // No cached value available; request value from VM
        res = Reflection.filterMethods(this, getDeclaredMethods0(publicOnly));
        if (rd != null) {
            if (publicOnly) {
                rd.declaredPublicMethods = res;
            } else {
                rd.declaredMethods = res;
            }
        }
        return res;
    }

    // Returns an array of "root" methods. These Method objects must NOT
    // be propagated to the outside world, but must instead be copied
    // via ReflectionFactory.copyMethod.
    private Method[] privateGetPublicMethods() {
        Method[] res;
        ReflectionData<T> rd = reflectionData();
        if (rd != null) {
            res = rd.publicMethods;
            if (res != null) return res;
        }

        // No cached value available; compute value recursively.
        // Start by fetching public declared methods...
        PublicMethods pms = new PublicMethods();
        for (Method m : privateGetDeclaredMethods(/* publicOnly */ true)) {
            pms.merge(m);
        }
        // ...then recur over superclass methods...
        Class<?> sc = getSuperclass();
        if (sc != null) {
            for (Method m : sc.privateGetPublicMethods()) {
                pms.merge(m);
            }
        }
        // ...and finally over direct superinterfaces.
        for (Class<?> intf : getInterfaces(/* cloneArray */ false)) {
            for (Method m : intf.privateGetPublicMethods()) {
                // static interface methods are not inherited
                if (!Modifier.isStatic(m.getModifiers())) {
                    pms.merge(m);
                }
            }
        }

        res = pms.toArray();
        if (rd != null) {
            rd.publicMethods = res;
        }
        return res;
    }


    //
    // Helpers for fetchers of one field, method, or constructor
    //

    // This method does not copy the returned Field object!
    private static Field searchFields(Field[] fields, String name) {
        for (Field field : fields) {
            if (field.getName().equals(name)) {
                return field;
            }
        }
        return null;
    }

    // Returns a "root" Field object. This Field object must NOT
    // be propagated to the outside world, but must instead be copied
    // via ReflectionFactory.copyField.
    private Field getField0(String name) {
        // Note: the intent is that the search algorithm this routine
        // uses be equivalent to the ordering imposed by
        // privateGetPublicFields(). It fetches only the declared
        // public fields for each class, however, to reduce the number
        // of Field objects which have to be created for the common
        // case where the field being requested is declared in the
        // class which is being queried.
        Field res;
        // Search declared public fields
        if ((res = searchFields(privateGetDeclaredFields(true), name)) != null) {
            return res;
        }
        // Direct superinterfaces, recursively
        Class<?>[] interfaces = getInterfaces(/* cloneArray */ false);
        for (Class<?> c : interfaces) {
            if ((res = c.getField0(name)) != null) {
                return res;
            }
        }
        // Direct superclass, recursively
        if (!isInterface()) {
            Class<?> c = getSuperclass();
            if (c != null) {
                if ((res = c.getField0(name)) != null) {
                    return res;
                }
            }
        }
        return null;
    }

    // This method does not copy the returned Method object!
    private static Method searchMethods(Method[] methods,
                                        String name,
                                        Class<?>[] parameterTypes)
    {
        ReflectionFactory fact = getReflectionFactory();
        Method res = null;
        for (Method m : methods) {
            if (m.getName().equals(name)
                && arrayContentsEq(parameterTypes,
                                   fact.getExecutableSharedParameterTypes(m))
                && (res == null
                    || (res.getReturnType() != m.getReturnType()
                        && res.getReturnType().isAssignableFrom(m.getReturnType()))))
                res = m;
        }
        return res;
    }

    private static final Class<?>[] EMPTY_CLASS_ARRAY = new Class<?>[0];

    // Returns a "root" Method object. This Method object must NOT
    // be propagated to the outside world, but must instead be copied
    // via ReflectionFactory.copyMethod.
    private Method getMethod0(String name, Class<?>[] parameterTypes) {
        PublicMethods.MethodList res = getMethodsRecursive(
            name,
            parameterTypes == null ? EMPTY_CLASS_ARRAY : parameterTypes,
            /* includeStatic */ true);
        return res == null ? null : res.getMostSpecific();
    }

    // Returns a list of "root" Method objects. These Method objects must NOT
    // be propagated to the outside world, but must instead be copied
    // via ReflectionFactory.copyMethod.
    private PublicMethods.MethodList getMethodsRecursive(String name,
                                                         Class<?>[] parameterTypes,
                                                         boolean includeStatic) {
        // 1st check declared public methods
        Method[] methods = privateGetDeclaredMethods(/* publicOnly */ true);
        PublicMethods.MethodList res = PublicMethods.MethodList
            .filter(methods, name, parameterTypes, includeStatic);
        // if there is at least one match among declared methods, we need not
        // search any further as such match surely overrides matching methods
        // declared in superclass(es) or interface(s).
        if (res != null) {
            return res;
        }

        // if there was no match among declared methods,
        // we must consult the superclass (if any) recursively...
        Class<?> sc = getSuperclass();
        if (sc != null) {
            res = sc.getMethodsRecursive(name, parameterTypes, includeStatic);
        }

        // ...and coalesce the superclass methods with methods obtained
        // from directly implemented interfaces excluding static methods...
        for (Class<?> intf : getInterfaces(/* cloneArray */ false)) {
            res = PublicMethods.MethodList.merge(
                res, intf.getMethodsRecursive(name, parameterTypes,
                                              /* includeStatic */ false));
        }

        return res;
    }

    // Returns a "root" Constructor object. This Constructor object must NOT
    // be propagated to the outside world, but must instead be copied
    // via ReflectionFactory.copyConstructor.
    private Constructor<T> getConstructor0(Class<?>[] parameterTypes,
                                        int which) throws NoSuchMethodException
    {
        ReflectionFactory fact = getReflectionFactory();
        Constructor<T>[] constructors = privateGetDeclaredConstructors((which == Member.PUBLIC));
        for (Constructor<T> constructor : constructors) {
            if (arrayContentsEq(parameterTypes,
                                fact.getExecutableSharedParameterTypes(constructor))) {
                return constructor;
            }
        }
        throw new NoSuchMethodException(methodToString("<init>", parameterTypes));
    }

    //
    // Other helpers and base implementation
    //

    private static boolean arrayContentsEq(Object[] a1, Object[] a2) {
        if (a1 == null) {
            return a2 == null || a2.length == 0;
        }

        if (a2 == null) {
            return a1.length == 0;
        }

        if (a1.length != a2.length) {
            return false;
        }

        for (int i = 0; i < a1.length; i++) {
            if (a1[i] != a2[i]) {
                return false;
            }
        }

        return true;
    }

    private static Field[] copyFields(Field[] arg) {
        Field[] out = new Field[arg.length];
        ReflectionFactory fact = getReflectionFactory();
        for (int i = 0; i < arg.length; i++) {
            out[i] = fact.copyField(arg[i]);
        }
        return out;
    }

    private static Method[] copyMethods(Method[] arg) {
        Method[] out = new Method[arg.length];
        ReflectionFactory fact = getReflectionFactory();
        for (int i = 0; i < arg.length; i++) {
            out[i] = fact.copyMethod(arg[i]);
        }
        return out;
    }

    private static <U> Constructor<U>[] copyConstructors(Constructor<U>[] arg) {
        Constructor<U>[] out = arg.clone();
        ReflectionFactory fact = getReflectionFactory();
        for (int i = 0; i < out.length; i++) {
            out[i] = fact.copyConstructor(out[i]);
        }
        return out;
    }

    private native Field[]       getDeclaredFields0(boolean publicOnly);
    private native Method[]      getDeclaredMethods0(boolean publicOnly);
    private native Constructor<T>[] getDeclaredConstructors0(boolean publicOnly);
    private native Class<?>[]   getDeclaredClasses0();
    private native RecordComponent[] getRecordComponents0();
    private native boolean      isRecord0();

    /**
     * Helper method to get the method name from arguments.
     */
    private String methodToString(String name, Class<?>[] argTypes) {
        return getName() + '.' + name +
                ((argTypes == null || argTypes.length == 0) ?
                "()" :
                Arrays.stream(argTypes)
                        .map(c -> c == null ? "null" : c.getName())
                        .collect(Collectors.joining(",", "(", ")")));
    }

    /** use serialVersionUID from JDK 1.1 for interoperability */
    @java.io.Serial
    private static final long serialVersionUID = 3206093459760846163L;


    /**
     * Class Class is special cased within the Serialization Stream Protocol.
     *
     * A Class instance is written initially into an ObjectOutputStream in the
     * following format:
     * <pre>
     *      {@code TC_CLASS} ClassDescriptor
     *      A ClassDescriptor is a special cased serialization of
     *      a {@code java.io.ObjectStreamClass} instance.
     * </pre>
     * A new handle is generated for the initial time the class descriptor
     * is written into the stream. Future references to the class descriptor
     * are written as references to the initial class descriptor instance.
     *
     * @see java.io.ObjectStreamClass
     */
    @java.io.Serial
    private static final ObjectStreamField[] serialPersistentFields =
        new ObjectStreamField[0];


    /**
     * Returns the assertion status that would be assigned to this
     * class if it were to be initialized at the time this method is invoked.
     * If this class has had its assertion status set, the most recent
     * setting will be returned; otherwise, if any package default assertion
     * status pertains to this class, the most recent setting for the most
     * specific pertinent package default assertion status is returned;
     * otherwise, if this class is not a system class (i.e., it has a
     * class loader) its class loader's default assertion status is returned;
     * otherwise, the system class default assertion status is returned.
     *
     * @apiNote
     * Few programmers will have any need for this method; it is provided
     * for the benefit of the JDK itself.  (It allows a class to determine at
     * the time that it is initialized whether assertions should be enabled.)
     * Note that this method is not guaranteed to return the actual
     * assertion status that was (or will be) associated with the specified
     * class when it was (or will be) initialized.
     *
     * @return the desired assertion status of the specified class.
     * @see    java.lang.ClassLoader#setClassAssertionStatus
     * @see    java.lang.ClassLoader#setPackageAssertionStatus
     * @see    java.lang.ClassLoader#setDefaultAssertionStatus
     * @since  1.4
     */
    public boolean desiredAssertionStatus() {
        ClassLoader loader = getClassLoader0();
        // If the loader is null this is a system class, so ask the VM
        if (loader == null)
            return desiredAssertionStatus0(this);

        // If the classloader has been initialized with the assertion
        // directives, ask it. Otherwise, ask the VM.
        synchronized(loader.assertionLock) {
            if (loader.classAssertionStatus != null) {
                return loader.desiredAssertionStatus(getName());
            }
        }
        return desiredAssertionStatus0(this);
    }

    // Retrieves the desired assertion status of this class from the VM
    private static native boolean desiredAssertionStatus0(Class<?> clazz);

    /**
     * Returns true if and only if this class was declared as an enum in the
     * source code.
     *
     * Note that {@link java.lang.Enum} is not itself an enum type.
     *
     * Also note that if an enum constant is declared with a class body,
     * the class of that enum constant object is an anonymous class
     * and <em>not</em> the class of the declaring enum type. The
     * {@link Enum#getDeclaringClass} method of an enum constant can
     * be used to get the class of the enum type declaring the
     * constant.
     *
     * @return true if and only if this class was declared as an enum in the
     *     source code
     * @since 1.5
     * @jls 8.9.1 Enum Constants
     */
    public boolean isEnum() {
        // An enum must both directly extend java.lang.Enum and have
        // the ENUM bit set; classes for specialized enum constants
        // don't do the former.
        return (this.getModifiers() & ENUM) != 0 &&
        this.getSuperclass() == java.lang.Enum.class;
    }

    /**
     * Returns {@code true} if and only if this class is a record class.
     *
     * <p> The {@linkplain #getSuperclass() direct superclass} of a record
     * class is {@code java.lang.Record}. A record class is {@linkplain
     * Modifier#FINAL final}. A record class has (possibly zero) record
     * components; {@link #getRecordComponents()} returns a non-null but
     * possibly empty value for a record.
     *
     * <p> Note that class {@link Record} is not a record type and thus invoking
     * this method on class {@code Record} returns {@code false}.
     *
     * @return true if and only if this class is a record class, otherwise false
     * @jls 8.10 Record Types
     * @since 16
     */
    public boolean isRecord() {
        return getSuperclass() == java.lang.Record.class &&
                (this.getModifiers() & Modifier.FINAL) != 0 &&
                isRecord0();
    }

    // Fetches the factory for reflective objects
    private static ReflectionFactory getReflectionFactory() {
        if (reflectionFactory == null) {
            reflectionFactory =
                java.security.AccessController.doPrivileged
                    (new ReflectionFactory.GetReflectionFactoryAction());
        }
        return reflectionFactory;
    }
    private static ReflectionFactory reflectionFactory;

    /**
     * Returns the elements of this enum class or null if this
     * Class object does not represent an enum type.
     *
     * @return an array containing the values comprising the enum class
     *     represented by this {@code Class} object in the order they're
     *     declared, or null if this {@code Class} object does not
     *     represent an enum type
     * @since 1.5
     */
    public T[] getEnumConstants() {
        T[] values = getEnumConstantsShared();
        return (values != null) ? values.clone() : null;
    }

    /**
     * Returns the elements of this enum class or null if this
     * Class object does not represent an enum type;
     * identical to getEnumConstants except that the result is
     * uncloned, cached, and shared by all callers.
     */
    T[] getEnumConstantsShared() {
        T[] constants = enumConstants;
        if (constants == null) {
            if (!isEnum()) return null;
            try {
                final Method values = getMethod("values");
                java.security.AccessController.doPrivileged(
                    new java.security.PrivilegedAction<>() {
                        public Void run() {
                                values.setAccessible(true);
                                return null;
                            }
                        });
                @SuppressWarnings("unchecked")
                T[] temporaryConstants = (T[])values.invoke(null);
                enumConstants = constants = temporaryConstants;
            }
            // These can happen when users concoct enum-like classes
            // that don't comply with the enum spec.
            catch (InvocationTargetException | NoSuchMethodException |
                   IllegalAccessException ex) { return null; }
        }
        return constants;
    }
    private transient volatile T[] enumConstants;

    /**
     * Returns a map from simple name to enum constant.  This package-private
     * method is used internally by Enum to implement
     * {@code public static <T extends Enum<T>> T valueOf(Class<T>, String)}
     * efficiently.  Note that the map is returned by this method is
     * created lazily on first use.  Typically it won't ever get created.
     */
    Map<String, T> enumConstantDirectory() {
        Map<String, T> directory = enumConstantDirectory;
        if (directory == null) {
            T[] universe = getEnumConstantsShared();
            if (universe == null)
                throw new IllegalArgumentException(
                    getName() + " is not an enum type");
            directory = new HashMap<>((int)(universe.length / 0.75f) + 1);
            for (T constant : universe) {
                directory.put(((Enum<?>)constant).name(), constant);
            }
            enumConstantDirectory = directory;
        }
        return directory;
    }
    private transient volatile Map<String, T> enumConstantDirectory;

    /**
     * Casts an object to the class or interface represented
     * by this {@code Class} object.
     *
     * @param obj the object to be cast
     * @return the object after casting, or null if obj is null
     *
     * @throws ClassCastException if the object is not
     * null and is not assignable to the type T.
     *
     * @since 1.5
     */
    @SuppressWarnings("unchecked")
    @IntrinsicCandidate
    public T cast(Object obj) {
        if (obj != null && !isInstance(obj))
            throw new ClassCastException(cannotCastMsg(obj));
        return (T) obj;
    }

    private String cannotCastMsg(Object obj) {
        return "Cannot cast " + obj.getClass().getName() + " to " + getName();
    }

    /**
     * Casts this {@code Class} object to represent a subclass of the class
     * represented by the specified class object.  Checks that the cast
     * is valid, and throws a {@code ClassCastException} if it is not.  If
     * this method succeeds, it always returns a reference to this {@code Class} object.
     *
     * <p>This method is useful when a client needs to "narrow" the type of
     * a {@code Class} object to pass it to an API that restricts the
     * {@code Class} objects that it is willing to accept.  A cast would
     * generate a compile-time warning, as the correctness of the cast
     * could not be checked at runtime (because generic types are implemented
     * by erasure).
     *
     * @param <U> the type to cast this {@code Class} object to
     * @param clazz the class of the type to cast this {@code Class} object to
     * @return this {@code Class} object, cast to represent a subclass of
     *    the specified class object.
     * @throws ClassCastException if this {@code Class} object does not
     *    represent a subclass of the specified class (here "subclass" includes
     *    the class itself).
     * @since 1.5
     */
    @SuppressWarnings("unchecked")
    public <U> Class<? extends U> asSubclass(Class<U> clazz) {
        if (clazz.isAssignableFrom(this))
            return (Class<? extends U>) this;
        else
            throw new ClassCastException(this.toString());
    }

    /**
     * {@inheritDoc}
     * <p>Note that any annotation returned by this method is a
     * declaration annotation.
     *
     * @throws NullPointerException {@inheritDoc}
     * @since 1.5
     */
    @Override
    @SuppressWarnings("unchecked")
    public <A extends Annotation> A getAnnotation(Class<A> annotationClass) {
        Objects.requireNonNull(annotationClass);

        return (A) annotationData().annotations.get(annotationClass);
    }

    /**
     * {@inheritDoc}
     * @throws NullPointerException {@inheritDoc}
     * @since 1.5
     */
    @Override
    public boolean isAnnotationPresent(Class<? extends Annotation> annotationClass) {
        return GenericDeclaration.super.isAnnotationPresent(annotationClass);
    }

    /**
     * {@inheritDoc}
     * <p>Note that any annotations returned by this method are
     * declaration annotations.
     *
     * @throws NullPointerException {@inheritDoc}
     * @since 1.8
     */
    @Override
    public <A extends Annotation> A[] getAnnotationsByType(Class<A> annotationClass) {
        Objects.requireNonNull(annotationClass);

        AnnotationData annotationData = annotationData();
        return AnnotationSupport.getAssociatedAnnotations(annotationData.declaredAnnotations,
                                                          this,
                                                          annotationClass);
    }

    /**
     * {@inheritDoc}
     * <p>Note that any annotations returned by this method are
     * declaration annotations.
     *
     * @since 1.5
     */
    @Override
    public Annotation[] getAnnotations() {
        return AnnotationParser.toArray(annotationData().annotations);
    }

    /**
     * {@inheritDoc}
     * <p>Note that any annotation returned by this method is a
     * declaration annotation.
     *
     * @throws NullPointerException {@inheritDoc}
     * @since 1.8
     */
    @Override
    @SuppressWarnings("unchecked")
    public <A extends Annotation> A getDeclaredAnnotation(Class<A> annotationClass) {
        Objects.requireNonNull(annotationClass);

        return (A) annotationData().declaredAnnotations.get(annotationClass);
    }

    /**
     * {@inheritDoc}
     * <p>Note that any annotations returned by this method are
     * declaration annotations.
     *
     * @throws NullPointerException {@inheritDoc}
     * @since 1.8
     */
    @Override
    public <A extends Annotation> A[] getDeclaredAnnotationsByType(Class<A> annotationClass) {
        Objects.requireNonNull(annotationClass);

        return AnnotationSupport.getDirectlyAndIndirectlyPresent(annotationData().declaredAnnotations,
                                                                 annotationClass);
    }

    /**
     * {@inheritDoc}
     * <p>Note that any annotations returned by this method are
     * declaration annotations.
     *
     * @since 1.5
     */
    @Override
    public Annotation[] getDeclaredAnnotations()  {
        return AnnotationParser.toArray(annotationData().declaredAnnotations);
    }

    // annotation data that might get invalidated when JVM TI RedefineClasses() is called
    private static class AnnotationData {
        final Map<Class<? extends Annotation>, Annotation> annotations;
        final Map<Class<? extends Annotation>, Annotation> declaredAnnotations;

        // Value of classRedefinedCount when we created this AnnotationData instance
        final int redefinedCount;

        AnnotationData(Map<Class<? extends Annotation>, Annotation> annotations,
                       Map<Class<? extends Annotation>, Annotation> declaredAnnotations,
                       int redefinedCount) {
            this.annotations = annotations;
            this.declaredAnnotations = declaredAnnotations;
            this.redefinedCount = redefinedCount;
        }
    }

    // Annotations cache
    @SuppressWarnings("UnusedDeclaration")
    private transient volatile AnnotationData annotationData;

    private AnnotationData annotationData() {
        while (true) { // retry loop
            AnnotationData annotationData = this.annotationData;
            int classRedefinedCount = this.classRedefinedCount;
            if (annotationData != null &&
                annotationData.redefinedCount == classRedefinedCount) {
                return annotationData;
            }
            // null or stale annotationData -> optimistically create new instance
            AnnotationData newAnnotationData = createAnnotationData(classRedefinedCount);
            // try to install it
            if (Atomic.casAnnotationData(this, annotationData, newAnnotationData)) {
                // successfully installed new AnnotationData
                return newAnnotationData;
            }
        }
    }

    private AnnotationData createAnnotationData(int classRedefinedCount) {
        Map<Class<? extends Annotation>, Annotation> declaredAnnotations =
            AnnotationParser.parseAnnotations(getRawAnnotations(), getConstantPool(), this);
        Class<?> superClass = getSuperclass();
        Map<Class<? extends Annotation>, Annotation> annotations = null;
        if (superClass != null) {
            Map<Class<? extends Annotation>, Annotation> superAnnotations =
                superClass.annotationData().annotations;
            for (Map.Entry<Class<? extends Annotation>, Annotation> e : superAnnotations.entrySet()) {
                Class<? extends Annotation> annotationClass = e.getKey();
                if (AnnotationType.getInstance(annotationClass).isInherited()) {
                    if (annotations == null) { // lazy construction
                        annotations = new LinkedHashMap<>((Math.max(
                                declaredAnnotations.size(),
                                Math.min(12, declaredAnnotations.size() + superAnnotations.size())
                            ) * 4 + 2) / 3
                        );
                    }
                    annotations.put(annotationClass, e.getValue());
                }
            }
        }
        if (annotations == null) {
            // no inherited annotations -> share the Map with declaredAnnotations
            annotations = declaredAnnotations;
        } else {
            // at least one inherited annotation -> declared may override inherited
            annotations.putAll(declaredAnnotations);
        }
        return new AnnotationData(annotations, declaredAnnotations, classRedefinedCount);
    }

    // Annotation types cache their internal (AnnotationType) form

    @SuppressWarnings("UnusedDeclaration")
    private transient volatile AnnotationType annotationType;

    boolean casAnnotationType(AnnotationType oldType, AnnotationType newType) {
        return Atomic.casAnnotationType(this, oldType, newType);
    }

    AnnotationType getAnnotationType() {
        return annotationType;
    }

    Map<Class<? extends Annotation>, Annotation> getDeclaredAnnotationMap() {
        return annotationData().declaredAnnotations;
    }

    /* Backing store of user-defined values pertaining to this class.
     * Maintained by the ClassValue class.
     */
    transient ClassValue.ClassValueMap classValueMap;

    /**
     * Returns an {@code AnnotatedType} object that represents the use of a
     * type to specify the superclass of the entity represented by this {@code
     * Class} object. (The <em>use</em> of type Foo to specify the superclass
     * in '...  extends Foo' is distinct from the <em>declaration</em> of type
     * Foo.)
     *
     * <p> If this {@code Class} object represents a type whose declaration
     * does not explicitly indicate an annotated superclass, then the return
     * value is an {@code AnnotatedType} object representing an element with no
     * annotations.
     *
     * <p> If this {@code Class} represents either the {@code Object} class, an
     * interface type, an array type, a primitive type, or void, the return
     * value is {@code null}.
     *
     * @return an object representing the superclass
     * @since 1.8
     */
    public AnnotatedType getAnnotatedSuperclass() {
        if (this == Object.class ||
                isInterface() ||
                isArray() ||
                isPrimitive() ||
                this == Void.TYPE) {
            return null;
        }

        return TypeAnnotationParser.buildAnnotatedSuperclass(getRawTypeAnnotations(), getConstantPool(), this);
    }

    /**
     * Returns an array of {@code AnnotatedType} objects that represent the use
     * of types to specify superinterfaces of the entity represented by this
     * {@code Class} object. (The <em>use</em> of type Foo to specify a
     * superinterface in '... implements Foo' is distinct from the
     * <em>declaration</em> of type Foo.)
     *
     * <p> If this {@code Class} object represents a class, the return value is
     * an array containing objects representing the uses of interface types to
     * specify interfaces implemented by the class. The order of the objects in
     * the array corresponds to the order of the interface types used in the
     * 'implements' clause of the declaration of this {@code Class} object.
     *
     * <p> If this {@code Class} object represents an interface, the return
     * value is an array containing objects representing the uses of interface
     * types to specify interfaces directly extended by the interface. The
     * order of the objects in the array corresponds to the order of the
     * interface types used in the 'extends' clause of the declaration of this
     * {@code Class} object.
     *
     * <p> If this {@code Class} object represents a class or interface whose
     * declaration does not explicitly indicate any annotated superinterfaces,
     * the return value is an array of length 0.
     *
     * <p> If this {@code Class} object represents either the {@code Object}
     * class, an array type, a primitive type, or void, the return value is an
     * array of length 0.
     *
     * @return an array representing the superinterfaces
     * @since 1.8
     */
    public AnnotatedType[] getAnnotatedInterfaces() {
         return TypeAnnotationParser.buildAnnotatedInterfaces(getRawTypeAnnotations(), getConstantPool(), this);
    }

    private native Class<?> getNestHost0();

    /**
     * Returns the nest host of the <a href=#nest>nest</a> to which the class
     * or interface represented by this {@code Class} object belongs.
     * Every class and interface belongs to exactly one nest.
     *
     * If the nest host of this class or interface has previously
     * been determined, then this method returns the nest host.
     * If the nest host of this class or interface has
     * not previously been determined, then this method determines the nest
     * host using the algorithm of JVMS 5.4.4, and returns it.
     *
     * Often, a class or interface belongs to a nest consisting only of itself,
     * in which case this method returns {@code this} to indicate that the class
     * or interface is the nest host.
     *
     * <p>If this {@code Class} object represents a primitive type, an array type,
     * or {@code void}, then this method returns {@code this},
     * indicating that the represented entity belongs to the nest consisting only of
     * itself, and is the nest host.
     *
     * @return the nest host of this class or interface
     *
     * @throws SecurityException
     *         If the returned class is not the current class, and
     *         if a security manager, <i>s</i>, is present and the caller's
     *         class loader is not the same as or an ancestor of the class
     *         loader for the returned class and invocation of {@link
     *         SecurityManager#checkPackageAccess s.checkPackageAccess()}
     *         denies access to the package of the returned class
     * @since 11
     * @jvms 4.7.28 The {@code NestHost} Attribute
     * @jvms 4.7.29 The {@code NestMembers} Attribute
     * @jvms 5.4.4 Access Control
     */
    @CallerSensitive
    public Class<?> getNestHost() {
        if (isPrimitive() || isArray()) {
            return this;
        }

        Class<?> host = getNestHost0();
        if (host == this) {
            return this;
        }
        // returning a different class requires a security check
        SecurityManager sm = System.getSecurityManager();
        if (sm != null) {
            checkPackageAccess(sm,
                               ClassLoader.getClassLoader(Reflection.getCallerClass()), true);
        }
        return host;
    }

    /**
     * Determines if the given {@code Class} is a nestmate of the
     * class or interface represented by this {@code Class} object.
     * Two classes or interfaces are nestmates
     * if they have the same {@linkplain #getNestHost() nest host}.
     *
     * @param c the class to check
     * @return {@code true} if this class and {@code c} are members of
     * the same nest; and {@code false} otherwise.
     *
     * @since 11
     */
    public boolean isNestmateOf(Class<?> c) {
        if (this == c) {
            return true;
        }
        if (isPrimitive() || isArray() ||
            c.isPrimitive() || c.isArray()) {
            return false;
        }

        return getNestHost() == c.getNestHost();
    }

    private native Class<?>[] getNestMembers0();

    /**
     * Returns an array containing {@code Class} objects representing all the
     * classes and interfaces that are members of the nest to which the class
     * or interface represented by this {@code Class} object belongs.
     *
     * First, this method obtains the {@linkplain #getNestHost() nest host},
     * {@code H}, of the nest to which the class or interface represented by
     * this {@code Class} object belongs. The zeroth element of the returned
     * array is {@code H}.
     *
     * Then, for each class or interface {@code C} which is recorded by {@code H}
     * as being a member of its nest, this method attempts to obtain the {@code Class}
     * object for {@code C} (using {@linkplain #getClassLoader() the defining class
     * loader} of the current {@code Class} object), and then obtains the
     * {@linkplain #getNestHost() nest host} of the nest to which {@code C} belongs.
     * The classes and interfaces which are recorded by {@code H} as being members
     * of its nest, and for which {@code H} can be determined as their nest host,
     * are indicated by subsequent elements of the returned array. The order of
     * such elements is unspecified. Duplicates are permitted.
     *
     * <p>If this {@code Class} object represents a primitive type, an array type,
     * or {@code void}, then this method returns a single-element array containing
     * {@code this}.
     *
     * @apiNote
     * The returned array includes only the nest members recorded in the {@code NestMembers}
     * attribute, and not any hidden classes that were added to the nest via
     * {@link MethodHandles.Lookup#defineHiddenClass(byte[], boolean, MethodHandles.Lookup.ClassOption...)
     * Lookup::defineHiddenClass}.
     *
     * @return an array of all classes and interfaces in the same nest as
     * this class or interface
     *
     * @throws SecurityException
     * If any returned class is not the current class, and
     * if a security manager, <i>s</i>, is present and the caller's
     * class loader is not the same as or an ancestor of the class
     * loader for that returned class and invocation of {@link
     * SecurityManager#checkPackageAccess s.checkPackageAccess()}
     * denies access to the package of that returned class
     *
     * @since 11
     * @see #getNestHost()
     * @jvms 4.7.28 The {@code NestHost} Attribute
     * @jvms 4.7.29 The {@code NestMembers} Attribute
     */
    @CallerSensitive
    public Class<?>[] getNestMembers() {
        if (isPrimitive() || isArray()) {
            return new Class<?>[] { this };
        }
        Class<?>[] members = getNestMembers0();
        // Can't actually enable this due to bootstrapping issues
        // assert(members.length != 1 || members[0] == this); // expected invariant from VM

        if (members.length > 1) {
            // If we return anything other than the current class we need
            // a security check
            SecurityManager sm = System.getSecurityManager();
            if (sm != null) {
                checkPackageAccess(sm,
                                   ClassLoader.getClassLoader(Reflection.getCallerClass()), true);
            }
        }
        return members;
    }

    /**
     * Returns the descriptor string of the entity (class, interface, array class,
     * primitive type, or {@code void}) represented by this {@code Class} object.
     *
     * <p> If this {@code Class} object represents a class or interface,
     * not an array class, then:
     * <ul>
     * <li> If the class or interface is not {@linkplain Class#isHidden() hidden},
     *      then the result is a field descriptor (JVMS {@jvms 4.3.2})
     *      for the class or interface. Calling
     *      {@link ClassDesc#ofDescriptor(String) ClassDesc::ofDescriptor}
     *      with the result descriptor string produces a {@link ClassDesc ClassDesc}
     *      describing this class or interface.
     * <li> If the class or interface is {@linkplain Class#isHidden() hidden},
     *      then the result is a string of the form:
     *      <blockquote>
     *      {@code "L" +} <em>N</em> {@code + "." + <suffix> + ";"}
     *      </blockquote>
     *      where <em>N</em> is the <a href="ClassLoader.html#binary-name">binary name</a>
     *      encoded in internal form indicated by the {@code class} file passed to
     *      {@link MethodHandles.Lookup#defineHiddenClass(byte[], boolean, MethodHandles.Lookup.ClassOption...)
     *      Lookup::defineHiddenClass}, and {@code <suffix>} is an unqualified name.
     *      A hidden class or interface has no {@linkplain ClassDesc nominal descriptor}.
     *      The result string is not a type descriptor.
     * </ul>
     *
     * <p> If this {@code Class} object represents an array class, then
     * the result is a string consisting of one or more '{@code [}' characters
     * representing the depth of the array nesting, followed by the
     * descriptor string of the element type.
     * <ul>
     * <li> If the element type is not a {@linkplain Class#isHidden() hidden} class
     * or interface, then this array class can be described nominally.
     * Calling {@link ClassDesc#ofDescriptor(String) ClassDesc::ofDescriptor}
     * with the result descriptor string produces a {@link ClassDesc ClassDesc}
     * describing this array class.
     * <li> If the element type is a {@linkplain Class#isHidden() hidden} class or
     * interface, then this array class cannot be described nominally.
     * The result string is not a type descriptor.
     * </ul>
     *
     * <p> If this {@code Class} object represents a primitive type or
     * {@code void}, then the result is a field descriptor string which
     * is a one-letter code corresponding to a primitive type or {@code void}
     * ({@code "B", "C", "D", "F", "I", "J", "S", "Z", "V"}) (JVMS {@jvms 4.3.2}).
     *
     * @apiNote
     * This is not a strict inverse of {@link #forName};
     * distinct classes which share a common name but have different class loaders
     * will have identical descriptor strings.
     *
     * @return the descriptor string for this {@code Class} object
     * @jvms 4.3.2 Field Descriptors
     * @since 12
     */
    @Override
    public String descriptorString() {
        if (isPrimitive())
            return Wrapper.forPrimitiveType(this).basicTypeString();

        if (isArray()) {
            return "[" + componentType.descriptorString();
        } else if (isHidden()) {
            String name = getName();
            int index = name.indexOf('/');
            return "L" + name.substring(0, index).replace('.', '/')
                       + "." + name.substring(index+1) + ";";
        } else {
            return "L" + getName().replace('.', '/') + ";";
        }
    }

    /**
     * Returns the component type of this {@code Class}, if it describes
     * an array type, or {@code null} otherwise.
     *
     * @implSpec
     * Equivalent to {@link Class#getComponentType()}.
     *
     * @return a {@code Class} describing the component type, or {@code null}
     * if this {@code Class} does not describe an array type
     * @since 12
     */
    @Override
    public Class<?> componentType() {
        return isArray() ? componentType : null;
    }

    /**
     * Returns a {@code Class} for an array type whose component type
     * is described by this {@linkplain Class}.
     *
     * @return a {@code Class} describing the array type
     * @since 12
     */
    @Override
    public Class<?> arrayType() {
        return Array.newInstance(this, 0).getClass();
    }

    /**
     * Returns a nominal descriptor for this instance, if one can be
     * constructed, or an empty {@link Optional} if one cannot be.
     *
     * @return An {@link Optional} containing the resulting nominal descriptor,
     * or an empty {@link Optional} if one cannot be constructed.
     * @since 12
     */
    @Override
    public Optional<ClassDesc> describeConstable() {
        Class<?> c = isArray() ? elementType() : this;
        return c.isHidden() ? Optional.empty()
                            : Optional.of(ClassDesc.ofDescriptor(descriptorString()));
   }

    /**
     * Returns {@code true} if and only if the underlying class is a hidden class.
     *
     * @return {@code true} if and only if this class is a hidden class.
     *
     * @since 15
     * @see MethodHandles.Lookup#defineHiddenClass
     */
    @IntrinsicCandidate
    public native boolean isHidden();

    /**
<<<<<<< HEAD
     * Returns an array containing {@code ClassDesc} objects representing all the
     * direct subclasses or direct implementation classes permitted to extend or
=======
     * {@preview Associated with sealed classes, a preview feature of the Java language.
     *
     *           This method is associated with <i>sealed classes</i>, a preview
     *           feature of the Java language. Preview features
     *           may be removed in a future release, or upgraded to permanent
     *           features of the Java language.}
     *
     * Returns an array containing {@code Class} objects representing the
     * direct subinterfaces or subclasses permitted to extend or
>>>>>>> 044616bd
     * implement this class or interface if it is sealed. The order of such elements
     * is unspecified. If this {@code Class} object represents a primitive type,
     * {@code void}, an array type, or a class or interface that is not sealed,
     * an empty array is returned.
     *
     * For each class or interface {@code C} which is recorded as a permitted
     * direct subinterface or subclass of this class or interface,
     * this method attempts to obtain the {@code Class}
     * object for {@code C} (using {@linkplain #getClassLoader() the defining class
     * loader} of the current {@code Class} object).
     * The {@code Class} objects which can be obtained and which are direct
     * subinterfaces or subclasses of this class or interface,
     * are indicated by elements of the returned array. If a {@code Class} object
     * cannot be obtained, it is silently ignored, and not included in the result
     * array.
     *
     * @return an array of {@code Class} objects of the permitted subclasses of this class or interface
     *
     * @throws SecurityException
     *         If a security manager, <i>s</i>, is present and the caller's
     *         class loader is not the same as or an ancestor of the class
     *         loader for that returned class and invocation of {@link
     *         SecurityManager#checkPackageAccess s.checkPackageAccess()}
     *         denies access to the package of any class in the returned array.
     *
     * @jls 8.1 Class Declarations
     * @jls 9.1 Interface Declarations
     * @since 15
     */
<<<<<<< HEAD
    @jdk.internal.javac.PreviewFeature(feature=jdk.internal.javac.PreviewFeature.Feature.SEALED_CLASSES, reflective=true)
    public ClassDesc[] permittedSubclasses() {
        String[] subclassNames;
        if (isArray() || isPrimitive() || (subclassNames = getPermittedSubclasses0()).length == 0) {
            return EMPTY_CLASS_DESC_ARRAY;
        }
        ClassDesc[] constants = new ClassDesc[subclassNames.length];
        int i = 0;
        for (String subclassName : subclassNames) {
            try {
                constants[i++] = ClassDesc.of(subclassName.replace('/', '.'));
            } catch (IllegalArgumentException iae) {
                throw new InternalError("Invalid type in permitted subclasses information: " + subclassName, iae);
=======
    @jdk.internal.PreviewFeature(feature=jdk.internal.PreviewFeature.Feature.SEALED_CLASSES, essentialAPI=false)
    @CallerSensitive
    public Class<?>[] getPermittedSubclasses() {
        Class<?>[] subClasses;
        if (isArray() || isPrimitive() || (subClasses = getPermittedSubclasses0()).length == 0) {
            return EMPTY_CLASS_ARRAY;
        }
        if (subClasses.length > 0) {
            if (Arrays.stream(subClasses).anyMatch(c -> !isDirectSubType(c))) {
                subClasses = Arrays.stream(subClasses)
                                   .filter(this::isDirectSubType)
                                   .toArray(s -> new Class<?>[s]);
>>>>>>> 044616bd
            }
        }
        if (subClasses.length > 0) {
            // If we return some classes we need a security check:
            SecurityManager sm = System.getSecurityManager();
            if (sm != null) {
                checkPackageAccessForPermittedSubclasses(sm,
                                             ClassLoader.getClassLoader(Reflection.getCallerClass()),
                                             subClasses);
            }
        }
        return subClasses;
    }

    private boolean isDirectSubType(Class<?> c) {
        if (isInterface()) {
            for (Class<?> i : c.getInterfaces(/* cloneArray */ false)) {
                if (i == this) {
                    return true;
                }
            }
        } else {
            return c.getSuperclass() == this;
        }
        return false;
    }

    /**
<<<<<<< HEAD
     * Returns {@code true} if and only if this {@code Class} object represents a sealed class or interface.
     * If this {@code Class} object represents a primitive type, {@code void}, or an array type, this method returns
=======
     * {@preview Associated with sealed classes, a preview feature of the Java language.
     *
     *           This method is associated with <i>sealed classes</i>, a preview
     *           feature of the Java language. Preview features
     *           may be removed in a future release, or upgraded to permanent
     *           features of the Java language.}
     *
     * Returns {@code true} if and only if this {@code Class} object represents
     * a sealed class or interface. If this {@code Class} object represents a
     * primitive type, {@code void}, or an array type, this method returns
>>>>>>> 044616bd
     * {@code false}.
     *
     * @return {@code true} if and only if this {@code Class} object represents a sealed class or interface.
     *
     * @jls 8.1 Class Declarations
     * @jls 9.1 Interface Declarations
     * @since 15
     */
    @jdk.internal.javac.PreviewFeature(feature=jdk.internal.javac.PreviewFeature.Feature.SEALED_CLASSES, reflective=true)
    @SuppressWarnings("preview")
    public boolean isSealed() {
        if (isArray() || isPrimitive()) {
            return false;
        }
        return getPermittedSubclasses().length != 0;
    }

    private native Class<?>[] getPermittedSubclasses0();
}<|MERGE_RESOLUTION|>--- conflicted
+++ resolved
@@ -4381,20 +4381,8 @@
     public native boolean isHidden();
 
     /**
-<<<<<<< HEAD
-     * Returns an array containing {@code ClassDesc} objects representing all the
-     * direct subclasses or direct implementation classes permitted to extend or
-=======
-     * {@preview Associated with sealed classes, a preview feature of the Java language.
-     *
-     *           This method is associated with <i>sealed classes</i>, a preview
-     *           feature of the Java language. Preview features
-     *           may be removed in a future release, or upgraded to permanent
-     *           features of the Java language.}
-     *
      * Returns an array containing {@code Class} objects representing the
      * direct subinterfaces or subclasses permitted to extend or
->>>>>>> 044616bd
      * implement this class or interface if it is sealed. The order of such elements
      * is unspecified. If this {@code Class} object represents a primitive type,
      * {@code void}, an array type, or a class or interface that is not sealed,
@@ -4424,22 +4412,7 @@
      * @jls 9.1 Interface Declarations
      * @since 15
      */
-<<<<<<< HEAD
     @jdk.internal.javac.PreviewFeature(feature=jdk.internal.javac.PreviewFeature.Feature.SEALED_CLASSES, reflective=true)
-    public ClassDesc[] permittedSubclasses() {
-        String[] subclassNames;
-        if (isArray() || isPrimitive() || (subclassNames = getPermittedSubclasses0()).length == 0) {
-            return EMPTY_CLASS_DESC_ARRAY;
-        }
-        ClassDesc[] constants = new ClassDesc[subclassNames.length];
-        int i = 0;
-        for (String subclassName : subclassNames) {
-            try {
-                constants[i++] = ClassDesc.of(subclassName.replace('/', '.'));
-            } catch (IllegalArgumentException iae) {
-                throw new InternalError("Invalid type in permitted subclasses information: " + subclassName, iae);
-=======
-    @jdk.internal.PreviewFeature(feature=jdk.internal.PreviewFeature.Feature.SEALED_CLASSES, essentialAPI=false)
     @CallerSensitive
     public Class<?>[] getPermittedSubclasses() {
         Class<?>[] subClasses;
@@ -4451,7 +4424,6 @@
                 subClasses = Arrays.stream(subClasses)
                                    .filter(this::isDirectSubType)
                                    .toArray(s -> new Class<?>[s]);
->>>>>>> 044616bd
             }
         }
         if (subClasses.length > 0) {
@@ -4480,21 +4452,9 @@
     }
 
     /**
-<<<<<<< HEAD
-     * Returns {@code true} if and only if this {@code Class} object represents a sealed class or interface.
-     * If this {@code Class} object represents a primitive type, {@code void}, or an array type, this method returns
-=======
-     * {@preview Associated with sealed classes, a preview feature of the Java language.
-     *
-     *           This method is associated with <i>sealed classes</i>, a preview
-     *           feature of the Java language. Preview features
-     *           may be removed in a future release, or upgraded to permanent
-     *           features of the Java language.}
-     *
      * Returns {@code true} if and only if this {@code Class} object represents
      * a sealed class or interface. If this {@code Class} object represents a
      * primitive type, {@code void}, or an array type, this method returns
->>>>>>> 044616bd
      * {@code false}.
      *
      * @return {@code true} if and only if this {@code Class} object represents a sealed class or interface.
