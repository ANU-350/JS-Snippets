--- conflicted
+++ resolved
@@ -25,19 +25,11 @@
 
 package java.lang.reflect;
 
-<<<<<<< HEAD
 import jdk.internal.classfile.*;
 import jdk.internal.classfile.constantpool.*;
 import jdk.internal.classfile.attribute.ExceptionsAttribute;
 import jdk.internal.misc.VM;
-=======
-import jdk.internal.org.objectweb.asm.ClassWriter;
-import jdk.internal.org.objectweb.asm.Label;
-import jdk.internal.org.objectweb.asm.MethodVisitor;
-import jdk.internal.org.objectweb.asm.Opcodes;
 import jdk.internal.org.objectweb.asm.Type;
-import sun.invoke.util.Wrapper;
->>>>>>> a2d8f634
 import sun.security.action.GetBooleanAction;
 
 import java.io.IOException;
@@ -65,18 +57,8 @@
  * The external interface to ProxyGenerator is the static
  * "generateProxyClass" method.
  */
-<<<<<<< HEAD
 final class ProxyGenerator {
-    private static final int CLASSFILE_VERSION = VM.classFileVersion();
-=======
-final class ProxyGenerator extends ClassWriter {
     private static final int CLASSFILE_VERSION = ClassFileFormatVersion.latest().major();
-    private static final String JL_CLASS = "java/lang/Class";
-    private static final String JL_OBJECT = "java/lang/Object";
-    private static final String JL_THROWABLE = "java/lang/Throwable";
-    private static final String JL_CLASS_NOT_FOUND_EX = "java/lang/ClassNotFoundException";
-    private static final String JL_ILLEGAL_ACCESS_EX = "java/lang/IllegalAccessException";
->>>>>>> a2d8f634
 
     private static final ClassDesc
             CD_ClassLoader = ClassDesc.ofInternalName("java/lang/ClassLoader"),
