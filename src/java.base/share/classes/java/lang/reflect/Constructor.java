/*
 * Copyright (c) 1996, 2021, Oracle and/or its affiliates. All rights reserved.
 * DO NOT ALTER OR REMOVE COPYRIGHT NOTICES OR THIS FILE HEADER.
 *
 * This code is free software; you can redistribute it and/or modify it
 * under the terms of the GNU General Public License version 2 only, as
 * published by the Free Software Foundation.  Oracle designates this
 * particular file as subject to the "Classpath" exception as provided
 * by Oracle in the LICENSE file that accompanied this code.
 *
 * This code is distributed in the hope that it will be useful, but WITHOUT
 * ANY WARRANTY; without even the implied warranty of MERCHANTABILITY or
 * FITNESS FOR A PARTICULAR PURPOSE.  See the GNU General Public License
 * version 2 for more details (a copy is included in the LICENSE file that
 * accompanied this code).
 *
 * You should have received a copy of the GNU General Public License version
 * 2 along with this work; if not, write to the Free Software Foundation,
 * Inc., 51 Franklin St, Fifth Floor, Boston, MA 02110-1301 USA.
 *
 * Please contact Oracle, 500 Oracle Parkway, Redwood Shores, CA 94065 USA
 * or visit www.oracle.com if you need additional information or have any
 * questions.
 */

package java.lang.reflect;

import jdk.internal.access.SharedSecrets;
import jdk.internal.misc.VM;
import jdk.internal.reflect.CallerSensitive;
import jdk.internal.reflect.ConstructorAccessor;
import jdk.internal.reflect.Reflection;
import jdk.internal.vm.annotation.ForceInline;
import jdk.internal.vm.annotation.Stable;
import sun.reflect.annotation.TypeAnnotation;
import sun.reflect.annotation.TypeAnnotationParser;
import sun.reflect.generics.repository.ConstructorRepository;
import sun.reflect.generics.factory.CoreReflectionFactory;
import sun.reflect.generics.factory.GenericsFactory;
import sun.reflect.generics.scope.ConstructorScope;
import java.lang.annotation.Annotation;
import java.lang.annotation.AnnotationFormatError;
import java.util.StringJoiner;

/**
 * {@code Constructor} provides information about, and access to, a single
 * constructor for a class.
 *
 * <p>{@code Constructor} permits widening conversions to occur when matching the
 * actual parameters to newInstance() with the underlying
 * constructor's formal parameters, but throws an
 * {@code IllegalArgumentException} if a narrowing conversion would occur.
 *
 * @param <T> the class in which the constructor is declared
 *
 * @see Member
 * @see java.lang.Class
 * @see java.lang.Class#getConstructors()
 * @see java.lang.Class#getConstructor(Class[])
 * @see java.lang.Class#getDeclaredConstructors()
 *
 * @author      Kenneth Russell
 * @author      Nakul Saraiya
 * @since 1.1
 */
public final class Constructor<T> extends Executable {
    @Stable
    private Class<T>            clazz;
    private int                 slot;
    private Class<?>[]          parameterTypes;
    private Class<?>[]          exceptionTypes;
    @Stable
    private int                 modifiers;
    // Generics and annotations support
    private transient String    signature;
    // generic info repository; lazily initialized
    private transient ConstructorRepository genericInfo;
    private byte[]              annotations;
    private byte[]              parameterAnnotations;

    // Generics infrastructure
    // Accessor for factory
    private GenericsFactory getFactory() {
        // create scope and factory
        return CoreReflectionFactory.make(this, ConstructorScope.make(this));
    }

    // Accessor for generic info repository
    @Override
    ConstructorRepository getGenericInfo() {
        // lazily initialize repository if necessary
        if (genericInfo == null) {
            // create and cache generic info repository
            genericInfo =
                ConstructorRepository.make(getSignature(),
                                           getFactory());
        }
        return genericInfo; //return cached repository
    }

    @Stable
    private ConstructorAccessor constructorAccessor;
    // For sharing of ConstructorAccessors. This branching structure
    // is currently only two levels deep (i.e., one root Constructor
    // and potentially many Constructor objects pointing to it.)
    //
    // If this branching structure would ever contain cycles, deadlocks can
    // occur in annotation code.
    private Constructor<T>      root;

    @Override
    Constructor<T> getRoot() {
        return root;
    }

    /**
     * Package-private constructor used by ReflectAccess to enable
     * instantiation of these objects in Java code from the java.lang
     * package via jdk.internal.access.JavaLangReflectAccess.
     */
    Constructor(Class<T> declaringClass,
                Class<?>[] parameterTypes,
                Class<?>[] checkedExceptions,
                int modifiers,
                int slot,
                String signature,
                byte[] annotations,
                byte[] parameterAnnotations) {
        this.clazz = declaringClass;
        this.parameterTypes = parameterTypes;
        this.exceptionTypes = checkedExceptions;
        this.modifiers = modifiers;
        this.slot = slot;
        this.signature = signature;
        this.annotations = annotations;
        this.parameterAnnotations = parameterAnnotations;
    }

    /**
     * Package-private routine (exposed to java.lang.Class via
     * ReflectAccess) which returns a copy of this Constructor. The copy's
     * "root" field points to this Constructor.
     */
    Constructor<T> copy() {
        // This routine enables sharing of ConstructorAccessor objects
        // among Constructor objects which refer to the same underlying
        // method in the VM. (All of this contortion is only necessary
        // because of the "accessibility" bit in AccessibleObject,
        // which implicitly requires that new java.lang.reflect
        // objects be fabricated for each reflective call on Class
        // objects.)
        if (this.root != null)
            throw new IllegalArgumentException("Can not copy a non-root Constructor");

        Constructor<T> res = new Constructor<>(clazz,
                                               parameterTypes,
                                               exceptionTypes, modifiers, slot,
                                               signature,
                                               annotations,
                                               parameterAnnotations);
        res.root = this;
        // Might as well eagerly propagate this if already present
        res.constructorAccessor = constructorAccessor;
        return res;
    }

    /**
     * {@inheritDoc}
     *
     * <p> A {@code SecurityException} is also thrown if this object is a
     * {@code Constructor} object for the class {@code Class} and {@code flag}
     * is true. </p>
     *
     * @param flag {@inheritDoc}
     *
     * @throws InaccessibleObjectException {@inheritDoc}
     * @throws SecurityException if the request is denied by the security manager
     *         or this is a constructor for {@code java.lang.Class}
     *
     */
    @Override
    @CallerSensitive
    public void setAccessible(boolean flag) {
        AccessibleObject.checkPermission();
        if (flag) {
            checkCanSetAccessible(Reflection.getCallerClass());
        }
        setAccessible0(flag);
    }

    @Override
    void checkCanSetAccessible(Class<?> caller) {
        checkCanSetAccessible(caller, clazz);
        if (clazz == Class.class) {
            // can we change this to InaccessibleObjectException?
            throw new SecurityException("Cannot make a java.lang.Class"
                                        + " constructor accessible");
        }
    }

    @Override
    boolean hasGenericInformation() {
        return (getSignature() != null);
    }

    @Override
    byte[] getAnnotationBytes() {
        return annotations;
    }

    /**
     * Returns the {@code Class} object representing the class that
     * declares the constructor represented by this object.
     */
    @Override
    public Class<T> getDeclaringClass() {
        return clazz;
    }

    /**
     * Returns the name of this constructor, as a string.  This is
     * the binary name of the constructor's declaring class.
     */
    @Override
    public String getName() {
        return getDeclaringClass().getName();
    }

    /**
     * {@inheritDoc}
     * @jls 8.8.3 Constructor Modifiers
     */
    @Override
    public int getModifiers() {
        return modifiers;
    }

    /**
     * {@inheritDoc}
     * @throws GenericSignatureFormatError {@inheritDoc}
     * @since 1.5
     */
    @Override
    @SuppressWarnings({"rawtypes", "unchecked"})
    public TypeVariable<Constructor<T>>[] getTypeParameters() {
      if (getSignature() != null) {
        return (TypeVariable<Constructor<T>>[])getGenericInfo().getTypeParameters();
      } else
          return (TypeVariable<Constructor<T>>[])new TypeVariable[0];
    }


    @Override
    Class<?>[] getSharedParameterTypes() {
        return parameterTypes;
    }

    @Override
    Class<?>[] getSharedExceptionTypes() {
        return exceptionTypes;
    }

    /**
     * {@inheritDoc}
     */
    @Override
    public Class<?>[] getParameterTypes() {
        return parameterTypes.clone();
    }

    /**
     * {@inheritDoc}
     * @since 1.8
     */
    public int getParameterCount() { return parameterTypes.length; }

    /**
     * {@inheritDoc}
     * @throws GenericSignatureFormatError {@inheritDoc}
     * @throws TypeNotPresentException {@inheritDoc}
     * @throws MalformedParameterizedTypeException {@inheritDoc}
     * @since 1.5
     */
    @Override
    public Type[] getGenericParameterTypes() {
        return super.getGenericParameterTypes();
    }

    /**
     * {@inheritDoc}
     */
    @Override
    public Class<?>[] getExceptionTypes() {
        return exceptionTypes.clone();
    }


    /**
     * {@inheritDoc}
     * @throws GenericSignatureFormatError {@inheritDoc}
     * @throws TypeNotPresentException {@inheritDoc}
     * @throws MalformedParameterizedTypeException {@inheritDoc}
     * @since 1.5
     */
    @Override
    public Type[] getGenericExceptionTypes() {
        return super.getGenericExceptionTypes();
    }

    /**
     * Compares this {@code Constructor} against the specified object.
     * Returns true if the objects are the same.  Two {@code Constructor} objects are
     * the same if they were declared by the same class and have the
     * same formal parameter types.
     */
    public boolean equals(Object obj) {
        if (obj instanceof Constructor<?> other) {
            if (getDeclaringClass() == other.getDeclaringClass()) {
                return equalParamTypes(parameterTypes, other.parameterTypes);
            }
        }
        return false;
    }

    /**
     * Returns a hashcode for this {@code Constructor}. The hashcode is
     * the same as the hashcode for the underlying constructor's
     * declaring class name.
     */
    public int hashCode() {
        return getDeclaringClass().getName().hashCode();
    }

    /**
     * Returns a string describing this {@code Constructor}.  The string is
     * formatted as the constructor access modifiers, if any,
     * followed by the fully-qualified name of the declaring class,
     * followed by a parenthesized, comma-separated list of the
     * constructor's formal parameter types.  For example:
     * <pre>{@code
     *    public java.util.HashMap(int,float)
     * }</pre>
     *
     * <p>If the constructor is declared to throw exceptions, the
     * parameter list is followed by a space, followed by the word
     * "{@code throws}" followed by a comma-separated list of the
     * thrown exception types.
     *
     * <p>The only possible modifiers for constructors are the access
     * modifiers {@code public}, {@code protected} or
     * {@code private}.  Only one of these may appear, or none if the
     * constructor has default (package) access.
     *
     * @return a string describing this {@code Constructor}
     * @jls 8.8.3 Constructor Modifiers
     * @jls 8.9.2 Enum Body Declarations
     */
    public String toString() {
        return sharedToString(Modifier.constructorModifiers(),
                              false,
                              parameterTypes,
                              exceptionTypes);
    }

    @Override
    void specificToStringHeader(StringBuilder sb) {
        sb.append(getDeclaringClass().getTypeName());
    }

    @Override
    String toShortString() {
        StringBuilder sb = new StringBuilder("constructor ");
        sb.append(getDeclaringClass().getTypeName());
        sb.append('(');
        StringJoiner sj = new StringJoiner(",");
        for (Class<?> parameterType : getParameterTypes()) {
            sj.add(parameterType.getTypeName());
        }
        sb.append(sj);
        sb.append(')');
        return sb.toString();
    }

    /**
     * Returns a string describing this {@code Constructor},
     * including type parameters.  The string is formatted as the
     * constructor access modifiers, if any, followed by an
     * angle-bracketed comma separated list of the constructor's type
     * parameters, if any, including  informative bounds of the
     * type parameters, if any, followed by the fully-qualified name of the
     * declaring class, followed by a parenthesized, comma-separated
     * list of the constructor's generic formal parameter types.
     *
     * If this constructor was declared to take a variable number of
     * arguments, instead of denoting the last parameter as
     * "<code><i>Type</i>[]</code>", it is denoted as
     * "<code><i>Type</i>...</code>".
     *
     * A space is used to separate access modifiers from one another
     * and from the type parameters or class name.  If there are no
     * type parameters, the type parameter list is elided; if the type
     * parameter list is present, a space separates the list from the
     * class name.  If the constructor is declared to throw
     * exceptions, the parameter list is followed by a space, followed
     * by the word "{@code throws}" followed by a
     * comma-separated list of the generic thrown exception types.
     *
     * <p>The only possible modifiers for constructors are the access
     * modifiers {@code public}, {@code protected} or
     * {@code private}.  Only one of these may appear, or none if the
     * constructor has default (package) access.
     *
     * @return a string describing this {@code Constructor},
     * include type parameters
     *
     * @since 1.5
     * @jls 8.8.3 Constructor Modifiers
     * @jls 8.9.2 Enum Body Declarations
     */
    @Override
    public String toGenericString() {
        return sharedToGenericString(Modifier.constructorModifiers(), false);
    }

    @Override
    void specificToGenericStringHeader(StringBuilder sb) {
        specificToStringHeader(sb);
    }

    /**
     * Uses the constructor represented by this {@code Constructor} object to
     * create and initialize a new instance of the constructor's
     * declaring class, with the specified initialization parameters.
     * Individual parameters are automatically unwrapped to match
     * primitive formal parameters, and both primitive and reference
     * parameters are subject to method invocation conversions as necessary.
     *
     * <p>If the number of formal parameters required by the underlying constructor
     * is 0, the supplied {@code initargs} array may be of length 0 or null.
     *
     * <p>If the constructor's declaring class is an inner class in a
     * non-static context, the first argument to the constructor needs
     * to be the enclosing instance; see section {@jls 15.9.3} of
     * <cite>The Java Language Specification</cite>.
     *
     * <p>If the required access and argument checks succeed and the
     * instantiation will proceed, the constructor's declaring class
     * is initialized if it has not already been initialized.
     *
     * <p>If the constructor completes normally, returns the newly
     * created and initialized instance.
     *
     * @param initargs array of objects to be passed as arguments to
     * the constructor call; values of primitive types are wrapped in
     * a wrapper object of the appropriate type (e.g. a {@code float}
     * in a {@link java.lang.Float Float})
     *
     * @return a new object created by calling the constructor
     * this object represents
     *
     * @throws    IllegalAccessException    if this {@code Constructor} object
     *              is enforcing Java language access control and the underlying
     *              constructor is inaccessible.
     * @throws    IllegalArgumentException  if the number of actual
     *              and formal parameters differ; if an unwrapping
     *              conversion for primitive arguments fails; or if,
     *              after possible unwrapping, a parameter value
     *              cannot be converted to the corresponding formal
     *              parameter type by a method invocation conversion; if
     *              this constructor pertains to an enum class.
     * @throws    InstantiationException    if the class that declares the
     *              underlying constructor represents an abstract class.
     * @throws    InvocationTargetException if the underlying constructor
     *              throws an exception.
     * @throws    ExceptionInInitializerError if the initialization provoked
     *              by this method fails.
     */
    @CallerSensitive
    @ForceInline // to ensure Reflection.getCallerClass optimization
    public T newInstance(Object ... initargs)
        throws InstantiationException, IllegalAccessException,
               IllegalArgumentException, InvocationTargetException
    {
        Class<?> caller = override ? null : Reflection.getCallerClass();
        return newInstanceWithCaller(initargs, !override, caller);
    }

    /* package-private */
    T newInstanceWithCaller(Object[] args, boolean checkAccess, Class<?> caller)
        throws InstantiationException, IllegalAccessException,
               InvocationTargetException
    {
        if (checkAccess)
            checkAccess(caller, clazz, clazz, modifiers);

<<<<<<< HEAD
=======
        if ((clazz.getModifiers() & Modifier.ENUM) != 0)
            throw new IllegalArgumentException("Cannot reflectively create enum objects");

>>>>>>> 83b22192
        ConstructorAccessor ca = constructorAccessor;   // read @Stable
        if (ca == null) {
            ca = acquireConstructorAccessor();
        }
        @SuppressWarnings("unchecked")
        T inst = (T) ca.newInstance(args);
        return inst;
    }

    /**
     * {@inheritDoc}
     * @since 1.5
     * @jls 8.4.1 Formal Parameters
     */
    @Override
    public boolean isVarArgs() {
        return super.isVarArgs();
    }

    /**
     * {@inheritDoc}
     * @jls 13.1 The Form of a Binary
     * @jvms 4.6 Methods
     * @since 1.5
     * @see <a
     * href="{@docRoot}/java.base/java/lang/reflect/package-summary.html#LanguageJvmModel">Java
     * programming language and JVM modeling in core reflection</a>
     */
    @Override
    public boolean isSynthetic() {
        return super.isSynthetic();
    }

    // NOTE that there is no synchronization used here. It is correct
    // (though not efficient) to generate more than one
    // ConstructorAccessor for a given Constructor. However, avoiding
    // synchronization will probably make the implementation more
    // scalable.
    private ConstructorAccessor acquireConstructorAccessor() {

        // First check to see if one has been created yet, and take it
        // if so.
        Constructor<?> root = this.root;
        ConstructorAccessor tmp = root == null ? null : root.getConstructorAccessor();
        if (tmp != null) {
            constructorAccessor = tmp;
        } else {
            // Otherwise fabricate one and propagate it up to the root
            // Ensure the declaring class is not an Enum class.
            if ((clazz.getModifiers() & Modifier.ENUM) != 0)
                throw new IllegalArgumentException("Cannot reflectively create enum objects");

            tmp = reflectionFactory.newConstructorAccessor(this);
            // set the constructor accessor only if it's not using native implementation
            if (VM.isJavaLangInvokeInited())
                setConstructorAccessor(tmp);
        }

        return tmp;
    }

    // Returns ConstructorAccessor for this Constructor object, not
    // looking up the chain to the root
    ConstructorAccessor getConstructorAccessor() {
        return constructorAccessor;
    }

    // Sets the ConstructorAccessor for this Constructor object and
    // (recursively) its root
    void setConstructorAccessor(ConstructorAccessor accessor) {
        constructorAccessor = accessor;
        // Propagate up
        Constructor<?> root = this.root;
        if (root != null) {
            root.setConstructorAccessor(accessor);
        }
    }

    int getSlot() {
        return slot;
    }

    String getSignature() {
        return signature;
    }

    byte[] getRawAnnotations() {
        return annotations;
    }

    byte[] getRawParameterAnnotations() {
        return parameterAnnotations;
    }


    /**
     * {@inheritDoc}
     *
     * @throws NullPointerException  {@inheritDoc}
     * @since 1.5
     */
    @Override
    public <T extends Annotation> T getAnnotation(Class<T> annotationClass) {
        return super.getAnnotation(annotationClass);
    }

    /**
     * {@inheritDoc}
     * @since 1.5
     */
    @Override
    public Annotation[] getDeclaredAnnotations()  {
        return super.getDeclaredAnnotations();
    }

    /**
     * {@inheritDoc}
     * @since 1.5
     */
    @Override
    public Annotation[][] getParameterAnnotations() {
        return sharedGetParameterAnnotations(parameterTypes, parameterAnnotations);
    }

    @Override
    boolean handleParameterNumberMismatch(int resultLength, Class<?>[] parameterTypes) {
        int numParameters = parameterTypes.length;
        Class<?> declaringClass = getDeclaringClass();
        if (declaringClass.isEnum()) {
            return resultLength + 2 == numParameters &&
                    parameterTypes[0] == String.class &&
                    parameterTypes[1] == int.class;
        } else if (
            declaringClass.isAnonymousClass() ||
            declaringClass.isLocalClass() )
            return false; // Can't do reliable parameter counting
        else {
            if (declaringClass.isMemberClass() &&
                ((declaringClass.getModifiers() & Modifier.STATIC) == 0)  &&
                resultLength + 1 == numParameters) {
                return true;
            } else {
                throw new AnnotationFormatError(
                          "Parameter annotations don't match number of parameters");
            }
        }
    }

    /**
     * {@inheritDoc}
     * @since 1.8
     */
    @Override
    public AnnotatedType getAnnotatedReturnType() {
        return getAnnotatedReturnType0(getDeclaringClass());
    }

    /**
     * {@inheritDoc}
     * @since 1.8
     */
    @Override
    public AnnotatedType getAnnotatedReceiverType() {
        Class<?> thisDeclClass = getDeclaringClass();
        Class<?> enclosingClass = thisDeclClass.getEnclosingClass();

        if (enclosingClass == null) {
            // A Constructor for a top-level class
            return null;
        }

        Class<?> outerDeclaringClass = thisDeclClass.getDeclaringClass();
        if (outerDeclaringClass == null) {
            // A constructor for a local or anonymous class
            return null;
        }

        // Either static nested or inner class
        if (Modifier.isStatic(thisDeclClass.getModifiers())) {
            // static nested
            return null;
        }

        // A Constructor for an inner class
        return TypeAnnotationParser.buildAnnotatedType(getTypeAnnotationBytes0(),
                SharedSecrets.getJavaLangAccess().
                    getConstantPool(thisDeclClass),
                this,
                thisDeclClass,
                parameterize(enclosingClass),
                TypeAnnotation.TypeAnnotationTarget.METHOD_RECEIVER);
    }
}<|MERGE_RESOLUTION|>--- conflicted
+++ resolved
@@ -493,12 +493,6 @@
         if (checkAccess)
             checkAccess(caller, clazz, clazz, modifiers);
 
-<<<<<<< HEAD
-=======
-        if ((clazz.getModifiers() & Modifier.ENUM) != 0)
-            throw new IllegalArgumentException("Cannot reflectively create enum objects");
-
->>>>>>> 83b22192
         ConstructorAccessor ca = constructorAccessor;   // read @Stable
         if (ca == null) {
             ca = acquireConstructorAccessor();
