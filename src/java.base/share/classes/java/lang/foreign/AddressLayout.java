/*
 *  Copyright (c) 2023, Oracle and/or its affiliates. All rights reserved.
 *  DO NOT ALTER OR REMOVE COPYRIGHT NOTICES OR THIS FILE HEADER.
 *
 *  This code is free software; you can redistribute it and/or modify it
 *  under the terms of the GNU General Public License version 2 only, as
 *  published by the Free Software Foundation.  Oracle designates this
 *  particular file as subject to the "Classpath" exception as provided
 *  by Oracle in the LICENSE file that accompanied this code.
 *
 *  This code is distributed in the hope that it will be useful, but WITHOUT
 *  ANY WARRANTY; without even the implied warranty of MERCHANTABILITY or
 *  FITNESS FOR A PARTICULAR PURPOSE.  See the GNU General Public License
 *  version 2 for more details (a copy is included in the LICENSE file that
 *  accompanied this code).
 *
 *  You should have received a copy of the GNU General Public License version
 *  2 along with this work; if not, write to the Free Software Foundation,
 *  Inc., 51 Franklin St, Fifth Floor, Boston, MA 02110-1301 USA.
 *
 *   Please contact Oracle, 500 Oracle Parkway, Redwood Shores, CA 94065 USA
 *  or visit www.oracle.com if you need additional information or have any
 *  questions.
 *
 */

package java.lang.foreign;

import jdk.internal.foreign.layout.ValueLayouts;
import jdk.internal.javac.PreviewFeature;
import jdk.internal.reflect.CallerSensitive;

import java.lang.foreign.Linker.Option;
import java.lang.invoke.MethodHandle;
import java.nio.ByteOrder;
import java.util.Optional;

/**
 * A value layout used to model the address of some region of memory. The carrier associated with an address layout is
<<<<<<< HEAD
 * {@code MemorySegment.class}. The size and alignment of an address layout are platform-dependent
 * (e.g. on a 64-bit platform, the size and alignment of an address layout are set to 64 bits).
=======
 * {@code MemorySegment.class}. The size and alignment of an address layout are platform dependent
 * (e.g. on a 64-bit platform, the size and alignment of an address layout are set to 8 bytes).
>>>>>>> d77a4103
 * <p>
 * An address layout may optionally feature a {@linkplain #targetLayout() target layout}. An address layout with
 * target layout {@code T} can be used to model the address of a region of memory whose layout is {@code T}.
 * For instance, an address layout with target layout {@link ValueLayout#JAVA_INT} can be used to model the address
 * of a region of memory that is 4 bytes long. Specifying a target layout can be useful in the following situations:
 * <ul>
 *     <li>When accessing a memory segment that has been obtained by reading an address from another
 *     memory segment, e.g. using {@link MemorySegment#getAtIndex(AddressLayout, long)};</li>
 *     <li>When creating a downcall method handle, using {@link Linker#downcallHandle(FunctionDescriptor, Option...)};
 *     <li>When creating an upcall stub, using {@link Linker#upcallStub(MethodHandle, FunctionDescriptor, Arena, Option...)}.
 * </ul>
 *
 * @see #ADDRESS
 * @see #ADDRESS_UNALIGNED
 * @since 19
 */
@PreviewFeature(feature = PreviewFeature.Feature.FOREIGN)
public sealed interface AddressLayout extends ValueLayout permits ValueLayouts.OfAddressImpl {

    /**
     * {@inheritDoc}
     */
    @Override
    AddressLayout withName(String name);

    /**
     * {@inheritDoc}
     */
    @Override
    AddressLayout withoutName();

    /**
     * {@inheritDoc}
     */
    @Override
    AddressLayout withByteAlignment(long byteAlignment);

    /**
     * {@inheritDoc}
     */
    @Override
    AddressLayout withOrder(ByteOrder order);

    /**
     * Returns an address layout with the same carrier, alignment constraint, name and order as this address layout,
     * but associated with the specified target layout. The returned address layout allows raw addresses to be accessed
     * as {@linkplain MemorySegment memory segments} whose size is set to the size of the specified layout. Moreover,
     * if the accessed raw address is not compatible with the alignment constraint in the provided layout,
     * {@linkplain IllegalArgumentException} will be thrown.
     * @apiNote
     * This method can also be used to create an address layout which, when used, creates native memory
     * segments with maximal size (e.g. {@linkplain Long#MAX_VALUE}). This can be done by using a target sequence
     * layout with unspecified size, as follows:
     * {@snippet lang = java:
     * AddressLayout addressLayout   = ...
     * AddressLayout unboundedLayout = addressLayout.withTargetLayout(
     *         MemoryLayout.sequenceLayout(ValueLayout.JAVA_BYTE));
     *}
     * <p>
     * This method is <a href="package-summary.html#restricted"><em>restricted</em></a>.
     * Restricted methods are unsafe, and, if used incorrectly, their use might crash
     * the JVM or, worse, silently result in memory corruption. Thus, clients should refrain from depending on
     * restricted methods, and use safe and supported functionalities, where possible.
     *
     * @param layout the target layout.
     * @return an address layout with same characteristics as this layout, but with the provided target layout.
     * @throws IllegalCallerException If the caller is in a module that does not have native access enabled.
     * @see #targetLayout()
     */
    @CallerSensitive
    AddressLayout withTargetLayout(MemoryLayout layout);

    /**
     * Returns an address layout with the same carrier, alignment constraint, name and order as this address layout,
     * but with no target layout
     *
     * @apiNote This can be useful to compare two address layouts that have different target layouts, but are otherwise equal.
     *
     * @return an address layout with same characteristics as this layout, but with no target layout.
     * @see #targetLayout()
     */
    AddressLayout withoutTargetLayout();

    /**
     * {@return the target layout associated with this address layout (if any)}.
     */
    Optional<MemoryLayout> targetLayout();

}<|MERGE_RESOLUTION|>--- conflicted
+++ resolved
@@ -37,13 +37,8 @@
 
 /**
  * A value layout used to model the address of some region of memory. The carrier associated with an address layout is
-<<<<<<< HEAD
  * {@code MemorySegment.class}. The size and alignment of an address layout are platform-dependent
- * (e.g. on a 64-bit platform, the size and alignment of an address layout are set to 64 bits).
-=======
- * {@code MemorySegment.class}. The size and alignment of an address layout are platform dependent
  * (e.g. on a 64-bit platform, the size and alignment of an address layout are set to 8 bytes).
->>>>>>> d77a4103
  * <p>
  * An address layout may optionally feature a {@linkplain #targetLayout() target layout}. An address layout with
  * target layout {@code T} can be used to model the address of a region of memory whose layout is {@code T}.
