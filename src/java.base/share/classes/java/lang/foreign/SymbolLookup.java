/*
 * Copyright (c) 2022, 2023, Oracle and/or its affiliates. All rights reserved.
 * DO NOT ALTER OR REMOVE COPYRIGHT NOTICES OR THIS FILE HEADER.
 *
 * This code is free software; you can redistribute it and/or modify it
 * under the terms of the GNU General Public License version 2 only, as
 * published by the Free Software Foundation.  Oracle designates this
 * particular file as subject to the "Classpath" exception as provided
 * by Oracle in the LICENSE file that accompanied this code.
 *
 * This code is distributed in the hope that it will be useful, but WITHOUT
 * ANY WARRANTY; without even the implied warranty of MERCHANTABILITY or
 * FITNESS FOR A PARTICULAR PURPOSE.  See the GNU General Public License
 * version 2 for more details (a copy is included in the LICENSE file that
 * accompanied this code).
 *
 * You should have received a copy of the GNU General Public License version
 * 2 along with this work; if not, write to the Free Software Foundation,
 * Inc., 51 Franklin St, Fifth Floor, Boston, MA 02110-1301 USA.
 *
 * Please contact Oracle, 500 Oracle Parkway, Redwood Shores, CA 94065 USA
 * or visit www.oracle.com if you need additional information or have any
 * questions.
 */

package java.lang.foreign;

import jdk.internal.access.JavaLangAccess;
import jdk.internal.access.SharedSecrets;
import jdk.internal.foreign.MemorySessionImpl;
import jdk.internal.foreign.Utils;
import jdk.internal.javac.Restricted;
import jdk.internal.loader.BuiltinClassLoader;
import jdk.internal.loader.NativeLibrary;
import jdk.internal.loader.RawNativeLibraries;
import jdk.internal.reflect.CallerSensitive;
import jdk.internal.reflect.Reflection;

import java.lang.invoke.MethodHandles;
import java.nio.file.Path;
import java.util.Objects;
import java.util.Optional;
import java.util.function.BiFunction;

/**
 * A <em>symbol lookup</em> retrieves the address of a symbol in one or more libraries.
 * A symbol is a named entity, such as a function or a global variable.
 * <p>
 * A symbol lookup is created with respect to a particular library (or libraries).
 * Subsequently, the {@link SymbolLookup#find(String)} method takes the name of a symbol
 * and returns the address of the symbol in that library.
 * <p>
<<<<<<< HEAD
 * The address of a symbol is modelled as a zero-length
 * {@linkplain MemorySegment memory segment}. The segment can be used in different ways:
=======
 * The address of a symbol is modeled as a zero-length {@linkplain MemorySegment memory segment}. The segment can be used in different ways:
>>>>>>> 8555e0f6
 * <ul>
 *     <li>It can be passed to a {@link Linker} to create a downcall method handle, which
 *         can then be used to call the foreign function at the segment's address.</li>
 *     <li>It can be passed to an existing
 *         {@linkplain Linker#downcallHandle(FunctionDescriptor, Linker.Option...) downcall method handle},
 *         as an argument to the underlying foreign function.</li>
 *     <li>It can be {@linkplain MemorySegment#set(AddressLayout, long, MemorySegment) stored}
 *         inside another memory segment.</li>
 *     <li>It can be used to access the region of memory backing a global variable
 *         (this requires {@linkplain MemorySegment#reinterpret(long) resizing}
 *         the segment first).</li>
 * </ul>
 *
 * <h2 id="obtaining">Obtaining a symbol lookup</h2>
 *
 * The factory methods {@link #libraryLookup(String, Arena)} and
 * {@link #libraryLookup(Path, Arena)} create a symbol lookup for a library known to
 * the operating system. The library is specified by either its name or a path.
 * The library is loaded if not already loaded. The symbol lookup, which is known as a
 * <em>library lookup</em>, and its lifetime is controlled by an {@linkplain Arena arena}.
 * For instance, if the provided arena is a confined arena, the library associated with
 * the symbol lookup is unloaded when the confined arena is {@linkplain Arena#close() closed}:
 *
 * {@snippet lang = java:
 * try (Arena arena = Arena.ofConfined()) {
 *     SymbolLookup libGL = SymbolLookup.libraryLookup("libGL.so", arena); // libGL.so loaded here
 *     MemorySegment glGetString = libGL.find("glGetString").orElseThrow();
 *     ...
 * } //  libGL.so unloaded here
 *}
 * <p>
 * If a library was previously loaded through JNI, i.e., by {@link System#load(String)}
 * or {@link System#loadLibrary(String)}, then the library was also associated with
 * a particular class loader. The factory method {@link #loaderLookup()} creates
 * a symbol lookup for all the libraries associated with the caller's class loader:
 *
 * {@snippet lang=java :
 * System.loadLibrary("GL"); // libGL.so loaded here
 * ...
 * SymbolLookup libGL = SymbolLookup.loaderLookup();
 * MemorySegment glGetString = libGL.find("glGetString").orElseThrow();
 * }
 *
 * This symbol lookup, which is known as a <em>loader lookup</em>, is dynamic with
 * respect to the libraries associated with the class loader. If other libraries are
 * subsequently loaded through JNI and associated with the class loader, then the loader
 * lookup will expose their symbols automatically.
 * <p>
 * Note that a loader lookup only exposes symbols in libraries that were previously
 * loaded through JNI, i.e., by {@link System#load(String)} or {@link System#loadLibrary(String)}.
 * A loader lookup does not expose symbols in libraries that were loaded in the course
 * of creating a library lookup:
 *
 * {@snippet lang = java:
 * libraryLookup("libGL.so", arena).find("glGetString").isPresent(); // true
 * loaderLookup().find("glGetString").isPresent(); // false
 *}
 *
 * Note also that a library lookup for library {@code L} exposes symbols in {@code L}
 * even if {@code L} was previously loaded through JNI (the association with
 * a class loader is immaterial to the library lookup):
 *
 * {@snippet lang = java:
 * System.loadLibrary("GL"); // libGL.so loaded here
 * libraryLookup("libGL.so", arena).find("glGetString").isPresent(); // true
 *}
 *
 * <p>
 * Finally, each {@link Linker} provides a symbol lookup for libraries that are commonly
 * used on the OS and processor combination supported by that {@link Linker}. This
 * symbol lookup, which is known as a <em>default lookup</em>, helps clients to quickly
 * find addresses of well-known symbols. For example, a {@link Linker} for Linux/x64
 * might choose to expose symbols in {@code libc} through the default lookup:
 *
 * {@snippet lang = java:
 * Linker nativeLinker = Linker.nativeLinker();
 * SymbolLookup stdlib = nativeLinker.defaultLookup();
 * MemorySegment malloc = stdlib.find("malloc").orElseThrow();
 *}
 *
 * @since 22
 */
@FunctionalInterface
public interface SymbolLookup {

    /**
     * Returns the address of the symbol with the given name.
     *
     * @param name the symbol name
     * @return a zero-length memory segment whose address indicates the address of
     *         the symbol, if found
     */
    Optional<MemorySegment> find(String name);

    /**
<<<<<<< HEAD
     * {@return a composed symbol lookup that returns result of finding the symbol with
     * this lookup if found, otherwise returns the result of finding the symbol with the
     * other lookup}
=======
     * {@return a composed symbol lookup that returns the result of finding the symbol with this lookup if found,
     * otherwise returns the result of finding the symbol with the other lookup}
>>>>>>> 8555e0f6
     *
     * @apiNote This method could be used to chain multiple symbol lookups together,
     *          e.g. so that symbols could be retrieved, in order, from multiple
     *          libraries:
     * {@snippet lang = java:
     * var lookup = SymbolLookup.libraryLookup("foo", arena)
     *         .or(SymbolLookup.libraryLookup("bar", arena))
     *         .or(SymbolLookup.loaderLookup());
     *}
<<<<<<< HEAD
     * The above code creates a symbol lookup that first searches for symbols in
     * the "foo" library. If no symbol is found in "foo" then "bar" is searched.
     * Finally, if a symbol is not found in neither "foo" nor "bar", the
     * {@linkplain SymbolLookup#loaderLookup() loader lookup} is used.
=======
     * The above code creates a symbol lookup that first searches for symbols in the "foo" library. If no symbol is found
     * in "foo" then "bar" is searched. Finally, if a symbol is neither found in "foo" nor in "bar", the {@linkplain
     * SymbolLookup#loaderLookup() loader lookup} is used.
>>>>>>> 8555e0f6
     *
     * @param other the symbol lookup that should be used to look for symbols not found
     *              in this lookup
     */
    default SymbolLookup or(SymbolLookup other) {
        Objects.requireNonNull(other);
        return name -> find(name).or(() -> other.find(name));
    }

    /**
     * Returns a symbol lookup for symbols in the libraries associated with the caller's
     * class loader.
     * <p>
     * A library is associated with a class loader {@code CL} when the library is loaded
     * via an invocation of {@link System#load(String)} or
     * {@link System#loadLibrary(String)} from code in a class defined by {@code CL}.
     * If that code makes further invocations of {@link System#load(String)} or
     * {@link System#loadLibrary(String)} then more libraries are loaded and associated
     * with {@code CL}. The symbol lookup returned by this method is always current: it
     * reflects all the libraries associated with the relevant class loader, even if they
     * were loaded after this method returned.
     * <p>
     * Libraries associated with a class loader are unloaded when the class loader becomes
     * <a href="../../../java/lang/ref/package.html#reachability">unreachable</a>. The
     * symbol lookup returned by this method is associated with an automatic
     * {@linkplain MemorySegment.Scope scope} which keeps the caller's class loader
     * reachable. Therefore, libraries associated with the caller's class loader are
     * kept loaded (and their symbols available) as long as a loader lookup for that
     * class loader, or any of the segments obtained by it, is reachable.
     * <p>
     * In cases where this method is called from a context where there is no caller
     * frame on the stack (e.g. when called directly from a JNI attached thread), the
     * caller's class loader defaults to the
     * {@linkplain ClassLoader#getSystemClassLoader system class loader}.
     *
     * @return a symbol lookup for symbols in the libraries associated with
     *         the caller's class loader
     * @see System#load(String)
     * @see System#loadLibrary(String)
     */
    @CallerSensitive
    static SymbolLookup loaderLookup() {
        Class<?> caller = Reflection.getCallerClass();
        // If there's no caller class, fallback to system loader
        ClassLoader loader = caller != null ?
                caller.getClassLoader() :
                ClassLoader.getSystemClassLoader();
        Arena loaderArena;// builtin loaders never go away
        if ((loader == null || loader instanceof BuiltinClassLoader)) {
            loaderArena = Arena.global();
        } else {
            MemorySessionImpl session = MemorySessionImpl.createHeap(loader);
            loaderArena = session.asArena();
        }
        return name -> {
            Objects.requireNonNull(name);
            if (Utils.containsNullChars(name)) return Optional.empty();
            JavaLangAccess javaLangAccess = SharedSecrets.getJavaLangAccess();
            // note: ClassLoader::findNative supports a null loader
            long addr = javaLangAccess.findNative(loader, name);
            return addr == 0L ?
                    Optional.empty() :
                    Optional.of(MemorySegment.ofAddress(addr)
                                    .reinterpret(loaderArena, null));
        };
    }

    /**
     * Loads a library with the given name (if not already loaded) and creates a symbol
     * lookup for symbols in that library. The lifetime of the returned library lookup
     * is controlled by the provided arena. For instance, if the provided arena is a
     * confined arena, the library associated with the returned lookup will be unloaded
     * when the provided confined arena is {@linkplain Arena#close() closed}.
     *
     * @implNote The process of resolving a library name is OS-specific. For instance,
     *           in a POSIX-compliant OS, the library name is resolved according to the
     *           specification of the {@code dlopen} function for that OS. In Windows,
     *           the library name is resolved according to the specification of the
     *           {@code LoadLibrary} function.
     *
     * @param name the name of the library in which symbols should be looked up
     * @param arena the arena associated with symbols obtained from the returned lookup
     * @return a new symbol lookup suitable to find symbols in a library with the
     *         given name
     * @throws IllegalStateException if {@code arena.scope().isAlive() == false}
     * @throws WrongThreadException if {@code arena} is a confined arena, and this method
     *         is called from a thread {@code T}, other than the arena's owner thread
     * @throws IllegalArgumentException if {@code name} does not identify a valid library
     * @throws IllegalCallerException If the caller is in a module that does not have
     *         native access enabled
     */
    @CallerSensitive
    @Restricted
    static SymbolLookup libraryLookup(String name, Arena arena) {
        Reflection.ensureNativeAccess(Reflection.getCallerClass(),
                SymbolLookup.class, "libraryLookup");
        if (Utils.containsNullChars(name)) {
            throw new IllegalArgumentException("Cannot open library: " + name);
        }
        return libraryLookup(name, RawNativeLibraries::load, arena);
    }

    /**
     * Loads a library from the given path (if not already loaded) and creates a symbol
     * lookup for symbols in that library. The lifetime of the returned library lookup
     * is controlled by the provided arena. For instance, if the provided arena is a
     * confined arena, the library associated with the returned lookup will be unloaded
     * when the provided confined arena is {@linkplain Arena#close() closed}.
     *
     * @implNote On Linux, the functionalities provided by this factory method and the
     *           returned symbol lookup are implemented using the {@code dlopen},
     *           {@code dlsym} and {@code dlclose} functions.
     *
     * @param path the path of the library in which symbols should be looked up
     * @param arena the arena associated with symbols obtained from the returned lookup
     * @return a new symbol lookup suitable to find symbols in a library with the given
     *         path
     * @throws IllegalStateException if {@code arena.scope().isAlive() == false}
     * @throws WrongThreadException if {@code arena} is a confined arena, and this method
     *         is called from a thread {@code T}, other than the arena's owner thread
     * @throws IllegalArgumentException if {@code path} does not point to a valid library
     * @throws IllegalCallerException If the caller is in a module that does not have
     *         native access enabled
     */
    @CallerSensitive
    @Restricted
    static SymbolLookup libraryLookup(Path path, Arena arena) {
        Reflection.ensureNativeAccess(Reflection.getCallerClass(),
                SymbolLookup.class, "libraryLookup");
        return libraryLookup(path, RawNativeLibraries::load, arena);
    }

    private static <Z>
    SymbolLookup libraryLookup(Z libDesc,
                               BiFunction<RawNativeLibraries, Z, NativeLibrary> loadLibraryFunc,
                               Arena libArena) {

        Objects.requireNonNull(libDesc);
        Objects.requireNonNull(libArena);
        // attempt to load native library from path or name
        RawNativeLibraries nativeLibraries = RawNativeLibraries.newInstance(MethodHandles.lookup());
        NativeLibrary library = loadLibraryFunc.apply(nativeLibraries, libDesc);
        if (library == null) {
            throw new IllegalArgumentException("Cannot open library: " + libDesc);
        }
        // register hook to unload library when 'libScope' becomes not alive
        MemorySessionImpl.toMemorySession(libArena).addOrCleanupIfFail(new MemorySessionImpl.ResourceList.ResourceCleanup() {
            @Override
            public void cleanup() {
                nativeLibraries.unload(library);
            }
        });
        return name -> {
            Objects.requireNonNull(name);
            if (Utils.containsNullChars(name)) return Optional.empty();
            long addr = library.find(name);
            return addr == 0L ?
                    Optional.empty() :
                    Optional.of(MemorySegment.ofAddress(addr)
                            .reinterpret(libArena, null));
        };
    }
}<|MERGE_RESOLUTION|>--- conflicted
+++ resolved
@@ -50,12 +50,8 @@
  * Subsequently, the {@link SymbolLookup#find(String)} method takes the name of a symbol
  * and returns the address of the symbol in that library.
  * <p>
-<<<<<<< HEAD
- * The address of a symbol is modelled as a zero-length
+ * The address of a symbol is modeled as a zero-length
  * {@linkplain MemorySegment memory segment}. The segment can be used in different ways:
-=======
- * The address of a symbol is modeled as a zero-length {@linkplain MemorySegment memory segment}. The segment can be used in different ways:
->>>>>>> 8555e0f6
  * <ul>
  *     <li>It can be passed to a {@link Linker} to create a downcall method handle, which
  *         can then be used to call the foreign function at the segment's address.</li>
@@ -151,14 +147,9 @@
     Optional<MemorySegment> find(String name);
 
     /**
-<<<<<<< HEAD
-     * {@return a composed symbol lookup that returns result of finding the symbol with
-     * this lookup if found, otherwise returns the result of finding the symbol with the
-     * other lookup}
-=======
-     * {@return a composed symbol lookup that returns the result of finding the symbol with this lookup if found,
-     * otherwise returns the result of finding the symbol with the other lookup}
->>>>>>> 8555e0f6
+     * {@return a composed symbol lookup that returns the result of finding the symbol
+     *          with this lookup if found, otherwise returns the result of finding
+     *          the symbol with the other lookup}
      *
      * @apiNote This method could be used to chain multiple symbol lookups together,
      *          e.g. so that symbols could be retrieved, in order, from multiple
@@ -168,16 +159,10 @@
      *         .or(SymbolLookup.libraryLookup("bar", arena))
      *         .or(SymbolLookup.loaderLookup());
      *}
-<<<<<<< HEAD
      * The above code creates a symbol lookup that first searches for symbols in
      * the "foo" library. If no symbol is found in "foo" then "bar" is searched.
-     * Finally, if a symbol is not found in neither "foo" nor "bar", the
+     * Finally, if a symbol is neither found in "foo" nor in "bar", the
      * {@linkplain SymbolLookup#loaderLookup() loader lookup} is used.
-=======
-     * The above code creates a symbol lookup that first searches for symbols in the "foo" library. If no symbol is found
-     * in "foo" then "bar" is searched. Finally, if a symbol is neither found in "foo" nor in "bar", the {@linkplain
-     * SymbolLookup#loaderLookup() loader lookup} is used.
->>>>>>> 8555e0f6
      *
      * @param other the symbol lookup that should be used to look for symbols not found
      *              in this lookup
