--- conflicted
+++ resolved
@@ -30,32 +30,18 @@
 import jdk.internal.foreign.layout.ValueLayouts;
 
 /**
-<<<<<<< HEAD
- * A layout that models values of basic data types. Examples of values modelled by a
- * value layout are <em>integral</em> values (either signed or unsigned),
+ * A layout that models values of basic data types. Examples of values modeled by
+ * a value layout are <em>integral</em> values (either signed or unsigned),
  * <em>floating-point</em> values and <em>address</em> values.
-=======
- * A layout that models values of basic data types. Examples of values modeled by a value layout are
- * <em>integral</em> values (either signed or unsigned), <em>floating-point</em> values and
- * <em>address</em> values.
->>>>>>> 8555e0f6
  * <p>
  * Each value layout has a size, an alignment (both expressed in bytes),
  * a {@linkplain ByteOrder byte order}, and a <em>carrier</em>, that is, the Java type
  * that should be used when {@linkplain MemorySegment#get(OfInt, long) accessing} a
  * region of memory using the value layout.
  * <p>
-<<<<<<< HEAD
+
  * This class defines useful value layout constants for Java primitive types and
  * addresses.
-=======
- * This class defines useful value layout constants for Java primitive types and addresses.
- * @apiNote Some characteristics of the Java layout constants are platform-dependent. For instance, the byte order of
- * these constants is set to the {@linkplain ByteOrder#nativeOrder() native byte order}, thus making it easy to work
- * with other APIs, such as arrays and {@link java.nio.ByteBuffer}. Moreover, the alignment constraint of
- * {@link ValueLayout#JAVA_LONG} and {@link ValueLayout#JAVA_DOUBLE} are set to 8 bytes on 64-bit platforms, but only to
- * 4 bytes on 32-bit platforms.
->>>>>>> 8555e0f6
  *
  * @apiNote Some characteristics of the Java layout constants are platform-dependent.
  *          For instance, the byte order of these constants is set to the
@@ -127,14 +113,9 @@
      * The returned var handle checks that accesses are aligned according to
      * this value layout's {@linkplain MemoryLayout#byteAlignment() alignment constraint}.
      *
-<<<<<<< HEAD
-     * @apiNote This method is similar, but more efficient, than calling
+     * @apiNote This method is similar, but more efficient than calling
      *          {@code MemoryLayout#varHandle(PathElement...)} with an empty path
      *          element array, as it avoids the creation of the var args array.
-=======
-     * @apiNote This method is similar, but more efficient than calling {@code MemoryLayout#varHandle(PathElement...)}
-     * with an empty path element array, as it avoids the creation of the var args array.
->>>>>>> 8555e0f6
      *
      * @apiNote The returned var handle features certain
      *          <a href="MemoryLayout.html#access-mode-restrictions">access mode restrictions</a>
