/*
 * Copyright (c) 2017, 2023, Oracle and/or its affiliates. All rights reserved.
 * DO NOT ALTER OR REMOVE COPYRIGHT NOTICES OR THIS FILE HEADER.
 *
 * This code is free software; you can redistribute it and/or modify it
 * under the terms of the GNU General Public License version 2 only, as
 * published by the Free Software Foundation.  Oracle designates this
 * particular file as subject to the "Classpath" exception as provided
 * by Oracle in the LICENSE file that accompanied this code.
 *
 * This code is distributed in the hope that it will be useful, but WITHOUT
 * ANY WARRANTY; without even the implied warranty of MERCHANTABILITY or
 * FITNESS FOR A PARTICULAR PURPOSE.  See the GNU General Public License
 * version 2 for more details (a copy is included in the LICENSE file that
 * accompanied this code).
 *
 * You should have received a copy of the GNU General Public License version
 * 2 along with this work; if not, write to the Free Software Foundation,
 * Inc., 51 Franklin St, Fifth Floor, Boston, MA 02110-1301 USA.
 *
 * Please contact Oracle, 500 Oracle Parkway, Redwood Shores, CA 94065 USA
 * or visit www.oracle.com if you need additional information or have any
 * questions.
 */

package java.lang.runtime;

import java.lang.Enum.EnumDesc;
import java.lang.constant.ClassDesc;
import java.lang.constant.ConstantDescs;
import java.lang.constant.MethodTypeDesc;
import java.lang.invoke.CallSite;
import java.lang.invoke.ConstantCallSite;
import java.lang.invoke.MethodHandle;
import java.lang.invoke.MethodHandles;
import java.lang.invoke.MethodType;
import java.lang.reflect.AccessFlag;
import java.util.ArrayList;
import java.util.List;
import java.util.Objects;
import java.util.Optional;
import java.util.function.BiPredicate;
import java.util.stream.Stream;
import jdk.internal.access.SharedSecrets;
import jdk.internal.classfile.Classfile;
import jdk.internal.classfile.Label;
import jdk.internal.classfile.instruction.SwitchCase;
import jdk.internal.vm.annotation.Stable;

import static java.lang.invoke.MethodHandles.Lookup.ClassOption.NESTMATE;
import static java.lang.invoke.MethodHandles.Lookup.ClassOption.STRONG;
import static java.util.Objects.requireNonNull;

/**
 * Bootstrap methods for linking {@code invokedynamic} call sites that implement
 * the selection functionality of the {@code switch} statement.  The bootstraps
 * take additional static arguments corresponding to the {@code case} labels
 * of the {@code switch}, implicitly numbered sequentially from {@code [0..N)}.
 *
 * @since 21
 */
public class SwitchBootstraps {

    private SwitchBootstraps() {}

    private static final Object SENTINEL = new Object();
    private static final MethodHandles.Lookup LOOKUP = MethodHandles.lookup();

    private static final MethodHandle NULL_CHECK;
    private static final MethodHandle IS_ZERO;
    private static final MethodHandle CHECK_INDEX;
    private static final MethodHandle MAPPED_ENUM_LOOKUP;

    private static final MethodTypeDesc TYPES_SWITCH_DESCRIPTOR =
            MethodTypeDesc.ofDescriptor("(Ljava/lang/Object;ILjava/util/function/BiPredicate;Ljava/util/List;)I");

    static {
        try {
            NULL_CHECK = LOOKUP.findStatic(Objects.class, "isNull",
                                           MethodType.methodType(boolean.class, Object.class));
            IS_ZERO = LOOKUP.findStatic(SwitchBootstraps.class, "isZero",
                                           MethodType.methodType(boolean.class, int.class));
            CHECK_INDEX = LOOKUP.findStatic(Objects.class, "checkIndex",
                                           MethodType.methodType(int.class, int.class, int.class));
            MAPPED_ENUM_LOOKUP = LOOKUP.findStatic(SwitchBootstraps.class, "mappedEnumLookup",
                                                   MethodType.methodType(int.class, Enum.class, MethodHandles.Lookup.class,
                                                                         Class.class, EnumDesc[].class, EnumMap.class));
        }
        catch (ReflectiveOperationException e) {
            throw new ExceptionInInitializerError(e);
        }
    }

    /**
     * Bootstrap method for linking an {@code invokedynamic} call site that
     * implements a {@code switch} on a target of a reference type.  The static
     * arguments are an array of case labels which must be non-null and of type
     * {@code String} or {@code Integer} or {@code Class} or {@code EnumDesc}.
     * <p>
     * The type of the returned {@code CallSite}'s method handle will have
     * a return type of {@code int}.   It has two parameters: the first argument
     * will be an {@code Object} instance ({@code target}) and the second
     * will be {@code int} ({@code restart}).
     * <p>
     * If the {@code target} is {@code null}, then the method of the call site
     * returns {@literal -1}.
     * <p>
     * If the {@code target} is not {@code null}, then the method of the call site
     * returns the index of the first element in the {@code labels} array starting from
     * the {@code restart} index matching one of the following conditions:
     * <ul>
     *   <li>the element is of type {@code Class} that is assignable
     *       from the target's class; or</li>
     *   <li>the element is of type {@code String} or {@code Integer} and
     *       equals to the target.</li>
     *   <li>the element is of type {@code EnumDesc}, that describes a constant that is
     *       equals to the target.</li>
     * </ul>
     * <p>
     * If no element in the {@code labels} array matches the target, then
     * the method of the call site return the length of the {@code labels} array.
     * <p>
     * The value of the {@code restart} index must be between {@code 0} (inclusive) and
     * the length of the {@code labels} array (inclusive),
     * both  or an {@link IndexOutOfBoundsException} is thrown.
     *
     * @param lookup Represents a lookup context with the accessibility
     *               privileges of the caller.  When used with {@code invokedynamic},
     *               this is stacked automatically by the VM.
     * @param invocationName unused
     * @param invocationType The invocation type of the {@code CallSite} with two parameters,
     *                       a reference type, an {@code int}, and {@code int} as a return type.
     * @param labels case labels - {@code String} and {@code Integer} constants
     *               and {@code Class} and {@code EnumDesc} instances, in any combination
     * @return a {@code CallSite} returning the first matching element as described above
     *
     * @throws NullPointerException if any argument is {@code null}
     * @throws IllegalArgumentException if any element in the labels array is null, if the
     * invocation type is not not a method type of first parameter of a reference type,
     * second parameter of type {@code int} and with {@code int} as its return type,
     * or if {@code labels} contains an element that is not of type {@code String},
     * {@code Integer}, {@code Class} or {@code EnumDesc}.
     * @jvms 4.4.6 The CONSTANT_NameAndType_info Structure
     * @jvms 4.4.10 The CONSTANT_Dynamic_info and CONSTANT_InvokeDynamic_info Structures
     */
    public static CallSite typeSwitch(MethodHandles.Lookup lookup,
                                      String invocationName,
                                      MethodType invocationType,
                                      Object... labels) {
        if (invocationType.parameterCount() != 2
            || (!invocationType.returnType().equals(int.class))
            || invocationType.parameterType(0).isPrimitive()
            || !invocationType.parameterType(1).equals(int.class))
            throw new IllegalArgumentException("Illegal invocation type " + invocationType);
        requireNonNull(labels);

        labels = labels.clone();
        Stream.of(labels).forEach(SwitchBootstraps::verifyLabel);

        MethodHandle target = generateInnerClass(lookup, labels);

        target = withIndexCheck(target, labels.length);

        return new ConstantCallSite(target);
    }

    private static void verifyLabel(Object label) {
        if (label == null) {
            throw new IllegalArgumentException("null label found");
        }
        Class<?> labelClass = label.getClass();
        if (labelClass != Class.class &&
            labelClass != String.class &&
            labelClass != Integer.class &&
            labelClass != EnumDesc.class) {
            throw new IllegalArgumentException("label with illegal type found: " + label.getClass());
        }
    }

    private static boolean isZero(int value) {
        return value == 0;
    }

    /**
     * Bootstrap method for linking an {@code invokedynamic} call site that
     * implements a {@code switch} on a target of an enum type. The static
     * arguments are used to encode the case labels associated to the switch
     * construct, where each label can be encoded in two ways:
     * <ul>
     *   <li>as a {@code String} value, which represents the name of
     *       the enum constant associated with the label</li>
     *   <li>as a {@code Class} value, which represents the enum type
     *       associated with a type test pattern</li>
     * </ul>
     * <p>
     * The returned {@code CallSite}'s method handle will have
     * a return type of {@code int} and accepts two parameters: the first argument
     * will be an {@code Enum} instance ({@code target}) and the second
     * will be {@code int} ({@code restart}).
     * <p>
     * If the {@code target} is {@code null}, then the method of the call site
     * returns {@literal -1}.
     * <p>
     * If the {@code target} is not {@code null}, then the method of the call site
     * returns the index of the first element in the {@code labels} array starting from
     * the {@code restart} index matching one of the following conditions:
     * <ul>
     *   <li>the element is of type {@code Class} that is assignable
     *       from the target's class; or</li>
     *   <li>the element is of type {@code String} and equals to the target
     *       enum constant's {@link Enum#name()}.</li>
     * </ul>
     * <p>
     * If no element in the {@code labels} array matches the target, then
     * the method of the call site return the length of the {@code labels} array.
     * <p>
     * The value of the {@code restart} index must be between {@code 0} (inclusive) and
     * the length of the {@code labels} array (inclusive),
     * both  or an {@link IndexOutOfBoundsException} is thrown.
     *
     * @param lookup Represents a lookup context with the accessibility
     *               privileges of the caller. When used with {@code invokedynamic},
     *               this is stacked automatically by the VM.
     * @param invocationName unused
     * @param invocationType The invocation type of the {@code CallSite} with two parameters,
     *                       an enum type, an {@code int}, and {@code int} as a return type.
     * @param labels case labels - {@code String} constants and {@code Class} instances,
     *               in any combination
     * @return a {@code CallSite} returning the first matching element as described above
     *
     * @throws NullPointerException if any argument is {@code null}
     * @throws IllegalArgumentException if any element in the labels array is null, if the
     * invocation type is not a method type whose first parameter type is an enum type,
     * second parameter of type {@code int} and whose return type is {@code int},
     * or if {@code labels} contains an element that is not of type {@code String} or
     * {@code Class} of the target enum type.
     * @jvms 4.4.6 The CONSTANT_NameAndType_info Structure
     * @jvms 4.4.10 The CONSTANT_Dynamic_info and CONSTANT_InvokeDynamic_info Structures
     */
    public static CallSite enumSwitch(MethodHandles.Lookup lookup,
                                      String invocationName,
                                      MethodType invocationType,
                                      Object... labels) {
        if (invocationType.parameterCount() != 2
            || (!invocationType.returnType().equals(int.class))
            || invocationType.parameterType(0).isPrimitive()
            || !invocationType.parameterType(0).isEnum()
            || !invocationType.parameterType(1).equals(int.class))
            throw new IllegalArgumentException("Illegal invocation type " + invocationType);
        requireNonNull(labels);

        labels = labels.clone();

        Class<?> enumClass = invocationType.parameterType(0);
        labels = Stream.of(labels).map(l -> convertEnumConstants(lookup, enumClass, l)).toArray();

        MethodHandle target;
        boolean constantsOnly = Stream.of(labels).allMatch(l -> enumClass.isAssignableFrom(EnumDesc.class));

        if (labels.length > 0 && constantsOnly) {
            //If all labels are enum constants, construct an optimized handle for repeat index 0:
            //if (selector == null) return -1
            //else if (idx == 0) return mappingArray[selector.ordinal()]; //mapping array created lazily
            //else return "typeSwitch(labels)"
            MethodHandle body =
                    MethodHandles.guardWithTest(MethodHandles.dropArguments(NULL_CHECK, 0, int.class),
                                                MethodHandles.dropArguments(MethodHandles.constant(int.class, -1), 0, int.class, Object.class),
                                                MethodHandles.guardWithTest(MethodHandles.dropArguments(IS_ZERO, 1, Object.class),
                                                                            generateInnerClass(lookup, labels),
                                                                            MethodHandles.insertArguments(MAPPED_ENUM_LOOKUP, 1, lookup, enumClass, labels, new EnumMap())));
            target = MethodHandles.permuteArguments(body, MethodType.methodType(int.class, Object.class, int.class), 1, 0);
        } else {
            target = generateInnerClass(lookup, labels);
        }

        target = target.asType(invocationType);
        target = withIndexCheck(target, labels.length);

        return new ConstantCallSite(target);
    }

    private static <E extends Enum<E>> Object convertEnumConstants(MethodHandles.Lookup lookup, Class<?> enumClassTemplate, Object label) {
        if (label == null) {
            throw new IllegalArgumentException("null label found");
        }
        Class<?> labelClass = label.getClass();
        if (labelClass == Class.class) {
            if (label != enumClassTemplate) {
                throw new IllegalArgumentException("the Class label: " + label +
                                                   ", expected the provided enum class: " + enumClassTemplate);
            }
            return label;
        } else if (labelClass == String.class) {
            return EnumDesc.of(enumClassTemplate.describeConstable().orElseThrow(), (String) label);
        } else {
            throw new IllegalArgumentException("label with illegal type found: " + labelClass +
                                               ", expected label of type either String or Class");
        }
    }

    private static <T extends Enum<T>> int mappedEnumLookup(T value, MethodHandles.Lookup lookup, Class<T> enumClass, EnumDesc<?>[] labels, EnumMap enumMap) {
        if (enumMap.map == null) {
            T[] constants = SharedSecrets.getJavaLangAccess().getEnumConstantsShared(enumClass);
            int[] map = new int[constants.length];
            int ordinal = 0;

            for (T constant : constants) {
                map[ordinal] = labels.length;

                for (int i = 0; i < labels.length; i++) {
                    if (Objects.equals(labels[i].constantName(), constant.name())) {
                        map[ordinal] = i;
                        break;
                    }
                }

                ordinal++;
            }
        }
        return enumMap.map[value.ordinal()];
    }

    private static MethodHandle withIndexCheck(MethodHandle target, int labelsCount) {
        MethodHandle checkIndex = MethodHandles.insertArguments(CHECK_INDEX, 1, labelsCount + 1);

<<<<<<< HEAD
        return MethodHandles.filterArguments(target, 1, checkIndex);
    }

    private static final class ResolvedEnumLabels implements BiPredicate<Integer, Object> {
=======
            try {
                if (!(value instanceof Enum<?> enumValue)) {
                    return false;
                }

                Class<?> clazz = label.constantType().resolveConstantDesc(lookup);

                if (enumValue.getDeclaringClass() != clazz) {
                    return false;
                }
>>>>>>> bfafb27e

        private final MethodHandles.Lookup lookup;
        private final EnumDesc<?>[] enumDescs;
        @Stable
        private Object[] resolvedEnum;

        public ResolvedEnumLabels(MethodHandles.Lookup lookup, EnumDesc<?>[] enumDescs) {
            this.lookup = lookup;
            this.enumDescs = enumDescs;
            this.resolvedEnum = new Object[enumDescs.length];
        }

        @Override
        public boolean test(Integer labelIndex, Object value) {
            Object result = resolvedEnum[labelIndex];

            if (result == null) {
                try {
                    EnumDesc<?> label = enumDescs[labelIndex];
                    Class<?> clazz = label.constantType().resolveConstantDesc(lookup);

                    if (value.getClass() != clazz) {
                        return false;
                    }

                    result = label.resolveConstantDesc(lookup);
                } catch (IllegalArgumentException | ReflectiveOperationException ex) {
                    result = SENTINEL;
                }

                resolvedEnum[labelIndex] = result;
            }

            return result == value;
        }
    }

    private static final class EnumMap {
        @Stable
        public int[] map;
    }

    /*
     * Construct test chains for labels inside switch, to handle switch repeats:
     * switch (idx) {
     *     case 0 -> if (selector matches label[0]) return 0;
     *     case 1 -> if (selector matches label[1]) return 1;
     *     ...
     * }
     */
    @SuppressWarnings("removal")
    private static MethodHandle generateInnerClass(MethodHandles.Lookup caller, Object[] labels) {
        List<EnumDesc<?>> enumDescs = new ArrayList<>();
        List<Class<?>> extraClassLabels = new ArrayList<>();

        byte[] classBytes = Classfile.of().build(ClassDesc.of(typeSwitchClassName(caller.lookupClass())), clb -> {
            clb.withFlags(AccessFlag.FINAL, AccessFlag.SUPER, AccessFlag.SYNTHETIC)
               .withMethodBody("typeSwitch",
                               TYPES_SWITCH_DESCRIPTOR,
                               Classfile.ACC_FINAL | Classfile.ACC_PUBLIC | Classfile.ACC_STATIC,
                               cb -> {
                    cb.aload(0);
                    Label nonNullLabel = cb.newLabel();
                    cb.if_nonnull(nonNullLabel);
                    cb.iconst_m1();
                    cb.ireturn();
                    cb.labelBinding(nonNullLabel);
                    if (labels.length == 0) {
                        cb.constantInstruction(0)
                          .ireturn();
                        return ;
                    }
                    cb.iload(1);
                    Label dflt = cb.newLabel();
                    record Element(Label target, Label next, Object caseLabel) {}
                    List<Element> cases = new ArrayList<>();
                    List<SwitchCase> switchCases = new ArrayList<>();
                    Object lastLabel = null;
                    for (int idx = labels.length - 1; idx >= 0; idx--) {
                        Object currentLabel = labels[idx];
                        Label target = cb.newLabel();
                        Label next;
                        if (lastLabel == null) {
                            next = dflt;
                        } else if (lastLabel.equals(currentLabel)) {
                            next = cases.getLast().next();
                        } else {
                            next = cases.getLast().target();
                        }
                        lastLabel = currentLabel;
                        cases.add(new Element(target, next, currentLabel));
                        switchCases.add(SwitchCase.of(idx, target));
                    }
                    cases = cases.reversed();
                    switchCases = switchCases.reversed();
                    cb.tableswitch(0, labels.length - 1, dflt, switchCases);
                    for (int idx = 0; idx < cases.size(); idx++) {
                        Element element = cases.get(idx);
                        Label next = element.next();
                        cb.labelBinding(element.target());
                        if (element.caseLabel() instanceof Class<?> classLabel) {
                            Optional<ClassDesc> classLabelConstableOpt = classLabel.describeConstable();
                            if (classLabelConstableOpt.isPresent()) {
                                cb.aload(0);
                                cb.instanceof_(classLabelConstableOpt.orElseThrow());
                                cb.ifeq(next);
                            } else {
                                cb.aload(3);
                                cb.constantInstruction(extraClassLabels.size());
                                cb.invokeinterface(ConstantDescs.CD_List,
                                                   "get",
                                                   MethodTypeDesc.of(ConstantDescs.CD_Object,
                                                                     ConstantDescs.CD_int));
                                cb.checkcast(ConstantDescs.CD_Class);
                                cb.aload(0);
                                cb.invokevirtual(ConstantDescs.CD_Class,
                                                 "isInstance",
                                                 MethodTypeDesc.of(ConstantDescs.CD_boolean,
                                                                   ConstantDescs.CD_Object));
                                cb.ifeq(next);
                                extraClassLabels.add(classLabel);
                            }
                        } else if (element.caseLabel() instanceof EnumDesc<?> enumLabel) {
                            int enumIdx = enumDescs.size();
                            enumDescs.add(enumLabel);
                            cb.aload(2);
                            cb.constantInstruction(enumIdx);
                            cb.invokestatic(ConstantDescs.CD_Integer,
                                            "valueOf",
                                            MethodTypeDesc.of(ConstantDescs.CD_Integer,
                                                              ConstantDescs.CD_int));
                            cb.aload(0);
                            cb.invokeinterface(BiPredicate.class.describeConstable().orElseThrow(),
                                               "test",
                                               MethodTypeDesc.of(ConstantDescs.CD_boolean,
                                                                 ConstantDescs.CD_Object,
                                                                 ConstantDescs.CD_Object));
                            cb.ifeq(next);
                        } else if (element.caseLabel() instanceof String stringLabel) {
                            cb.ldc(stringLabel);
                            cb.aload(0);
                            cb.invokevirtual(ConstantDescs.CD_Object,
                                             "equals",
                                             MethodTypeDesc.of(ConstantDescs.CD_boolean,
                                                               ConstantDescs.CD_Object));
                            cb.ifeq(next);
                        } else if (element.caseLabel() instanceof Integer integerLabel) {
                            Label compare = cb.newLabel();
                            Label notNumber = cb.newLabel();
                            cb.aload(0);
                            cb.instanceof_(ConstantDescs.CD_Number);
                            cb.ifeq(notNumber);
                            cb.aload(0);
                            cb.checkcast(ConstantDescs.CD_Number);
                            cb.invokevirtual(ConstantDescs.CD_Number,
                                             "intValue",
                                             MethodTypeDesc.of(ConstantDescs.CD_int));
                            cb.goto_(compare);
                            cb.labelBinding(notNumber);
                            cb.aload(0);
                            cb.instanceof_(ConstantDescs.CD_Character);
                            cb.ifeq(next);
                            cb.aload(0);
                            cb.checkcast(ConstantDescs.CD_Character);
                            cb.invokevirtual(ConstantDescs.CD_Character,
                                             "charValue",
                                             MethodTypeDesc.of(ConstantDescs.CD_char));
                            cb.labelBinding(compare);
                            cb.ldc(integerLabel);
                            cb.if_icmpne(next);
                        } else {
                            throw new InternalError("Unsupported label type: " +
                                                    element.caseLabel().getClass());
                        }
                        cb.constantInstruction(idx);
                        cb.ireturn();
                    }
                    cb.labelBinding(dflt);
                    cb.constantInstruction(cases.size());
                    cb.ireturn();
                });
        });

        try {
            // this class is linked at the indy callsite; so define a hidden nestmate
            MethodHandles.Lookup lookup;
            lookup = caller.defineHiddenClass(classBytes, true, NESTMATE, STRONG);
            MethodHandle typeSwitch = lookup.findStatic(lookup.lookupClass(),
                                                        "typeSwitch",
                                                        MethodType.methodType(int.class,
                                                                              Object.class,
                                                                              int.class,
                                                                              BiPredicate.class,
                                                                              List.class));
            return MethodHandles.insertArguments(typeSwitch, 2, new ResolvedEnumLabels(caller, enumDescs.toArray(EnumDesc[]::new)),
                                                                List.copyOf(extraClassLabels));
        } catch (Throwable t) {
            throw new IllegalArgumentException(t);
        }
    }

    //based on src/java.base/share/classes/java/lang/invoke/InnerClassLambdaMetafactory.java:
    private static String typeSwitchClassName(Class<?> targetClass) {
        String name = targetClass.getName();
        if (targetClass.isHidden()) {
            // use the original class name
            name = name.replace('/', '_');
        }
        return name + "$$TypeSwitch";
    }
}<|MERGE_RESOLUTION|>--- conflicted
+++ resolved
@@ -323,23 +323,10 @@
     private static MethodHandle withIndexCheck(MethodHandle target, int labelsCount) {
         MethodHandle checkIndex = MethodHandles.insertArguments(CHECK_INDEX, 1, labelsCount + 1);
 
-<<<<<<< HEAD
         return MethodHandles.filterArguments(target, 1, checkIndex);
     }
 
     private static final class ResolvedEnumLabels implements BiPredicate<Integer, Object> {
-=======
-            try {
-                if (!(value instanceof Enum<?> enumValue)) {
-                    return false;
-                }
-
-                Class<?> clazz = label.constantType().resolveConstantDesc(lookup);
-
-                if (enumValue.getDeclaringClass() != clazz) {
-                    return false;
-                }
->>>>>>> bfafb27e
 
         private final MethodHandles.Lookup lookup;
         private final EnumDesc<?>[] enumDescs;
@@ -358,10 +345,14 @@
 
             if (result == null) {
                 try {
+                    if (!(value instanceof Enum<?> enumValue)) {
+                        return false;
+                    }
+
                     EnumDesc<?> label = enumDescs[labelIndex];
                     Class<?> clazz = label.constantType().resolveConstantDesc(lookup);
 
-                    if (value.getClass() != clazz) {
+                    if (enumValue.getDeclaringClass() != clazz) {
                         return false;
                     }
 
