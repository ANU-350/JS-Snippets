/*
 * Copyright (c) 1995, 2023, Oracle and/or its affiliates. All rights reserved.
 * DO NOT ALTER OR REMOVE COPYRIGHT NOTICES OR THIS FILE HEADER.
 *
 * This code is free software; you can redistribute it and/or modify it
 * under the terms of the GNU General Public License version 2 only, as
 * published by the Free Software Foundation.  Oracle designates this
 * particular file as subject to the "Classpath" exception as provided
 * by Oracle in the LICENSE file that accompanied this code.
 *
 * This code is distributed in the hope that it will be useful, but WITHOUT
 * ANY WARRANTY; without even the implied warranty of MERCHANTABILITY or
 * FITNESS FOR A PARTICULAR PURPOSE.  See the GNU General Public License
 * version 2 for more details (a copy is included in the LICENSE file that
 * accompanied this code).
 *
 * You should have received a copy of the GNU General Public License version
 * 2 along with this work; if not, write to the Free Software Foundation,
 * Inc., 51 Franklin St, Fifth Floor, Boston, MA 02110-1301 USA.
 *
 * Please contact Oracle, 500 Oracle Parkway, Redwood Shores, CA 94065 USA
 * or visit www.oracle.com if you need additional information or have any
 * questions.
 */

package java.net;

import java.io.UnsupportedEncodingException;
import java.io.CharArrayWriter;
import java.nio.charset.Charset;
import java.nio.charset.IllegalCharsetNameException;
import java.nio.charset.StandardCharsets;
import java.nio.charset.UnsupportedCharsetException ;
import java.util.BitSet;
import java.util.Objects;
import java.util.function.IntPredicate;

import jdk.internal.util.ImmutableBitSetPredicate;
import jdk.internal.util.StaticProperty;
import jdk.internal.vm.annotation.Stable;

/**
 * Utility class for HTML form encoding. This class contains static methods
 * for converting a String to the <CODE>application/x-www-form-urlencoded</CODE> MIME
 * format. For more information about HTML form encoding, consult the HTML
 * <A HREF="http://www.w3.org/TR/html4/">specification</A>.
 *
 * <p>
 * When encoding a String, the following rules apply:
 *
 * <ul>
 * <li>The alphanumeric characters &quot;{@code a}&quot; through
 *     &quot;{@code z}&quot;, &quot;{@code A}&quot; through
 *     &quot;{@code Z}&quot; and &quot;{@code 0}&quot;
 *     through &quot;{@code 9}&quot; remain the same.
 * <li>The special characters &quot;{@code .}&quot;,
 *     &quot;{@code -}&quot;, &quot;{@code *}&quot;, and
 *     &quot;{@code _}&quot; remain the same.
 * <li>The space character &quot; &nbsp; &quot; is
 *     converted into a plus sign &quot;{@code +}&quot;.
 * <li>All other characters are unsafe and are first converted into
 *     one or more bytes using some encoding scheme. Then each byte is
 *     represented by the 3-character string
 *     &quot;<i>{@code %xy}</i>&quot;, where <i>xy</i> is the
 *     two-digit hexadecimal representation of the byte.
 *     The recommended encoding scheme to use is UTF-8. However,
 *     for compatibility reasons, if an encoding is not specified,
 *     then the default charset is used.
 * </ul>
 *
 * <p>
 * For example using UTF-8 as the encoding scheme the string &quot;The
 * string &#252;@foo-bar&quot; would get converted to
 * &quot;The+string+%C3%BC%40foo-bar&quot; because in UTF-8 the character
 * &#252; is encoded as two bytes C3 (hex) and BC (hex), and the
 * character @ is encoded as one byte 40 (hex).
 *
 * @spec https://www.w3.org/TR/html4 HTML 4.01 Specification
 * @see Charset#defaultCharset()
 *
 * @author  Herb Jellinek
 * @since   1.0
 */
public class URLEncoder {
<<<<<<< HEAD

    @Stable
    private static final boolean[] DONT_NEED_ENCODING = new boolean[128];
=======
    private static final IntPredicate DONT_NEED_ENCODING;
    private static final int CASE_DIFF = ('a' - 'A');
>>>>>>> aba89f20
    private static final String DEFAULT_ENCODING_NAME;

    static {

        /* The list of characters that are not encoded has been
         * determined as follows:
         *
         * RFC 2396 states:
         * -----
         * Data characters that are allowed in a URI but do not have a
         * reserved purpose are called unreserved.  These include upper
         * and lower case letters, decimal digits, and a limited set of
         * punctuation marks and symbols.
         *
         * unreserved  = alphanum | mark
         *
         * mark        = "-" | "_" | "." | "!" | "~" | "*" | "'" | "(" | ")"
         *
         * Unreserved characters can be escaped without changing the
         * semantics of the URI, but this should not be done unless the
         * URI is being used in a context that does not allow the
         * unescaped character to appear.
         * -----
         *
         * It appears that both Netscape and Internet Explorer escape
         * all special characters from this list with the exception
         * of "-", "_", ".", "*". While it is not clear why they are
         * escaping the other characters, perhaps it is safest to
         * assume that there might be contexts in which the others
         * are unsafe if not escaped. Therefore, we will use the same
         * list. It is also noteworthy that this is consistent with
         * O'Reilly's "HTML: The Definitive Guide" (page 164).
         *
         * As a last note, Internet Explorer does not encode the "@"
         * character which is clearly not unreserved according to the
         * RFC. We are being consistent with the RFC in this matter,
         * as is Netscape.
         *
         */

<<<<<<< HEAD
         for (int i = 'a'; i <= 'z'; i++) {
             DONT_NEED_ENCODING[i] = true;
         }
         for (int i = 'A'; i <= 'Z'; i++) {
             DONT_NEED_ENCODING[i] = true;
         }
         for (int i = '0'; i <= '9'; i++) {
             DONT_NEED_ENCODING[i] = true;
         }
         // encoding a space to a + is done in the encode() method
         DONT_NEED_ENCODING[' '] = true;
         DONT_NEED_ENCODING['-'] = true;
         DONT_NEED_ENCODING['_'] = true;
         DONT_NEED_ENCODING['.'] = true;
         DONT_NEED_ENCODING['*'] = true;
=======
        var bitSet = new BitSet(128);
        bitSet.set('a', 'z' + 1);
        bitSet.set('A', 'Z' + 1);
        bitSet.set('0', '9' + 1);
        bitSet.set(' '); /* encoding a space to a + is done
                                    * in the encode() method */
        bitSet.set('-');
        bitSet.set('_');
        bitSet.set('.');
        bitSet.set('*');

        DONT_NEED_ENCODING = ImmutableBitSetPredicate.of(bitSet);
>>>>>>> aba89f20

        DEFAULT_ENCODING_NAME = StaticProperty.fileEncoding();
    }

    private static void encodeByte(StringBuilder out, byte b) {
        out.append('%');

        int n0 = (b >> 4) & 0xF;
        if (n0 < 10) {
            out.append((char) ('0' + n0));
        } else {
            out.append((char) ('A' - 10 + n0));
        }

        int n1 = b & 0xF;
        if (n1 < 10) {
            out.append((char) ('0' + n1));
        } else {
            out.append((char) ('A' - 10 + n1));
        }
    }

    /**
     * You can't call the constructor.
     */
    private URLEncoder() { }

    /**
     * Translates a string into {@code x-www-form-urlencoded}
     * format. This method uses the default charset
     * as the encoding scheme to obtain the bytes for unsafe characters.
     *
     * @param   s   {@code String} to be translated.
     * @deprecated The resulting string may vary depending on the
     *             default charset. Instead, use the encode(String,String)
     *             method to specify the encoding.
     * @return  the translated {@code String}.
     */
    @Deprecated
    public static String encode(String s) {

        String str = null;

        try {
            str = encode(s, DEFAULT_ENCODING_NAME);
        } catch (UnsupportedEncodingException e) {
            // The system should always have the default charset
        }

        return str;
    }

    /**
     * Translates a string into {@code application/x-www-form-urlencoded}
     * format using a specific encoding scheme.
     * <p>
     * This method behaves the same as {@linkplain #encode(String s, Charset charset)}
     * except that it will {@linkplain Charset#forName look up the charset}
     * using the given encoding name.
     *
     * @param   s   {@code String} to be translated.
     * @param   enc   The name of a supported
     *    <a href="../lang/package-summary.html#charenc">character
     *    encoding</a>.
     * @return  the translated {@code String}.
     * @throws  UnsupportedEncodingException
     *             If the named encoding is not supported
     * @see URLDecoder#decode(java.lang.String, java.lang.String)
     * @since 1.4
     */
    public static String encode(String s, String enc)
        throws UnsupportedEncodingException {
        if (enc == null) {
            throw new NullPointerException("charsetName");
        }

        try {
            Charset charset = Charset.forName(enc);
            return encode(s, charset);
        } catch (IllegalCharsetNameException | UnsupportedCharsetException e) {
            throw new UnsupportedEncodingException(enc);
        }
    }

    /**
     * Translates a string into {@code application/x-www-form-urlencoded}
     * format using a specific {@linkplain Charset Charset}.
     * This method uses the supplied charset to obtain the bytes for unsafe
     * characters.
     * <p>
     * <em><strong>Note:</strong> The <a href=
     * "http://www.w3.org/TR/html40/appendix/notes.html#non-ascii-chars">
     * World Wide Web Consortium Recommendation</a> states that
     * UTF-8 should be used. Not doing so may introduce incompatibilities.</em>
     *
     * @param   s   {@code String} to be translated.
     * @param charset the given charset
     * @return  the translated {@code String}.
     * @throws NullPointerException if {@code s} or {@code charset} is {@code null}.
     * @spec https://www.w3.org/TR/html4 HTML 4.01 Specification
     * @see URLDecoder#decode(java.lang.String, Charset)
     * @since 10
     */
    public static String encode(String s, Charset charset) {
        Objects.requireNonNull(charset, "charset");

        int i;
        for (i = 0; i < s.length(); i++) {
            char c = s.charAt(i);
            if (c >= 128 || !DONT_NEED_ENCODING[c] || c == ' ') {
                break;
            }
        }
        if (i == s.length()) {
            return s;
        }

        StringBuilder out = new StringBuilder(s.length() << 1);
        CharArrayWriter charArrayWriter = new CharArrayWriter();
        if (i > 0) {
            out.append(s, 0, i);
        }

<<<<<<< HEAD
        while (i < s.length()) {
            char c = s.charAt(i);
            if (c < 128 && DONT_NEED_ENCODING[c]) {
=======
        for (int i = 0; i < s.length();) {
            int c = s.charAt(i);
            //System.out.println("Examining character: " + c);
            if (DONT_NEED_ENCODING.test(c)) {
>>>>>>> aba89f20
                if (c == ' ') {
                    c = '+';
                }
                out.append(c);
                i++;
            } else {
                // convert to external encoding before hex conversion
                do {
                    charArrayWriter.write(c);
                    /*
                     * If this character represents the start of a Unicode
                     * surrogate pair, then pass in two characters. It's not
                     * clear what should be done if a byte reserved in the
                     * surrogate pairs range occurs outside a legal
                     * surrogate pair. For now, just treat it as if it were
                     * any other character.
                     */
                    if (Character.isHighSurrogate(c)) {
                        if ((i + 1) < s.length()) {
                            char d = s.charAt(i + 1);
                            if (Character.isLowSurrogate(d)) {
                                charArrayWriter.write(d);
                                i++;
                            }
                        }
                    }
                    i++;
<<<<<<< HEAD
                } while (i < s.length() && ((c = s.charAt(i)) >= 128 || !DONT_NEED_ENCODING[c]));
=======
                } while (i < s.length() && !DONT_NEED_ENCODING.test((c = s.charAt(i))));
>>>>>>> aba89f20

                String str = charArrayWriter.toString();
                byte[] ba = str.getBytes(charset);
                for (byte b : ba) {
                    encodeByte(out, b);
                }
                charArrayWriter.reset();
            }
        }

        return out.toString();
    }
}<|MERGE_RESOLUTION|>--- conflicted
+++ resolved
@@ -37,7 +37,6 @@
 
 import jdk.internal.util.ImmutableBitSetPredicate;
 import jdk.internal.util.StaticProperty;
-import jdk.internal.vm.annotation.Stable;
 
 /**
  * Utility class for HTML form encoding. This class contains static methods
@@ -82,14 +81,8 @@
  * @since   1.0
  */
 public class URLEncoder {
-<<<<<<< HEAD
-
-    @Stable
-    private static final boolean[] DONT_NEED_ENCODING = new boolean[128];
-=======
+
     private static final IntPredicate DONT_NEED_ENCODING;
-    private static final int CASE_DIFF = ('a' - 'A');
->>>>>>> aba89f20
     private static final String DEFAULT_ENCODING_NAME;
 
     static {
@@ -129,24 +122,6 @@
          * as is Netscape.
          *
          */
-
-<<<<<<< HEAD
-         for (int i = 'a'; i <= 'z'; i++) {
-             DONT_NEED_ENCODING[i] = true;
-         }
-         for (int i = 'A'; i <= 'Z'; i++) {
-             DONT_NEED_ENCODING[i] = true;
-         }
-         for (int i = '0'; i <= '9'; i++) {
-             DONT_NEED_ENCODING[i] = true;
-         }
-         // encoding a space to a + is done in the encode() method
-         DONT_NEED_ENCODING[' '] = true;
-         DONT_NEED_ENCODING['-'] = true;
-         DONT_NEED_ENCODING['_'] = true;
-         DONT_NEED_ENCODING['.'] = true;
-         DONT_NEED_ENCODING['*'] = true;
-=======
         var bitSet = new BitSet(128);
         bitSet.set('a', 'z' + 1);
         bitSet.set('A', 'Z' + 1);
@@ -159,8 +134,6 @@
         bitSet.set('*');
 
         DONT_NEED_ENCODING = ImmutableBitSetPredicate.of(bitSet);
->>>>>>> aba89f20
-
         DEFAULT_ENCODING_NAME = StaticProperty.fileEncoding();
     }
 
@@ -269,7 +242,7 @@
         int i;
         for (i = 0; i < s.length(); i++) {
             char c = s.charAt(i);
-            if (c >= 128 || !DONT_NEED_ENCODING[c] || c == ' ') {
+            if (c >= 128 || !DONT_NEED_ENCODING.test(c) || c == ' ') {
                 break;
             }
         }
@@ -283,16 +256,9 @@
             out.append(s, 0, i);
         }
 
-<<<<<<< HEAD
         while (i < s.length()) {
             char c = s.charAt(i);
-            if (c < 128 && DONT_NEED_ENCODING[c]) {
-=======
-        for (int i = 0; i < s.length();) {
-            int c = s.charAt(i);
-            //System.out.println("Examining character: " + c);
             if (DONT_NEED_ENCODING.test(c)) {
->>>>>>> aba89f20
                 if (c == ' ') {
                     c = '+';
                 }
@@ -320,11 +286,7 @@
                         }
                     }
                     i++;
-<<<<<<< HEAD
-                } while (i < s.length() && ((c = s.charAt(i)) >= 128 || !DONT_NEED_ENCODING[c]));
-=======
                 } while (i < s.length() && !DONT_NEED_ENCODING.test((c = s.charAt(i))));
->>>>>>> aba89f20
 
                 String str = charArrayWriter.toString();
                 byte[] ba = str.getBytes(charset);
