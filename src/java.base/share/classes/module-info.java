/*
 * Copyright (c) 2014, 2022, Oracle and/or its affiliates. All rights reserved.
 * DO NOT ALTER OR REMOVE COPYRIGHT NOTICES OR THIS FILE HEADER.
 *
 * This code is free software; you can redistribute it and/or modify it
 * under the terms of the GNU General Public License version 2 only, as
 * published by the Free Software Foundation.  Oracle designates this
 * particular file as subject to the "Classpath" exception as provided
 * by Oracle in the LICENSE file that accompanied this code.
 *
 * This code is distributed in the hope that it will be useful, but WITHOUT
 * ANY WARRANTY; without even the implied warranty of MERCHANTABILITY or
 * FITNESS FOR A PARTICULAR PURPOSE.  See the GNU General Public License
 * version 2 for more details (a copy is included in the LICENSE file that
 * accompanied this code).
 *
 * You should have received a copy of the GNU General Public License version
 * 2 along with this work; if not, write to the Free Software Foundation,
 * Inc., 51 Franklin St, Fifth Floor, Boston, MA 02110-1301 USA.
 *
 * Please contact Oracle, 500 Oracle Parkway, Redwood Shores, CA 94065 USA
 * or visit www.oracle.com if you need additional information or have any
 * questions.
 */

/**
 * Defines the foundational APIs of the Java SE Platform.
 *
 * <dl class="notes">
 * <dt>Providers:</dt>
 * <dd> The JDK implementation of this module provides an implementation of
 *      the {@index jrt jrt} {@linkplain java.nio.file.spi.FileSystemProvider
 *      file system provider} to enumerate and read the class and resource
 *      files in a run-time image.
 *      The jrt file system can be created by calling
 *      {@link java.nio.file.FileSystems#getFileSystem
 *      FileSystems.getFileSystem(URI.create("jrt:/"))}.
 *      </dd>
 * </dl>
 *
 * @toolGuide java java launcher
 * @toolGuide keytool
 *
 * @provides java.nio.file.spi.FileSystemProvider
 *
 * @uses java.lang.System.LoggerFinder
 * @uses java.net.ContentHandlerFactory
 * @uses java.net.spi.URLStreamHandlerProvider
 * @uses java.nio.channels.spi.AsynchronousChannelProvider
 * @uses java.nio.channels.spi.SelectorProvider
 * @uses java.nio.charset.spi.CharsetProvider
 * @uses java.nio.file.spi.FileSystemProvider
 * @uses java.nio.file.spi.FileTypeDetector
 * @uses java.security.Provider
 * @uses java.text.spi.BreakIteratorProvider
 * @uses java.text.spi.CollatorProvider
 * @uses java.text.spi.DateFormatProvider
 * @uses java.text.spi.DateFormatSymbolsProvider
 * @uses java.text.spi.DecimalFormatSymbolsProvider
 * @uses java.text.spi.NumberFormatProvider
 * @uses java.time.chrono.AbstractChronology
 * @uses java.time.chrono.Chronology
 * @uses java.time.zone.ZoneRulesProvider
 * @uses java.util.spi.CalendarDataProvider
 * @uses java.util.spi.CalendarNameProvider
 * @uses java.util.spi.CurrencyNameProvider
 * @uses java.util.spi.LocaleNameProvider
 * @uses java.util.spi.ResourceBundleControlProvider
 * @uses java.util.spi.ResourceBundleProvider
 * @uses java.util.spi.TimeZoneNameProvider
 * @uses java.util.spi.ToolProvider
 * @uses javax.security.auth.spi.LoginModule
 *
 * @moduleGraph
 * @since 9
 */
module java.base {

    exports java.io;
    exports java.lang;
    exports java.lang.annotation;
    exports java.lang.constant;
    exports java.lang.foreign;
    exports java.lang.invoke;
    exports java.lang.module;
    exports java.lang.ref;
    exports java.lang.reflect;
    exports java.lang.runtime;
    exports java.math;
    exports java.net;
    exports java.net.spi;
    exports java.nio;
    exports java.nio.channels;
    exports java.nio.channels.spi;
    exports java.nio.charset;
    exports java.nio.charset.spi;
    exports java.nio.file;
    exports java.nio.file.attribute;
    exports java.nio.file.spi;
    exports java.security;
    exports java.security.cert;
    exports java.security.interfaces;
    exports java.security.spec;
    exports java.text;
    exports java.text.spi;
    exports java.time;
    exports java.time.chrono;
    exports java.time.format;
    exports java.time.temporal;
    exports java.time.zone;
    exports java.util;
    exports java.util.concurrent;
    exports java.util.concurrent.atomic;
    exports java.util.concurrent.locks;
    exports java.util.function;
    exports java.util.jar;
    exports java.util.random;
    exports java.util.regex;
    exports java.util.spi;
    exports java.util.stream;
    exports java.util.zip;
    exports javax.crypto;
    exports javax.crypto.interfaces;
    exports javax.crypto.spec;
    exports javax.net;
    exports javax.net.ssl;
    exports javax.security.auth;
    exports javax.security.auth.callback;
    exports javax.security.auth.login;
    exports javax.security.auth.spi;
    exports javax.security.auth.x500;
    exports javax.security.cert;


    // additional qualified exports may be inserted at build time
    // see make/gensrc/GenModuleInfo.gmk

    exports com.sun.crypto.provider to
        jdk.crypto.cryptoki;
    exports sun.invoke.util to
        jdk.compiler;
    exports com.sun.security.ntlm to
        java.security.sasl;
    // Note: all modules in the exported list participate in preview  features
    // and therefore if they use preview features they do not need to be
    // compiled with "--enable-preview".
    // It is recommended for any modules that do participate that their
    // module declaration be annotated with jdk.internal.javac.ParticipatesInPreview
    exports jdk.internal.javac to
        java.compiler,
        java.management, // participates in preview features
        jdk.compiler,
        jdk.incubator.concurrent, // participates in preview features
        jdk.incubator.vector, // participates in preview features
        jdk.jartool, // participates in preview features
        jdk.jdi,
        jdk.jfr,
        jdk.jshell,
        jdk.management;
    exports jdk.internal.access to
        java.desktop,
        java.logging,
        java.management,
        java.naming,
        java.rmi,
        jdk.charsets,
        jdk.jartool,
        jdk.jlink,
        jdk.jfr,
        jdk.net,
        jdk.incubator.concurrent,
        jdk.sctp,
        jdk.crypto.cryptoki;
    exports jdk.internal.foreign to
        jdk.incubator.vector;
    exports jdk.internal.event to
        jdk.jfr;
    exports jdk.internal.io to
        jdk.internal.le,
        jdk.jshell;
    exports jdk.internal.jimage to
        jdk.jlink;
    exports jdk.internal.jimage.decompressor to
        jdk.jlink;
    exports jdk.internal.loader to
        java.instrument,
        java.logging,
        java.naming;
    exports jdk.internal.jmod to
        jdk.compiler,
        jdk.jlink;
    exports jdk.internal.logger to
        java.logging;
    exports jdk.internal.classfile to
<<<<<<< HEAD
        jdk.jlink,
        jdk.jshell;
    exports jdk.internal.classfile.instruction to
        jdk.jshell;
=======
        jdk.jartool,
        jdk.jlink;
    exports jdk.internal.classfile.attribute to
        jdk.jartool;
    exports jdk.internal.classfile.constantpool to
        jdk.jartool;
>>>>>>> 25e7ac22
    exports jdk.internal.org.objectweb.asm to
        jdk.jfr,
        jdk.jlink;
    exports jdk.internal.org.objectweb.asm.tree to
        jdk.jfr,
        jdk.jlink;
    exports jdk.internal.org.objectweb.asm.util to
        jdk.jfr;
    exports jdk.internal.org.objectweb.asm.commons to
        jdk.jfr;
    exports jdk.internal.org.xml.sax to
        jdk.jfr;
    exports jdk.internal.org.xml.sax.helpers to
        jdk.jfr;
    exports jdk.internal.misc to
        java.desktop,
        java.logging,
        java.management,
        java.naming,
        java.net.http,
        java.rmi,
        java.security.jgss,
        jdk.attach,
        jdk.charsets,
        jdk.compiler,
        jdk.crypto.cryptoki,
        jdk.incubator.concurrent,
        jdk.incubator.vector,
        jdk.jfr,
        jdk.jshell,
        jdk.nio.mapmode,
        jdk.unsupported,
        jdk.internal.vm.ci;
    exports jdk.internal.module to
        java.instrument,
        java.management.rmi,
        jdk.jartool,
        jdk.jfr,
        jdk.jlink,
        jdk.jpackage;
    exports jdk.internal.perf to
        java.management,
        jdk.management.agent,
        jdk.internal.jvmstat;
    exports jdk.internal.platform to
        jdk.management,
        jdk.jfr;
    exports jdk.internal.ref to
        java.desktop,
        java.net.http;
    exports jdk.internal.reflect to
        java.logging,
        java.sql,
        java.sql.rowset,
        jdk.dynalink,
        jdk.internal.vm.ci,
        jdk.unsupported;
    exports jdk.internal.vm to
        java.management,
        jdk.incubator.concurrent,
        jdk.internal.jvmstat,
        jdk.management,
        jdk.management.agent;
    exports jdk.internal.vm.annotation to
        java.instrument,
        jdk.internal.vm.ci,
        jdk.incubator.concurrent,
        jdk.incubator.vector,
        jdk.jfr,
        jdk.unsupported;
    exports jdk.internal.vm.vector to
        jdk.incubator.vector;
    exports jdk.internal.util.jar to
        jdk.jartool;
    exports jdk.internal.util.xml to
        jdk.jfr;
    exports jdk.internal.util.xml.impl to
        jdk.jfr;
    exports jdk.internal.util.random to
        jdk.random;
    exports jdk.internal.util to
        java.desktop;
    exports sun.net to
        java.net.http,
        jdk.naming.dns;
    exports sun.net.ext to
        jdk.net;
    exports sun.net.dns to
        java.security.jgss,
        jdk.naming.dns;
    exports sun.net.util to
        java.desktop,
        java.net.http,
        jdk.jconsole,
        jdk.sctp;
    exports sun.net.www to
        java.net.http,
        jdk.jartool;
    exports sun.net.www.protocol.http to
        java.security.jgss;
    exports sun.nio.ch to
        java.management,
        jdk.crypto.cryptoki,
        jdk.net,
        jdk.sctp;
    exports sun.nio.cs to
        jdk.charsets;
    exports sun.nio.fs to
        jdk.net;
    exports sun.reflect.annotation to
        jdk.compiler;
    exports sun.reflect.generics.reflectiveObjects to
        java.desktop;
    exports sun.reflect.misc to
        java.desktop,
        java.datatransfer,
        java.management,
        java.management.rmi,
        java.rmi,
        java.sql.rowset;
    exports sun.security.action to
        java.desktop,
        java.security.jgss,
        jdk.crypto.ec,
        jdk.incubator.concurrent;
    exports sun.security.internal.interfaces to
        jdk.crypto.cryptoki;
    exports sun.security.internal.spec to
        jdk.crypto.cryptoki;
    exports sun.security.jca to
        java.smartcardio,
        jdk.crypto.ec,
        jdk.crypto.cryptoki,
        jdk.naming.dns;
    exports sun.security.pkcs to
        jdk.crypto.ec,
        jdk.jartool;
    exports sun.security.provider to
        java.rmi,
        java.security.jgss,
        jdk.crypto.cryptoki,
        jdk.crypto.ec,
        jdk.security.auth;
    exports sun.security.provider.certpath to
        java.naming,
        jdk.jartool;
    exports sun.security.rsa to
        jdk.crypto.cryptoki;
    exports sun.security.timestamp to
        jdk.jartool;
    exports sun.security.tools to
        jdk.jartool;
    exports sun.security.util to
        java.desktop,
        java.naming,
        java.rmi,
        java.security.jgss,
        java.security.sasl,
        java.smartcardio,
        java.xml.crypto,
        jdk.crypto.ec,
        jdk.crypto.cryptoki,
        jdk.jartool,
        jdk.security.auth,
        jdk.security.jgss;
    exports sun.security.util.math to
        jdk.crypto.ec;
    exports sun.security.util.math.intpoly to
        jdk.crypto.ec;
    exports sun.security.x509 to
        jdk.crypto.ec,
        jdk.crypto.cryptoki,
        jdk.jartool;
    exports sun.security.validator to
        jdk.jartool;
    exports sun.util.cldr to
        jdk.jlink;
    exports sun.util.locale.provider to
        java.desktop,
        jdk.jlink,
        jdk.localedata;
    exports sun.util.logging to
        java.desktop,
        java.logging,
        java.prefs;
    exports sun.util.resources to
        jdk.localedata;

    // the service types defined by the APIs in this module

    uses java.lang.System.LoggerFinder;
    uses java.net.ContentHandlerFactory;
    uses java.net.spi.InetAddressResolverProvider;
    uses java.net.spi.URLStreamHandlerProvider;
    uses java.nio.channels.spi.AsynchronousChannelProvider;
    uses java.nio.channels.spi.SelectorProvider;
    uses java.nio.charset.spi.CharsetProvider;
    uses java.nio.file.spi.FileSystemProvider;
    uses java.nio.file.spi.FileTypeDetector;
    uses java.security.Provider;
    uses java.text.spi.BreakIteratorProvider;
    uses java.text.spi.CollatorProvider;
    uses java.text.spi.DateFormatProvider;
    uses java.text.spi.DateFormatSymbolsProvider;
    uses java.text.spi.DecimalFormatSymbolsProvider;
    uses java.text.spi.NumberFormatProvider;
    uses java.time.chrono.AbstractChronology;
    uses java.time.chrono.Chronology;
    uses java.time.zone.ZoneRulesProvider;
    uses java.util.random.RandomGenerator;
    uses java.util.spi.CalendarDataProvider;
    uses java.util.spi.CalendarNameProvider;
    uses java.util.spi.CurrencyNameProvider;
    uses java.util.spi.LocaleNameProvider;
    uses java.util.spi.ResourceBundleControlProvider;
    uses java.util.spi.ResourceBundleProvider;
    uses java.util.spi.TimeZoneNameProvider;
    uses java.util.spi.ToolProvider;
    uses javax.security.auth.spi.LoginModule;

    // JDK-internal service types

    uses jdk.internal.io.JdkConsoleProvider;
    uses jdk.internal.logger.DefaultLoggerFinder;
    uses sun.text.spi.JavaTimeDateTimePatternProvider;
    uses sun.util.spi.CalendarProvider;
    uses sun.util.locale.provider.LocaleDataMetaInfo;
    uses sun.util.resources.LocaleData.CommonResourceBundleProvider;
    uses sun.util.resources.LocaleData.SupplementaryResourceBundleProvider;

    // Built-in service providers that are located via ServiceLoader

    provides java.nio.file.spi.FileSystemProvider with
        jdk.internal.jrtfs.JrtFileSystemProvider;

    provides java.util.random.RandomGenerator with
        java.security.SecureRandom,
        java.util.Random,
        java.util.SplittableRandom;

}<|MERGE_RESOLUTION|>--- conflicted
+++ resolved
@@ -192,19 +192,15 @@
     exports jdk.internal.logger to
         java.logging;
     exports jdk.internal.classfile to
-<<<<<<< HEAD
+        jdk.jartool,
         jdk.jlink,
         jdk.jshell;
+    exports jdk.internal.classfile.attribute to
+        jdk.jartool;
+    exports jdk.internal.classfile.constantpool to
+        jdk.jartool;
     exports jdk.internal.classfile.instruction to
         jdk.jshell;
-=======
-        jdk.jartool,
-        jdk.jlink;
-    exports jdk.internal.classfile.attribute to
-        jdk.jartool;
-    exports jdk.internal.classfile.constantpool to
-        jdk.jartool;
->>>>>>> 25e7ac22
     exports jdk.internal.org.objectweb.asm to
         jdk.jfr,
         jdk.jlink;
