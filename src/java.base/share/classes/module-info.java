/*
 * Copyright (c) 2014, 2022, Oracle and/or its affiliates. All rights reserved.
 * DO NOT ALTER OR REMOVE COPYRIGHT NOTICES OR THIS FILE HEADER.
 *
 * This code is free software; you can redistribute it and/or modify it
 * under the terms of the GNU General Public License version 2 only, as
 * published by the Free Software Foundation.  Oracle designates this
 * particular file as subject to the "Classpath" exception as provided
 * by Oracle in the LICENSE file that accompanied this code.
 *
 * This code is distributed in the hope that it will be useful, but WITHOUT
 * ANY WARRANTY; without even the implied warranty of MERCHANTABILITY or
 * FITNESS FOR A PARTICULAR PURPOSE.  See the GNU General Public License
 * version 2 for more details (a copy is included in the LICENSE file that
 * accompanied this code).
 *
 * You should have received a copy of the GNU General Public License version
 * 2 along with this work; if not, write to the Free Software Foundation,
 * Inc., 51 Franklin St, Fifth Floor, Boston, MA 02110-1301 USA.
 *
 * Please contact Oracle, 500 Oracle Parkway, Redwood Shores, CA 94065 USA
 * or visit www.oracle.com if you need additional information or have any
 * questions.
 */

/**
 * Defines the foundational APIs of the Java SE Platform.
 *
 * <dl class="notes">
 * <dt>Providers:</dt>
 * <dd> The JDK implementation of this module provides an implementation of
 *      the {@index jrt jrt} {@linkplain java.nio.file.spi.FileSystemProvider
 *      file system provider} to enumerate and read the class and resource
 *      files in a run-time image.
 *      The jrt file system can be created by calling
 *      {@link java.nio.file.FileSystems#newFileSystem
 *      FileSystems.newFileSystem(URI.create("jrt:/"))}.
 *      </dd>
 * </dl>
 *
 * @toolGuide java java launcher
 * @toolGuide keytool
 *
 * @provides java.nio.file.spi.FileSystemProvider
 *
 * @uses java.lang.System.LoggerFinder
 * @uses java.net.ContentHandlerFactory
 * @uses java.net.spi.URLStreamHandlerProvider
 * @uses java.nio.channels.spi.AsynchronousChannelProvider
 * @uses java.nio.channels.spi.SelectorProvider
 * @uses java.nio.charset.spi.CharsetProvider
 * @uses java.nio.file.spi.FileSystemProvider
 * @uses java.nio.file.spi.FileTypeDetector
 * @uses java.security.Provider
 * @uses java.text.spi.BreakIteratorProvider
 * @uses java.text.spi.CollatorProvider
 * @uses java.text.spi.DateFormatProvider
 * @uses java.text.spi.DateFormatSymbolsProvider
 * @uses java.text.spi.DecimalFormatSymbolsProvider
 * @uses java.text.spi.NumberFormatProvider
 * @uses java.time.chrono.AbstractChronology
 * @uses java.time.chrono.Chronology
 * @uses java.time.zone.ZoneRulesProvider
 * @uses java.util.spi.CalendarDataProvider
 * @uses java.util.spi.CalendarNameProvider
 * @uses java.util.spi.CurrencyNameProvider
 * @uses java.util.spi.LocaleNameProvider
 * @uses java.util.spi.ResourceBundleControlProvider
 * @uses java.util.spi.ResourceBundleProvider
 * @uses java.util.spi.TimeZoneNameProvider
 * @uses java.util.spi.ToolProvider
 * @uses javax.security.auth.spi.LoginModule
 *
 * @moduleGraph
 * @since 9
 */
module java.base {

    exports java.io;
    exports java.lang;
    exports java.lang.annotation;
    exports java.lang.constant;
    exports java.lang.foreign;
    exports java.lang.invoke;
    exports java.lang.module;
    exports java.lang.ref;
    exports java.lang.reflect;
    exports java.lang.runtime;
    exports java.math;
    exports java.net;
    exports java.net.spi;
    exports java.nio;
    exports java.nio.channels;
    exports java.nio.channels.spi;
    exports java.nio.charset;
    exports java.nio.charset.spi;
    exports java.nio.file;
    exports java.nio.file.attribute;
    exports java.nio.file.spi;
    exports java.security;
    exports java.security.cert;
    exports java.security.interfaces;
    exports java.security.spec;
    exports java.text;
    exports java.text.spi;
    exports java.time;
    exports java.time.chrono;
    exports java.time.format;
    exports java.time.temporal;
    exports java.time.zone;
    exports java.util;
    exports java.util.concurrent;
    exports java.util.concurrent.atomic;
    exports java.util.concurrent.locks;
    exports java.util.function;
    exports java.util.jar;
    exports java.util.random;
    exports java.util.regex;
    exports java.util.spi;
    exports java.util.stream;
    exports java.util.zip;
    exports javax.crypto;
    exports javax.crypto.interfaces;
    exports javax.crypto.spec;
    exports javax.net;
    exports javax.net.ssl;
    exports javax.security.auth;
    exports javax.security.auth.callback;
    exports javax.security.auth.login;
    exports javax.security.auth.spi;
    exports javax.security.auth.x500;
    exports javax.security.cert;


    // additional qualified exports may be inserted at build time
    // see make/gensrc/GenModuleInfo.gmk

    exports com.sun.crypto.provider to
        jdk.crypto.cryptoki;
    exports sun.invoke.util to
        jdk.compiler;
    exports com.sun.security.ntlm to
        java.security.sasl;
    // Note: all modules in the exported list participate in preview  features
    // and therefore if they use preview features they do not need to be
    // compiled with "--enable-preview".
    // It is recommended for any modules that do participate that their
    // module declaration be annotated with jdk.internal.javac.ParticipatesInPreview
    exports jdk.internal.javac to
        java.compiler,
        java.management, // participates in preview features
        jdk.compiler,
        jdk.incubator.concurrent, // participates in preview features
        jdk.incubator.vector, // participates in preview features
        jdk.jdi,
        jdk.jfr,
        jdk.jshell,
        jdk.management;
    exports jdk.internal.access to
        java.desktop,
        java.logging,
        java.management,
        java.naming,
        java.rmi,
        jdk.charsets,
        jdk.jartool,
        jdk.jlink,
        jdk.net;
    exports jdk.internal.foreign to
        jdk.incubator.vector;
    exports jdk.internal.event to
        jdk.jfr;
    exports jdk.internal.jimage to
        jdk.jlink;
    exports jdk.internal.jimage.decompressor to
        jdk.jlink;
    exports jdk.internal.loader to
        java.instrument,
        java.logging,
        java.naming;
    exports jdk.internal.jmod to
        jdk.compiler,
        jdk.jlink;
    exports jdk.internal.logger to
        java.logging;
    exports jdk.internal.org.objectweb.asm to
        jdk.jartool,
        jdk.jfr,
        jdk.jlink;
    exports jdk.internal.org.objectweb.asm.tree to
        jdk.jfr,
        jdk.jlink;
    exports jdk.internal.org.objectweb.asm.util to
        jdk.jfr;
    exports jdk.internal.org.objectweb.asm.commons to
        jdk.jfr;
    exports jdk.internal.org.xml.sax to
        jdk.jfr;
    exports jdk.internal.org.xml.sax.helpers to
        jdk.jfr;
    exports jdk.internal.misc to
        java.desktop,
        java.logging,
        java.management,
        java.naming,
        java.net.http,
        java.rmi,
        java.security.jgss,
        jdk.attach,
        jdk.charsets,
        jdk.compiler,
        jdk.crypto.cryptoki,
        jdk.incubator.concurrent,
        jdk.incubator.vector,
        jdk.jfr,
        jdk.jshell,
        jdk.nio.mapmode,
        jdk.unsupported,
        jdk.internal.vm.ci;
    exports jdk.internal.module to
        java.instrument,
        java.management.rmi,
        jdk.jartool,
        jdk.jfr,
        jdk.jlink,
        jdk.jpackage;
    exports jdk.internal.perf to
        java.management,
        jdk.management.agent,
        jdk.internal.jvmstat;
    exports jdk.internal.platform to
        jdk.management,
        jdk.jfr;
    exports jdk.internal.ref to
        java.desktop,
<<<<<<< HEAD
        java.naming;
=======
        java.net.http;
>>>>>>> b1817a30
    exports jdk.internal.reflect to
        java.logging,
        java.sql,
        java.sql.rowset,
        jdk.dynalink,
        jdk.internal.vm.ci,
        jdk.unsupported;
    exports jdk.internal.vm to
        java.management,
        jdk.internal.jvmstat,
        jdk.management,
        jdk.management.agent;
    exports jdk.internal.vm.annotation to
        java.instrument,
        jdk.internal.vm.ci,
        jdk.incubator.vector,
        jdk.jfr,
        jdk.unsupported;
    exports jdk.internal.vm.vector to
        jdk.incubator.vector;
    exports jdk.internal.util.jar to
        jdk.jartool;
    exports jdk.internal.util.xml to
        jdk.jfr;
    exports jdk.internal.util.xml.impl to
        jdk.jfr;
    exports jdk.internal.util.random to
        jdk.random;
    exports sun.net to
        java.net.http,
        jdk.naming.dns;
    exports sun.net.ext to
        jdk.net;
    exports sun.net.dns to
        java.security.jgss,
        jdk.naming.dns;
    exports sun.net.util to
        java.desktop,
        java.net.http,
        jdk.jconsole,
        jdk.sctp;
    exports sun.net.www to
        java.net.http,
        jdk.jartool;
    exports sun.net.www.protocol.http to
        java.security.jgss;
    exports sun.nio.ch to
        java.management,
        jdk.crypto.cryptoki,
        jdk.net,
        jdk.sctp;
    exports sun.nio.cs to
        jdk.charsets;
    exports sun.nio.fs to
        jdk.net;
    exports sun.reflect.annotation to
        jdk.compiler;
    exports sun.reflect.generics.reflectiveObjects to
        java.desktop;
    exports sun.reflect.misc to
        java.desktop,
        java.datatransfer,
        java.management,
        java.management.rmi,
        java.rmi,
        java.sql.rowset;
    exports sun.security.action to
        java.desktop,
        java.security.jgss,
        jdk.crypto.ec;
    exports sun.security.internal.interfaces to
        jdk.crypto.cryptoki;
    exports sun.security.internal.spec to
        jdk.crypto.cryptoki;
    exports sun.security.jca to
        java.smartcardio,
        jdk.crypto.ec,
        jdk.crypto.cryptoki,
        jdk.naming.dns;
    exports sun.security.pkcs to
        jdk.crypto.ec,
        jdk.jartool;
    exports sun.security.provider to
        java.rmi,
        java.security.jgss,
        jdk.crypto.cryptoki,
        jdk.crypto.ec,
        jdk.security.auth;
    exports sun.security.provider.certpath to
        java.naming,
        jdk.jartool;
    exports sun.security.rsa to
        jdk.crypto.cryptoki;
    exports sun.security.timestamp to
        jdk.jartool;
    exports sun.security.tools to
        jdk.jartool;
    exports sun.security.util to
        java.desktop,
        java.naming,
        java.rmi,
        java.security.jgss,
        java.security.sasl,
        java.smartcardio,
        java.xml.crypto,
        jdk.crypto.ec,
        jdk.crypto.cryptoki,
        jdk.jartool,
        jdk.security.auth,
        jdk.security.jgss;
    exports sun.security.util.math to
        jdk.crypto.ec;
    exports sun.security.util.math.intpoly to
        jdk.crypto.ec;
    exports sun.security.x509 to
        jdk.crypto.ec,
        jdk.crypto.cryptoki,
        jdk.jartool;
    exports sun.security.validator to
        jdk.jartool;
    exports sun.util.cldr to
        jdk.jlink;
    exports sun.util.locale.provider to
        java.desktop,
        jdk.jlink,
        jdk.localedata;
    exports sun.util.logging to
        java.desktop,
        java.logging,
        java.prefs;
    exports sun.util.resources to
        jdk.localedata;

    // the service types defined by the APIs in this module

    uses java.lang.System.LoggerFinder;
    uses java.net.ContentHandlerFactory;
    uses java.net.spi.InetAddressResolverProvider;
    uses java.net.spi.URLStreamHandlerProvider;
    uses java.nio.channels.spi.AsynchronousChannelProvider;
    uses java.nio.channels.spi.SelectorProvider;
    uses java.nio.charset.spi.CharsetProvider;
    uses java.nio.file.spi.FileSystemProvider;
    uses java.nio.file.spi.FileTypeDetector;
    uses java.security.Provider;
    uses java.text.spi.BreakIteratorProvider;
    uses java.text.spi.CollatorProvider;
    uses java.text.spi.DateFormatProvider;
    uses java.text.spi.DateFormatSymbolsProvider;
    uses java.text.spi.DecimalFormatSymbolsProvider;
    uses java.text.spi.NumberFormatProvider;
    uses java.time.chrono.AbstractChronology;
    uses java.time.chrono.Chronology;
    uses java.time.zone.ZoneRulesProvider;
    uses java.util.random.RandomGenerator;
    uses java.util.spi.CalendarDataProvider;
    uses java.util.spi.CalendarNameProvider;
    uses java.util.spi.CurrencyNameProvider;
    uses java.util.spi.LocaleNameProvider;
    uses java.util.spi.ResourceBundleControlProvider;
    uses java.util.spi.ResourceBundleProvider;
    uses java.util.spi.TimeZoneNameProvider;
    uses java.util.spi.ToolProvider;
    uses javax.security.auth.spi.LoginModule;

    // JDK-internal service types

    uses jdk.internal.logger.DefaultLoggerFinder;
    uses sun.text.spi.JavaTimeDateTimePatternProvider;
    uses sun.util.spi.CalendarProvider;
    uses sun.util.locale.provider.LocaleDataMetaInfo;
    uses sun.util.resources.LocaleData.CommonResourceBundleProvider;
    uses sun.util.resources.LocaleData.SupplementaryResourceBundleProvider;

    // Built-in service providers that are located via ServiceLoader

    provides java.nio.file.spi.FileSystemProvider with
        jdk.internal.jrtfs.JrtFileSystemProvider;

    provides java.util.random.RandomGenerator with
        java.security.SecureRandom,
        java.util.Random,
        java.util.SplittableRandom;

}<|MERGE_RESOLUTION|>--- conflicted
+++ resolved
@@ -233,11 +233,8 @@
         jdk.jfr;
     exports jdk.internal.ref to
         java.desktop,
-<<<<<<< HEAD
-        java.naming;
-=======
-        java.net.http;
->>>>>>> b1817a30
+        java.naming,
+		java.net.http;
     exports jdk.internal.reflect to
         java.logging,
         java.sql,
