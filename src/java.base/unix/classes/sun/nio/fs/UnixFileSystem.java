--- conflicted
+++ resolved
@@ -26,13 +26,6 @@
 package sun.nio.fs;
 
 import java.nio.ByteBuffer;
-<<<<<<< HEAD
-import java.nio.file.*;
-import java.nio.file.attribute.*;
-import java.nio.file.spi.FileSystemProvider;
-import java.io.IOException;
-import java.util.*;
-=======
 import java.nio.file.AtomicMoveNotSupportedException;
 import java.nio.file.CopyOption;
 import java.nio.file.DirectoryNotEmptyException;
@@ -56,7 +49,6 @@
 import java.util.NoSuchElementException;
 import java.util.Objects;
 import java.util.concurrent.ExecutionException;
->>>>>>> 0a4d0cee
 import java.util.concurrent.TimeUnit;
 import java.util.regex.Pattern;
 import jdk.internal.misc.Blocker;
@@ -160,6 +152,243 @@
         throw new UnsupportedOperationException();
     }
 
+    /**
+     * Copies non-POSIX attributes from the source to target file.
+     *
+     * Copying a file preserving attributes, or moving a file, will preserve
+     * the file owner/group/permissions/timestamps but it does not preserve
+     * other non-POSIX attributes. This method is invoked by the
+     * copy or move operation to preserve these attributes. It should copy
+     * extended attributes, ACLs, or other attributes.
+     *
+     * @param   sfd
+     *          Open file descriptor to source file
+     * @param   tfd
+     *          Open file descriptor to target file
+     */
+    void copyNonPosixAttributes(int sfd, int tfd) {
+        // no-op by default
+    }
+
+    /**
+     * Unix systems only have a single root directory (/)
+     */
+    @Override
+    public final Iterable<Path> getRootDirectories() {
+        final List<Path> allowedList = List.of(rootDirectory);
+        return new Iterable<>() {
+            public Iterator<Path> iterator() {
+                try {
+                    @SuppressWarnings("removal")
+                    SecurityManager sm = System.getSecurityManager();
+                    if (sm != null)
+                        sm.checkRead(rootDirectory.toString());
+                    return allowedList.iterator();
+                } catch (SecurityException x) {
+                    List<Path> disallowed = Collections.emptyList();
+                    return disallowed.iterator();
+                }
+            }
+        };
+    }
+
+    /**
+     * Returns object to iterate over entries in mounttab or equivalent
+     */
+    abstract Iterable<UnixMountEntry> getMountEntries();
+
+    /**
+     * Returns a FileStore to represent the file system for the given mount
+     * mount.
+     */
+    abstract FileStore getFileStore(UnixMountEntry entry) throws IOException;
+
+    /**
+     * Iterator returned by getFileStores method.
+     */
+    private class FileStoreIterator implements Iterator<FileStore> {
+        private final Iterator<UnixMountEntry> entries;
+        private FileStore next;
+
+        FileStoreIterator() {
+            this.entries = getMountEntries().iterator();
+        }
+
+        private FileStore readNext() {
+            assert Thread.holdsLock(this);
+            for (;;) {
+                if (!entries.hasNext())
+                    return null;
+                UnixMountEntry entry = entries.next();
+
+                // skip entries with the "ignore" option
+                if (entry.isIgnored())
+                    continue;
+
+                // check permission to read mount point
+                @SuppressWarnings("removal")
+                SecurityManager sm = System.getSecurityManager();
+                if (sm != null) {
+                    try {
+                        sm.checkRead(Util.toString(entry.dir()));
+                    } catch (SecurityException x) {
+                        continue;
+                    }
+                }
+                try {
+                    return getFileStore(entry);
+                } catch (IOException ignore) {
+                    // ignore as per spec
+                }
+            }
+        }
+
+        @Override
+        public synchronized boolean hasNext() {
+            if (next != null)
+                return true;
+            next = readNext();
+            return next != null;
+        }
+
+        @Override
+        public synchronized FileStore next() {
+            if (next == null)
+                next = readNext();
+            if (next == null) {
+                throw new NoSuchElementException();
+            } else {
+                FileStore result = next;
+                next = null;
+                return result;
+            }
+        }
+
+        @Override
+        public void remove() {
+            throw new UnsupportedOperationException();
+        }
+    }
+
+    @Override
+    public final Iterable<FileStore> getFileStores() {
+        @SuppressWarnings("removal")
+        SecurityManager sm = System.getSecurityManager();
+        if (sm != null) {
+            try {
+                sm.checkPermission(new RuntimePermission("getFileStoreAttributes"));
+            } catch (SecurityException se) {
+                return Collections.emptyList();
+            }
+        }
+        return new Iterable<>() {
+            public Iterator<FileStore> iterator() {
+                return new FileStoreIterator();
+            }
+        };
+    }
+
+    @Override
+    public final Path getPath(String first, String... more) {
+        Objects.requireNonNull(first);
+        String path;
+        if (more.length == 0) {
+            path = first;
+        } else {
+            StringBuilder sb = new StringBuilder();
+            sb.append(first);
+            for (String segment: more) {
+                if (!segment.isEmpty()) {
+                    if (sb.length() > 0)
+                        sb.append('/');
+                    sb.append(segment);
+                }
+            }
+            path = sb.toString();
+        }
+        return new UnixPath(this, path);
+    }
+
+    @Override
+    public PathMatcher getPathMatcher(String syntaxAndInput) {
+        int pos = syntaxAndInput.indexOf(':');
+        if (pos <= 0)
+            throw new IllegalArgumentException();
+        String syntax = syntaxAndInput.substring(0, pos);
+        String input = syntaxAndInput.substring(pos+1);
+
+        String expr;
+        if (syntax.equalsIgnoreCase(GLOB_SYNTAX)) {
+            expr = Globs.toUnixRegexPattern(input);
+        } else {
+            if (syntax.equalsIgnoreCase(REGEX_SYNTAX)) {
+                expr = input;
+            } else {
+                throw new UnsupportedOperationException("Syntax '" + syntax +
+                    "' not recognized");
+            }
+        }
+
+        // return matcher
+        final Pattern pattern = compilePathMatchPattern(expr);
+
+        return new PathMatcher() {
+            @Override
+            public boolean matches(Path path) {
+                return pattern.matcher(path.toString()).matches();
+            }
+        };
+    }
+
+    private static final String GLOB_SYNTAX = "glob";
+    private static final String REGEX_SYNTAX = "regex";
+
+    @Override
+    public final UserPrincipalLookupService getUserPrincipalLookupService() {
+        return LookupService.instance;
+    }
+
+    private static class LookupService {
+        static final UserPrincipalLookupService instance =
+            new UserPrincipalLookupService() {
+                @Override
+                public UserPrincipal lookupPrincipalByName(String name)
+                    throws IOException
+                {
+                    return UnixUserPrincipals.lookupUser(name);
+                }
+
+                @Override
+                public GroupPrincipal lookupPrincipalByGroupName(String group)
+                    throws IOException
+                {
+                    return UnixUserPrincipals.lookupGroup(group);
+                }
+            };
+    }
+
+    // Override if the platform has different path match requirement, such as
+    // case insensitive or Unicode canonical equal on MacOSX
+    Pattern compilePathMatchPattern(String expr) {
+        return Pattern.compile(expr);
+    }
+
+    // Override if the platform uses different Unicode normalization form
+    // for native file path. For example on MacOSX, the native path is stored
+    // in Unicode NFD form.
+    String normalizeNativePath(String path) {
+        return path;
+    }
+
+    // Override if the native file path use non-NFC form. For example on MacOSX,
+    // the native path is stored in Unicode NFD form, the path need to be
+    // normalized back to NFC before passed back to Java level.
+    String normalizeJavaPath(String path) {
+        return path;
+    }
+
+    //  Unix implementation of Files#copy and Files#move methods.
+
     // calculate the least common multiple of two values;
     // the parameters in general will be powers of two likely in the
     // range [4096, 65536] so this algorithm is expected to converge
@@ -198,12 +427,222 @@
         return bufferSize;
     }
 
+    // The flags that control how a file is copied or moved
+    private static class Flags {
+        boolean replaceExisting;
+        boolean atomicMove;
+        boolean followLinks;
+        boolean interruptible;
+
+        // the attributes to copy
+        boolean copyBasicAttributes;
+        boolean copyPosixAttributes;
+        boolean copyNonPosixAttributes;
+
+        // flags that indicate if we should fail if attributes cannot be copied
+        boolean failIfUnableToCopyBasic;
+        boolean failIfUnableToCopyPosix;
+        boolean failIfUnableToCopyNonPosix;
+
+        static Flags fromCopyOptions(CopyOption... options) {
+            Flags flags = new Flags();
+            flags.followLinks = true;
+            for (CopyOption option: options) {
+                if (option == StandardCopyOption.REPLACE_EXISTING) {
+                    flags.replaceExisting = true;
+                    continue;
+                }
+                if (option == LinkOption.NOFOLLOW_LINKS) {
+                    flags.followLinks = false;
+                    continue;
+                }
+                if (option == StandardCopyOption.COPY_ATTRIBUTES) {
+                    // copy all attributes but only fail if basic attributes
+                    // cannot be copied
+                    flags.copyBasicAttributes = true;
+                    flags.copyPosixAttributes = true;
+                    flags.copyNonPosixAttributes = true;
+                    flags.failIfUnableToCopyBasic = true;
+                    continue;
+                }
+                if (ExtendedOptions.INTERRUPTIBLE.matches(option)) {
+                    flags.interruptible = true;
+                    continue;
+                }
+                if (option == null)
+                    throw new NullPointerException();
+                throw new UnsupportedOperationException("Unsupported copy option");
+            }
+            return flags;
+        }
+
+        static Flags fromMoveOptions(CopyOption... options) {
+            Flags flags = new Flags();
+            for (CopyOption option: options) {
+                if (option == StandardCopyOption.ATOMIC_MOVE) {
+                    flags.atomicMove = true;
+                    continue;
+                }
+                if (option == StandardCopyOption.REPLACE_EXISTING) {
+                    flags.replaceExisting = true;
+                    continue;
+                }
+                if (option == LinkOption.NOFOLLOW_LINKS) {
+                    // ignore
+                    continue;
+                }
+                if (option == null)
+                    throw new NullPointerException();
+                throw new UnsupportedOperationException("Unsupported copy option");
+            }
+
+            // a move requires that all attributes be copied but only fail if
+            // the basic attributes cannot be copied
+            flags.copyBasicAttributes = true;
+            flags.copyPosixAttributes = true;
+            flags.copyNonPosixAttributes = true;
+            flags.failIfUnableToCopyBasic = true;
+            return flags;
+        }
+    }
+
+    // copy directory from source to target
+    private void copyDirectory(UnixPath source,
+                               UnixFileAttributes attrs,
+                               UnixPath target,
+                               Flags flags)
+        throws IOException
+    {
+        try {
+            mkdir(target, attrs.mode());
+        } catch (UnixException x) {
+            x.rethrowAsIOException(target);
+        }
+
+        // no attributes to copy
+        if (!flags.copyBasicAttributes &&
+            !flags.copyPosixAttributes &&
+            !flags.copyNonPosixAttributes) return;
+
+        // open target directory if possible (this can fail when copying a
+        // directory for which we don't have read access).
+        int dfd = -1;
+        try {
+            dfd = open(target, O_RDONLY, 0);
+        } catch (UnixException x) {
+            // access to target directory required to copy named attributes
+            if (flags.copyNonPosixAttributes && flags.failIfUnableToCopyNonPosix) {
+                try { rmdir(target); } catch (UnixException ignore) { }
+                x.rethrowAsIOException(target);
+            }
+        }
+
+        boolean done = false;
+        try {
+            // copy owner/group/permissions
+            if (flags.copyPosixAttributes){
+                try {
+                    if (dfd >= 0) {
+                        fchown(dfd, attrs.uid(), attrs.gid());
+                        fchmod(dfd, attrs.mode());
+                    } else {
+                        chown(target, attrs.uid(), attrs.gid());
+                        chmod(target, attrs.mode());
+                    }
+                } catch (UnixException x) {
+                    // unable to set owner/group
+                    if (flags.failIfUnableToCopyPosix)
+                        x.rethrowAsIOException(target);
+                }
+            }
+            // copy other attributes
+            if (flags.copyNonPosixAttributes && (dfd >= 0)) {
+                int sfd = -1;
+                try {
+                    sfd = open(source, O_RDONLY, 0);
+                } catch (UnixException x) {
+                    if (flags.failIfUnableToCopyNonPosix)
+                        x.rethrowAsIOException(source);
+                }
+                if (sfd >= 0) {
+                    source.getFileSystem().copyNonPosixAttributes(sfd, dfd);
+                    UnixNativeDispatcher.close(sfd, e -> null);
+                }
+            }
+            // copy time stamps last
+            if (flags.copyBasicAttributes) {
+                try {
+                    if (dfd >= 0 && futimesSupported()) {
+                        futimes(dfd,
+                                attrs.lastAccessTime().to(TimeUnit.MICROSECONDS),
+                                attrs.lastModifiedTime().to(TimeUnit.MICROSECONDS));
+                    } else {
+                        utimes(target,
+                               attrs.lastAccessTime().to(TimeUnit.MICROSECONDS),
+                               attrs.lastModifiedTime().to(TimeUnit.MICROSECONDS));
+                    }
+                } catch (UnixException x) {
+                    // unable to set times
+                    if (flags.failIfUnableToCopyBasic)
+                        x.rethrowAsIOException(target);
+                }
+            }
+            done = true;
+        } finally {
+            if (dfd >= 0)
+                UnixNativeDispatcher.close(dfd, e -> null);
+            if (!done) {
+                // rollback
+                try { rmdir(target); } catch (UnixException ignore) { }
+            }
+        }
+    }
+
+    /**
+     * Copies data between file descriptors {@code src} and {@code dst} using
+     * a platform-specific function or system call possibly having kernel
+     * support.
+     *
+     * @param dst destination file descriptor
+     * @param src source file descriptor
+     * @param addressToPollForCancel address to check for cancellation
+     *        (a non-zero value written to this address indicates cancel)
+     *
+     * @return 0 on success, IOStatus.UNAVAILABLE if the platform function
+     *         would block, IOStatus.UNSUPPORTED_CASE if the call does not
+     *         work with the given parameters, or IOStatus.UNSUPPORTED if
+     *         direct copying is not supported on this platform
+     */
+    int directCopy(int dst, int src, long addressToPollForCancel)
+        throws UnixException
+    {
+        return IOStatus.UNSUPPORTED;
+    }
+
+    /**
+     * Copies data between file descriptors {@code src} and {@code dst} using
+     * an intermediate temporary direct buffer.
+     *
+     * @param dst destination file descriptor
+     * @param src source file descriptor
+     * @param address the address of the temporary direct buffer's array
+     * @param size the size of the temporary direct buffer's array
+     * @param addressToPollForCancel address to check for cancellation
+     *        (a non-zero value written to this address indicates cancel)
+     */
+    void bufferedCopy(int dst, int src, long address,
+                      int size, long addressToPollForCancel)
+        throws UnixException
+    {
+        bufferedCopy0(dst, src, address, size, addressToPollForCancel);
+    }
+
     // copy regular file from source to target
-    protected void copyFile(UnixPath source,
-                            UnixFileAttributes attrs,
-                            UnixPath  target,
-                            UnixCopyFile.Flags flags,
-                            long addressToPollForCancel)
+    void copyFile(UnixPath source,
+                  UnixFileAttributes attrs,
+                  UnixPath  target,
+                  Flags flags,
+                  long addressToPollForCancel)
         throws IOException
     {
         int fi = -1;
@@ -314,621 +753,6 @@
         }
     }
 
-    /**
-     * Copies non-POSIX attributes from the source to target file.
-     *
-     * Copying a file preserving attributes, or moving a file, will preserve
-     * the file owner/group/permissions/timestamps but it does not preserve
-     * other non-POSIX attributes. This method is invoked by the
-     * copy or move operation to preserve these attributes. It should copy
-     * extended attributes, ACLs, or other attributes.
-     *
-     * @param   sfd
-     *          Open file descriptor to source file
-     * @param   tfd
-     *          Open file descriptor to target file
-     */
-    void copyNonPosixAttributes(int sfd, int tfd) {
-        // no-op by default
-    }
-
-    /**
-     * Unix systems only have a single root directory (/)
-     */
-    @Override
-    public final Iterable<Path> getRootDirectories() {
-        final List<Path> allowedList = List.of(rootDirectory);
-        return new Iterable<>() {
-            public Iterator<Path> iterator() {
-                try {
-                    @SuppressWarnings("removal")
-                    SecurityManager sm = System.getSecurityManager();
-                    if (sm != null)
-                        sm.checkRead(rootDirectory.toString());
-                    return allowedList.iterator();
-                } catch (SecurityException x) {
-                    List<Path> disallowed = Collections.emptyList();
-                    return disallowed.iterator();
-                }
-            }
-        };
-    }
-
-    /**
-     * Returns object to iterate over entries in mounttab or equivalent
-     */
-    abstract Iterable<UnixMountEntry> getMountEntries();
-
-    /**
-     * Returns a FileStore to represent the file system for the given mount
-     * mount.
-     */
-    abstract FileStore getFileStore(UnixMountEntry entry) throws IOException;
-
-    /**
-     * Iterator returned by getFileStores method.
-     */
-    private class FileStoreIterator implements Iterator<FileStore> {
-        private final Iterator<UnixMountEntry> entries;
-        private FileStore next;
-
-        FileStoreIterator() {
-            this.entries = getMountEntries().iterator();
-        }
-
-        private FileStore readNext() {
-            assert Thread.holdsLock(this);
-            for (;;) {
-                if (!entries.hasNext())
-                    return null;
-                UnixMountEntry entry = entries.next();
-
-                // skip entries with the "ignore" option
-                if (entry.isIgnored())
-                    continue;
-
-                // check permission to read mount point
-                @SuppressWarnings("removal")
-                SecurityManager sm = System.getSecurityManager();
-                if (sm != null) {
-                    try {
-                        sm.checkRead(Util.toString(entry.dir()));
-                    } catch (SecurityException x) {
-                        continue;
-                    }
-                }
-                try {
-                    return getFileStore(entry);
-                } catch (IOException ignore) {
-                    // ignore as per spec
-                }
-            }
-        }
-
-        @Override
-        public synchronized boolean hasNext() {
-            if (next != null)
-                return true;
-            next = readNext();
-            return next != null;
-        }
-
-        @Override
-        public synchronized FileStore next() {
-            if (next == null)
-                next = readNext();
-            if (next == null) {
-                throw new NoSuchElementException();
-            } else {
-                FileStore result = next;
-                next = null;
-                return result;
-            }
-        }
-
-        @Override
-        public void remove() {
-            throw new UnsupportedOperationException();
-        }
-    }
-
-    @Override
-    public final Iterable<FileStore> getFileStores() {
-        @SuppressWarnings("removal")
-        SecurityManager sm = System.getSecurityManager();
-        if (sm != null) {
-            try {
-                sm.checkPermission(new RuntimePermission("getFileStoreAttributes"));
-            } catch (SecurityException se) {
-                return Collections.emptyList();
-            }
-        }
-        return new Iterable<>() {
-            public Iterator<FileStore> iterator() {
-                return new FileStoreIterator();
-            }
-        };
-    }
-
-    @Override
-    public final Path getPath(String first, String... more) {
-        Objects.requireNonNull(first);
-        String path;
-        if (more.length == 0) {
-            path = first;
-        } else {
-            StringBuilder sb = new StringBuilder();
-            sb.append(first);
-            for (String segment: more) {
-                if (!segment.isEmpty()) {
-                    if (sb.length() > 0)
-                        sb.append('/');
-                    sb.append(segment);
-                }
-            }
-            path = sb.toString();
-        }
-        return new UnixPath(this, path);
-    }
-
-    @Override
-    public PathMatcher getPathMatcher(String syntaxAndInput) {
-        int pos = syntaxAndInput.indexOf(':');
-        if (pos <= 0)
-            throw new IllegalArgumentException();
-        String syntax = syntaxAndInput.substring(0, pos);
-        String input = syntaxAndInput.substring(pos+1);
-
-        String expr;
-        if (syntax.equalsIgnoreCase(GLOB_SYNTAX)) {
-            expr = Globs.toUnixRegexPattern(input);
-        } else {
-            if (syntax.equalsIgnoreCase(REGEX_SYNTAX)) {
-                expr = input;
-            } else {
-                throw new UnsupportedOperationException("Syntax '" + syntax +
-                    "' not recognized");
-            }
-        }
-
-        // return matcher
-        final Pattern pattern = compilePathMatchPattern(expr);
-
-        return new PathMatcher() {
-            @Override
-            public boolean matches(Path path) {
-                return pattern.matcher(path.toString()).matches();
-            }
-        };
-    }
-
-    private static final String GLOB_SYNTAX = "glob";
-    private static final String REGEX_SYNTAX = "regex";
-
-    @Override
-    public final UserPrincipalLookupService getUserPrincipalLookupService() {
-        return LookupService.instance;
-    }
-
-    private static class LookupService {
-        static final UserPrincipalLookupService instance =
-            new UserPrincipalLookupService() {
-                @Override
-                public UserPrincipal lookupPrincipalByName(String name)
-                    throws IOException
-                {
-                    return UnixUserPrincipals.lookupUser(name);
-                }
-
-                @Override
-                public GroupPrincipal lookupPrincipalByGroupName(String group)
-                    throws IOException
-                {
-                    return UnixUserPrincipals.lookupGroup(group);
-                }
-            };
-    }
-
-    // Override if the platform has different path match requirement, such as
-    // case insensitive or Unicode canonical equal on MacOSX
-    Pattern compilePathMatchPattern(String expr) {
-        return Pattern.compile(expr);
-    }
-
-    // Override if the platform uses different Unicode normalization form
-    // for native file path. For example on MacOSX, the native path is stored
-    // in Unicode NFD form.
-    String normalizeNativePath(String path) {
-        return path;
-    }
-
-    // Override if the native file path use non-NFC form. For example on MacOSX,
-    // the native path is stored in Unicode NFD form, the path need to be
-    // normalized back to NFC before passed back to Java level.
-    String normalizeJavaPath(String path) {
-        return path;
-    }
-
-<<<<<<< HEAD
-=======
-    //  Unix implementation of Files#copy and Files#move methods.
-
-    // calculate the least common multiple of two values;
-    // the parameters in general will be powers of two likely in the
-    // range [4096, 65536] so this algorithm is expected to converge
-    // when it is rarely called
-    private static long lcm(long x, long y) {
-        assert x > 0 && y > 0 : "Non-positive parameter";
-
-        long u = x;
-        long v = y;
-
-        while (u != v) {
-            if (u < v)
-                u += x;
-            else // u > v
-                v += y;
-        }
-
-        return u;
-    }
-
-    // calculate temporary direct buffer size
-    private static int temporaryBufferSize(UnixPath source, UnixPath target) {
-        int bufferSize = MIN_BUFFER_SIZE;
-        try {
-            long bss = UnixFileStoreAttributes.get(source).blockSize();
-            long bst = UnixFileStoreAttributes.get(target).blockSize();
-            if (bss > 0 && bst > 0) {
-                bufferSize = (int)(bss == bst ? bss : lcm(bss, bst));
-            }
-            if (bufferSize < MIN_BUFFER_SIZE) {
-                int factor = (MIN_BUFFER_SIZE + bufferSize - 1)/bufferSize;
-                bufferSize *= factor;
-            }
-        } catch (UnixException ignored) {
-        }
-        return bufferSize;
-    }
-
-    // The flags that control how a file is copied or moved
-    private static class Flags {
-        boolean replaceExisting;
-        boolean atomicMove;
-        boolean followLinks;
-        boolean interruptible;
-
-        // the attributes to copy
-        boolean copyBasicAttributes;
-        boolean copyPosixAttributes;
-        boolean copyNonPosixAttributes;
-
-        // flags that indicate if we should fail if attributes cannot be copied
-        boolean failIfUnableToCopyBasic;
-        boolean failIfUnableToCopyPosix;
-        boolean failIfUnableToCopyNonPosix;
-
-        static Flags fromCopyOptions(CopyOption... options) {
-            Flags flags = new Flags();
-            flags.followLinks = true;
-            for (CopyOption option: options) {
-                if (option == StandardCopyOption.REPLACE_EXISTING) {
-                    flags.replaceExisting = true;
-                    continue;
-                }
-                if (option == LinkOption.NOFOLLOW_LINKS) {
-                    flags.followLinks = false;
-                    continue;
-                }
-                if (option == StandardCopyOption.COPY_ATTRIBUTES) {
-                    // copy all attributes but only fail if basic attributes
-                    // cannot be copied
-                    flags.copyBasicAttributes = true;
-                    flags.copyPosixAttributes = true;
-                    flags.copyNonPosixAttributes = true;
-                    flags.failIfUnableToCopyBasic = true;
-                    continue;
-                }
-                if (ExtendedOptions.INTERRUPTIBLE.matches(option)) {
-                    flags.interruptible = true;
-                    continue;
-                }
-                if (option == null)
-                    throw new NullPointerException();
-                throw new UnsupportedOperationException("Unsupported copy option");
-            }
-            return flags;
-        }
-
-        static Flags fromMoveOptions(CopyOption... options) {
-            Flags flags = new Flags();
-            for (CopyOption option: options) {
-                if (option == StandardCopyOption.ATOMIC_MOVE) {
-                    flags.atomicMove = true;
-                    continue;
-                }
-                if (option == StandardCopyOption.REPLACE_EXISTING) {
-                    flags.replaceExisting = true;
-                    continue;
-                }
-                if (option == LinkOption.NOFOLLOW_LINKS) {
-                    // ignore
-                    continue;
-                }
-                if (option == null)
-                    throw new NullPointerException();
-                throw new UnsupportedOperationException("Unsupported copy option");
-            }
-
-            // a move requires that all attributes be copied but only fail if
-            // the basic attributes cannot be copied
-            flags.copyBasicAttributes = true;
-            flags.copyPosixAttributes = true;
-            flags.copyNonPosixAttributes = true;
-            flags.failIfUnableToCopyBasic = true;
-            return flags;
-        }
-    }
-
-    // copy directory from source to target
-    private void copyDirectory(UnixPath source,
-                               UnixFileAttributes attrs,
-                               UnixPath target,
-                               Flags flags)
-        throws IOException
-    {
-        try {
-            mkdir(target, attrs.mode());
-        } catch (UnixException x) {
-            x.rethrowAsIOException(target);
-        }
-
-        // no attributes to copy
-        if (!flags.copyBasicAttributes &&
-            !flags.copyPosixAttributes &&
-            !flags.copyNonPosixAttributes) return;
-
-        // open target directory if possible (this can fail when copying a
-        // directory for which we don't have read access).
-        int dfd = -1;
-        try {
-            dfd = open(target, O_RDONLY, 0);
-        } catch (UnixException x) {
-            // access to target directory required to copy named attributes
-            if (flags.copyNonPosixAttributes && flags.failIfUnableToCopyNonPosix) {
-                try { rmdir(target); } catch (UnixException ignore) { }
-                x.rethrowAsIOException(target);
-            }
-        }
-
-        boolean done = false;
-        try {
-            // copy owner/group/permissions
-            if (flags.copyPosixAttributes){
-                try {
-                    if (dfd >= 0) {
-                        fchown(dfd, attrs.uid(), attrs.gid());
-                        fchmod(dfd, attrs.mode());
-                    } else {
-                        chown(target, attrs.uid(), attrs.gid());
-                        chmod(target, attrs.mode());
-                    }
-                } catch (UnixException x) {
-                    // unable to set owner/group
-                    if (flags.failIfUnableToCopyPosix)
-                        x.rethrowAsIOException(target);
-                }
-            }
-            // copy other attributes
-            if (flags.copyNonPosixAttributes && (dfd >= 0)) {
-                int sfd = -1;
-                try {
-                    sfd = open(source, O_RDONLY, 0);
-                } catch (UnixException x) {
-                    if (flags.failIfUnableToCopyNonPosix)
-                        x.rethrowAsIOException(source);
-                }
-                if (sfd >= 0) {
-                    source.getFileSystem().copyNonPosixAttributes(sfd, dfd);
-                    UnixNativeDispatcher.close(sfd, e -> null);
-                }
-            }
-            // copy time stamps last
-            if (flags.copyBasicAttributes) {
-                try {
-                    if (dfd >= 0 && futimesSupported()) {
-                        futimes(dfd,
-                                attrs.lastAccessTime().to(TimeUnit.MICROSECONDS),
-                                attrs.lastModifiedTime().to(TimeUnit.MICROSECONDS));
-                    } else {
-                        utimes(target,
-                               attrs.lastAccessTime().to(TimeUnit.MICROSECONDS),
-                               attrs.lastModifiedTime().to(TimeUnit.MICROSECONDS));
-                    }
-                } catch (UnixException x) {
-                    // unable to set times
-                    if (flags.failIfUnableToCopyBasic)
-                        x.rethrowAsIOException(target);
-                }
-            }
-            done = true;
-        } finally {
-            if (dfd >= 0)
-                UnixNativeDispatcher.close(dfd, e -> null);
-            if (!done) {
-                // rollback
-                try { rmdir(target); } catch (UnixException ignore) { }
-            }
-        }
-    }
-
->>>>>>> 0a4d0cee
-    /**
-     * Copies data between file descriptors {@code src} and {@code dst} using
-     * a platform-specific function or system call possibly having kernel
-     * support.
-     *
-     * @param dst destination file descriptor
-     * @param src source file descriptor
-     * @param addressToPollForCancel address to check for cancellation
-     *        (a non-zero value written to this address indicates cancel)
-     *
-     * @return 0 on success, IOStatus.UNAVAILABLE if the platform function
-     *         would block, IOStatus.UNSUPPORTED_CASE if the call does not
-     *         work with the given parameters, or IOStatus.UNSUPPORTED if
-     *         direct copying is not supported on this platform
-     */
-<<<<<<< HEAD
-    protected int directCopy(int dst, int src, long addressToPollForCancel)
-=======
-    int directCopy(int dst, int src, long addressToPollForCancel)
->>>>>>> 0a4d0cee
-        throws UnixException
-    {
-        return IOStatus.UNSUPPORTED;
-    }
-
-    /**
-     * Copies data between file descriptors {@code src} and {@code dst} using
-     * an intermediate temporary direct buffer.
-     *
-     * @param dst destination file descriptor
-     * @param src source file descriptor
-     * @param address the address of the temporary direct buffer's array
-     * @param size the size of the temporary direct buffer's array
-     * @param addressToPollForCancel address to check for cancellation
-     *        (a non-zero value written to this address indicates cancel)
-     */
-<<<<<<< HEAD
-    protected void bufferedCopy(int dst, int src, long address,
-                                int size, long addressToPollForCancel)
-=======
-    void bufferedCopy(int dst, int src, long address,
-                      int size, long addressToPollForCancel)
->>>>>>> 0a4d0cee
-        throws UnixException
-    {
-        bufferedCopy0(dst, src, address, size, addressToPollForCancel);
-    }
-
-<<<<<<< HEAD
-=======
-    // copy regular file from source to target
-    void copyFile(UnixPath source,
-                  UnixFileAttributes attrs,
-                  UnixPath  target,
-                  Flags flags,
-                  long addressToPollForCancel)
-        throws IOException
-    {
-        int fi = -1;
-        try {
-            fi = open(source, O_RDONLY, 0);
-        } catch (UnixException x) {
-            x.rethrowAsIOException(source);
-        }
-
-        try {
-            // open new file
-            int fo = -1;
-            try {
-                fo = open(target,
-                           (O_WRONLY |
-                            O_CREAT |
-                            O_EXCL),
-                           attrs.mode());
-            } catch (UnixException x) {
-                x.rethrowAsIOException(target);
-            }
-
-            // set to true when file and attributes copied
-            boolean complete = false;
-            try {
-                boolean copied = false;
-                if (!directCopyNotSupported) {
-                    // copy bytes to target using platform function
-                    long comp = Blocker.begin();
-                    try {
-                        int res = directCopy(fo, fi, addressToPollForCancel);
-                        if (res == 0) {
-                            copied = true;
-                        } else if (res == IOStatus.UNSUPPORTED) {
-                            directCopyNotSupported = true;
-                        }
-                    } catch (UnixException x) {
-                        x.rethrowAsIOException(source, target);
-                    } finally {
-                        Blocker.end(comp);
-                    }
-                }
-
-                if (!copied) {
-                    // copy bytes to target via a temporary direct buffer
-                    int bufferSize = temporaryBufferSize(source, target);
-                    ByteBuffer buf =
-                        sun.nio.ch.Util.getTemporaryDirectBuffer(bufferSize);
-                    try {
-                        long comp = Blocker.begin();
-                        try {
-                            bufferedCopy(fo, fi, ((DirectBuffer)buf).address(),
-                                          bufferSize, addressToPollForCancel);
-                        } catch (UnixException x) {
-                            x.rethrowAsIOException(source, target);
-                        } finally {
-                            Blocker.end(comp);
-                        }
-                    } finally {
-                        sun.nio.ch.Util.releaseTemporaryDirectBuffer(buf);
-                    }
-                }
-
-                // copy owner/permissions
-                if (flags.copyPosixAttributes) {
-                    try {
-                        fchown(fo, attrs.uid(), attrs.gid());
-                        fchmod(fo, attrs.mode());
-                    } catch (UnixException x) {
-                        if (flags.failIfUnableToCopyPosix)
-                            x.rethrowAsIOException(target);
-                    }
-                }
-                // copy non POSIX attributes (depends on file system)
-                if (flags.copyNonPosixAttributes) {
-                    source.getFileSystem().copyNonPosixAttributes(fi, fo);
-                }
-                // copy time attributes
-                if (flags.copyBasicAttributes) {
-                    try {
-                        if (futimesSupported()) {
-                            futimes(fo,
-                                    attrs.lastAccessTime().to(TimeUnit.MICROSECONDS),
-                                    attrs.lastModifiedTime().to(TimeUnit.MICROSECONDS));
-                        } else {
-                            utimes(target,
-                                   attrs.lastAccessTime().to(TimeUnit.MICROSECONDS),
-                                   attrs.lastModifiedTime().to(TimeUnit.MICROSECONDS));
-                        }
-                    } catch (UnixException x) {
-                        if (flags.failIfUnableToCopyBasic)
-                            x.rethrowAsIOException(target);
-                    }
-                }
-                complete = true;
-            } finally {
-                UnixNativeDispatcher.close(fo, e -> null);
-
-                // copy of file or attributes failed so rollback
-                if (!complete) {
-                    try {
-                        unlink(target);
-                    } catch (UnixException ignore) { }
-                }
-            }
-        } finally {
-            UnixNativeDispatcher.close(fi, e -> null);
-        }
-    }
-
     // copy symbolic link from source to target
     private void copyLink(UnixPath source,
                           UnixFileAttributes attrs,
@@ -1249,8 +1073,6 @@
         }
     }
 
-
->>>>>>> 0a4d0cee
     // -- native methods --
 
     private static native void bufferedCopy0(int dst, int src, long address,
