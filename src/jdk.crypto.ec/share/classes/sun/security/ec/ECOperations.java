/*
 * Copyright (c) 2018, 2022, Oracle and/or its affiliates. All rights reserved.
 * DO NOT ALTER OR REMOVE COPYRIGHT NOTICES OR THIS FILE HEADER.
 *
 * This code is free software; you can redistribute it and/or modify it
 * under the terms of the GNU General Public License version 2 only, as
 * published by the Free Software Foundation.  Oracle designates this
 * particular file as subject to the "Classpath" exception as provided
 * by Oracle in the LICENSE file that accompanied this code.
 *
 * This code is distributed in the hope that it will be useful, but WITHOUT
 * ANY WARRANTY; without even the implied warranty of MERCHANTABILITY or
 * FITNESS FOR A PARTICULAR PURPOSE.  See the GNU General Public License
 * version 2 for more details (a copy is included in the LICENSE file that
 * accompanied this code).
 *
 * You should have received a copy of the GNU General Public License version
 * 2 along with this work; if not, write to the Free Software Foundation,
 * Inc., 51 Franklin St, Fifth Floor, Boston, MA 02110-1301 USA.
 *
 * Please contact Oracle, 500 Oracle Parkway, Redwood Shores, CA 94065 USA
 * or visit www.oracle.com if you need additional information or have any
 * questions.
 */

package sun.security.ec;

import sun.security.ec.point.*;
import sun.security.util.CurveDB;
import sun.security.util.KnownOIDs;
import sun.security.util.ArrayUtil;
import sun.security.util.math.*;
import sun.security.util.math.intpoly.*;

import java.math.BigInteger;
import java.security.ProviderException;
import java.security.spec.ECFieldFp;
import java.security.spec.ECParameterSpec;
import java.security.spec.ECPoint;
import java.security.spec.EllipticCurve;
import java.util.Map;
import java.util.Optional;

/*
 * Elliptic curve point arithmetic for prime-order curves where a=-3.
 * Formulas are derived from "Complete addition formulas for prime order
 * elliptic curves" by Renes, Costello, and Batina.
 */

public class ECOperations {
    private static final ECOperations secp256r1Ops =
        new ECOperations(IntegerPolynomialP256.ONE.getElement(
                CurveDB.lookup(KnownOIDs.secp256r1.value()).getCurve().getB()),
                P256OrderField.ONE);

    /*
     * An exception indicating a problem with an intermediate value produced
     * by some part of the computation. For example, the signing operation
     * will throw this exception to indicate that the r or s value is 0, and
     * that the signing operation should be tried again with a different nonce.
     */
    static class IntermediateValueException extends Exception {
        private static final long serialVersionUID = 1;
    }

    static final Map<BigInteger, IntegerFieldModuloP> fields = Map.of(
        IntegerPolynomialP256.MODULUS, IntegerPolynomialP256.ONE,
        IntegerPolynomialP384.MODULUS, IntegerPolynomialP384.ONE,
        IntegerPolynomialP521.MODULUS, IntegerPolynomialP521.ONE
    );

    static final Map<BigInteger, IntegerFieldModuloP> orderFields = Map.of(
        P256OrderField.MODULUS, P256OrderField.ONE,
        P384OrderField.MODULUS, P384OrderField.ONE,
        P521OrderField.MODULUS, P521OrderField.ONE
    );

    public static Optional<ECOperations> forParameters(ECParameterSpec params) {

        EllipticCurve curve = params.getCurve();
        if (!(curve.getField() instanceof ECFieldFp primeField)) {
            return Optional.empty();
        }

        BigInteger three = BigInteger.valueOf(3);
        if (!primeField.getP().subtract(curve.getA()).equals(three)) {
            return Optional.empty();
        }
        IntegerFieldModuloP field = fields.get(primeField.getP());
        if (field == null) {
            return Optional.empty();
        }

        IntegerFieldModuloP orderField = orderFields.get(params.getOrder());
        if (orderField == null) {
            return Optional.empty();
        }

        ImmutableIntegerModuloP b = field.getElement(curve.getB());
        ECOperations ecOps = new ECOperations(b, orderField);
        return Optional.of(ecOps);
    }

    final ImmutableIntegerModuloP b;
    final SmallValue one;
    final SmallValue two;
    final SmallValue three;
    final SmallValue four;
    final ProjectivePoint.Immutable neutral;
    private final IntegerFieldModuloP orderField;

    public ECOperations(IntegerModuloP b, IntegerFieldModuloP orderField) {
        this.b = b.fixed();
        this.orderField = orderField;

        this.one = b.getField().getSmallValue(1);
        this.two = b.getField().getSmallValue(2);
        this.three = b.getField().getSmallValue(3);
        this.four = b.getField().getSmallValue(4);

        IntegerFieldModuloP field = b.getField();
        this.neutral = new ProjectivePoint.Immutable(field.get0(),
            field.get1(), field.get0());
    }

    public IntegerFieldModuloP getField() {
        return b.getField();
    }
    public IntegerFieldModuloP getOrderField() {
        return orderField;
    }

    protected ProjectivePoint.Immutable getNeutral() {
        return neutral;
    }

    public boolean isNeutral(Point p) {
        ProjectivePoint<?> pp = (ProjectivePoint<?>) p;

        IntegerModuloP z = pp.getZ();

        IntegerFieldModuloP field = z.getField();
        int byteLength = (field.getSize().bitLength() + 7) / 8;
        byte[] zBytes = z.asByteArray(byteLength);
        return allZero(zBytes);
    }

    byte[] seedToScalar(byte[] seedBytes)
        throws IntermediateValueException {

        // Produce a nonce from the seed using FIPS 186-4,section B.5.1:
        // Per-Message Secret Number Generation Using Extra Random Bits
        // or
        // Produce a scalar from the seed using FIPS 186-4, section B.4.1:
        // Key Pair Generation Using Extra Random Bits

        // To keep the implementation simple, sample in the range [0,n)
        // and throw IntermediateValueException in the (unlikely) event
        // that the result is 0.

        // Get 64 extra bits and reduce into the nonce
        int seedBits = orderField.getSize().bitLength() + 64;
        if (seedBytes.length * 8 < seedBits) {
            throw new ProviderException("Incorrect seed length: " +
            seedBytes.length * 8 + " < " + seedBits);
        }

        // input conversion only works on byte boundaries
        // clear high-order bits of last byte so they don't influence nonce
        int lastByteBits = seedBits % 8;
        if (lastByteBits != 0) {
            int lastByteIndex = seedBits / 8;
            byte mask = (byte) (0xFF >>> (8 - lastByteBits));
            seedBytes[lastByteIndex] &= mask;
        }

        int seedLength = (seedBits + 7) / 8;
        IntegerModuloP scalarElem =
            orderField.getElement(seedBytes, 0, seedLength, (byte) 0);
        int scalarLength = (orderField.getSize().bitLength() + 7) / 8;
        byte[] scalarArr = new byte[scalarLength];
        scalarElem.asByteArray(scalarArr);
        if (ECOperations.allZero(scalarArr)) {
            throw new IntermediateValueException();
        }
        return scalarArr;
    }

    /*
     * Compare all values in the array to 0 without branching on any value
     *
     */
    public static boolean allZero(byte[] arr) {
        byte acc = 0;
        for (int i = 0; i < arr.length; i++) {
            acc |= arr[i];
        }
        return acc == 0;
    }

    /**
     * Multiply an affine point by a scalar and return the result as a mutable
     * point.
     *
     * @param affineP the point
     * @param s the scalar as a little-endian array
     * @return the product
     */
    public MutablePoint multiply(AffinePoint affineP, byte[] s) {
        return PointMultiplier.of(this, affineP).pointMultiply(s);
    }

    public MutablePoint multiply(ECPoint ecPoint, byte[] s) {
        return PointMultiplier.of(this, ecPoint).pointMultiply(s);
    }

    /*
     * Point double
     */
    private void setDouble(ProjectivePoint.Mutable p, MutableIntegerModuloP t0,
        MutableIntegerModuloP t1, MutableIntegerModuloP t2,
        MutableIntegerModuloP t3, MutableIntegerModuloP t4) {

        t0.setValue(p.getX()).setSquare();
        t1.setValue(p.getY()).setSquare();
        t2.setValue(p.getZ()).setSquare();
        t3.setValue(p.getX()).setProduct(p.getY());
        t4.setValue(p.getY()).setProduct(p.getZ());

        t3.setSum(t3);
        p.getZ().setProduct(p.getX());

        p.getZ().setProduct(two);

        p.getY().setValue(t2).setProduct(b);
        p.getY().setDifference(p.getZ());

        p.getY().setProduct(three);
        p.getX().setValue(t1).setDifference(p.getY());

        p.getY().setSum(t1);
        p.getY().setProduct(p.getX());
        p.getX().setProduct(t3);

        t2.setProduct(three);
        p.getZ().setProduct(b);

        p.getZ().setDifference(t2);
        p.getZ().setDifference(t0);
        p.getZ().setProduct(three);
        t0.setProduct(three);

        t0.setDifference(t2);
        t0.setProduct(p.getZ());
        p.getY().setSum(t0);

        t4.setSum(t4);
        p.getZ().setProduct(t4);

        p.getX().setDifference(p.getZ());
        p.getZ().setValue(t4).setProduct(t1);

        p.getZ().setProduct(four);

    }

    /*
     * Mixed point addition. This method constructs new temporaries each time
     * it is called. For better efficiency, the method that reuses temporaries
     * should be used if more than one sum will be computed.
     */
    public void setSum(MutablePoint p, AffinePoint p2) {

        IntegerModuloP zero = p.getField().get0();
        MutableIntegerModuloP t0 = zero.mutable();
        MutableIntegerModuloP t1 = zero.mutable();
        MutableIntegerModuloP t2 = zero.mutable();
        MutableIntegerModuloP t3 = zero.mutable();
        MutableIntegerModuloP t4 = zero.mutable();
        setSum((ProjectivePoint.Mutable) p, p2, t0, t1, t2, t3, t4);

    }

    /*
     * Mixed point addition
     */
    private void setSum(ProjectivePoint.Mutable p, AffinePoint p2,
        MutableIntegerModuloP t0, MutableIntegerModuloP t1,
        MutableIntegerModuloP t2, MutableIntegerModuloP t3,
        MutableIntegerModuloP t4) {

        t0.setValue(p.getX()).setProduct(p2.getX());
        t1.setValue(p.getY()).setProduct(p2.getY());
        t3.setValue(p2.getX()).setSum(p2.getY());
        t4.setValue(p.getX()).setSum(p.getY());
        t3.setProduct(t4);
        t4.setValue(t0).setSum(t1);

        t3.setDifference(t4);
        t4.setValue(p2.getY()).setProduct(p.getZ());
        t4.setSum(p.getY());

        p.getY().setValue(p2.getX()).setProduct(p.getZ());
        p.getY().setSum(p.getX());
        t2.setValue(p.getZ());
        p.getZ().setProduct(b);

        p.getX().setValue(p.getY()).setDifference(p.getZ());
        p.getX().setProduct(three);

        p.getZ().setValue(t1).setDifference(p.getX());
        p.getX().setSum(t1);
        p.getY().setProduct(b);

        t2.setProduct(three);
        p.getY().setDifference(t2);

        p.getY().setDifference(t0);
        p.getY().setProduct(three);

        t0.setProduct(three);
        t0.setDifference(t2);

        t1.setValue(t4).setProduct(p.getY());
        t2.setValue(t0).setProduct(p.getY());
        p.getY().setValue(p.getX()).setProduct(p.getZ());

        p.getY().setSum(t2);
        p.getX().setProduct(t3);
        p.getX().setDifference(t1);

        p.getZ().setProduct(t4);
        t3.setProduct(t0);
        p.getZ().setSum(t3);
    }

    /*
     * Projective point addition
     */
    private void setSum(ProjectivePoint.Mutable p, ProjectivePoint.Mutable p2,
        MutableIntegerModuloP t0, MutableIntegerModuloP t1,
        MutableIntegerModuloP t2, MutableIntegerModuloP t3,
        MutableIntegerModuloP t4) {

        t0.setValue(p.getX()).setProduct(p2.getX());
        t1.setValue(p.getY()).setProduct(p2.getY());
        t2.setValue(p.getZ()).setProduct(p2.getZ());

        t3.setValue(p.getX()).setSum(p.getY());
        t4.setValue(p2.getX()).setSum(p2.getY());
        t3.setProduct(t4);

        t4.setValue(t0).setSum(t1);
        t3.setDifference(t4);
        t4.setValue(p.getY()).setSum(p.getZ());

        p.getY().setValue(p2.getY()).setSum(p2.getZ());
        t4.setProduct(p.getY());
        p.getY().setValue(t1).setSum(t2);

        t4.setDifference(p.getY());
        p.getX().setSum(p.getZ());
        p.getY().setValue(p2.getX()).setSum(p2.getZ());

        p.getX().setProduct(p.getY());
        p.getY().setValue(t0).setSum(t2);
        p.getY().setAdditiveInverse().setSum(p.getX());

        p.getZ().setValue(t2).setProduct(b);
        p.getX().setValue(p.getY()).setDifference(p.getZ());

        p.getX().setProduct(three);

        p.getZ().setValue(t1).setDifference(p.getX());
        p.getX().setSum(t1);

        p.getY().setProduct(b);
        t2.setProduct(three);

        p.getY().setDifference(t2);
        p.getY().setDifference(t0);
        p.getY().setProduct(three);

        t0.setProduct(three);

        t0.setDifference(t2);
        t1.setValue(t4).setProduct(p.getY());
        t2.setValue(t0).setProduct(p.getY());

        p.getY().setValue(p.getX()).setProduct(p.getZ());
        p.getY().setSum(t2);
        p.getX().setProduct(t3);

        p.getX().setDifference(t1);
        p.getZ().setProduct(t4);

        t3.setProduct(t0);
        p.getZ().setSum(t3);
<<<<<<< HEAD
=======
    }

    // The extra step in the Full Public key validation as described in
    // NIST SP 800-186 Appendix D.1.1.2
    public boolean checkOrder(ECPoint point) {
        BigInteger x = point.getAffineX();
        BigInteger y = point.getAffineY();

        // Verify that n Q = INFINITY. Output REJECT if verification fails.
        IntegerFieldModuloP field = this.getField();
        AffinePoint ap = new AffinePoint(field.getElement(x), field.getElement(y));
        byte[] scalar = this.orderField.getSize().toByteArray();
        ArrayUtil.reverse(scalar);
        return isNeutral(this.multiply(ap, scalar));
    }

    sealed interface PointMultiplier {
        Map<ECPoint, PointMultiplier> multipliers = Map.of(
                Secp256R1GeneratorMultiplier.generator,
                Secp256R1GeneratorMultiplier.multiplier);

        // Multiply the point by a scalar and return the result as a mutable
        // point.  The multiplier point is specified by the implementation of
        // this interface, which could be a general EC point or EC generator
        // point.
        //
        // Multiply the ECPoint (that is specified in the implementation) by
        // a scalar and return the result as a ProjectivePoint.Mutable point.
        // The point to be multiplied can be a general EC point or the
        // generator of a named EC group.  The scalar multiplier is an integer
        // in little endian byte array representation.
        ProjectivePoint.Mutable pointMultiply(byte[] scalar);

        static PointMultiplier of(ECOperations ecOps, AffinePoint affPoint) {
            PointMultiplier multiplier = multipliers.get(affPoint.toECPoint());
            if (multiplier == null) {
                multiplier = new Default(ecOps, affPoint);
            }

            return multiplier;
        }

        static PointMultiplier of(ECOperations ecOps, ECPoint ecPoint) {
            PointMultiplier multiplier = multipliers.get(ecPoint);
            if (multiplier == null) {
                AffinePoint affPoint =
                        AffinePoint.fromECPoint(ecPoint, ecOps.getField());
                multiplier = new Default(ecOps, affPoint);
            }

            return multiplier;
        }

        private static void lookup(
                ProjectivePoint.Immutable[] ips, int index,
                ProjectivePoint.Mutable result) {
            for (int i = 0; i < 16; i++) {
                int xor = index ^ i;
                int bit3 = (xor & 0x8) >>> 3;
                int bit2 = (xor & 0x4) >>> 2;
                int bit1 = (xor & 0x2) >>> 1;
                int bit0 = (xor & 0x1);
                int inverse = bit0 | bit1 | bit2 | bit3;
                int set = 1 - inverse;

                ProjectivePoint.Immutable pi = ips[i];
                result.conditionalSet(pi, set);
            }
        }

        final class Default implements PointMultiplier {
            private final AffinePoint affineP;
            private final ECOperations ecOps;

            private Default(ECOperations ecOps, AffinePoint affineP) {
                this.ecOps = ecOps;
                this.affineP = affineP;
            }

            @Override
            public ProjectivePoint.Mutable pointMultiply(byte[] s) {
                // 4-bit windowed multiply with branchless lookup.
                // The mixed addition is faster, so it is used to construct
                // the array at the beginning of the operation.

                IntegerFieldModuloP field = affineP.getX().getField();
                ImmutableIntegerModuloP zero = field.get0();
                // temporaries
                MutableIntegerModuloP t0 = zero.mutable();
                MutableIntegerModuloP t1 = zero.mutable();
                MutableIntegerModuloP t2 = zero.mutable();
                MutableIntegerModuloP t3 = zero.mutable();
                MutableIntegerModuloP t4 = zero.mutable();

                ProjectivePoint.Mutable result =
                        new ProjectivePoint.Mutable(field);
                result.getY().setValue(field.get1().mutable());

                ProjectivePoint.Immutable[] pointMultiples =
                        new ProjectivePoint.Immutable[16];
                // 0P is neutral---same as initial result value
                pointMultiples[0] = result.fixed();

                ProjectivePoint.Mutable ps = new ProjectivePoint.Mutable(field);
                ps.setValue(affineP);
                // 1P = P
                pointMultiples[1] = ps.fixed();

                // the rest are calculated using mixed point addition
                for (int i = 2; i < 16; i++) {
                    ecOps.setSum(ps, affineP, t0, t1, t2, t3, t4);
                    pointMultiples[i] = ps.fixed();
                }

                ProjectivePoint.Mutable lookupResult = ps.mutable();

                for (int i = s.length - 1; i >= 0; i--) {
                    double4(result, t0, t1, t2, t3, t4);

                    int high = (0xFF & s[i]) >>> 4;
                    lookup(pointMultiples, high, lookupResult);
                    ecOps.setSum(result, lookupResult, t0, t1, t2, t3, t4);

                    double4(result, t0, t1, t2, t3, t4);

                    int low = 0xF & s[i];
                    lookup(pointMultiples, low, lookupResult);
                    ecOps.setSum(result, lookupResult, t0, t1, t2, t3, t4);
                }

                return result;
            }

            private void double4(ProjectivePoint.Mutable p,
                    MutableIntegerModuloP t0, MutableIntegerModuloP t1,
                    MutableIntegerModuloP t2, MutableIntegerModuloP t3,
                    MutableIntegerModuloP t4) {
                for (int i = 0; i < 4; i++) {
                    ecOps.setDouble(p, t0, t1, t2, t3, t4);
                }
            }
        }

        final class Secp256R1GeneratorMultiplier implements PointMultiplier {
            private static final ECPoint generator =
                    CurveDB.lookup("secp256r1").getGenerator();
            private static final PointMultiplier multiplier =
                    new Secp256R1GeneratorMultiplier();

            private static final ImmutableIntegerModuloP zero =
                    IntegerPolynomialP256.ONE.get0();
            private static final ImmutableIntegerModuloP one =
                    IntegerPolynomialP256.ONE.get1();

            @Override
            public ProjectivePoint.Mutable pointMultiply(byte[] s) {
                MutableIntegerModuloP t0 = zero.mutable();
                MutableIntegerModuloP t1 = zero.mutable();
                MutableIntegerModuloP t2 = zero.mutable();
                MutableIntegerModuloP t3 = zero.mutable();
                MutableIntegerModuloP t4 = zero.mutable();

                ProjectivePoint.Mutable d = new ProjectivePoint.Mutable(
                        zero.mutable(),
                        one.mutable(),
                        zero.mutable());
                ProjectivePoint.Mutable r = d.mutable();
                for (int i = 15; i >= 0; i--) {
                    secp256r1Ops.setDouble(d, t0, t1, t2, t3, t4);
                    for (int j = 3; j >= 0; j--) {
                        int pos = i + j * 16;
                        int index = (bit(s, pos + 192) << 3) |
                                    (bit(s, pos + 128) << 2) |
                                    (bit(s, pos +  64) << 1) |
                                     bit(s, pos);

                        lookup(P256.points[j], index, r);
                        secp256r1Ops.setSum(d, r, t0, t1, t2, t3, t4);
                    }
                }

                return d;
            }

            private static int bit(byte[] k, int i) {
                return (k[i >> 3] >> (i & 0x07)) & 0x01;
            }

            // Lazy loading of the tables.
            private static final class P256 {
                // Pre-computed table to speed up the point multiplication.
                //
                // This is a 4x16 array of ProjectivePoint.Immutable elements.
                // The first row contains the following multiples of the
                // generator.
                //
                // index   |    point
                // --------+----------------
                // 0x0000  | 0G
                // 0x0001  | 1G
                // 0x0002  | (2^64)G
                // 0x0003  | (2^64 + 1)G
                // 0x0004  | 2^128G
                // 0x0005  | (2^128 + 1)G
                // 0x0006  | (2^128 + 2^64)G
                // 0x0007  | (2^128 + 2^64 + 1)G
                // 0x0008  | 2^192G
                // 0x0009  | (2^192 + 1)G
                // 0x000A  | (2^192 + 2^64)G
                // 0x000B  | (2^192 + 2^64 + 1)G
                // 0x000C  | (2^192 + 2^128)G
                // 0x000D  | (2^192 + 2^128 + 1)G
                // 0x000E  | (2^192 + 2^128 + 2^64)G
                // 0x000F  | (2^192 + 2^128 + 2^64 + 1)G
                //
                // For the other 3 rows, points[i][j] = 2^16 * (points[i-1][j].
                private static final ProjectivePoint.Immutable[][] points;

                // Generate the pre-computed tables.  This block may be
                // replaced with hard-coded tables in order to speed up
                // the class loading.
                static {
                    points = new ProjectivePoint.Immutable[4][16];
                    BigInteger[] factors = new BigInteger[] {
                            BigInteger.ONE,
                            BigInteger.TWO.pow(64),
                            BigInteger.TWO.pow(128),
                            BigInteger.TWO.pow(192)
                    };

                    BigInteger[] base = new BigInteger[16];
                    base[0] = BigInteger.ZERO;
                    base[1] = BigInteger.ONE;
                    base[2] = factors[1];
                    for (int i = 3; i < 16; i++) {
                        base[i] = BigInteger.ZERO;
                        for (int k = 0; k < 4; k++) {
                            if (((i >>> k) & 0x01) != 0) {
                                base[i] = base[i].add(factors[k]);
                            }
                        }
                    }

                    for (int d = 0; d < 4; d++) {
                        for (int w = 0; w < 16; w++) {
                            BigInteger bi = base[w];
                            if (d != 0) {
                                bi = bi.multiply(BigInteger.TWO.pow(d * 16));
                            }
                            if (w == 0) {
                                points[d][0] = new ProjectivePoint.Immutable(
                                    zero.fixed(), one.fixed(), zero.fixed());
                            } else {
                                PointMultiplier multiplier = new Default(
                                    secp256r1Ops, AffinePoint.fromECPoint(
                                        generator, zero.getField()));
                                byte[] s = bi.toByteArray();
                                ArrayUtil.reverse(s);
                                ProjectivePoint.Mutable m =
                                        multiplier.pointMultiply(s);
                                points[d][w] = m.setValue(m.asAffine()).fixed();
                            }
                        }
                    }

                    // Check that the tables are correctly generated.
                    if (ECOperations.class.desiredAssertionStatus()) {
                        verifyTables(base);
                    }
                }

                private static void verifyTables(BigInteger[] base) {
                    for (int d = 0; d < 4; d++) {
                        for (int w = 0; w < 16; w++) {
                            BigInteger bi = base[w];
                            if (d != 0) {
                                bi = bi.multiply(BigInteger.TWO.pow(d * 16));
                            }
                            if (w != 0) {
                                byte[] s = new byte[32];
                                byte[] b = bi.toByteArray();
                                ArrayUtil.reverse(b);
                                System.arraycopy(b, 0, s, 0, b.length);

                                ProjectivePoint.Mutable m =
                                        multiplier.pointMultiply(s);
                                ProjectivePoint.Immutable v =
                                        m.setValue(m.asAffine()).fixed();
                                if (!v.getX().asBigInteger().equals(
                                        points[d][w].getX().asBigInteger()) ||
                                    !v.getY().asBigInteger().equals(
                                        points[d][w].getY().asBigInteger())) {
                                    throw new RuntimeException();
                                }
                            }
                        }
                    }
                }
            }
        }
>>>>>>> b4bd287f
    }
}<|MERGE_RESOLUTION|>--- conflicted
+++ resolved
@@ -396,8 +396,6 @@
 
         t3.setProduct(t0);
         p.getZ().setSum(t3);
-<<<<<<< HEAD
-=======
     }
 
     // The extra step in the Full Public key validation as described in
@@ -698,6 +696,5 @@
                 }
             }
         }
->>>>>>> b4bd287f
     }
 }