--- conflicted
+++ resolved
@@ -46,16 +46,10 @@
 
     private static final long serialVersionUID = -2462037275160462289L;
 
-<<<<<<< HEAD
-    @SuppressWarnings("serial") // see writeReplace
-    private ECPoint w;
-    @SuppressWarnings("serial")
-=======
     @SuppressWarnings("serial") // Type of field is not
                                 // Serializable;see writeReplace
     private ECPoint w;
     @SuppressWarnings("serial") // Type of field is not Serializable
->>>>>>> 73264811
     private ECParameterSpec params;
 
     /**
