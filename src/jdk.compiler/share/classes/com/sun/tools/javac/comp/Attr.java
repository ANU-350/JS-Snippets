--- conflicted
+++ resolved
@@ -167,12 +167,7 @@
         allowLambda = Feature.LAMBDA.allowedInSource(source);
         allowDefaultMethods = Feature.DEFAULT_METHODS.allowedInSource(source);
         allowStaticInterfaceMethods = Feature.STATIC_INTERFACE_METHODS.allowedInSource(source);
-<<<<<<< HEAD
-        allowReifiableTypesInInstanceof =
-                Feature.REIFIABLE_TYPES_INSTANCEOF.allowedInSource(source);
-=======
         allowReifiableTypesInInstanceof = Feature.REIFIABLE_TYPES_INSTANCEOF.allowedInSource(source);
->>>>>>> 083416d3
         allowRecords = Feature.RECORDS.allowedInSource(source);
         sourceName = source.name;
         useBeforeDeclarationWarning = options.isSet("useBeforeDeclarationWarning");
@@ -4088,20 +4083,7 @@
         if (!clazztype.isErroneous() && !types.isReifiable(clazztype)) {
             boolean valid = false;
             if (allowReifiableTypesInInstanceof) {
-<<<<<<< HEAD
                 valid = checkCastablePattern(tree.expr.pos(), exprtype, clazztype);
-=======
-                Warner warner = new Warner();
-                if (!types.isCastable(exprtype, clazztype, warner)) {
-                    chk.basicHandler.report(tree.expr.pos(),
-                                            diags.fragment(Fragments.InconvertibleTypes(exprtype, clazztype)));
-                } else if (warner.hasLint(LintCategory.UNCHECKED)) {
-                    log.error(tree.expr.pos(),
-                              Errors.InstanceofReifiableNotSafe(exprtype, clazztype));
-                } else {
-                    valid = true;
-                }
->>>>>>> 083416d3
             } else {
                 log.error(DiagnosticFlag.SOURCE_LEVEL, tree.pos(),
                           Feature.REIFIABLE_TYPES_INSTANCEOF.error(this.sourceName));
