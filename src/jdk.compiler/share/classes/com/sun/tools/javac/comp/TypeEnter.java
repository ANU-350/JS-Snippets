/*
 * Copyright (c) 2003, 2024, Oracle and/or its affiliates. All rights reserved.
 * DO NOT ALTER OR REMOVE COPYRIGHT NOTICES OR THIS FILE HEADER.
 *
 * This code is free software; you can redistribute it and/or modify it
 * under the terms of the GNU General Public License version 2 only, as
 * published by the Free Software Foundation.  Oracle designates this
 * particular file as subject to the "Classpath" exception as provided
 * by Oracle in the LICENSE file that accompanied this code.
 *
 * This code is distributed in the hope that it will be useful, but WITHOUT
 * ANY WARRANTY; without even the implied warranty of MERCHANTABILITY or
 * FITNESS FOR A PARTICULAR PURPOSE.  See the GNU General Public License
 * version 2 for more details (a copy is included in the LICENSE file that
 * accompanied this code).
 *
 * You should have received a copy of the GNU General Public License version
 * 2 along with this work; if not, write to the Free Software Foundation,
 * Inc., 51 Franklin St, Fifth Floor, Boston, MA 02110-1301 USA.
 *
 * Please contact Oracle, 500 Oracle Parkway, Redwood Shores, CA 94065 USA
 * or visit www.oracle.com if you need additional information or have any
 * questions.
 */

package com.sun.tools.javac.comp;

import java.util.HashSet;
import java.util.Set;
import java.util.function.BiConsumer;

import javax.tools.JavaFileObject;

import com.sun.tools.javac.code.*;
import com.sun.tools.javac.code.Directive.ExportsDirective;
import com.sun.tools.javac.code.Directive.RequiresDirective;
import com.sun.tools.javac.code.Lint.LintCategory;
import com.sun.tools.javac.code.Scope.ImportFilter;
import com.sun.tools.javac.code.Scope.NamedImportScope;
import com.sun.tools.javac.code.Scope.StarImportScope;
import com.sun.tools.javac.code.Scope.WriteableScope;
import com.sun.tools.javac.code.Source.Feature;
import com.sun.tools.javac.comp.Annotate.AnnotationTypeMetadata;
import com.sun.tools.javac.tree.*;
import com.sun.tools.javac.util.*;
import com.sun.tools.javac.util.DefinedBy.Api;

import com.sun.tools.javac.code.Symbol.*;
import com.sun.tools.javac.code.Type.*;
import com.sun.tools.javac.resources.CompilerProperties.Errors;
import com.sun.tools.javac.tree.JCTree.*;

import static com.sun.tools.javac.code.Flags.*;
import static com.sun.tools.javac.code.Flags.ANNOTATION;
import static com.sun.tools.javac.code.Scope.LookupKind.NON_RECURSIVE;
import static com.sun.tools.javac.code.Kinds.Kind.*;
import static com.sun.tools.javac.code.TypeTag.CLASS;
import static com.sun.tools.javac.code.TypeTag.ERROR;

import static com.sun.tools.javac.code.TypeTag.*;
import static com.sun.tools.javac.tree.JCTree.Tag.*;

import com.sun.tools.javac.util.Dependencies.CompletionCause;
import com.sun.tools.javac.util.JCDiagnostic.DiagnosticFlag;
import com.sun.tools.javac.util.JCDiagnostic.DiagnosticPosition;

/** This is the second phase of Enter, in which classes are completed
 *  by resolving their headers and entering their members in the into
 *  the class scope. See Enter for an overall overview.
 *
 *  This class uses internal phases to process the classes. When a phase
 *  processes classes, the lower phases are not invoked until all classes
 *  pass through the current phase. Note that it is possible that upper phases
 *  are run due to recursive completion. The internal phases are:
 *  - ImportPhase: shallow pass through imports, adds information about imports
 *                 the NamedImportScope and StarImportScope, but avoids queries
 *                 about class hierarchy.
 *  - HierarchyPhase: resolves the supertypes of the given class. Does not handle
 *                    type parameters of the class or type argument of the supertypes.
 *  - HeaderPhase: finishes analysis of the header of the given class by resolving
 *                 type parameters, attributing supertypes including type arguments
 *                 and scheduling full annotation attribution. This phase also adds
 *                 a synthetic default constructor if needed and synthetic "this" field.
 *  - MembersPhase: resolves headers for fields, methods and constructors in the given class.
 *                  Also generates synthetic enum members.
 *
 *  <p><b>This is NOT part of any supported API.
 *  If you write code that depends on this, you do so at your own risk.
 *  This code and its internal interfaces are subject to change or
 *  deletion without notice.</b>
 */
public class TypeEnter implements Completer {
    protected static final Context.Key<TypeEnter> typeEnterKey = new Context.Key<>();

    /** A switch to determine whether we check for package/class conflicts
     */
    static final boolean checkClash = true;

    private final Names names;
    private final Enter enter;
    private final MemberEnter memberEnter;
    private final Log log;
    private final Check chk;
    private final Attr attr;
    private final DeferredAttr deferredAttr;
    private final Symtab syms;
    private final TreeMaker make;
    private final Todo todo;
    private final Annotate annotate;
    private final TypeAnnotations typeAnnotations;
    private final Types types;
    private final DeferredLintHandler deferredLintHandler;
    private final Lint lint;
    private final TypeEnvs typeEnvs;
    private final Dependencies dependencies;
<<<<<<< HEAD
    private final Preview preview;
=======
>>>>>>> 27f9cfb5

    public static TypeEnter instance(Context context) {
        TypeEnter instance = context.get(typeEnterKey);
        if (instance == null)
            instance = new TypeEnter(context);
        return instance;
    }

    @SuppressWarnings("this-escape")
    protected TypeEnter(Context context) {
        context.put(typeEnterKey, this);
        names = Names.instance(context);
        enter = Enter.instance(context);
        memberEnter = MemberEnter.instance(context);
        log = Log.instance(context);
        chk = Check.instance(context);
        attr = Attr.instance(context);
        deferredAttr = DeferredAttr.instance(context);
        syms = Symtab.instance(context);
        make = TreeMaker.instance(context);
        todo = Todo.instance(context);
        annotate = Annotate.instance(context);
        typeAnnotations = TypeAnnotations.instance(context);
        types = Types.instance(context);
        deferredLintHandler = DeferredLintHandler.instance(context);
        lint = Lint.instance(context);
        typeEnvs = TypeEnvs.instance(context);
        dependencies = Dependencies.instance(context);
<<<<<<< HEAD
        preview = Preview.instance(context);
=======
>>>>>>> 27f9cfb5
        Source source = Source.instance(context);
        allowDeprecationOnImport = Feature.DEPRECATION_ON_IMPORT.allowedInSource(source);
    }

    /**
     * Switch: should deprecation warnings be issued on import
     */
    boolean allowDeprecationOnImport;

    /** A flag to disable completion from time to time during member
     *  enter, as we only need to look up types.  This avoids
     *  unnecessarily deep recursion.
     */
    boolean completionEnabled = true;

    /* Verify Imports:
     */
    protected void ensureImportsChecked(List<JCCompilationUnit> trees) {
        // if there remain any unimported toplevels (these must have
        // no classes at all), process their import statements as well.
        for (JCCompilationUnit tree : trees) {
            if (!tree.starImportScope.isFilled()) {
                Env<AttrContext> topEnv = enter.topLevelEnv(tree);
                finishImports(tree, () -> { completeClass.resolveImports(tree, topEnv); });
            }
        }
    }

/* ********************************************************************
 * Source completer
 *********************************************************************/

    /** Complete entering a class.
     *  @param sym         The symbol of the class to be completed.
     */
    @Override
    public void complete(Symbol sym) throws CompletionFailure {
        // Suppress some (recursive) MemberEnter invocations
        if (!completionEnabled) {
            // Re-install same completer for next time around and return.
            Assert.check((sym.flags() & Flags.COMPOUND) == 0);
            sym.completer = this;
            return;
        }

        try {
            annotate.blockAnnotations();
            sym.flags_field |= UNATTRIBUTED;

            List<Env<AttrContext>> queue;

            dependencies.push((ClassSymbol) sym, CompletionCause.MEMBER_ENTER);
            try {
                queue = completeClass.completeEnvs(List.of(typeEnvs.get((ClassSymbol) sym)));
            } finally {
                dependencies.pop();
            }

            if (!queue.isEmpty()) {
                Set<JCCompilationUnit> seen = new HashSet<>();

                for (Env<AttrContext> env : queue) {
                    if (env.toplevel.defs.contains(env.enclClass) && seen.add(env.toplevel)) {
                        finishImports(env.toplevel, () -> {});
                    }
                }
            }
        } finally {
            annotate.unblockAnnotations();
        }
    }

    void finishImports(JCCompilationUnit toplevel, Runnable resolve) {
        JavaFileObject prev = log.useSource(toplevel.sourcefile);
        try {
            resolve.run();
            chk.checkImportsUnique(toplevel);
            chk.checkImportsResolvable(toplevel);
            chk.checkImportedPackagesObservable(toplevel);
            toplevel.namedImportScope.finalizeScope();
            toplevel.starImportScope.finalizeScope();
        } catch (CompletionFailure cf) {
            chk.completionError(toplevel.pos(), cf);
        } finally {
            log.useSource(prev);
        }
    }

    abstract class Phase {
        private final ListBuffer<Env<AttrContext>> queue = new ListBuffer<>();
        private final Phase next;
        private final CompletionCause phaseName;

        Phase(CompletionCause phaseName, Phase next) {
            this.phaseName = phaseName;
            this.next = next;
        }

        public final List<Env<AttrContext>> completeEnvs(List<Env<AttrContext>> envs) {
            boolean firstToComplete = queue.isEmpty();

            Phase prevTopLevelPhase = topLevelPhase;
            boolean success = false;

            try {
                topLevelPhase = this;
                doCompleteEnvs(envs);
                success = true;
            } finally {
                topLevelPhase = prevTopLevelPhase;
                if (!success && firstToComplete) {
                    //an exception was thrown, e.g. BreakAttr:
                    //the queue would become stale, clear it:
                    queue.clear();
                }
            }

            if (firstToComplete) {
                List<Env<AttrContext>> out = queue.toList();

                queue.clear();
                return next != null ? next.completeEnvs(out) : out;
            } else {
                return List.nil();
            }
        }

        protected void doCompleteEnvs(List<Env<AttrContext>> envs) {
            for (Env<AttrContext> env : envs) {
                JCClassDecl tree = (JCClassDecl)env.tree;

                queue.add(env);

                JavaFileObject prev = log.useSource(env.toplevel.sourcefile);
                DiagnosticPosition prevLintPos = deferredLintHandler.setPos(tree.pos());
                try {
                    dependencies.push(env.enclClass.sym, phaseName);
                    runPhase(env);
                } catch (CompletionFailure ex) {
                    chk.completionError(tree.pos(), ex);
                } finally {
                    dependencies.pop();
                    deferredLintHandler.setPos(prevLintPos);
                    log.useSource(prev);
                }
            }
        }

        protected abstract void runPhase(Env<AttrContext> env);
    }

    private final ImportsPhase completeClass = new ImportsPhase();
    private Phase topLevelPhase;

    /**Analyze import clauses.
     */
    private final class ImportsPhase extends Phase {

        public ImportsPhase() {
            super(CompletionCause.IMPORTS_PHASE, new HierarchyPhase());
        }

        Env<AttrContext> env;
        ImportFilter staticImportFilter;
        ImportFilter typeImportFilter;
        BiConsumer<JCImport, CompletionFailure> cfHandler =
                (imp, cf) -> chk.completionError(imp.pos(), cf);

        @Override
        protected void runPhase(Env<AttrContext> env) {
            JCClassDecl tree = env.enclClass;
            ClassSymbol sym = tree.sym;

            // If sym is a toplevel-class, make sure any import
            // clauses in its source file have been seen.
            if (sym.owner.kind == PCK) {
                resolveImports(env.toplevel, env.enclosing(TOPLEVEL));
                todo.append(env);
            }

            if (sym.owner.kind == TYP)
                sym.owner.complete();
        }

        private void implicitImports(JCCompilationUnit tree, Env<AttrContext> env) {
            // Import-on-demand java.lang.
            PackageSymbol javaLang = syms.enterPackage(syms.java_base, names.java_lang);
            if (javaLang.members().isEmpty() && !javaLang.exists()) {
                log.error(Errors.NoJavaLang);
                throw new Abort();
            }
            importAll(make.at(tree.pos()).Import(make.Select(make.QualIdent(javaLang.owner), javaLang), false),
                javaLang, env);

            List<JCTree> defs = tree.defs;
            boolean isImplicitClass = !defs.isEmpty() &&
                    defs.head instanceof JCClassDecl cls &&
                    (cls.mods.flags & IMPLICIT_CLASS) != 0;
            if (isImplicitClass) {
                doModuleImport(make.ModuleImport(make.QualIdent(syms.java_base)));
                if (peekTypeExists(env, syms.simpleIOType.tsym)) {
                    doImport(make.Import(make.Select(make.QualIdent(syms.simpleIOType.tsym),
                            names.asterisk), true));
                }
            }
        }

        //check if the given class exists, without producing side-effects:
        private boolean peekTypeExists(Env<AttrContext> env, TypeSymbol type) {
            JCExpression expr = make.Select(make.QualIdent(type), names._class);
            return !deferredAttr.attribSpeculative(expr, env, attr.unknownExprInfo)
                                .type
                                .isErroneous();
        }

        private void resolveImports(JCCompilationUnit tree, Env<AttrContext> env) {
            if (tree.starImportScope.isFilled()) {
                // we must have already processed this toplevel
                return;
            }

            ImportFilter prevStaticImportFilter = staticImportFilter;
            ImportFilter prevTypeImportFilter = typeImportFilter;
            DiagnosticPosition prevLintPos = deferredLintHandler.immediate();
            Lint prevLint = chk.setLint(lint);
            Env<AttrContext> prevEnv = this.env;
            try {
                this.env = env;
                final PackageSymbol packge = env.toplevel.packge;
                this.staticImportFilter =
                        (origin, sym) -> sym.isStatic() &&
                                         chk.importAccessible(sym, packge) &&
                                         sym.isMemberOf((TypeSymbol) origin.owner, types);
                this.typeImportFilter =
                        (origin, sym) -> sym.kind == TYP &&
                                         chk.importAccessible(sym, packge);

                implicitImports(tree, env);

                JCModuleDecl decl = tree.getModuleDecl();

                // Process the package def and all import clauses.
                if (tree.getPackage() != null && decl == null)
                    checkClassPackageClash(tree.getPackage());

                handleImports(tree.getImports());

                if (decl != null) {
                    DiagnosticPosition prevCheckDeprecatedLintPos = deferredLintHandler.setPos(decl.pos());
                    try {
                        //check @Deprecated:
                        markDeprecated(decl.sym, decl.mods.annotations, env);
                    } finally {
                        deferredLintHandler.setPos(prevCheckDeprecatedLintPos);
                    }
                    // process module annotations
                    annotate.annotateLater(decl.mods.annotations, env, env.toplevel.modle, decl.pos());
                }
            } finally {
                this.env = prevEnv;
                chk.setLint(prevLint);
                deferredLintHandler.setPos(prevLintPos);
                this.staticImportFilter = prevStaticImportFilter;
                this.typeImportFilter = prevTypeImportFilter;
            }
        }

        private void handleImports(List<JCImportBase> imports) {
            for (JCImportBase imp : imports) {
                if (imp instanceof JCModuleImport mimp) {
                    doModuleImport(mimp);
                } else {
                    doImport((JCImport) imp);
                }
            }
        }

        private void checkClassPackageClash(JCPackageDecl tree) {
            // check that no class exists with same fully qualified name as
            // toplevel package
            if (checkClash && tree.pid != null) {
                Symbol p = env.toplevel.packge;
                while (p.owner != syms.rootPackage) {
                    p.owner.complete(); // enter all class members of p
                    //need to lookup the owning module/package:
                    PackageSymbol pack = syms.lookupPackage(env.toplevel.modle, p.owner.getQualifiedName());
                    if (syms.getClass(pack.modle, p.getQualifiedName()) != null) {
                        log.error(tree.pos,
                                  Errors.PkgClashesWithClassOfSameName(p));
                    }
                    p = p.owner;
                }
            }
            // process package annotations
            annotate.annotateLater(tree.annotations, env, env.toplevel.packge, tree.pos());
        }

        private void doImport(JCImport tree) {
            JCFieldAccess imp = tree.qualid;
            Name name = TreeInfo.name(imp);

            // Create a local environment pointing to this tree to disable
            // effects of other imports in Resolve.findGlobalType
            Env<AttrContext> localEnv = env.dup(tree);

            TypeSymbol p = attr.attribImportQualifier(tree, localEnv).tsym;
            if (name == names.asterisk) {
                // Import on demand.
                chk.checkCanonical(imp.selected);
                if (tree.staticImport)
                    importStaticAll(tree, p, env);
                else
                    importAll(tree, p, env);
            } else {
                // Named type import.
                if (tree.staticImport) {
                    importNamedStatic(tree, p, name, localEnv);
                    chk.checkCanonical(imp.selected);
                } else {
                    Type importedType = attribImportType(imp, localEnv);
                    Type originalType = importedType.getOriginalType();
                    TypeSymbol c = originalType.hasTag(CLASS) ? originalType.tsym : importedType.tsym;
                    chk.checkCanonical(imp);
                    importNamed(tree.pos(), c, env, tree);
                }
            }
        }

        private void doModuleImport(JCModuleImport tree) {
            Name moduleName = TreeInfo.fullName(tree.module);
            ModuleSymbol module = syms.getModule(moduleName);

            if (module != null) {
                if (!env.toplevel.modle.readModules.contains(module)) {
                    if (env.toplevel.modle.isUnnamed()) {
                        log.error(tree.pos, Errors.ImportModuleDoesNotReadUnnamed(module));
                    } else {
                        log.error(tree.pos, Errors.ImportModuleDoesNotRead(module,
                                                                           env.toplevel.modle));
                    }
                    //error recovery, make sure the module is completed:
                    module.getDirectives();
                }

                List<ModuleSymbol> todo = List.of(module);
                Set<ModuleSymbol> seenModules = new HashSet<>();

                while (!todo.isEmpty()) {
                    ModuleSymbol currentModule = todo.head;

                    todo = todo.tail;

                    if (!seenModules.add(currentModule)) {
                        continue;
                    }

                    for (ExportsDirective export : currentModule.exports) {
                        if (export.modules != null && !export.modules.contains(env.toplevel.packge.modle)) {
                            continue;
                        }

                        PackageSymbol pkg = export.getPackage();
                        JCImport nestedImport = make.at(tree.pos)
                                .Import(make.Select(make.QualIdent(pkg), names.asterisk), false);

                        doImport(nestedImport);
                    }

                    for (RequiresDirective requires : currentModule.requires) {
                        if (requires.isTransitive()) {
                            todo = todo.prepend(requires.module);
                        }
                    }
                }
            } else {
                log.error(tree.pos, Errors.ImportModuleNotFound(moduleName));
            }
        }

        Type attribImportType(JCTree tree, Env<AttrContext> env) {
            Assert.check(completionEnabled);
            Lint prevLint = chk.setLint(allowDeprecationOnImport ?
                    lint : lint.suppress(LintCategory.DEPRECATION, LintCategory.REMOVAL, LintCategory.PREVIEW));
            try {
                // To prevent deep recursion, suppress completion of some
                // types.
                completionEnabled = false;
                return attr.attribType(tree, env);
            } finally {
                completionEnabled = true;
                chk.setLint(prevLint);
            }
        }

        /** Import all classes of a class or package on demand.
         *  @param imp           The import that is being handled.
         *  @param tsym          The class or package the members of which are imported.
         *  @param env           The env in which the imported classes will be entered.
         */
        private void importAll(JCImport imp,
                               final TypeSymbol tsym,
                               Env<AttrContext> env) {
            env.toplevel.starImportScope.importAll(types, tsym.members(), typeImportFilter, imp, cfHandler);
        }

        /** Import all static members of a class or package on demand.
         *  @param imp           The import that is being handled.
         *  @param tsym          The class or package the members of which are imported.
         *  @param env           The env in which the imported classes will be entered.
         */
        private void importStaticAll(JCImport imp,
                                     final TypeSymbol tsym,
                                     Env<AttrContext> env) {
            final StarImportScope toScope = env.toplevel.starImportScope;
            final TypeSymbol origin = tsym;

            toScope.importAll(types, origin.members(), staticImportFilter, imp, cfHandler);
        }

        /** Import statics types of a given name.  Non-types are handled in Attr.
         *  @param imp           The import that is being handled.
         *  @param tsym          The class from which the name is imported.
         *  @param name          The (simple) name being imported.
         *  @param env           The environment containing the named import
         *                  scope to add to.
         */
        private void importNamedStatic(final JCImport imp,
                                       final TypeSymbol tsym,
                                       final Name name,
                                       final Env<AttrContext> env) {
            if (tsym.kind != TYP) {
                log.error(DiagnosticFlag.RECOVERABLE, imp.pos(), Errors.StaticImpOnlyClassesAndInterfaces);
                return;
            }

            final NamedImportScope toScope = env.toplevel.namedImportScope;
            final Scope originMembers = tsym.members();

            imp.importScope = toScope.importByName(types, originMembers, name, staticImportFilter, imp, cfHandler);
        }

        /** Import given class.
         *  @param pos           Position to be used for error reporting.
         *  @param tsym          The class to be imported.
         *  @param env           The environment containing the named import
         *                  scope to add to.
         */
        private void importNamed(DiagnosticPosition pos, final Symbol tsym, Env<AttrContext> env, JCImport imp) {
            if (tsym.kind == TYP)
                imp.importScope = env.toplevel.namedImportScope.importType(tsym.owner.members(), tsym.owner.members(), tsym);
        }

    }

    /**Defines common utility methods used by the HierarchyPhase and HeaderPhase.
     */
    private abstract class AbstractHeaderPhase extends Phase {

        public AbstractHeaderPhase(CompletionCause phaseName, Phase next) {
            super(phaseName, next);
        }

        protected Env<AttrContext> baseEnv(JCClassDecl tree, Env<AttrContext> env) {
            WriteableScope baseScope = WriteableScope.create(tree.sym);
            //import already entered local classes into base scope
            for (Symbol sym : env.outer.info.scope.getSymbols(NON_RECURSIVE)) {
                if (sym.isDirectlyOrIndirectlyLocal()) {
                    baseScope.enter(sym);
                }
            }
            //import current type-parameters into base scope
            if (tree.typarams != null)
                for (List<JCTypeParameter> typarams = tree.typarams;
                     typarams.nonEmpty();
                     typarams = typarams.tail)
                    baseScope.enter(typarams.head.type.tsym);
            Env<AttrContext> outer = env.outer; // the base clause can't see members of this class
            Env<AttrContext> localEnv = outer.dup(tree, outer.info.dup(baseScope));
            localEnv.baseClause = true;
            localEnv.outer = outer;
            return localEnv;
        }

        /** Generate a base clause for an enum type.
         *  @param pos              The position for trees and diagnostics, if any
         *  @param c                The class symbol of the enum
         */
        protected  JCExpression enumBase(int pos, ClassSymbol c) {
            JCExpression result = make.at(pos).
                TypeApply(make.QualIdent(syms.enumSym),
                          List.of(make.Type(c.type)));
            return result;
        }

        /** Generate a base clause for a record type.
         *  @param pos              The position for trees and diagnostics, if any
         *  @param c                The class symbol of the record
         */
        protected  JCExpression recordBase(int pos, ClassSymbol c) {
            JCExpression result = make.at(pos).
                QualIdent(syms.recordType.tsym);
            return result;
        }

        protected Type modelMissingTypes(Env<AttrContext> env, Type t, final JCExpression tree, final boolean interfaceExpected) {
            if (!t.hasTag(ERROR))
                return t;

            return new ErrorType(t.getOriginalType(), t.tsym) {
                private Type modelType;

                @Override
                public Type getModelType() {
                    if (modelType == null)
                        modelType = new Synthesizer(env.toplevel.modle, getOriginalType(), interfaceExpected).visit(tree);
                    return modelType;
                }
            };
        }
            // where:
            private class Synthesizer extends JCTree.Visitor {
                ModuleSymbol msym;
                Type originalType;
                boolean interfaceExpected;
                List<ClassSymbol> synthesizedSymbols = List.nil();
                Type result;

                Synthesizer(ModuleSymbol msym, Type originalType, boolean interfaceExpected) {
                    this.msym = msym;
                    this.originalType = originalType;
                    this.interfaceExpected = interfaceExpected;
                }

                Type visit(JCTree tree) {
                    tree.accept(this);
                    return result;
                }

                List<Type> visit(List<? extends JCTree> trees) {
                    ListBuffer<Type> lb = new ListBuffer<>();
                    for (JCTree t: trees)
                        lb.append(visit(t));
                    return lb.toList();
                }

                @Override
                public void visitTree(JCTree tree) {
                    result = syms.errType;
                }

                @Override
                public void visitIdent(JCIdent tree) {
                    if (!tree.type.hasTag(ERROR)) {
                        result = tree.type;
                    } else {
                        result = synthesizeClass(tree.name, msym.unnamedPackage).type;
                    }
                }

                @Override
                public void visitSelect(JCFieldAccess tree) {
                    if (!tree.type.hasTag(ERROR)) {
                        result = tree.type;
                    } else {
                        Type selectedType;
                        boolean prev = interfaceExpected;
                        try {
                            interfaceExpected = false;
                            selectedType = visit(tree.selected);
                        } finally {
                            interfaceExpected = prev;
                        }
                        ClassSymbol c = synthesizeClass(tree.name, selectedType.tsym);
                        result = c.type;
                    }
                }

                @Override
                public void visitTypeApply(JCTypeApply tree) {
                    if (!tree.type.hasTag(ERROR)) {
                        result = tree.type;
                    } else {
                        ClassType clazzType = (ClassType) visit(tree.clazz);
                        if (synthesizedSymbols.contains(clazzType.tsym))
                            synthesizeTyparams((ClassSymbol) clazzType.tsym, tree.arguments.size());
                        final List<Type> actuals = visit(tree.arguments);
                        result = new ErrorType(tree.type, clazzType.tsym) {
                            @Override @DefinedBy(Api.LANGUAGE_MODEL)
                            public List<Type> getTypeArguments() {
                                return actuals;
                            }
                        };
                    }
                }

                ClassSymbol synthesizeClass(Name name, Symbol owner) {
                    int flags = interfaceExpected ? INTERFACE : 0;
                    ClassSymbol c = new ClassSymbol(flags, name, owner);
                    c.members_field = new Scope.ErrorScope(c);
                    c.type = new ErrorType(originalType, c) {
                        @Override @DefinedBy(Api.LANGUAGE_MODEL)
                        public List<Type> getTypeArguments() {
                            return typarams_field;
                        }
                    };
                    synthesizedSymbols = synthesizedSymbols.prepend(c);
                    return c;
                }

                void synthesizeTyparams(ClassSymbol sym, int n) {
                    ClassType ct = (ClassType) sym.type;
                    Assert.check(ct.typarams_field.isEmpty());
                    if (n == 1) {
                        TypeVar v = new TypeVar(names.fromString("T"), sym, syms.botType);
                        ct.typarams_field = ct.typarams_field.prepend(v);
                    } else {
                        for (int i = n; i > 0; i--) {
                            TypeVar v = new TypeVar(names.fromString("T" + i), sym,
                                                    syms.botType);
                            ct.typarams_field = ct.typarams_field.prepend(v);
                        }
                    }
                }
            }

        protected void attribSuperTypes(Env<AttrContext> env, Env<AttrContext> baseEnv) {
            JCClassDecl tree = env.enclClass;
            ClassSymbol sym = tree.sym;
            ClassType ct = (ClassType)sym.type;
            // Determine supertype.
            Type supertype;
            JCExpression extending;

            if (tree.extending != null) {
                extending = clearTypeParams(tree.extending);
                supertype = attr.attribBase(extending, baseEnv, true, false, true);
                if (supertype == syms.recordType) {
                    log.error(tree, Errors.InvalidSupertypeRecord(supertype.tsym));
                }
            } else {
                extending = null;
                supertype = ((tree.mods.flags & Flags.ENUM) != 0)
                ? attr.attribBase(extending = enumBase(tree.pos, sym), baseEnv,
                                  true, false, false)
                : (sym.fullname == names.java_lang_Object)
                ? Type.noType
                : sym.isRecord()
                ? attr.attribBase(extending = recordBase(tree.pos, sym), baseEnv,
                                  true, false, false)
                : syms.objectType;
            }
            ct.supertype_field = modelMissingTypes(baseEnv, supertype, extending, false);

            // Determine interfaces.
            ListBuffer<Type> interfaces = new ListBuffer<>();
            ListBuffer<Type> all_interfaces = null; // lazy init
            List<JCExpression> interfaceTrees = tree.implementing;
            for (JCExpression iface : interfaceTrees) {
                iface = clearTypeParams(iface);
                Type it = attr.attribBase(iface, baseEnv, false, true, true);
                if (it.hasTag(CLASS)) {
                    interfaces.append(it);
                    if (all_interfaces != null) all_interfaces.append(it);
                } else {
                    if (all_interfaces == null)
                        all_interfaces = new ListBuffer<Type>().appendList(interfaces);
                    all_interfaces.append(modelMissingTypes(baseEnv, it, iface, true));
                }
            }

            if ((sym.flags_field & ANNOTATION) != 0) {
                ct.interfaces_field = List.of(syms.annotationType);
                ct.all_interfaces_field = ct.interfaces_field;
            }  else {
                ct.interfaces_field = interfaces.toList();
                ct.all_interfaces_field = (all_interfaces == null)
                        ? ct.interfaces_field : all_interfaces.toList();
            }
        }
            //where:
            protected JCExpression clearTypeParams(JCExpression superType) {
                return superType;
            }
    }

    private final class HierarchyPhase extends AbstractHeaderPhase implements Completer {

        public HierarchyPhase() {
            super(CompletionCause.HIERARCHY_PHASE, new HeaderPhase());
        }

        @Override
        protected void doCompleteEnvs(List<Env<AttrContext>> envs) {
            //The ClassSymbols in the envs list may not be in the dependency order.
            //To get proper results, for every class or interface C, the supertypes of
            //C must be processed by the HierarchyPhase phase before C.
            //To achieve that, the HierarchyPhase is registered as the Completer for
            //all the classes first, and then all the classes are completed.
            for (Env<AttrContext> env : envs) {
                env.enclClass.sym.completer = this;
            }
            for (Env<AttrContext> env : envs) {
                env.enclClass.sym.complete();
            }
        }

        @Override
        protected void runPhase(Env<AttrContext> env) {
            JCClassDecl tree = env.enclClass;
            ClassSymbol sym = tree.sym;
            ClassType ct = (ClassType)sym.type;

            Env<AttrContext> baseEnv = baseEnv(tree, env);

            attribSuperTypes(env, baseEnv);

            if (sym.fullname == names.java_lang_Object) {
                if (tree.extending != null) {
                    chk.checkNonCyclic(tree.extending.pos(),
                                       ct.supertype_field);
                    ct.supertype_field = Type.noType;
                }
                else if (tree.implementing.nonEmpty()) {
                    chk.checkNonCyclic(tree.implementing.head.pos(),
                                       ct.interfaces_field.head);
                    ct.interfaces_field = List.nil();
                }
            }

            markDeprecated(sym, tree.mods.annotations, baseEnv);

            chk.checkNonCyclicDecl(tree);
        }
            //where:
            @Override
            protected JCExpression clearTypeParams(JCExpression superType) {
                switch (superType.getTag()) {
                    case TYPEAPPLY:
                        return ((JCTypeApply) superType).clazz;
                }

                return superType;
            }

        @Override
        public void complete(Symbol sym) throws CompletionFailure {
            Assert.check((topLevelPhase instanceof ImportsPhase) ||
                         (topLevelPhase == this));

            if (topLevelPhase != this) {
                //only do the processing based on dependencies in the HierarchyPhase:
                sym.completer = this;
                return ;
            }

            Env<AttrContext> env = typeEnvs.get((ClassSymbol) sym);

            super.doCompleteEnvs(List.of(env));
        }

    }

    private final class HeaderPhase extends AbstractHeaderPhase {

        public HeaderPhase() {
            super(CompletionCause.HEADER_PHASE, new RecordPhase());
        }

        @Override
        protected void runPhase(Env<AttrContext> env) {
            JCClassDecl tree = env.enclClass;
            ClassSymbol sym = tree.sym;
            ClassType ct = (ClassType)sym.type;

            // create an environment for evaluating the base clauses
            Env<AttrContext> baseEnv = baseEnv(tree, env);

            if (tree.extending != null)
                annotate.queueScanTreeAndTypeAnnotate(tree.extending, baseEnv, sym, tree.pos());
            for (JCExpression impl : tree.implementing)
                annotate.queueScanTreeAndTypeAnnotate(impl, baseEnv, sym, tree.pos());
            annotate.flush();

            attribSuperTypes(env, baseEnv);

            fillPermits(tree, baseEnv);

            Set<Symbol> interfaceSet = new HashSet<>();

            for (JCExpression iface : tree.implementing) {
                Type it = iface.type;
                if (it.hasTag(CLASS))
                    chk.checkNotRepeated(iface.pos(), types.erasure(it), interfaceSet);
            }

            annotate.annotateLater(tree.mods.annotations, baseEnv,
                        sym, tree.pos());
            attr.attribTypeVariables(tree.typarams, baseEnv, false);

            for (JCTypeParameter tp : tree.typarams)
                annotate.queueScanTreeAndTypeAnnotate(tp, baseEnv, sym, tree.pos());

            // check that no package exists with same fully qualified name,
            // but admit classes in the unnamed package which have the same
            // name as a top-level package.
            if (checkClash &&
                sym.owner.kind == PCK && sym.owner != env.toplevel.modle.unnamedPackage &&
                syms.packageExists(env.toplevel.modle, sym.fullname)) {
                log.error(tree.pos, Errors.ClashWithPkgOfSameName(Kinds.kindName(sym),sym));
            }
            if (sym.owner.kind == PCK && (sym.flags_field & PUBLIC) == 0 &&
                !env.toplevel.sourcefile.isNameCompatible(sym.name.toString(),JavaFileObject.Kind.SOURCE)) {
                sym.flags_field |= AUXILIARY;
            }
        }

        private void fillPermits(JCClassDecl tree, Env<AttrContext> baseEnv) {
            ClassSymbol sym = tree.sym;

            //fill in implicit permits in supertypes:
            if (!sym.isAnonymous() || sym.isEnum()) {
                for (Type supertype : types.directSupertypes(sym.type)) {
                    if (supertype.tsym.kind == TYP) {
                        ClassSymbol supClass = (ClassSymbol) supertype.tsym;
                        Env<AttrContext> supClassEnv = enter.getEnv(supClass);
                        if (supClass.isSealed() &&
                            !supClass.isPermittedExplicit &&
                            supClassEnv != null &&
                            supClassEnv.toplevel == baseEnv.toplevel) {
                            supClass.addPermittedSubclass(sym, tree.pos);
                        }
                    }
                }
            }
            // attribute (explicit) permits of the current class:
            if (sym.isPermittedExplicit) {
                ListBuffer<Symbol> permittedSubtypeSymbols = new ListBuffer<>();
                List<JCExpression> permittedTrees = tree.permitting;
                for (JCExpression permitted : permittedTrees) {
                    Type pt = attr.attribBase(permitted, baseEnv, false, false, false);
                    permittedSubtypeSymbols.append(pt.tsym);
                }
                sym.setPermittedSubclasses(permittedSubtypeSymbols.toList());
            }
        }
    }

    private abstract class AbstractMembersPhase extends Phase {

        public AbstractMembersPhase(CompletionCause completionCause, Phase next) {
            super(completionCause, next);
        }

        private boolean completing;
        private List<Env<AttrContext>> todo = List.nil();

        @Override
        protected void doCompleteEnvs(List<Env<AttrContext>> envs) {
            todo = todo.prependList(envs);
            if (completing) {
                return ; //the top-level invocation will handle all envs
            }
            boolean prevCompleting = completing;
            completing = true;
            try {
                while (todo.nonEmpty()) {
                    Env<AttrContext> head = todo.head;
                    todo = todo.tail;
                    super.doCompleteEnvs(List.of(head));
                }
            } finally {
                completing = prevCompleting;
            }
        }

        void enterThisAndSuper(ClassSymbol sym, Env<AttrContext> env) {
            ClassType ct = (ClassType)sym.type;
            // enter symbols for 'this' into current scope.
            VarSymbol thisSym =
                    new VarSymbol(FINAL | HASINIT, names._this, sym.type, sym);
            thisSym.pos = Position.FIRSTPOS;
            env.info.scope.enter(thisSym);
            // if this is a class, enter symbol for 'super' into current scope.
            if ((sym.flags_field & INTERFACE) == 0 &&
                    ct.supertype_field.hasTag(CLASS)) {
                VarSymbol superSym =
                        new VarSymbol(FINAL | HASINIT, names._super,
                                ct.supertype_field, sym);
                superSym.pos = Position.FIRSTPOS;
                env.info.scope.enter(superSym);
            }
        }
    }

    private final class RecordPhase extends AbstractMembersPhase {

        public RecordPhase() {
            super(CompletionCause.RECORD_PHASE, new MembersPhase());
        }

        @Override
        protected void runPhase(Env<AttrContext> env) {
            JCClassDecl tree = env.enclClass;
            ClassSymbol sym = tree.sym;
            if ((sym.flags_field & RECORD) != 0) {
                List<JCVariableDecl> fields = TreeInfo.recordFields(tree);

                for (JCVariableDecl field : fields) {
                    /** Some notes regarding the code below. Annotations applied to elements of a record header are propagated
                     *  to other elements which, when applicable, not explicitly declared by the user: the canonical constructor,
                     *  accessors, fields and record components. Of all these the only ones that can't be explicitly declared are
                     *  the fields and the record components.
                     *
                     *  Now given that annotations are propagated to all possible targets  regardless of applicability,
                     *  annotations not applicable to a given element should be removed. See Check::validateAnnotation. Once
                     *  annotations are removed we could lose the whole picture, that's why original annotations are stored in
                     *  the record component, see RecordComponent::originalAnnos, but there is no real AST representing a record
                     *  component so if there is an annotation processing round it could be that we need to reenter a record for
                     *  which we need to re-attribute its annotations. This is why one of the things the code below is doing is
                     *  copying the original annotations from the record component to the corresponding field, again this applies
                     *  only if APs are present.
                     *
                     *  First, we find the record component by comparing its name and position with current field,
                     *  if any, and we mark it. Then we copy the annotations to the field so that annotations applicable only to the record component
                     *  can be attributed, as if declared in the field, and then stored in the metadata associated to the record
                     *  component. The invariance we need to keep here is that record components must be scheduled for
                     *  annotation only once during this process.
                     */
                    RecordComponent rc = sym.findRecordComponentToRemove(field);

                    if (rc != null && (rc.getOriginalAnnos().length() != field.mods.annotations.length())) {
                        TreeCopier<JCTree> tc = new TreeCopier<>(make.at(field.pos));
                        List<JCAnnotation> originalAnnos = tc.copy(rc.getOriginalAnnos());
                        field.mods.annotations = originalAnnos;
                    }

                    memberEnter.memberEnter(field, env);

                    JCVariableDecl rcDecl = new TreeCopier<JCTree>(make.at(field.pos)).copy(field);
                    sym.createRecordComponent(rc, rcDecl, field.sym);
                }

                enterThisAndSuper(sym, env);

                // lets enter all constructors
                for (JCTree def : tree.defs) {
                    if (TreeInfo.isConstructor(def)) {
                        memberEnter.memberEnter(def, env);
                    }
                }
            }
        }
    }

    /** Enter member fields and methods of a class
     */
    private final class MembersPhase extends AbstractMembersPhase {

        public MembersPhase() {
            super(CompletionCause.MEMBERS_PHASE, null);
        }

        @Override
        protected void runPhase(Env<AttrContext> env) {
            JCClassDecl tree = env.enclClass;
            ClassSymbol sym = tree.sym;
            ClassType ct = (ClassType)sym.type;

            JCTree defaultConstructor = null;

            // Add default constructor if needed.
            DefaultConstructorHelper helper = getDefaultConstructorHelper(env);
            if (helper != null) {
                chk.checkDefaultConstructor(sym, tree.pos());
                defaultConstructor = defaultConstructor(make.at(tree.pos), helper);
                tree.defs = tree.defs.prepend(defaultConstructor);
            }
            if (!sym.isRecord()) {
                enterThisAndSuper(sym, env);
            }

            if (!tree.typarams.isEmpty()) {
                for (JCTypeParameter tvar : tree.typarams) {
                    chk.checkNonCyclic(tvar, (TypeVar)tvar.type);
                }
            }

            finishClass(tree, defaultConstructor, env);

            typeAnnotations.organizeTypeAnnotationsSignatures(env, (JCClassDecl)env.tree);
            typeAnnotations.validateTypeAnnotationsSignatures(env, (JCClassDecl)env.tree);
        }

        DefaultConstructorHelper getDefaultConstructorHelper(Env<AttrContext> env) {
            JCClassDecl tree = env.enclClass;
            ClassSymbol sym = tree.sym;
            DefaultConstructorHelper helper = null;
            boolean isClassWithoutInit = (sym.flags() & INTERFACE) == 0 && !TreeInfo.hasConstructors(tree.defs);
            boolean isRecord = sym.isRecord();
            if (isClassWithoutInit && !isRecord) {
                helper = new BasicConstructorHelper(sym);
                if (sym.name.isEmpty()) {
                    JCNewClass nc = (JCNewClass)env.next.tree;
                    if (nc.constructor != null) {
                        if (nc.constructor.kind != ERR) {
                            helper = new AnonClassConstructorHelper(sym, (MethodSymbol)nc.constructor, nc.encl);
                        } else {
                            helper = null;
                        }
                    }
                }
            }
            if (isRecord) {
                JCMethodDecl canonicalInit = null;
                if (isClassWithoutInit || (canonicalInit = getCanonicalConstructorDecl(env.enclClass)) == null) {
                    helper = new RecordConstructorHelper(sym, TreeInfo.recordFields(tree));
                }
                if (canonicalInit != null) {
                    canonicalInit.sym.flags_field |= Flags.RECORD;
                }
            }
            return helper;
        }

        /** Enter members for a class.
         */
        void finishClass(JCClassDecl tree, JCTree defaultConstructor, Env<AttrContext> env) {
            if ((tree.mods.flags & Flags.ENUM) != 0 &&
                !tree.sym.type.hasTag(ERROR) &&
                (types.supertype(tree.sym.type).tsym.flags() & Flags.ENUM) == 0) {
                addEnumMembers(tree, env);
            }
            boolean isRecord = (tree.sym.flags_field & RECORD) != 0;
            List<JCTree> alreadyEntered = null;
            if (isRecord) {
                alreadyEntered = List.convert(JCTree.class, TreeInfo.recordFields(tree));
                alreadyEntered = alreadyEntered.prependList(tree.defs.stream()
                        .filter(t -> TreeInfo.isConstructor(t) && t != defaultConstructor).collect(List.collector()));
            }
            List<JCTree> defsToEnter = isRecord ?
                    tree.defs.diff(alreadyEntered) : tree.defs;
            memberEnter.memberEnter(defsToEnter, env);
            if (isRecord) {
                addRecordMembersIfNeeded(tree, env);
            }
            if (tree.sym.isAnnotationType()) {
                Assert.check(tree.sym.isCompleted());
                tree.sym.setAnnotationTypeMetadata(new AnnotationTypeMetadata(tree.sym, annotate.annotationTypeSourceCompleter()));
            }
        }

        private void addAccessor(JCVariableDecl tree, Env<AttrContext> env) {
            MethodSymbol implSym = lookupMethod(env.enclClass.sym, tree.sym.name, List.nil());
            RecordComponent rec = ((ClassSymbol) tree.sym.owner).getRecordComponent(tree.sym);
            if (implSym == null || (implSym.flags_field & GENERATED_MEMBER) != 0) {
                /* here we are pushing the annotations present in the corresponding field down to the accessor
                 * it could be that some of those annotations are not applicable to the accessor, they will be striped
                 * away later at Check::validateAnnotation
                 */
                TreeCopier<JCTree> tc = new TreeCopier<JCTree>(make.at(tree.pos));
                List<JCAnnotation> originalAnnos = rec.getOriginalAnnos().isEmpty() ?
                        rec.getOriginalAnnos() :
                        tc.copy(rec.getOriginalAnnos());
                JCVariableDecl recordField = TreeInfo.recordFields((JCClassDecl) env.tree).stream().filter(rf -> rf.name == tree.name).findAny().get();
                JCMethodDecl getter = make.at(tree.pos).
                        MethodDef(
                                make.Modifiers(PUBLIC | Flags.GENERATED_MEMBER, originalAnnos),
                          tree.sym.name,
                          /* we need to special case for the case when the user declared the type as an ident
                           * if we don't do that then we can have issues if type annotations are applied to the
                           * return type: javac issues an error if a type annotation is applied to java.lang.String
                           * but applying a type annotation to String is kosher
                           */
                          tc.copy(recordField.vartype),
                          List.nil(),
                          List.nil(),
                          List.nil(), // thrown
                          null,
                          null);
                memberEnter.memberEnter(getter, env);
                rec.accessor = getter.sym;
                rec.accessorMeth = getter;
            } else if (implSym != null) {
                rec.accessor = implSym;
            }
        }

        /** Add the implicit members for an enum type
         *  to the symbol table.
         */
        private void addEnumMembers(JCClassDecl tree, Env<AttrContext> env) {
            JCExpression valuesType = make.Type(new ArrayType(tree.sym.type, syms.arrayClass));

            JCMethodDecl values = make.
                MethodDef(make.Modifiers(Flags.PUBLIC|Flags.STATIC),
                          names.values,
                          valuesType,
                          List.nil(),
                          List.nil(),
                          List.nil(),
                          null,
                          null);
            memberEnter.memberEnter(values, env);

            JCMethodDecl valueOf = make.
                MethodDef(make.Modifiers(Flags.PUBLIC|Flags.STATIC),
                          names.valueOf,
                          make.Type(tree.sym.type),
                          List.nil(),
                          List.of(make.VarDef(make.Modifiers(Flags.PARAMETER |
                                                             Flags.MANDATED),
                                                names.fromString("name"),
                                                make.Type(syms.stringType), null)),
                          List.nil(),
                          null,
                          null);
            memberEnter.memberEnter(valueOf, env);
        }

        JCMethodDecl getCanonicalConstructorDecl(JCClassDecl tree) {
            // let's check if there is a constructor with exactly the same arguments as the record components
            List<Type> recordComponentErasedTypes = types.erasure(TreeInfo.recordFields(tree).map(vd -> vd.sym.type));
            JCMethodDecl canonicalDecl = null;
            for (JCTree def : tree.defs) {
                if (TreeInfo.isConstructor(def)) {
                    JCMethodDecl mdecl = (JCMethodDecl)def;
                    if (types.isSameTypes(types.erasure(mdecl.params.stream().map(v -> v.sym.type).collect(List.collector())), recordComponentErasedTypes)) {
                        canonicalDecl = mdecl;
                        break;
                    }
                }
            }
            return canonicalDecl;
        }

        /** Add the implicit members for a record
         *  to the symbol table.
         */
        private void addRecordMembersIfNeeded(JCClassDecl tree, Env<AttrContext> env) {
            if (lookupMethod(tree.sym, names.toString, List.nil()) == null) {
                JCMethodDecl toString = make.
                    MethodDef(make.Modifiers(Flags.PUBLIC | Flags.RECORD | Flags.FINAL | Flags.GENERATED_MEMBER),
                              names.toString,
                              make.Type(syms.stringType),
                              List.nil(),
                              List.nil(),
                              List.nil(),
                              null,
                              null);
                memberEnter.memberEnter(toString, env);
            }

            if (lookupMethod(tree.sym, names.hashCode, List.nil()) == null) {
                JCMethodDecl hashCode = make.
                    MethodDef(make.Modifiers(Flags.PUBLIC | Flags.RECORD | Flags.FINAL | Flags.GENERATED_MEMBER),
                              names.hashCode,
                              make.Type(syms.intType),
                              List.nil(),
                              List.nil(),
                              List.nil(),
                              null,
                              null);
                memberEnter.memberEnter(hashCode, env);
            }

            if (lookupMethod(tree.sym, names.equals, List.of(syms.objectType)) == null) {
                JCMethodDecl equals = make.
                    MethodDef(make.Modifiers(Flags.PUBLIC | Flags.RECORD | Flags.FINAL | Flags.GENERATED_MEMBER),
                              names.equals,
                              make.Type(syms.booleanType),
                              List.nil(),
                              List.of(make.VarDef(make.Modifiers(Flags.PARAMETER),
                                                names.fromString("o"),
                                                make.Type(syms.objectType), null)),
                              List.nil(),
                              null,
                              null);
                memberEnter.memberEnter(equals, env);
            }

            // fields can't be varargs, lets remove the flag
            List<JCVariableDecl> recordFields = TreeInfo.recordFields(tree);
            for (JCVariableDecl field: recordFields) {
                field.mods.flags &= ~Flags.VARARGS;
                field.sym.flags_field &= ~Flags.VARARGS;
            }
            // now lets add the accessors
            recordFields.stream()
                    .filter(vd -> (lookupMethod(syms.objectType.tsym, vd.name, List.nil()) == null))
                    .forEach(vd -> addAccessor(vd, env));
        }
    }

    private MethodSymbol lookupMethod(TypeSymbol tsym, Name name, List<Type> argtypes) {
        for (Symbol s : tsym.members().getSymbolsByName(name, s -> s.kind == MTH)) {
            if (types.isSameTypes(s.type.getParameterTypes(), argtypes)) {
                return (MethodSymbol) s;
            }
        }
        return null;
    }

/* ***************************************************************************
 * tree building
 ****************************************************************************/

    interface DefaultConstructorHelper {
       Type constructorType();
       MethodSymbol constructorSymbol();
       Type enclosingType();
       TypeSymbol owner();
       List<Name> superArgs();
       default JCMethodDecl finalAdjustment(JCMethodDecl md) { return md; }
    }

    class BasicConstructorHelper implements DefaultConstructorHelper {

        TypeSymbol owner;
        Type constructorType;
        MethodSymbol constructorSymbol;

        BasicConstructorHelper(TypeSymbol owner) {
            this.owner = owner;
        }

        @Override
        public Type constructorType() {
            if (constructorType == null) {
                constructorType = new MethodType(List.nil(), syms.voidType, List.nil(), syms.methodClass);
            }
            return constructorType;
        }

        @Override
        public MethodSymbol constructorSymbol() {
            if (constructorSymbol == null) {
                long flags;
                if ((owner().flags() & ENUM) != 0 &&
                    (types.supertype(owner().type).tsym == syms.enumSym)) {
                    // constructors of true enums are private
                    flags = PRIVATE | GENERATEDCONSTR;
                } else {
                    flags = (owner().flags() & AccessFlags) | GENERATEDCONSTR;
                }
                constructorSymbol = new MethodSymbol(flags, names.init,
                    constructorType(), owner());
            }
            return constructorSymbol;
        }

        @Override
        public Type enclosingType() {
            return Type.noType;
    }

        @Override
        public TypeSymbol owner() {
            return owner;
        }

        @Override
        public List<Name> superArgs() {
            return List.nil();
            }
    }

    class AnonClassConstructorHelper extends BasicConstructorHelper {

        MethodSymbol constr;
        Type encl;
        boolean based = false;

        AnonClassConstructorHelper(TypeSymbol owner, MethodSymbol constr, JCExpression encl) {
            super(owner);
            this.constr = constr;
            this.encl = encl != null ? encl.type : Type.noType;
        }

        @Override
        public Type constructorType() {
            if (constructorType == null) {
                Type ctype = types.memberType(owner.type, constr);
                if (!enclosingType().hasTag(NONE)) {
                    ctype = types.createMethodTypeWithParameters(ctype, ctype.getParameterTypes().prepend(enclosingType()));
                    based = true;
                }
                constructorType = ctype;
            }
            return constructorType;
        }

        @Override
        public MethodSymbol constructorSymbol() {
            MethodSymbol csym = super.constructorSymbol();
            csym.flags_field |= ANONCONSTR | (constr.flags() & VARARGS);
            csym.flags_field |= based ? ANONCONSTR_BASED : 0;
            ListBuffer<VarSymbol> params = new ListBuffer<>();
            List<Type> argtypes = constructorType().getParameterTypes();
            if (!enclosingType().hasTag(NONE)) {
                argtypes = argtypes.tail;
                params = params.prepend(new VarSymbol(PARAMETER, make.paramName(0), enclosingType(), csym));
            }
            if (constr.params != null) {
                for (VarSymbol p : constr.params) {
                    params.add(new VarSymbol(PARAMETER | p.flags(), p.name, argtypes.head, csym));
                    argtypes = argtypes.tail;
                }
            }
            csym.params = params.toList();
            return csym;
        }

        @Override
        public Type enclosingType() {
            return encl;
        }

        @Override
        public List<Name> superArgs() {
            List<JCVariableDecl> params = make.Params(constructorSymbol());
            if (!enclosingType().hasTag(NONE)) {
                params = params.tail;
            }
            return params.map(vd -> vd.name);
        }
    }

    class RecordConstructorHelper extends BasicConstructorHelper {
        boolean lastIsVarargs;
        List<JCVariableDecl> recordFieldDecls;

        RecordConstructorHelper(ClassSymbol owner, List<JCVariableDecl> recordFieldDecls) {
            super(owner);
            this.recordFieldDecls = recordFieldDecls;
            this.lastIsVarargs = owner.getRecordComponents().stream().anyMatch(rc -> rc.isVarargs());
        }

        @Override
        public Type constructorType() {
            if (constructorType == null) {
                ListBuffer<Type> argtypes = new ListBuffer<>();
                JCVariableDecl lastField = recordFieldDecls.last();
                for (JCVariableDecl field : recordFieldDecls) {
                    argtypes.add(field == lastField && lastIsVarargs ? types.elemtype(field.sym.type) : field.sym.type);
                }

                constructorType = new MethodType(argtypes.toList(), syms.voidType, List.nil(), syms.methodClass);
            }
            return constructorType;
        }

        @Override
        public MethodSymbol constructorSymbol() {
            MethodSymbol csym = super.constructorSymbol();
            /* if we have to generate a default constructor for records we will treat it as the compact one
             * to trigger field initialization later on
             */
            csym.flags_field |= GENERATEDCONSTR;
            ListBuffer<VarSymbol> params = new ListBuffer<>();
            JCVariableDecl lastField = recordFieldDecls.last();
            for (JCVariableDecl field : recordFieldDecls) {
                params.add(new VarSymbol(
                        GENERATED_MEMBER | PARAMETER | RECORD | (field == lastField && lastIsVarargs ? Flags.VARARGS : 0),
                        field.name, field.sym.type, csym));
            }
            csym.params = params.toList();
            csym.flags_field |= RECORD;
            return csym;
        }

        @Override
        public JCMethodDecl finalAdjustment(JCMethodDecl md) {
            List<JCVariableDecl> tmpRecordFieldDecls = recordFieldDecls;
            for (JCVariableDecl arg : md.params) {
                /* at this point we are passing all the annotations in the field to the corresponding
                 * parameter in the constructor.
                 */
                RecordComponent rc = ((ClassSymbol) owner).getRecordComponent(arg.sym);
                TreeCopier<JCTree> tc = new TreeCopier<JCTree>(make.at(arg.pos));
                arg.mods.annotations = rc.getOriginalAnnos().isEmpty() ?
                        List.nil() :
                        tc.copy(rc.getOriginalAnnos());
                arg.vartype = tc.copy(tmpRecordFieldDecls.head.vartype);
                tmpRecordFieldDecls = tmpRecordFieldDecls.tail;
            }
            return md;
        }
    }

    JCTree defaultConstructor(TreeMaker make, DefaultConstructorHelper helper) {
        Type initType = helper.constructorType();
        MethodSymbol initSym = helper.constructorSymbol();
        ListBuffer<JCStatement> stats = new ListBuffer<>();
        if (helper.owner().type != syms.objectType) {
            JCExpression meth;
            if (!helper.enclosingType().hasTag(NONE)) {
                meth = make.Select(make.Ident(initSym.params.head), names._super);
            } else {
                meth = make.Ident(names._super);
            }
            List<JCExpression> typeargs = initType.getTypeArguments().nonEmpty() ?
                    make.Types(initType.getTypeArguments()) : null;
            JCStatement superCall = make.Exec(make.Apply(typeargs, meth, helper.superArgs().map(make::Ident)));
            stats.add(superCall);
        }
        JCMethodDecl result = make.MethodDef(initSym, make.Block(0, stats.toList()));
        return helper.finalAdjustment(result);
    }

    /**
     * Mark sym deprecated if annotations contain @Deprecated annotation.
     */
    public void markDeprecated(Symbol sym, List<JCAnnotation> annotations, Env<AttrContext> env) {
        // In general, we cannot fully process annotations yet,  but we
        // can attribute the annotation types and then check to see if the
        // @Deprecated annotation is present.
        attr.attribAnnotationTypes(annotations, env);
        handleDeprecatedAnnotations(annotations, sym);
    }

    /**
     * If a list of annotations contains a reference to java.lang.Deprecated,
     * set the DEPRECATED flag.
     * If the annotation is marked forRemoval=true, also set DEPRECATED_REMOVAL.
     **/
    private void handleDeprecatedAnnotations(List<JCAnnotation> annotations, Symbol sym) {
        for (List<JCAnnotation> al = annotations; !al.isEmpty(); al = al.tail) {
            JCAnnotation a = al.head;
            if (a.annotationType.type == syms.deprecatedType) {
                sym.flags_field |= (Flags.DEPRECATED | Flags.DEPRECATED_ANNOTATION);
                setFlagIfAttributeTrue(a, sym, names.forRemoval, DEPRECATED_REMOVAL);
            } else if (a.annotationType.type == syms.previewFeatureType) {
                sym.flags_field |= Flags.PREVIEW_API;
                setFlagIfAttributeTrue(a, sym, names.reflective, Flags.PREVIEW_REFLECTIVE);
            }
        }
    }
    //where:
        private void setFlagIfAttributeTrue(JCAnnotation a, Symbol sym, Name attribute, long flag) {
            a.args.stream()
                    .filter(e -> e.hasTag(ASSIGN))
                    .map(e -> (JCAssign) e)
                    .filter(assign -> TreeInfo.name(assign.lhs) == attribute)
                    .findFirst()
                    .ifPresent(assign -> {
                        JCExpression rhs = TreeInfo.skipParens(assign.rhs);
                        if (rhs.hasTag(LITERAL)
                                && Boolean.TRUE.equals(((JCLiteral) rhs).getValue())) {
                            sym.flags_field |= flag;
                        }
                    });
        }
}<|MERGE_RESOLUTION|>--- conflicted
+++ resolved
@@ -113,10 +113,6 @@
     private final Lint lint;
     private final TypeEnvs typeEnvs;
     private final Dependencies dependencies;
-<<<<<<< HEAD
-    private final Preview preview;
-=======
->>>>>>> 27f9cfb5
 
     public static TypeEnter instance(Context context) {
         TypeEnter instance = context.get(typeEnterKey);
@@ -145,10 +141,6 @@
         lint = Lint.instance(context);
         typeEnvs = TypeEnvs.instance(context);
         dependencies = Dependencies.instance(context);
-<<<<<<< HEAD
-        preview = Preview.instance(context);
-=======
->>>>>>> 27f9cfb5
         Source source = Source.instance(context);
         allowDeprecationOnImport = Feature.DEPRECATION_ON_IMPORT.allowedInSource(source);
     }
