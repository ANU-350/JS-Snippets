--- conflicted
+++ resolved
@@ -209,12 +209,8 @@
      */
     public boolean isPreview(Feature feature) {
         return switch (feature) {
-<<<<<<< HEAD
+            case STRING_TEMPLATES -> true;
             case UNNAMED_VARIABLES -> true;
-=======
-            case STRING_TEMPLATES -> true;
-
->>>>>>> 69ba2a57
             //Note: this is a backdoor which allows to optionally treat all features as 'preview' (for testing).
             //When real preview features will be added, this method can be implemented to return 'true'
             //for those selected features, and 'false' for all the others.
