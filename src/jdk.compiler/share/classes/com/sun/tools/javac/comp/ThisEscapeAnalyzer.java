--- conflicted
+++ resolved
@@ -552,11 +552,7 @@
         invoke(invoke, sym, invoke.args, receiverRefs);
     }
 
-<<<<<<< HEAD
-    private void invoke(JCTree site, MethodSymbol sym, List<JCExpression> args, RefSet<ThisRef> receiverRefs) {
-=======
-    private void invoke(JCTree site, Symbol sym, List<JCExpression> args, RefSet<?> receiverRefs) {
->>>>>>> d83ea920
+    private void invoke(JCTree site, Symbol sym, List<JCExpression> args, RefSet<ThisRef> receiverRefs) {
 
         // Skip if ignoring warnings for a constructor invoked via 'this()'
         if (suppressed.contains(sym))
@@ -603,8 +599,9 @@
     }
 
     // Can we conclude that "info" represents the actual method invoked?
-    private boolean isTargetMethod(MethodInfo info, MethodSymbol method, TypeSymbol receiverType) {
-        return info.declaration.name == method.name &&                          // method name matches
+    private boolean isTargetMethod(MethodInfo info, Symbol method, TypeSymbol receiverType) {
+        return method.kind == MTH &&                                            // not an error symbol, etc.
+          info.declaration.name == method.name &&                               // method name matches
           info.declaringClass.sym == receiverType &&                            // same class as receiver
           !info.declaration.sym.isConstructor() &&                              // not a constructor
           (info.declaration.sym.flags() & Flags.STATIC) == 0 &&                 // not a static method
