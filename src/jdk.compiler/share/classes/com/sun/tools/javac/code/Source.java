/*
 * Copyright (c) 2002, 2023, Oracle and/or its affiliates. All rights reserved.
 * DO NOT ALTER OR REMOVE COPYRIGHT NOTICES OR THIS FILE HEADER.
 *
 * This code is free software; you can redistribute it and/or modify it
 * under the terms of the GNU General Public License version 2 only, as
 * published by the Free Software Foundation.  Oracle designates this
 * particular file as subject to the "Classpath" exception as provided
 * by Oracle in the LICENSE file that accompanied this code.
 *
 * This code is distributed in the hope that it will be useful, but WITHOUT
 * ANY WARRANTY; without even the implied warranty of MERCHANTABILITY or
 * FITNESS FOR A PARTICULAR PURPOSE.  See the GNU General Public License
 * version 2 for more details (a copy is included in the LICENSE file that
 * accompanied this code).
 *
 * You should have received a copy of the GNU General Public License version
 * 2 along with this work; if not, write to the Free Software Foundation,
 * Inc., 51 Franklin St, Fifth Floor, Boston, MA 02110-1301 USA.
 *
 * Please contact Oracle, 500 Oracle Parkway, Redwood Shores, CA 94065 USA
 * or visit www.oracle.com if you need additional information or have any
 * questions.
 */

package com.sun.tools.javac.code;

import java.util.*;

import javax.lang.model.SourceVersion;
import static javax.lang.model.SourceVersion.*;

import com.sun.tools.javac.jvm.Target;
import com.sun.tools.javac.resources.CompilerProperties.Errors;
import com.sun.tools.javac.resources.CompilerProperties.Fragments;
import com.sun.tools.javac.util.*;
import com.sun.tools.javac.util.JCDiagnostic.Error;
import com.sun.tools.javac.util.JCDiagnostic.Fragment;

import static com.sun.tools.javac.main.Option.*;

/** The source language version accepted.
 *
 *  <p><b>This is NOT part of any supported API.
 *  If you write code that depends on this, you do so at your own risk.
 *  This code and its internal interfaces are subject to change or
 *  deletion without notice.</b>
 */
public enum Source {
    /** 1.0 had no inner classes, and so could not pass the JCK. */
    // public static final Source JDK1_0 =              new Source("1.0");

    /** 1.1 did not have strictfp, and so could not pass the JCK. */
    // public static final Source JDK1_1 =              new Source("1.1");

    /** 1.2 introduced strictfp. */
    JDK1_2("1.2"),

    /** 1.3 is the same language as 1.2. */
    JDK1_3("1.3"),

    /** 1.4 introduced assert. */
    JDK1_4("1.4"),

    /** 1.5 introduced generics, attributes, foreach, boxing, static import,
     *  covariant return, enums, varargs, et al. */
    JDK5("5"),

    /** 1.6 reports encoding problems as errors instead of warnings. */
    JDK6("6"),

    /** 1.7 introduced try-with-resources, multi-catch, string switch, etc. */
    JDK7("7"),

    /** 1.8 lambda expressions and default methods. */
    JDK8("8"),

    /** 1.9 modularity. */
    JDK9("9"),

    /** 1.10 local-variable type inference (var). */
    JDK10("10"),

    /** 1.11 local-variable syntax for lambda parameters */
    JDK11("11"),

    /** 12, no language features; switch expression in preview */
    JDK12("12"),

    /**
     * 13, no language features; text blocks and revised switch
     * expressions in preview
     */
    JDK13("13"),

    /**
     * 14, switch expressions; pattern matching, records, and revised
     * text blocks in preview
     */
    JDK14("14"),

    /**
      * 15, text blocks
      */
    JDK15("15"),

    /**
      * 16, records and pattern matching for instanceof
      */
    JDK16("16"),

    /**
      * 17, sealed classes, restoration of always-strict floating-point
      */
    JDK17("17"),

    /**
      * 18, no major changes
      */
    JDK18("18"),

    /**
      * 19, no major changes
      */
    JDK19("19"),

    /**
      * 20, no major changes
      */
    JDK20("20"),

    /**
      * 21, tbd
      */
    JDK21("21");

    private static final Context.Key<Source> sourceKey = new Context.Key<>();

    public static Source instance(Context context) {
        Source instance = context.get(sourceKey);
        if (instance == null) {
            Options options = Options.instance(context);
            String sourceString = options.get(SOURCE);
            if (sourceString != null) instance = lookup(sourceString);
            if (instance == null) instance = DEFAULT;
            context.put(sourceKey, instance);
        }
        return instance;
    }

    public final String name;

    private static final Map<String,Source> tab = new HashMap<>();
    static {
        for (Source s : values()) {
            tab.put(s.name, s);
        }
        tab.put("1.5", JDK5); // Make 5 an alias for 1.5
        tab.put("1.6", JDK6); // Make 6 an alias for 1.6
        tab.put("1.7", JDK7); // Make 7 an alias for 1.7
        tab.put("1.8", JDK8); // Make 8 an alias for 1.8
        tab.put("1.9", JDK9); // Make 9 an alias for 1.9
        tab.put("1.10", JDK10); // Make 10 an alias for 1.10
        // Decline to make 1.11 an alias for 11.
    }

    private Source(String name) {
        this.name = name;
    }

    public static final Source MIN = Source.JDK8;

    private static final Source MAX = values()[values().length - 1];

    public static final Source DEFAULT = MAX;

    public static Source lookup(String name) {
        return tab.get(name);
    }

    public boolean isSupported() {
        return this.compareTo(MIN) >= 0;
    }

    public Target requiredTarget() {
        return switch(this) {
        case JDK21  -> Target.JDK1_21;
        case JDK20  -> Target.JDK1_20;
        case JDK19  -> Target.JDK1_19;
        case JDK18  -> Target.JDK1_18;
        case JDK17  -> Target.JDK1_17;
        case JDK16  -> Target.JDK1_16;
        case JDK15  -> Target.JDK1_15;
        case JDK14  -> Target.JDK1_14;
        case JDK13  -> Target.JDK1_13;
        case JDK12  -> Target.JDK1_12;
        case JDK11  -> Target.JDK1_11;
        case JDK10  -> Target.JDK1_10;
        case JDK9   -> Target.JDK1_9;
        case JDK8   -> Target.JDK1_8;
        case JDK7   -> Target.JDK1_7;
        case JDK6   -> Target.JDK1_6;
        case JDK5   -> Target.JDK1_5;
        case JDK1_4 -> Target.JDK1_4;
        default     -> Target.JDK1_1;
        };
    }

    /**
     * Models a feature of the Java programming language. Each feature can be associated with a
     * minimum source level, a maximum source level and a diagnostic fragment describing the feature,
     * which is used to generate error messages of the kind {@code feature XYZ not supported in source N}.
     */
    public enum Feature {

        MODULES(JDK9, Fragments.FeatureModules, DiagKind.PLURAL),
        EFFECTIVELY_FINAL_VARIABLES_IN_TRY_WITH_RESOURCES(JDK9, Fragments.FeatureVarInTryWithResources, DiagKind.PLURAL),
        DEPRECATION_ON_IMPORT(MIN, JDK8),
        PRIVATE_SAFE_VARARGS(JDK9),
        DIAMOND_WITH_ANONYMOUS_CLASS_CREATION(JDK9, Fragments.FeatureDiamondAndAnonClass, DiagKind.NORMAL),
        UNDERSCORE_IDENTIFIER(MIN, JDK8),
        PRIVATE_INTERFACE_METHODS(JDK9, Fragments.FeaturePrivateIntfMethods, DiagKind.PLURAL),
        LOCAL_VARIABLE_TYPE_INFERENCE(JDK10),
        VAR_SYNTAX_IMPLICIT_LAMBDAS(JDK11, Fragments.FeatureVarSyntaxInImplicitLambda, DiagKind.PLURAL),
        IMPORT_ON_DEMAND_OBSERVABLE_PACKAGES(JDK1_2, JDK8),
        SWITCH_MULTIPLE_CASE_LABELS(JDK14, Fragments.FeatureMultipleCaseLabels, DiagKind.PLURAL),
        SWITCH_RULE(JDK14, Fragments.FeatureSwitchRules, DiagKind.PLURAL),
        SWITCH_EXPRESSION(JDK14, Fragments.FeatureSwitchExpressions, DiagKind.PLURAL),
        NO_TARGET_ANNOTATION_APPLICABILITY(JDK14),
        TEXT_BLOCKS(JDK15, Fragments.FeatureTextBlocks, DiagKind.PLURAL),
        PATTERN_MATCHING_IN_INSTANCEOF(JDK16, Fragments.FeaturePatternMatchingInstanceof, DiagKind.NORMAL),
        REIFIABLE_TYPES_INSTANCEOF(JDK16, Fragments.FeatureReifiableTypesInstanceof, DiagKind.PLURAL),
        RECORDS(JDK16, Fragments.FeatureRecords, DiagKind.PLURAL),
        SEALED_CLASSES(JDK17, Fragments.FeatureSealedClasses, DiagKind.PLURAL),
        CASE_NULL(JDK21, Fragments.FeatureCaseNull, DiagKind.NORMAL),
        PATTERN_SWITCH(JDK21, Fragments.FeaturePatternSwitch, DiagKind.PLURAL),
        REDUNDANT_STRICTFP(JDK17),
        UNCONDITIONAL_PATTERN_IN_INSTANCEOF(JDK21, Fragments.FeatureUnconditionalPatternsInInstanceof, DiagKind.PLURAL),
        RECORD_PATTERNS(JDK21, Fragments.FeatureDeconstructionPatterns, DiagKind.PLURAL),
        STRING_TEMPLATES(JDK21, Fragments.FeatureStringTemplates, DiagKind.PLURAL),
<<<<<<< HEAD
        UNCONDITIONAL_PATTERN_IN_INSTANCEOF(JDK19, Fragments.FeatureUnconditionalPatternsInInstanceof, DiagKind.PLURAL),
        RECORD_PATTERNS(JDK19, Fragments.FeatureDeconstructionPatterns, DiagKind.PLURAL),
        UNNAMED_CLASSES(JDK21, Fragments.FeatureUnnamedClasses, DiagKind.PLURAL),
=======
>>>>>>> bddf4838
        WARN_ON_ILLEGAL_UTF8(MIN, JDK21),
        UNNAMED_VARIABLES(JDK21, Fragments.FeatureUnnamedVariables, DiagKind.PLURAL),
        ;

        enum DiagKind {
            NORMAL,
            PLURAL;
        }

        private final Source minLevel;
        private final Source maxLevel;
        private final Fragment optFragment;
        private final DiagKind optKind;

        Feature(Source minLevel) {
            this(minLevel, null, null);
        }

        Feature(Source minLevel, Fragment optFragment, DiagKind optKind) {
            this(minLevel, MAX, optFragment, optKind);
        }

        Feature(Source minLevel, Source maxLevel) {
            this(minLevel, maxLevel, null, null);
        }

        Feature(Source minLevel, Source maxLevel, Fragment optFragment, DiagKind optKind) {
            this.minLevel = minLevel;
            this.maxLevel = maxLevel;
            this.optFragment = optFragment;
            this.optKind = optKind;
        }

        public boolean allowedInSource(Source source) {
            return source.compareTo(minLevel) >= 0 &&
                    source.compareTo(maxLevel) <= 0;
        }

        public boolean isPlural() {
            Assert.checkNonNull(optKind);
            return optKind == DiagKind.PLURAL;
        }

        public Fragment nameFragment() {
            Assert.checkNonNull(optFragment);
            return optFragment;
        }

        public Fragment fragment(String sourceName) {
            Assert.checkNonNull(optFragment);
            return optKind == DiagKind.NORMAL ?
                    Fragments.FeatureNotSupportedInSource(optFragment, sourceName, minLevel.name) :
                    Fragments.FeatureNotSupportedInSourcePlural(optFragment, sourceName, minLevel.name);
        }

        public Error error(String sourceName) {
            Assert.checkNonNull(optFragment);
            return optKind == DiagKind.NORMAL ?
                    Errors.FeatureNotSupportedInSource(optFragment, sourceName, minLevel.name) :
                    Errors.FeatureNotSupportedInSourcePlural(optFragment, sourceName, minLevel.name);
        }
    }

    public static SourceVersion toSourceVersion(Source source) {
        return switch(source) {
        case JDK1_2 -> RELEASE_2;
        case JDK1_3 -> RELEASE_3;
        case JDK1_4 -> RELEASE_4;
        case JDK5   -> RELEASE_5;
        case JDK6   -> RELEASE_6;
        case JDK7   -> RELEASE_7;
        case JDK8   -> RELEASE_8;
        case JDK9   -> RELEASE_9;
        case JDK10  -> RELEASE_10;
        case JDK11  -> RELEASE_11;
        case JDK12  -> RELEASE_12;
        case JDK13  -> RELEASE_13;
        case JDK14  -> RELEASE_14;
        case JDK15  -> RELEASE_15;
        case JDK16  -> RELEASE_16;
        case JDK17  -> RELEASE_17;
        case JDK18  -> RELEASE_18;
        case JDK19  -> RELEASE_19;
        case JDK20  -> RELEASE_20;
        case JDK21  -> RELEASE_21;
        default     -> null;
        };
    }
}<|MERGE_RESOLUTION|>--- conflicted
+++ resolved
@@ -238,12 +238,7 @@
         UNCONDITIONAL_PATTERN_IN_INSTANCEOF(JDK21, Fragments.FeatureUnconditionalPatternsInInstanceof, DiagKind.PLURAL),
         RECORD_PATTERNS(JDK21, Fragments.FeatureDeconstructionPatterns, DiagKind.PLURAL),
         STRING_TEMPLATES(JDK21, Fragments.FeatureStringTemplates, DiagKind.PLURAL),
-<<<<<<< HEAD
-        UNCONDITIONAL_PATTERN_IN_INSTANCEOF(JDK19, Fragments.FeatureUnconditionalPatternsInInstanceof, DiagKind.PLURAL),
-        RECORD_PATTERNS(JDK19, Fragments.FeatureDeconstructionPatterns, DiagKind.PLURAL),
         UNNAMED_CLASSES(JDK21, Fragments.FeatureUnnamedClasses, DiagKind.PLURAL),
-=======
->>>>>>> bddf4838
         WARN_ON_ILLEGAL_UTF8(MIN, JDK21),
         UNNAMED_VARIABLES(JDK21, Fragments.FeatureUnnamedVariables, DiagKind.PLURAL),
         ;
