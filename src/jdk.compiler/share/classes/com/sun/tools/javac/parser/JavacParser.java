/*
 * Copyright (c) 1999, 2021, Oracle and/or its affiliates. All rights reserved.
 * DO NOT ALTER OR REMOVE COPYRIGHT NOTICES OR THIS FILE HEADER.
 *
 * This code is free software; you can redistribute it and/or modify it
 * under the terms of the GNU General Public License version 2 only, as
 * published by the Free Software Foundation.  Oracle designates this
 * particular file as subject to the "Classpath" exception as provided
 * by Oracle in the LICENSE file that accompanied this code.
 *
 * This code is distributed in the hope that it will be useful, but WITHOUT
 * ANY WARRANTY; without even the implied warranty of MERCHANTABILITY or
 * FITNESS FOR A PARTICULAR PURPOSE.  See the GNU General Public License
 * version 2 for more details (a copy is included in the LICENSE file that
 * accompanied this code).
 *
 * You should have received a copy of the GNU General Public License version
 * 2 along with this work; if not, write to the Free Software Foundation,
 * Inc., 51 Franklin St, Fifth Floor, Boston, MA 02110-1301 USA.
 *
 * Please contact Oracle, 500 Oracle Parkway, Redwood Shores, CA 94065 USA
 * or visit www.oracle.com if you need additional information or have any
 * questions.
 */

package com.sun.tools.javac.parser;

import java.util.*;
import java.util.function.Function;
import java.util.function.Predicate;
import java.util.stream.Collectors;

import com.sun.source.tree.CaseTree;
import com.sun.source.tree.MemberReferenceTree.ReferenceMode;
import com.sun.source.tree.ModuleTree.ModuleKind;

import com.sun.tools.javac.code.*;
import com.sun.tools.javac.code.Source.Feature;
import com.sun.tools.javac.parser.Tokens.*;
import com.sun.tools.javac.parser.Tokens.Comment.CommentStyle;
import com.sun.tools.javac.resources.CompilerProperties.Errors;
import com.sun.tools.javac.resources.CompilerProperties.Fragments;
import com.sun.tools.javac.resources.CompilerProperties.Warnings;
import com.sun.tools.javac.tree.*;
import com.sun.tools.javac.tree.JCTree.*;
import com.sun.tools.javac.util.*;
import com.sun.tools.javac.util.JCDiagnostic.DiagnosticFlag;
import com.sun.tools.javac.util.JCDiagnostic.Error;
import com.sun.tools.javac.util.JCDiagnostic.Fragment;
import com.sun.tools.javac.util.List;

import static com.sun.tools.javac.parser.Tokens.TokenKind.*;
import static com.sun.tools.javac.parser.Tokens.TokenKind.ASSERT;
import static com.sun.tools.javac.parser.Tokens.TokenKind.CASE;
import static com.sun.tools.javac.parser.Tokens.TokenKind.CATCH;
import static com.sun.tools.javac.parser.Tokens.TokenKind.EQ;
import static com.sun.tools.javac.parser.Tokens.TokenKind.GT;
import static com.sun.tools.javac.parser.Tokens.TokenKind.IMPORT;
import static com.sun.tools.javac.parser.Tokens.TokenKind.LT;
import static com.sun.tools.javac.tree.JCTree.Tag.*;
import static com.sun.tools.javac.resources.CompilerProperties.Fragments.ImplicitAndExplicitNotAllowed;
import static com.sun.tools.javac.resources.CompilerProperties.Fragments.VarAndExplicitNotAllowed;
import static com.sun.tools.javac.resources.CompilerProperties.Fragments.VarAndImplicitNotAllowed;
import java.util.function.BiFunction;

<<<<<<< HEAD
/** The parser maps a token sequence into an abstract syntax
 *  tree. It operates by recursive descent, with code derived
 *  systematically from an LL(1) grammar. For efficiency reasons, an
 *  operator precedence scheme is used for parsing binary operation
 *  expressions.
=======
/**
 * The parser maps a token sequence into an abstract syntax tree.
 * The parser is a hand-written recursive-descent parser that
 * implements the grammar described in the Java Language Specification.
 * For efficiency reasons, an operator precedence scheme is used
 * for parsing binary operation expressions.
>>>>>>> 908aca29
 *
 *  <p><b>This is NOT part of any supported API.
 *  If you write code that depends on this, you do so at your own risk.
 *  This code and its internal interfaces are subject to change or
 *  deletion without notice.</b>
 */
public class JavacParser implements Parser {

    /** The number of precedence levels of infix operators.
     */
    private static final int infixPrecedenceLevels = 10;

    /** Is the parser instantiated to parse a module-info file ?
     */
    private final boolean parseModuleInfo;

    /** The scanner used for lexical analysis.
     */
    protected Lexer S;

    /** The factory to be used for abstract syntax tree construction.
     */
    protected TreeMaker F;

    /** The log to be used for error diagnostics.
     */
    private Log log;

    /** The Source language setting. */
    private Source source;

    /** The Preview language setting. */
    private Preview preview;

    /** The name table. */
    private Names names;

    /** End position mappings container */
    protected final AbstractEndPosTable endPosTable;

    // Because of javac's limited lookahead, some contexts are ambiguous in
    // the presence of type annotations even though they are not ambiguous
    // in the absence of type annotations.  Consider this code:
    //   void m(String [] m) { }
    //   void m(String ... m) { }
    // After parsing "String", javac calls bracketsOpt which immediately
    // returns if the next character is not '['.  Similarly, javac can see
    // if the next token is ... and in that case parse an ellipsis.  But in
    // the presence of type annotations:
    //   void m(String @A [] m) { }
    //   void m(String @A ... m) { }
    // no finite lookahead is enough to determine whether to read array
    // levels or an ellipsis.  Furthermore, if you call bracketsOpt, then
    // bracketsOpt first reads all the leading annotations and only then
    // discovers that it needs to fail.  bracketsOpt needs a way to push
    // back the extra annotations that it read.  (But, bracketsOpt should
    // not *always* be allowed to push back extra annotations that it finds
    // -- in most contexts, any such extra annotation is an error.
    //
    // The following two variables permit type annotations that have
    // already been read to be stored for later use.  Alternate
    // implementations are possible but would cause much larger changes to
    // the parser.

    /** Type annotations that have already been read but have not yet been used. **/
    private List<JCAnnotation> typeAnnotationsPushedBack = List.nil();

    /**
     * If the parser notices extra annotations, then it either immediately
     * issues an error (if this variable is false) or places the extra
     * annotations in variable typeAnnotationsPushedBack (if this variable
     * is true).
     */
    private boolean permitTypeAnnotationsPushBack = false;

    interface ErrorRecoveryAction {
        JCTree doRecover(JavacParser parser);
    }

    enum BasicErrorRecoveryAction implements ErrorRecoveryAction {
        BLOCK_STMT {public JCTree doRecover(JavacParser parser) { return parser.parseStatementAsBlock(); }},
        CATCH_CLAUSE {public JCTree doRecover(JavacParser parser) { return parser.catchClause(); }}
    }

    /** Construct a parser from a given scanner, tree factory and log.
     */
    protected JavacParser(ParserFactory fac,
                          Lexer S,
                          boolean keepDocComments,
                          boolean keepLineMap,
                          boolean keepEndPositions) {
        this(fac, S, keepDocComments, keepLineMap, keepEndPositions, false);

    }
    /** Construct a parser from a given scanner, tree factory and log.
     */
    protected JavacParser(ParserFactory fac,
                     Lexer S,
                     boolean keepDocComments,
                     boolean keepLineMap,
                     boolean keepEndPositions,
                     boolean parseModuleInfo) {
        this.S = S;
        nextToken(); // prime the pump
        this.F = fac.F;
        this.log = fac.log;
        this.names = fac.names;
        this.source = fac.source;
        this.preview = fac.preview;
        this.allowStringFolding = fac.options.getBoolean("allowStringFolding", true);
        this.keepDocComments = keepDocComments;
        this.parseModuleInfo = parseModuleInfo;
        docComments = newDocCommentTable(keepDocComments, fac);
        this.keepLineMap = keepLineMap;
        this.errorTree = F.Erroneous();
        endPosTable = newEndPosTable(keepEndPositions);
        this.allowYieldStatement = Feature.SWITCH_EXPRESSION.allowedInSource(source);
        this.allowRecords = Feature.RECORDS.allowedInSource(source);
        this.allowSealedTypes = Feature.SEALED_CLASSES.allowedInSource(source);
    }

    protected AbstractEndPosTable newEndPosTable(boolean keepEndPositions) {
        return  keepEndPositions
                ? new SimpleEndPosTable(this)
                : new EmptyEndPosTable(this);
    }

    protected DocCommentTable newDocCommentTable(boolean keepDocComments, ParserFactory fac) {
        return keepDocComments ? new LazyDocCommentTable(fac) : null;
    }

    /** Switch: should we fold strings?
     */
    boolean allowStringFolding;

    /** Switch: should we keep docComments?
     */
    boolean keepDocComments;

    /** Switch: should we keep line table?
     */
    boolean keepLineMap;

    /** Switch: is "this" allowed as an identifier?
     * This is needed to parse receiver types.
     */
    boolean allowThisIdent;

    /** Switch: is yield statement allowed in this source level?
     */
    boolean allowYieldStatement;

    /** Switch: are records allowed in this source level?
     */
    boolean allowRecords;

    /** Switch: are sealed types allowed in this source level?
     */
    boolean allowSealedTypes;

    /** The type of the method receiver, as specified by a first "this" parameter.
     */
    JCVariableDecl receiverParam;

    /** When terms are parsed, the mode determines which is expected:
     *     mode = EXPR        : an expression
     *     mode = TYPE        : a type
     *     mode = NOPARAMS    : no parameters allowed for type
     *     mode = TYPEARG     : type argument
     *     mode |= NOLAMBDA   : lambdas are not allowed
     */
    protected static final int EXPR = 0x1;
    protected static final int TYPE = 0x2;
    protected static final int NOPARAMS = 0x4;
    protected static final int TYPEARG = 0x8;
    protected static final int DIAMOND = 0x10;
    protected static final int NOLAMBDA = 0x20;

    protected void selectExprMode() {
        mode = (mode & NOLAMBDA) | EXPR;
    }

    protected void selectTypeMode() {
        mode = (mode & NOLAMBDA) | TYPE;
    }

    /** The current mode.
     */
    protected int mode = 0;

    /** The mode of the term that was parsed last.
     */
    protected int lastmode = 0;

    /* ---------- token management -------------- */

    protected Token token;

    public Token token() {
        return token;
    }

    public void nextToken() {
        S.nextToken();
        token = S.token();
    }

    protected boolean peekToken(Predicate<TokenKind> tk) {
        return peekToken(0, tk);
    }

    protected boolean peekToken(int lookahead, Predicate<TokenKind> tk) {
        return tk.test(S.token(lookahead + 1).kind);
    }

    protected boolean peekToken(Predicate<TokenKind> tk1, Predicate<TokenKind> tk2) {
        return peekToken(0, tk1, tk2);
    }

    protected boolean peekToken(int lookahead, Predicate<TokenKind> tk1, Predicate<TokenKind> tk2) {
        return tk1.test(S.token(lookahead + 1).kind) &&
                tk2.test(S.token(lookahead + 2).kind);
    }

    protected boolean peekToken(Predicate<TokenKind> tk1, Predicate<TokenKind> tk2, Predicate<TokenKind> tk3) {
        return peekToken(0, tk1, tk2, tk3);
    }

    protected boolean peekToken(int lookahead, Predicate<TokenKind> tk1, Predicate<TokenKind> tk2, Predicate<TokenKind> tk3) {
        return tk1.test(S.token(lookahead + 1).kind) &&
                tk2.test(S.token(lookahead + 2).kind) &&
                tk3.test(S.token(lookahead + 3).kind);
    }

    @SuppressWarnings("unchecked")
    protected boolean peekToken(Predicate<TokenKind>... kinds) {
        return peekToken(0, kinds);
    }

    @SuppressWarnings("unchecked")
    protected boolean peekToken(int lookahead, Predicate<TokenKind>... kinds) {
        for (Predicate<TokenKind> kind : kinds) {
            if (!kind.test(S.token(++lookahead).kind)) {
                return false;
            }
        }
        return true;
    }

    /* ---------- error recovery -------------- */

    private JCErroneous errorTree;

    /** Skip forward until a suitable stop token is found.
     */
    protected void skip(boolean stopAtImport, boolean stopAtMemberDecl, boolean stopAtIdentifier, boolean stopAtStatement) {
         while (true) {
             switch (token.kind) {
                case SEMI:
                    nextToken();
                    return;
                case PUBLIC:
                case FINAL:
                case ABSTRACT:
                case MONKEYS_AT:
                case EOF:
                case CLASS:
                case INTERFACE:
                case ENUM:
                    return;
                case IMPORT:
                    if (stopAtImport)
                        return;
                    break;
                case LBRACE:
                case RBRACE:
                case PRIVATE:
                case PROTECTED:
                case STATIC:
                case TRANSIENT:
                case NATIVE:
                case VOLATILE:
                case SYNCHRONIZED:
                case STRICTFP:
                case LT:
                case BYTE:
                case SHORT:
                case CHAR:
                case INT:
                case LONG:
                case FLOAT:
                case DOUBLE:
                case BOOLEAN:
                case VOID:
                    if (stopAtMemberDecl)
                        return;
                    break;
                case UNDERSCORE:
                case IDENTIFIER:
                   if (stopAtIdentifier)
                        return;
                    break;
                case CASE:
                case DEFAULT:
                case IF:
                case FOR:
                case WHILE:
                case DO:
                case TRY:
                case SWITCH:
                case RETURN:
                case THROW:
                case BREAK:
                case CONTINUE:
                case ELSE:
                case FINALLY:
                case CATCH:
                case THIS:
                case SUPER:
                case NEW:
                    if (stopAtStatement)
                        return;
                    break;
                case ASSERT:
                    if (stopAtStatement)
                        return;
                    break;
            }
            nextToken();
        }
    }

    protected JCErroneous syntaxError(int pos, Error errorKey) {
        return syntaxError(pos, List.nil(), errorKey);
    }

    protected JCErroneous syntaxError(int pos, List<JCTree> errs, Error errorKey) {
        setErrorEndPos(pos);
        JCErroneous err = F.at(pos).Erroneous(errs);
        reportSyntaxError(err, errorKey);
        if (errs != null) {
            JCTree last = errs.last();
            if (last != null)
                storeEnd(last, pos);
        }
        return toP(err);
    }

    private static final int RECOVERY_THRESHOLD = 50;
    private int errorPos = Position.NOPOS;
    private int count = 0;

    /**
     * Report a syntax using the given the position parameter and arguments,
     * unless one was already reported at the same position.
     */
    protected void reportSyntaxError(int pos, Error errorKey) {
        JCDiagnostic.DiagnosticPosition diag = new JCDiagnostic.SimpleDiagnosticPosition(pos);
        reportSyntaxError(diag, errorKey);
    }

    /**
     * Report a syntax error using the given DiagnosticPosition object and
     * arguments, unless one was already reported at the same position.
     */
    protected void reportSyntaxError(JCDiagnostic.DiagnosticPosition diagPos, Error errorKey) {
        int pos = diagPos.getPreferredPosition();
        if (pos > S.errPos() || pos == Position.NOPOS) {
            if (token.kind == EOF) {
                log.error(DiagnosticFlag.SYNTAX, diagPos, Errors.PrematureEof);
            } else {
                log.error(DiagnosticFlag.SYNTAX, diagPos, errorKey);
            }
        }
        S.errPos(pos);
        if (token.pos == errorPos && token.kind != EOF) {
            //check for a possible infinite loop in parsing:
            Assert.check(count++ < RECOVERY_THRESHOLD);
        } else {
            count = 0;
            errorPos = token.pos;
        }
    }

    /** If next input token matches given token, skip it, otherwise report
     *  an error.
     */
    public void accept(TokenKind tk) {
        accept(tk, Errors::Expected);
    }

    /** If next input token matches given token, skip it, otherwise report
     *  an error.
     */
    public void accept(TokenKind tk, Function<TokenKind, Error> errorProvider) {
        if (token.kind == tk) {
            nextToken();
        } else {
            setErrorEndPos(token.pos);
            reportSyntaxError(S.prevToken().endPos, errorProvider.apply(tk));
        }
    }

    /** Report an illegal start of expression/type error at given position.
     */
    JCExpression illegal(int pos) {
        setErrorEndPos(pos);
        if ((mode & EXPR) != 0)
            return syntaxError(pos, Errors.IllegalStartOfExpr);
        else
            return syntaxError(pos, Errors.IllegalStartOfType);

    }

    /** Report an illegal start of expression/type error at current position.
     */
    JCExpression illegal() {
        return illegal(token.pos);
    }

    /** Diagnose a modifier flag from the set, if any. */
    protected void checkNoMods(long mods) {
        checkNoMods(token.pos, mods);
    }

    protected void checkNoMods(int pos, long mods) {
        if (mods != 0) {
            long lowestMod = mods & -mods;
            log.error(DiagnosticFlag.SYNTAX, pos, Errors.ModNotAllowedHere(Flags.asFlagSet(lowestMod)));
        }
    }

/* ---------- doc comments --------- */

    /** A table to store all documentation comments
     *  indexed by the tree nodes they refer to.
     *  defined only if option flag keepDocComment is set.
     */
    private final DocCommentTable docComments;

    /** Make an entry into docComments hashtable,
     *  provided flag keepDocComments is set and given doc comment is non-null.
     *  @param tree   The tree to be used as index in the hashtable
     *  @param dc     The doc comment to associate with the tree, or null.
     */
    protected void attach(JCTree tree, Comment dc) {
        if (keepDocComments && dc != null) {
//          System.out.println("doc comment = ");System.out.println(dc);//DEBUG
            docComments.putComment(tree, dc);
        }
    }

/* -------- source positions ------- */

    protected void setErrorEndPos(int errPos) {
        endPosTable.setErrorEndPos(errPos);
    }

    protected void storeEnd(JCTree tree, int endpos) {
        endPosTable.storeEnd(tree, endpos);
    }

    protected <T extends JCTree> T to(T t) {
        return endPosTable.to(t);
    }

    protected <T extends JCTree> T toP(T t) {
        return endPosTable.toP(t);
    }

    /** Get the start position for a tree node.  The start position is
     * defined to be the position of the first character of the first
     * token of the node's source text.
     * @param tree  The tree node
     */
    public int getStartPos(JCTree tree) {
        return TreeInfo.getStartPos(tree);
    }

    /**
     * Get the end position for a tree node.  The end position is
     * defined to be the position of the last character of the last
     * token of the node's source text.  Returns Position.NOPOS if end
     * positions are not generated or the position is otherwise not
     * found.
     * @param tree  The tree node
     */
    public int getEndPos(JCTree tree) {
        return endPosTable.getEndPos(tree);
    }



/* ---------- parsing -------------- */

    /**
     * Ident = IDENTIFIER
     */
    public Name ident() {
        return ident(false);
    }

    protected Name ident(boolean allowClass) {
        if (token.kind == IDENTIFIER) {
            Name name = token.name();
            nextToken();
            return name;
        } else if (token.kind == ASSERT) {
            log.error(DiagnosticFlag.SYNTAX, token.pos, Errors.AssertAsIdentifier);
            nextToken();
            return names.error;
        } else if (token.kind == ENUM) {
            log.error(DiagnosticFlag.SYNTAX, token.pos, Errors.EnumAsIdentifier);
            nextToken();
            return names.error;
        } else if (token.kind == THIS) {
            if (allowThisIdent) {
                // Make sure we're using a supported source version.
                checkSourceLevel(Feature.TYPE_ANNOTATIONS);
                Name name = token.name();
                nextToken();
                return name;
            } else {
                log.error(DiagnosticFlag.SYNTAX, token.pos, Errors.ThisAsIdentifier);
                nextToken();
                return names.error;
            }
        } else if (token.kind == UNDERSCORE) {
            if (Feature.UNDERSCORE_IDENTIFIER.allowedInSource(source)) {
                log.warning(token.pos, Warnings.UnderscoreAsIdentifier);
            } else {
                log.error(DiagnosticFlag.SYNTAX, token.pos, Errors.UnderscoreAsIdentifier);
            }
            Name name = token.name();
            nextToken();
            return name;
        } else {
            accept(IDENTIFIER);
            if (allowClass && token.kind == CLASS) {
                nextToken();
                return names._class;
            }
            return names.error;
        }
    }

    /**
     * Qualident = Ident { DOT [Annotations] Ident }
     */
    public JCExpression qualident(boolean allowAnnos) {
        JCExpression t = toP(F.at(token.pos).Ident(ident()));
        while (token.kind == DOT) {
            int pos = token.pos;
            nextToken();
            List<JCAnnotation> tyannos = null;
            if (allowAnnos) {
                tyannos = typeAnnotationsOpt();
            }
            t = toP(F.at(pos).Select(t, ident()));
            if (tyannos != null && tyannos.nonEmpty()) {
                t = toP(F.at(tyannos.head.pos).AnnotatedType(tyannos, t));
            }
        }
        return t;
    }

    JCExpression literal(Name prefix) {
        return literal(prefix, token.pos);
    }

    /**
     * Literal =
     *     INTLITERAL
     *   | LONGLITERAL
     *   | FLOATLITERAL
     *   | DOUBLELITERAL
     *   | CHARLITERAL
     *   | STRINGLITERAL
     *   | TRUE
     *   | FALSE
     *   | NULL
     */
    JCExpression literal(Name prefix, int pos) {
        JCExpression t = errorTree;
        switch (token.kind) {
        case INTLITERAL:
            try {
                t = F.at(pos).Literal(
                    TypeTag.INT,
                    Convert.string2int(strval(prefix), token.radix()));
            } catch (NumberFormatException ex) {
                log.error(DiagnosticFlag.SYNTAX, token.pos, Errors.IntNumberTooLarge(strval(prefix)));
            }
            break;
        case LONGLITERAL:
            try {
                t = F.at(pos).Literal(
                    TypeTag.LONG,
                    Long.valueOf(Convert.string2long(strval(prefix), token.radix())));
            } catch (NumberFormatException ex) {
                log.error(DiagnosticFlag.SYNTAX, token.pos, Errors.IntNumberTooLarge(strval(prefix)));
            }
            break;
        case FLOATLITERAL: {
            String proper = token.radix() == 16 ?
                    ("0x"+ token.stringVal()) :
                    token.stringVal();
            Float n;
            try {
                n = Float.valueOf(proper);
            } catch (NumberFormatException ex) {
                // error already reported in scanner
                n = Float.NaN;
            }
            if (n.floatValue() == 0.0f && !isZero(proper))
                log.error(DiagnosticFlag.SYNTAX, token.pos, Errors.FpNumberTooSmall);
            else if (n.floatValue() == Float.POSITIVE_INFINITY)
                log.error(DiagnosticFlag.SYNTAX, token.pos, Errors.FpNumberTooLarge);
            else
                t = F.at(pos).Literal(TypeTag.FLOAT, n);
            break;
        }
        case DOUBLELITERAL: {
            String proper = token.radix() == 16 ?
                    ("0x"+ token.stringVal()) :
                    token.stringVal();
            Double n;
            try {
                n = Double.valueOf(proper);
            } catch (NumberFormatException ex) {
                // error already reported in scanner
                n = Double.NaN;
            }
            if (n.doubleValue() == 0.0d && !isZero(proper))
                log.error(DiagnosticFlag.SYNTAX, token.pos, Errors.FpNumberTooSmall);
            else if (n.doubleValue() == Double.POSITIVE_INFINITY)
                log.error(DiagnosticFlag.SYNTAX, token.pos, Errors.FpNumberTooLarge);
            else
                t = F.at(pos).Literal(TypeTag.DOUBLE, n);
            break;
        }
        case CHARLITERAL:
            t = F.at(pos).Literal(
                TypeTag.CHAR,
                token.stringVal().charAt(0) + 0);
            break;
        case STRINGLITERAL:
            t = F.at(pos).Literal(
                TypeTag.CLASS,
                token.stringVal());
            break;
        case TRUE: case FALSE:
            t = F.at(pos).Literal(
                TypeTag.BOOLEAN,
                (token.kind == TRUE ? 1 : 0));
            break;
        case NULL:
            t = F.at(pos).Literal(
                TypeTag.BOT,
                null);
            break;
        default:
            Assert.error();
        }
        if (t == errorTree)
            t = F.at(pos).Erroneous();
        storeEnd(t, token.endPos);
        nextToken();
        return t;
    }
    //where
        boolean isZero(String s) {
            char[] cs = s.toCharArray();
            int base = ((cs.length > 1 && Character.toLowerCase(cs[1]) == 'x') ? 16 : 10);
            int i = ((base==16) ? 2 : 0);
            while (i < cs.length && (cs[i] == '0' || cs[i] == '.')) i++;
            return !(i < cs.length && (Character.digit(cs[i], base) > 0));
        }

        String strval(Name prefix) {
            String s = token.stringVal();
            return prefix.isEmpty() ? s : prefix + s;
        }

    /** terms can be either expressions or types.
     */
    public JCExpression parseExpression() {
        return term(EXPR);
    }


    /** parses patterns.
     */

    public JCPattern parsePattern(int pos, JCModifiers mods, JCExpression parsedType, boolean inInstanceOf) {
        if (token.kind == LPAREN && parsedType == null) {
            int startPos = token.pos;
            accept(LPAREN);
            JCPattern p = parsePattern(token.pos, null, null, false);
            accept(RPAREN);
            return toP(F.at(startPos).ParenthesizedPattern(p));
        } else {
            JCPattern pattern;
            JCExpression e = parsedType == null ? term(EXPR | TYPE | NOLAMBDA) : parsedType;
            mods = mods != null ? mods : F.at(token.pos).Modifiers(0);
            JCVariableDecl var = toP(F.at(token.pos).VarDef(mods, ident(), e, null));
            pattern = toP(F.at(pos).BindingPattern(var));
            if (!inInstanceOf && token.kind == AMPAMP) {
                checkSourceLevel(Feature.PATTERN_SWITCH);
                nextToken();
                JCExpression guard = term(EXPR | NOLAMBDA);
                pattern = F.at(pos).GuardPattern(pattern, guard);
            }
            return pattern;
        }
    }

    /**
     * parses (optional) type annotations followed by a type. If the
     * annotations are present before the type and are not consumed during array
     * parsing, this method returns a {@link JCAnnotatedType} consisting of
     * these annotations and the underlying type. Otherwise, it returns the
     * underlying type.
     *
     * <p>
     *
     * Note that this method sets {@code mode} to {@code TYPE} first, before
     * parsing annotations.
     */
    public JCExpression parseType() {
        return parseType(false);
    }

    public JCExpression parseType(boolean allowVar) {
        List<JCAnnotation> annotations = typeAnnotationsOpt();
        return parseType(allowVar, annotations);
    }

    public JCExpression parseType(boolean allowVar, List<JCAnnotation> annotations) {
        JCExpression result = unannotatedType(allowVar);

        if (annotations.nonEmpty()) {
            result = insertAnnotationsToMostInner(result, annotations, false);
        }

        return result;
    }

    public JCExpression unannotatedType(boolean allowVar) {
        JCExpression result = term(TYPE);
        Name restrictedTypeName = restrictedTypeName(result, !allowVar);

        if (restrictedTypeName != null && (!allowVar || restrictedTypeName != names.var)) {
            syntaxError(result.pos, Errors.RestrictedTypeNotAllowedHere(restrictedTypeName));
        }

        return result;
    }



    protected JCExpression term(int newmode) {
        int prevmode = mode;
        mode = newmode;
        JCExpression t = term();
        lastmode = mode;
        mode = prevmode;
        return t;
    }

    /**
     *  {@literal
     *  Expression = Expression1 [ExpressionRest]
     *  ExpressionRest = [AssignmentOperator Expression1]
     *  AssignmentOperator = "=" | "+=" | "-=" | "*=" | "/=" |
     *                       "&=" | "|=" | "^=" |
     *                       "%=" | "<<=" | ">>=" | ">>>="
     *  Type = Type1
     *  TypeNoParams = TypeNoParams1
     *  StatementExpression = Expression
     *  ConstantExpression = Expression
     *  }
     */
    JCExpression term() {
        JCExpression t = term1();
        if ((mode & EXPR) != 0 &&
            (token.kind == EQ || PLUSEQ.compareTo(token.kind) <= 0 && token.kind.compareTo(GTGTGTEQ) <= 0))
            return termRest(t);
        else
            return t;
    }

    JCExpression termRest(JCExpression t) {
        switch (token.kind) {
        case EQ: {
            int pos = token.pos;
            nextToken();
            selectExprMode();
            JCExpression t1 = term();
            return toP(F.at(pos).Assign(t, t1));
        }
        case PLUSEQ:
        case SUBEQ:
        case STAREQ:
        case SLASHEQ:
        case PERCENTEQ:
        case AMPEQ:
        case BAREQ:
        case CARETEQ:
        case LTLTEQ:
        case GTGTEQ:
        case GTGTGTEQ:
            int pos = token.pos;
            TokenKind tk = token.kind;
            nextToken();
            selectExprMode();
            JCExpression t1 = term();
            return F.at(pos).Assignop(optag(tk), t, t1);
        default:
            return t;
        }
    }

    /** Expression1   = Expression2 [Expression1Rest]
     *  Type1         = Type2
     *  TypeNoParams1 = TypeNoParams2
     */
    JCExpression term1() {
        JCExpression t = term2();
        if ((mode & EXPR) != 0 && token.kind == QUES) {
            selectExprMode();
            return term1Rest(t);
        } else {
            return t;
        }
    }

    /** Expression1Rest = ["?" Expression ":" Expression1]
     */
    JCExpression term1Rest(JCExpression t) {
        if (token.kind == QUES) {
            int pos = token.pos;
            nextToken();
            JCExpression t1 = term();
            accept(COLON);
            JCExpression t2 = term1();
            return F.at(pos).Conditional(t, t1, t2);
        } else {
            return t;
        }
    }

    /** Expression2   = Expression3 [Expression2Rest]
     *  Type2         = Type3
     *  TypeNoParams2 = TypeNoParams3
     */
    JCExpression term2() {
        JCExpression t = term3();
        if ((mode & EXPR) != 0 && prec(token.kind) >= TreeInfo.orPrec) {
            selectExprMode();
            return term2Rest(t, TreeInfo.orPrec);
        } else {
            return t;
        }
    }

    /*  Expression2Rest = {infixop Expression3}
     *                  | Expression3 instanceof Type
     *                  | Expression3 instanceof Pattern
     *  infixop         = "||"
     *                  | "&&"
     *                  | "|"
     *                  | "^"
     *                  | "&"
     *                  | "==" | "!="
     *                  | "<" | ">" | "<=" | ">="
     *                  | "<<" | ">>" | ">>>"
     *                  | "+" | "-"
     *                  | "*" | "/" | "%"
     */
    JCExpression term2Rest(JCExpression t, int minprec) {
        JCExpression[] odStack = newOdStack();
        Token[] opStack = newOpStack();

        // optimization, was odStack = new Tree[...]; opStack = new Tree[...];
        int top = 0;
        odStack[0] = t;
        int startPos = token.pos;
        Token topOp = Tokens.DUMMY;
        while (prec(token.kind) >= minprec) {
            opStack[top] = topOp;

            if (token.kind == INSTANCEOF) {
                int pos = token.pos;
                nextToken();
                JCTree pattern;
                if (token.kind == LPAREN) {
                    checkSourceLevel(token.pos, Feature.PATTERN_SWITCH);
                    pattern = parsePattern(token.pos, null, null, true);
                } else {
                    int patternPos = token.pos;
                    JCModifiers mods = optFinal(0);
                    int typePos = token.pos;
                    JCExpression type = unannotatedType(false);
                    if (token.kind == IDENTIFIER) {
                        checkSourceLevel(token.pos, Feature.PATTERN_MATCHING_IN_INSTANCEOF);
                        pattern = parsePattern(patternPos, mods, type, true);
                    } else {
                        checkNoMods(typePos, mods.flags & ~Flags.DEPRECATED);
                        if (mods.annotations.nonEmpty()) {
                            checkSourceLevel(mods.annotations.head.pos, Feature.TYPE_ANNOTATIONS);
                            List<JCAnnotation> typeAnnos =
                                    mods.annotations
                                        .map(decl -> {
                                            JCAnnotation typeAnno = F.at(decl.pos)
                                                                     .TypeAnnotation(decl.annotationType,
                                                                                      decl.args);
                                            endPosTable.replaceTree(decl, typeAnno);
                                            return typeAnno;
                                        });
                            type = insertAnnotationsToMostInner(type, typeAnnos, false);
                        }
                        pattern = type;
                    }
                }
                odStack[top] = F.at(pos).TypeTest(odStack[top], pattern);
            } else {
                topOp = token;
                nextToken();
                top++;
                odStack[top] = term3();
            }
            while (top > 0 && prec(topOp.kind) >= prec(token.kind)) {
                odStack[top - 1] = F.at(topOp.pos).Binary(optag(topOp.kind), odStack[top - 1], odStack[top]);
                top--;
                topOp = opStack[top];
            }
        }
        Assert.check(top == 0);
        t = odStack[0];

        if (t.hasTag(JCTree.Tag.PLUS)) {
            t = foldStrings(t);
        }

        odStackSupply.add(odStack);
        opStackSupply.add(opStack);
        return t;
    }
    //where
        /** If tree is a concatenation of string literals, replace it
         *  by a single literal representing the concatenated string.
         */
        protected JCExpression foldStrings(JCExpression tree) {
            if (!allowStringFolding)
                return tree;
            ListBuffer<JCExpression> opStack = new ListBuffer<>();
            ListBuffer<JCLiteral> litBuf = new ListBuffer<>();
            boolean needsFolding = false;
            JCExpression curr = tree;
            while (true) {
                if (curr.hasTag(JCTree.Tag.PLUS)) {
                    JCBinary op = (JCBinary)curr;
                    needsFolding |= foldIfNeeded(op.rhs, litBuf, opStack, false);
                    curr = op.lhs;
                } else {
                    needsFolding |= foldIfNeeded(curr, litBuf, opStack, true);
                    break; //last one!
                }
            }
            if (needsFolding) {
                List<JCExpression> ops = opStack.toList();
                JCExpression res = ops.head;
                for (JCExpression op : ops.tail) {
                    res = F.at(op.getStartPosition()).Binary(optag(TokenKind.PLUS), res, op);
                    storeEnd(res, getEndPos(op));
                }
                return res;
            } else {
                return tree;
            }
        }

        private boolean foldIfNeeded(JCExpression tree, ListBuffer<JCLiteral> litBuf,
                                                ListBuffer<JCExpression> opStack, boolean last) {
            JCLiteral str = stringLiteral(tree);
            if (str != null) {
                litBuf.prepend(str);
                return last && merge(litBuf, opStack);
            } else {
                boolean res = merge(litBuf, opStack);
                litBuf.clear();
                opStack.prepend(tree);
                return res;
            }
        }

        boolean merge(ListBuffer<JCLiteral> litBuf, ListBuffer<JCExpression> opStack) {
            if (litBuf.isEmpty()) {
                return false;
            } else if (litBuf.size() == 1) {
                opStack.prepend(litBuf.first());
                return false;
            } else {
                JCExpression t = F.at(litBuf.first().getStartPosition()).Literal(TypeTag.CLASS,
                        litBuf.stream().map(lit -> (String)lit.getValue()).collect(Collectors.joining()));
                storeEnd(t, litBuf.last().getEndPosition(endPosTable));
                opStack.prepend(t);
                return true;
            }
        }

        private JCLiteral stringLiteral(JCTree tree) {
            if (tree.hasTag(LITERAL)) {
                JCLiteral lit = (JCLiteral)tree;
                if (lit.typetag == TypeTag.CLASS) {
                    return lit;
                }
            }
            return null;
        }


        /** optimization: To save allocating a new operand/operator stack
         *  for every binary operation, we use supplys.
         */
        ArrayList<JCExpression[]> odStackSupply = new ArrayList<>();
        ArrayList<Token[]> opStackSupply = new ArrayList<>();

        private JCExpression[] newOdStack() {
            if (odStackSupply.isEmpty())
                return new JCExpression[infixPrecedenceLevels + 1];
            return odStackSupply.remove(odStackSupply.size() - 1);
        }

        private Token[] newOpStack() {
            if (opStackSupply.isEmpty())
                return new Token[infixPrecedenceLevels + 1];
            return opStackSupply.remove(opStackSupply.size() - 1);
        }

    /**
     *  Expression3    = PrefixOp Expression3
     *                 | "(" Expr | TypeNoParams ")" Expression3
     *                 | Primary {Selector} {PostfixOp}
     *
     *  {@literal
     *  Primary        = "(" Expression ")"
     *                 | Literal
     *                 | [TypeArguments] THIS [Arguments]
     *                 | [TypeArguments] SUPER SuperSuffix
     *                 | NEW [TypeArguments] Creator
     *                 | "(" Arguments ")" "->" ( Expression | Block )
     *                 | Ident "->" ( Expression | Block )
     *                 | [Annotations] Ident { "." [Annotations] Ident }
     *                 | Expression3 MemberReferenceSuffix
     *                   [ [Annotations] "[" ( "]" BracketsOpt "." CLASS | Expression "]" )
     *                   | Arguments
     *                   | "." ( CLASS | THIS | [TypeArguments] SUPER Arguments | NEW [TypeArguments] InnerCreator )
     *                   ]
     *                 | BasicType BracketsOpt "." CLASS
     *  }
     *
     *  PrefixOp       = "++" | "--" | "!" | "~" | "+" | "-"
     *  PostfixOp      = "++" | "--"
     *  Type3          = Ident { "." Ident } [TypeArguments] {TypeSelector} BracketsOpt
     *                 | BasicType
     *  TypeNoParams3  = Ident { "." Ident } BracketsOpt
     *  Selector       = "." [TypeArguments] Ident [Arguments]
     *                 | "." THIS
     *                 | "." [TypeArguments] SUPER SuperSuffix
     *                 | "." NEW [TypeArguments] InnerCreator
     *                 | "[" Expression "]"
     *  TypeSelector   = "." Ident [TypeArguments]
     *  SuperSuffix    = Arguments | "." Ident [Arguments]
     */
    protected JCExpression term3() {
        int pos = token.pos;
        JCExpression t;
        List<JCExpression> typeArgs = typeArgumentsOpt(EXPR);
        switch (token.kind) {
        case QUES:
            if ((mode & TYPE) != 0 && (mode & (TYPEARG|NOPARAMS)) == TYPEARG) {
                selectTypeMode();
                return typeArgument();
            } else
                return illegal();
        case PLUSPLUS: case SUBSUB: case BANG: case TILDE: case PLUS: case SUB:
            if (typeArgs == null && (mode & EXPR) != 0) {
                TokenKind tk = token.kind;
                nextToken();
                selectExprMode();
                if (tk == SUB &&
                    (token.kind == INTLITERAL || token.kind == LONGLITERAL) &&
                    token.radix() == 10) {
                    selectExprMode();
                    t = literal(names.hyphen, pos);
                } else {
                    t = term3();
                    return F.at(pos).Unary(unoptag(tk), t);
                }
            } else return illegal();
            break;
        case LPAREN:
            if (typeArgs == null && (mode & EXPR) != 0) {
                ParensResult pres = analyzeParens();
                switch (pres) {
                    case CAST:
                       accept(LPAREN);
                       selectTypeMode();
                       int pos1 = pos;
                       List<JCExpression> targets = List.of(t = parseType());
                       while (token.kind == AMP) {
                           checkSourceLevel(Feature.INTERSECTION_TYPES_IN_CAST);
                           accept(AMP);
                           targets = targets.prepend(parseType());
                       }
                       if (targets.length() > 1) {
                           t = toP(F.at(pos1).TypeIntersection(targets.reverse()));
                       }
                       accept(RPAREN);
                       selectExprMode();
                       JCExpression t1 = term3();
                       return F.at(pos).TypeCast(t, t1);
                    case IMPLICIT_LAMBDA:
                    case EXPLICIT_LAMBDA:
                        t = lambdaExpressionOrStatement(true, pres == ParensResult.EXPLICIT_LAMBDA, pos);
                        break;
                    default: //PARENS
                        accept(LPAREN);
                        selectExprMode();
                        t = termRest(term1Rest(term2Rest(term3(), TreeInfo.orPrec)));
                        accept(RPAREN);
                        t = toP(F.at(pos).Parens(t));
                        break;
                }
            } else {
                return illegal();
            }
            break;
        case THIS:
            if ((mode & EXPR) != 0) {
                selectExprMode();
                t = to(F.at(pos).Ident(names._this));
                nextToken();
                if (typeArgs == null)
                    t = argumentsOpt(null, t);
                else
                    t = arguments(typeArgs, t);
                typeArgs = null;
            } else return illegal();
            break;
        case SUPER:
            if ((mode & EXPR) != 0) {
                selectExprMode();
                t = to(F.at(pos).Ident(names._super));
                t = superSuffix(typeArgs, t);
                typeArgs = null;
            } else return illegal();
            break;
        case INTLITERAL: case LONGLITERAL: case FLOATLITERAL: case DOUBLELITERAL:
        case CHARLITERAL: case STRINGLITERAL:
        case TRUE: case FALSE: case NULL:
            if (typeArgs == null && (mode & EXPR) != 0) {
                selectExprMode();
                t = literal(names.empty);
            } else return illegal();
            break;
        case NEW:
            if (typeArgs != null) return illegal();
            if ((mode & EXPR) != 0) {
                selectExprMode();
                nextToken();
                if (token.kind == LT) typeArgs = typeArguments(false);
                t = creator(pos, typeArgs);
                typeArgs = null;
            } else return illegal();
            break;
        case MONKEYS_AT:
            // Only annotated cast types and method references are valid
            List<JCAnnotation> typeAnnos = typeAnnotationsOpt();
            if (typeAnnos.isEmpty()) {
                // else there would be no '@'
                throw new AssertionError("Expected type annotations, but found none!");
            }

            JCExpression expr = term3();

            if ((mode & TYPE) == 0) {
                // Type annotations on class literals no longer legal
                switch (expr.getTag()) {
                case REFERENCE: {
                    JCMemberReference mref = (JCMemberReference) expr;
                    mref.expr = toP(F.at(pos).AnnotatedType(typeAnnos, mref.expr));
                    t = mref;
                    break;
                }
                case SELECT: {
                    JCFieldAccess sel = (JCFieldAccess) expr;

                    if (sel.name != names._class) {
                        return illegal();
                    } else {
                        log.error(token.pos, Errors.NoAnnotationsOnDotClass);
                        return expr;
                    }
                }
                default:
                    return illegal(typeAnnos.head.pos);
                }

            } else {
                // Type annotations targeting a cast
                t = insertAnnotationsToMostInner(expr, typeAnnos, false);
            }
            break;
        case UNDERSCORE: case IDENTIFIER: case ASSERT: case ENUM:
            if (typeArgs != null) return illegal();
            if ((mode & EXPR) != 0 && (mode & NOLAMBDA) == 0 && peekToken(ARROW)) {
                t = lambdaExpressionOrStatement(false, false, pos);
            } else {
                t = toP(F.at(token.pos).Ident(ident()));
                loop: while (true) {
                    pos = token.pos;
                    final List<JCAnnotation> annos = typeAnnotationsOpt();

                    // need to report an error later if LBRACKET is for array
                    // index access rather than array creation level
                    if (!annos.isEmpty() && token.kind != LBRACKET && token.kind != ELLIPSIS)
                        return illegal(annos.head.pos);

                    switch (token.kind) {
                    case LBRACKET:
                        nextToken();
                        if (token.kind == RBRACKET) {
                            nextToken();
                            t = bracketsOpt(t);
                            t = toP(F.at(pos).TypeArray(t));
                            if (annos.nonEmpty()) {
                                t = toP(F.at(pos).AnnotatedType(annos, t));
                            }
                            t = bracketsSuffix(t);
                        } else {
                            if ((mode & EXPR) != 0) {
                                selectExprMode();
                                JCExpression t1 = term();
                                if (!annos.isEmpty()) t = illegal(annos.head.pos);
                                t = to(F.at(pos).Indexed(t, t1));
                            }
                            accept(RBRACKET);
                        }
                        break loop;
                    case LPAREN:
                        if ((mode & EXPR) != 0) {
                            selectExprMode();
                            t = arguments(typeArgs, t);
                            if (!annos.isEmpty()) t = illegal(annos.head.pos);
                            typeArgs = null;
                        }
                        break loop;
                    case DOT:
                        nextToken();
                        if (token.kind == TokenKind.IDENTIFIER && typeArgs != null) {
                            return illegal();
                        }
                        int oldmode = mode;
                        mode &= ~NOPARAMS;
                        typeArgs = typeArgumentsOpt(EXPR);
                        mode = oldmode;
                        if ((mode & EXPR) != 0) {
                            switch (token.kind) {
                            case CLASS:
                                if (typeArgs != null) return illegal();
                                selectExprMode();
                                t = to(F.at(pos).Select(t, names._class));
                                nextToken();
                                break loop;
                            case THIS:
                                if (typeArgs != null) return illegal();
                                selectExprMode();
                                t = to(F.at(pos).Select(t, names._this));
                                nextToken();
                                break loop;
                            case SUPER:
                                selectExprMode();
                                t = to(F.at(pos).Select(t, names._super));
                                t = superSuffix(typeArgs, t);
                                typeArgs = null;
                                break loop;
                            case NEW:
                                if (typeArgs != null) return illegal();
                                selectExprMode();
                                int pos1 = token.pos;
                                nextToken();
                                if (token.kind == LT) typeArgs = typeArguments(false);
                                t = innerCreator(pos1, typeArgs, t);
                                typeArgs = null;
                                break loop;
                            }
                        }

                        List<JCAnnotation> tyannos = null;
                        if ((mode & TYPE) != 0 && token.kind == MONKEYS_AT) {
                            tyannos = typeAnnotationsOpt();
                        }
                        // typeArgs saved for next loop iteration.
                        t = toP(F.at(pos).Select(t, ident()));
                        if (token.pos <= endPosTable.errorEndPos &&
                            token.kind == MONKEYS_AT) {
                            //error recovery, case like:
                            //int i = expr.<missing-ident>
                            //@Deprecated
                            if (typeArgs != null) illegal();
                            return toP(t);
                        }
                        if (tyannos != null && tyannos.nonEmpty()) {
                            t = toP(F.at(tyannos.head.pos).AnnotatedType(tyannos, t));
                        }
                        break;
                    case ELLIPSIS:
                        if (this.permitTypeAnnotationsPushBack) {
                            this.typeAnnotationsPushedBack = annos;
                        } else if (annos.nonEmpty()) {
                            // Don't return here -- error recovery attempt
                            illegal(annos.head.pos);
                        }
                        break loop;
                    case LT:
                        if ((mode & TYPE) == 0 && isUnboundMemberRef()) {
                            //this is an unbound method reference whose qualifier
                            //is a generic type i.e. A<S>::m
                            int pos1 = token.pos;
                            accept(LT);
                            ListBuffer<JCExpression> args = new ListBuffer<>();
                            args.append(typeArgument());
                            while (token.kind == COMMA) {
                                nextToken();
                                args.append(typeArgument());
                            }
                            accept(GT);
                            t = toP(F.at(pos1).TypeApply(t, args.toList()));
                            while (token.kind == DOT) {
                                nextToken();
                                selectTypeMode();
                                t = toP(F.at(token.pos).Select(t, ident()));
                                t = typeArgumentsOpt(t);
                            }
                            t = bracketsOpt(t);
                            if (token.kind != COLCOL) {
                                //method reference expected here
                                t = illegal();
                            }
                            selectExprMode();
                            return term3Rest(t, typeArgs);
                        }
                        break loop;
                    default:
                        break loop;
                    }
                }
            }
            if (typeArgs != null) illegal();
            t = typeArgumentsOpt(t);
            break;
        case BYTE: case SHORT: case CHAR: case INT: case LONG: case FLOAT:
        case DOUBLE: case BOOLEAN:
            if (typeArgs != null) illegal();
            t = bracketsSuffix(bracketsOpt(basicType()));
            break;
        case VOID:
            if (typeArgs != null) illegal();
            if ((mode & EXPR) != 0) {
                nextToken();
                if (token.kind == DOT) {
                    JCPrimitiveTypeTree ti = toP(F.at(pos).TypeIdent(TypeTag.VOID));
                    t = bracketsSuffix(ti);
                } else {
                    return illegal(pos);
                }
            } else {
                // Support the corner case of myMethodHandle.<void>invoke() by passing
                // a void type (like other primitive types) to the next phase.
                // The error will be reported in Attr.attribTypes or Attr.visitApply.
                JCPrimitiveTypeTree ti = to(F.at(pos).TypeIdent(TypeTag.VOID));
                nextToken();
                return ti;
                //return illegal();
            }
            break;
        case SWITCH:
            checkSourceLevel(Feature.SWITCH_EXPRESSION);
            allowYieldStatement = true;
            int switchPos = token.pos;
            nextToken();
            JCExpression selector = parExpression();
            accept(LBRACE);
            ListBuffer<JCCase> cases = new ListBuffer<>();
            while (true) {
                pos = token.pos;
                switch (token.kind) {
                case CASE:
                case DEFAULT:
                    cases.appendList(switchExpressionStatementGroup());
                    break;
                case RBRACE: case EOF:
                    JCSwitchExpression e = to(F.at(switchPos).SwitchExpression(selector,
                                                                               cases.toList()));
                    e.endpos = token.pos;
                    accept(RBRACE);
                    return e;
                default:
                    nextToken(); // to ensure progress
                    syntaxError(pos, Errors.Expected3(CASE, DEFAULT, RBRACE));
                }
            }
        default:
            return illegal();
        }
        return term3Rest(t, typeArgs);
    }

    private List<JCCase> switchExpressionStatementGroup() {
        ListBuffer<JCCase> caseExprs = new ListBuffer<>();
        int casePos = token.pos;
        ListBuffer<JCCaseLabel> pats = new ListBuffer<>();

        if (token.kind == DEFAULT) {
            nextToken();
            pats.append(toP(F.at(casePos).DefaultCaseLabel()));
        } else {
            accept(CASE);
            while (true) {
                JCCaseLabel label = parseCaseLabel();
                pats.append(label);
                if (token.kind != COMMA) break;
                checkSourceLevel(Feature.SWITCH_MULTIPLE_CASE_LABELS);
                nextToken();
            };
        }
        List<JCStatement> stats = null;
        JCTree body = null;
        CaseTree.CaseKind kind;
        switch (token.kind) {
            case ARROW:
                checkSourceLevel(Feature.SWITCH_RULE);
                nextToken();
                if (token.kind == TokenKind.THROW || token.kind == TokenKind.LBRACE) {
                    stats = List.of(parseStatement());
                    body = stats.head;
                    kind = JCCase.RULE;
                } else {
                    JCExpression value = parseExpression();
                    stats = List.of(to(F.at(value).Yield(value)));
                    body = value;
                    kind = JCCase.RULE;
                    accept(SEMI);
                }
                break;
            default:
                accept(COLON, tk -> Errors.Expected2(COLON, ARROW));
                stats = blockStatements();
                kind = JCCase.STATEMENT;
                break;
        }
        caseExprs.append(toP(F.at(casePos).Case(kind, pats.toList(), stats, body)));
        return caseExprs.toList();
    }

    JCExpression term3Rest(JCExpression t, List<JCExpression> typeArgs) {
        if (typeArgs != null) illegal();
        while (true) {
            int pos1 = token.pos;
            final List<JCAnnotation> annos = typeAnnotationsOpt();

            if (token.kind == LBRACKET) {
                nextToken();
                if ((mode & TYPE) != 0) {
                    int oldmode = mode;
                    selectTypeMode();
                    if (token.kind == RBRACKET) {
                        nextToken();
                        t = bracketsOpt(t);
                        t = toP(F.at(pos1).TypeArray(t));
                        if (token.kind == COLCOL) {
                            selectExprMode();
                            continue;
                        }
                        if (annos.nonEmpty()) {
                            t = toP(F.at(pos1).AnnotatedType(annos, t));
                        }
                        return t;
                    }
                    mode = oldmode;
                }
                if ((mode & EXPR) != 0) {
                    selectExprMode();
                    JCExpression t1 = term();
                    t = to(F.at(pos1).Indexed(t, t1));
                }
                accept(RBRACKET);
            } else if (token.kind == DOT) {
                nextToken();
                typeArgs = typeArgumentsOpt(EXPR);
                if (token.kind == SUPER && (mode & EXPR) != 0) {
                    selectExprMode();
                    t = to(F.at(pos1).Select(t, names._super));
                    nextToken();
                    t = arguments(typeArgs, t);
                    typeArgs = null;
                } else if (token.kind == NEW && (mode & EXPR) != 0) {
                    if (typeArgs != null) return illegal();
                    selectExprMode();
                    int pos2 = token.pos;
                    nextToken();
                    if (token.kind == LT) typeArgs = typeArguments(false);
                    t = innerCreator(pos2, typeArgs, t);
                    typeArgs = null;
                } else {
                    List<JCAnnotation> tyannos = null;
                    if ((mode & TYPE) != 0 && token.kind == MONKEYS_AT) {
                        // is the mode check needed?
                        tyannos = typeAnnotationsOpt();
                    }
                    t = toP(F.at(pos1).Select(t, ident(true)));
                    if (token.pos <= endPosTable.errorEndPos &&
                        token.kind == MONKEYS_AT) {
                        //error recovery, case like:
                        //int i = expr.<missing-ident>
                        //@Deprecated
                        break;
                    }
                    if (tyannos != null && tyannos.nonEmpty()) {
                        t = toP(F.at(tyannos.head.pos).AnnotatedType(tyannos, t));
                    }
                    t = argumentsOpt(typeArgs, typeArgumentsOpt(t));
                    typeArgs = null;
                }
            } else if ((mode & EXPR) != 0 && token.kind == COLCOL) {
                selectExprMode();
                if (typeArgs != null) return illegal();
                accept(COLCOL);
                t = memberReferenceSuffix(pos1, t);
            } else {
                if (!annos.isEmpty()) {
                    if (permitTypeAnnotationsPushBack)
                        typeAnnotationsPushedBack = annos;
                    else
                        return illegal(annos.head.pos);
                }
                break;
            }
        }
        while ((token.kind == PLUSPLUS || token.kind == SUBSUB) && (mode & EXPR) != 0) {
            selectExprMode();
            t = to(F.at(token.pos).Unary(
                  token.kind == PLUSPLUS ? POSTINC : POSTDEC, t));
            nextToken();
        }
        return toP(t);
    }

    /**
     * If we see an identifier followed by a '&lt;' it could be an unbound
     * method reference or a binary expression. To disambiguate, look for a
     * matching '&gt;' and see if the subsequent terminal is either '.' or '::'.
     */
    @SuppressWarnings("fallthrough")
    boolean isUnboundMemberRef() {
        int pos = 0, depth = 0;
        outer: for (Token t = S.token(pos) ; ; t = S.token(++pos)) {
            switch (t.kind) {
                case IDENTIFIER: case UNDERSCORE: case QUES: case EXTENDS: case SUPER:
                case DOT: case RBRACKET: case LBRACKET: case COMMA:
                case BYTE: case SHORT: case INT: case LONG: case FLOAT:
                case DOUBLE: case BOOLEAN: case CHAR:
                case MONKEYS_AT:
                    break;

                case LPAREN:
                    // skip annotation values
                    int nesting = 0;
                    for (; ; pos++) {
                        TokenKind tk2 = S.token(pos).kind;
                        switch (tk2) {
                            case EOF:
                                return false;
                            case LPAREN:
                                nesting++;
                                break;
                            case RPAREN:
                                nesting--;
                                if (nesting == 0) {
                                    continue outer;
                                }
                                break;
                        }
                    }

                case LT:
                    depth++; break;
                case GTGTGT:
                    depth--;
                case GTGT:
                    depth--;
                case GT:
                    depth--;
                    if (depth == 0) {
                        TokenKind nextKind = S.token(pos + 1).kind;
                        return
                            nextKind == TokenKind.DOT ||
                            nextKind == TokenKind.LBRACKET ||
                            nextKind == TokenKind.COLCOL;
                    }
                    break;
                default:
                    return false;
            }
        }
    }

    /**
     * If we see an identifier followed by a '&lt;' it could be an unbound
     * method reference or a binary expression. To disambiguate, look for a
     * matching '&gt;' and see if the subsequent terminal is either '.' or '::'.
     */
    @SuppressWarnings("fallthrough")
    ParensResult analyzeParens() {
        int depth = 0;
        boolean type = false;
        ParensResult defaultResult = ParensResult.PARENS;
        outer: for (int lookahead = 0; ; lookahead++) {
            TokenKind tk = S.token(lookahead).kind;
            switch (tk) {
                case COMMA:
                    type = true;
                case EXTENDS: case SUPER: case DOT: case AMP:
                    //skip
                    break;
                case QUES:
                    if (peekToken(lookahead, EXTENDS) ||
                            peekToken(lookahead, SUPER)) {
                        //wildcards
                        type = true;
                    }
                    break;
                case BYTE: case SHORT: case INT: case LONG: case FLOAT:
                case DOUBLE: case BOOLEAN: case CHAR: case VOID:
                    if (peekToken(lookahead, RPAREN)) {
                        //Type, ')' -> cast
                        return ParensResult.CAST;
                    } else if (peekToken(lookahead, LAX_IDENTIFIER)) {
                        //Type, Identifier/'_'/'assert'/'enum' -> explicit lambda
                        return ParensResult.EXPLICIT_LAMBDA;
                    }
                    break;
                case LPAREN:
                    if (lookahead != 0) {
                        // '(' in a non-starting position -> parens
                        return ParensResult.PARENS;
                    } else if (peekToken(lookahead, RPAREN)) {
                        // '(', ')' -> explicit lambda
                        return ParensResult.EXPLICIT_LAMBDA;
                    }
                    break;
                case RPAREN:
                    // if we have seen something that looks like a type,
                    // then it's a cast expression
                    if (type) return ParensResult.CAST;
                    // otherwise, disambiguate cast vs. parenthesized expression
                    // based on subsequent token.
                    switch (S.token(lookahead + 1).kind) {
                        /*case PLUSPLUS: case SUBSUB: */
                        case BANG: case TILDE:
                        case LPAREN: case THIS: case SUPER:
                        case INTLITERAL: case LONGLITERAL: case FLOATLITERAL:
                        case DOUBLELITERAL: case CHARLITERAL: case STRINGLITERAL:
                        case TRUE: case FALSE: case NULL:
                        case NEW: case IDENTIFIER: case ASSERT: case ENUM: case UNDERSCORE:
                        case SWITCH:
                        case BYTE: case SHORT: case CHAR: case INT:
                        case LONG: case FLOAT: case DOUBLE: case BOOLEAN: case VOID:
                            return ParensResult.CAST;
                        default:
                            return defaultResult;
                    }
                case UNDERSCORE:
                case ASSERT:
                case ENUM:
                case IDENTIFIER:
                    if (peekToken(lookahead, LAX_IDENTIFIER)) {
                        // Identifier, Identifier/'_'/'assert'/'enum' -> explicit lambda
                        return ParensResult.EXPLICIT_LAMBDA;
                    } else if (peekToken(lookahead, RPAREN, ARROW)) {
                        // Identifier, ')' '->' -> implicit lambda
                        return (mode & NOLAMBDA) == 0 ? ParensResult.IMPLICIT_LAMBDA
                                                      : ParensResult.PARENS;
                    } else if (depth == 0 && peekToken(lookahead, COMMA)) {
                        defaultResult = ParensResult.IMPLICIT_LAMBDA;
                    }
                    type = false;
                    break;
                case FINAL:
                case ELLIPSIS:
                    //those can only appear in explicit lambdas
                    return ParensResult.EXPLICIT_LAMBDA;
                case MONKEYS_AT:
                    type = true;
                    lookahead += 1; //skip '@'
                    while (peekToken(lookahead, DOT)) {
                        lookahead += 2;
                    }
                    if (peekToken(lookahead, LPAREN)) {
                        lookahead++;
                        //skip annotation values
                        int nesting = 0;
                        for (; ; lookahead++) {
                            TokenKind tk2 = S.token(lookahead).kind;
                            switch (tk2) {
                                case EOF:
                                    return ParensResult.PARENS;
                                case LPAREN:
                                    nesting++;
                                    break;
                                case RPAREN:
                                    nesting--;
                                    if (nesting == 0) {
                                        continue outer;
                                    }
                                break;
                            }
                        }
                    }
                    break;
                case LBRACKET:
                    if (peekToken(lookahead, RBRACKET, LAX_IDENTIFIER)) {
                        // '[', ']', Identifier/'_'/'assert'/'enum' -> explicit lambda
                        return ParensResult.EXPLICIT_LAMBDA;
                    } else if (peekToken(lookahead, RBRACKET, RPAREN) ||
                            peekToken(lookahead, RBRACKET, AMP)) {
                        // '[', ']', ')' -> cast
                        // '[', ']', '&' -> cast (intersection type)
                        return ParensResult.CAST;
                    } else if (peekToken(lookahead, RBRACKET)) {
                        //consume the ']' and skip
                        type = true;
                        lookahead++;
                        break;
                    } else {
                        return ParensResult.PARENS;
                    }
                case LT:
                    depth++; break;
                case GTGTGT:
                    depth--;
                case GTGT:
                    depth--;
                case GT:
                    depth--;
                    if (depth == 0) {
                        if (peekToken(lookahead, RPAREN) ||
                                peekToken(lookahead, AMP)) {
                            // '>', ')' -> cast
                            // '>', '&' -> cast
                            return ParensResult.CAST;
                        } else if (peekToken(lookahead, LAX_IDENTIFIER, COMMA) ||
                                peekToken(lookahead, LAX_IDENTIFIER, RPAREN, ARROW) ||
                                peekToken(lookahead, ELLIPSIS)) {
                            // '>', Identifier/'_'/'assert'/'enum', ',' -> explicit lambda
                            // '>', Identifier/'_'/'assert'/'enum', ')', '->' -> explicit lambda
                            // '>', '...' -> explicit lambda
                            return ParensResult.EXPLICIT_LAMBDA;
                        }
                        //it looks a type, but could still be (i) a cast to generic type,
                        //(ii) an unbound method reference or (iii) an explicit lambda
                        type = true;
                        break;
                    } else if (depth < 0) {
                        //unbalanced '<', '>' - not a generic type
                        return ParensResult.PARENS;
                    }
                    break;
                default:
                    //this includes EOF
                    return defaultResult;
            }
        }
    }

    /** Accepts all identifier-like tokens */
    protected Predicate<TokenKind> LAX_IDENTIFIER = t -> t == IDENTIFIER || t == UNDERSCORE || t == ASSERT || t == ENUM;

    enum ParensResult {
        CAST,
        EXPLICIT_LAMBDA,
        IMPLICIT_LAMBDA,
        PARENS
    }

    JCExpression lambdaExpressionOrStatement(boolean hasParens, boolean explicitParams, int pos) {
        List<JCVariableDecl> params = explicitParams ?
                formalParameters(true, false) :
                implicitParameters(hasParens);
        if (explicitParams) {
            LambdaClassifier lambdaClassifier = new LambdaClassifier();
            for (JCVariableDecl param: params) {
                Name restrictedTypeName;
                if (param.vartype != null &&
                        (restrictedTypeName = restrictedTypeName(param.vartype, false)) != null &&
                        param.vartype.hasTag(TYPEARRAY)) {
                    log.error(DiagnosticFlag.SYNTAX, param.pos,
                        Feature.VAR_SYNTAX_IMPLICIT_LAMBDAS.allowedInSource(source)
                            ? Errors.RestrictedTypeNotAllowedArray(restrictedTypeName) : Errors.RestrictedTypeNotAllowedHere(restrictedTypeName));
                }
                lambdaClassifier.addParameter(param);
                if (lambdaClassifier.result() == LambdaParameterKind.ERROR) {
                    break;
                }
            }
            if (lambdaClassifier.diagFragment != null) {
                log.error(DiagnosticFlag.SYNTAX, pos, Errors.InvalidLambdaParameterDeclaration(lambdaClassifier.diagFragment));
            }
            for (JCVariableDecl param: params) {
                if (param.vartype != null
                        && restrictedTypeName(param.vartype, true) != null) {
                    checkSourceLevel(param.pos, Feature.VAR_SYNTAX_IMPLICIT_LAMBDAS);
                    param.startPos = TreeInfo.getStartPos(param.vartype);
                    param.vartype = null;
                }
            }
        }
        return lambdaExpressionOrStatementRest(params, pos);
    }

    enum LambdaParameterKind {
        VAR(0),
        EXPLICIT(1),
        IMPLICIT(2),
        ERROR(-1);

        private final int index;

        LambdaParameterKind(int index) {
            this.index = index;
        }
    }

    private static final Fragment[][] decisionTable = new Fragment[][] {
        /*              VAR                              EXPLICIT                         IMPLICIT  */
        /* VAR      */ {null,                            VarAndExplicitNotAllowed,        VarAndImplicitNotAllowed},
        /* EXPLICIT */ {VarAndExplicitNotAllowed,        null,                            ImplicitAndExplicitNotAllowed},
        /* IMPLICIT */ {VarAndImplicitNotAllowed,        ImplicitAndExplicitNotAllowed,   null},
    };

    class LambdaClassifier {

        LambdaParameterKind kind;
        Fragment diagFragment;
        List<JCVariableDecl> params;

        void addParameter(JCVariableDecl param) {
            if (param.vartype != null && param.name != names.empty) {
                if (restrictedTypeName(param.vartype, false) != null) {
                    reduce(LambdaParameterKind.VAR);
                } else {
                    reduce(LambdaParameterKind.EXPLICIT);
                }
            }
            if (param.vartype == null && param.name != names.empty ||
                param.vartype != null && param.name == names.empty) {
                reduce(LambdaParameterKind.IMPLICIT);
            }
        }

        private void reduce(LambdaParameterKind newKind) {
            if (kind == null) {
                kind = newKind;
            } else if (kind != newKind && kind != LambdaParameterKind.ERROR) {
                LambdaParameterKind currentKind = kind;
                kind = LambdaParameterKind.ERROR;
                boolean varIndex = currentKind.index == LambdaParameterKind.VAR.index ||
                        newKind.index == LambdaParameterKind.VAR.index;
                diagFragment = Feature.VAR_SYNTAX_IMPLICIT_LAMBDAS.allowedInSource(source) || !varIndex ?
                        decisionTable[currentKind.index][newKind.index] : null;
            }
        }

        LambdaParameterKind result() {
            return kind;
        }
    }

    JCExpression lambdaExpressionOrStatementRest(List<JCVariableDecl> args, int pos) {
        checkSourceLevel(Feature.LAMBDA);
        accept(ARROW);

        return token.kind == LBRACE ?
            lambdaStatement(args, pos, token.pos) :
            lambdaExpression(args, pos);
    }

    JCExpression lambdaStatement(List<JCVariableDecl> args, int pos, int pos2) {
        JCBlock block = block(pos2, 0);
        return toP(F.at(pos).Lambda(args, block));
    }

    JCExpression lambdaExpression(List<JCVariableDecl> args, int pos) {
        JCTree expr = parseExpression();
        return toP(F.at(pos).Lambda(args, expr));
    }

    /** SuperSuffix = Arguments | "." [TypeArguments] Ident [Arguments]
     */
    JCExpression superSuffix(List<JCExpression> typeArgs, JCExpression t) {
        nextToken();
        if (token.kind == LPAREN || typeArgs != null) {
            t = arguments(typeArgs, t);
        } else if (token.kind == COLCOL) {
            if (typeArgs != null) return illegal();
            t = memberReferenceSuffix(t);
        } else {
            int pos = token.pos;
            accept(DOT);
            typeArgs = (token.kind == LT) ? typeArguments(false) : null;
            t = toP(F.at(pos).Select(t, ident()));
            t = argumentsOpt(typeArgs, t);
        }
        return t;
    }

    /** BasicType = BYTE | SHORT | CHAR | INT | LONG | FLOAT | DOUBLE | BOOLEAN
     */
    JCPrimitiveTypeTree basicType() {
        JCPrimitiveTypeTree t = to(F.at(token.pos).TypeIdent(typetag(token.kind)));
        nextToken();
        return t;
    }

    /** ArgumentsOpt = [ Arguments ]
     */
    JCExpression argumentsOpt(List<JCExpression> typeArgs, JCExpression t) {
        if ((mode & EXPR) != 0 && token.kind == LPAREN || typeArgs != null) {
            selectExprMode();
            return arguments(typeArgs, t);
        } else {
            return t;
        }
    }

    /** Arguments = "(" [Expression { COMMA Expression }] ")"
     */
    List<JCExpression> arguments() {
        ListBuffer<JCExpression> args = new ListBuffer<>();
        if (token.kind == LPAREN) {
            nextToken();
            if (token.kind != RPAREN) {
                args.append(parseExpression());
                while (token.kind == COMMA) {
                    nextToken();
                    args.append(parseExpression());
                }
            }
            accept(RPAREN);
        } else {
            syntaxError(token.pos, Errors.Expected(LPAREN));
        }
        return args.toList();
    }

    JCExpression arguments(List<JCExpression> typeArgs, JCExpression t) {
        int pos = token.pos;
        List<JCExpression> args = arguments();
        JCExpression mi = F.at(pos).Apply(typeArgs, t, args);
        if (t.hasTag(IDENT) && isInvalidUnqualifiedMethodIdentifier(((JCIdent) t).pos,
                                                                    ((JCIdent) t).name)) {
            log.error(DiagnosticFlag.SYNTAX, t, Errors.InvalidYield);
            mi = F.Erroneous(List.of(mi));
        }
        return toP(mi);
    }

    boolean isInvalidUnqualifiedMethodIdentifier(int pos, Name name) {
        if (name == names.yield) {
            if (allowYieldStatement) {
                return true;
            } else {
                log.warning(pos, Warnings.InvalidYield);
            }
        }
        return false;
    }

    /**  TypeArgumentsOpt = [ TypeArguments ]
     */
    JCExpression typeArgumentsOpt(JCExpression t) {
        if (token.kind == LT &&
            (mode & TYPE) != 0 &&
            (mode & NOPARAMS) == 0) {
            selectTypeMode();
            return typeArguments(t, false);
        } else {
            return t;
        }
    }
    List<JCExpression> typeArgumentsOpt() {
        return typeArgumentsOpt(TYPE);
    }

    List<JCExpression> typeArgumentsOpt(int useMode) {
        if (token.kind == LT) {
            if ((mode & useMode) == 0 ||
                (mode & NOPARAMS) != 0) {
                illegal();
            }
            mode = useMode;
            return typeArguments(false);
        }
        return null;
    }

    /**
     *  {@literal
     *  TypeArguments  = "<" TypeArgument {"," TypeArgument} ">"
     *  }
     */
    List<JCExpression> typeArguments(boolean diamondAllowed) {
        if (token.kind == LT) {
            nextToken();
            if (token.kind == GT && diamondAllowed) {
                checkSourceLevel(Feature.DIAMOND);
                mode |= DIAMOND;
                nextToken();
                return List.nil();
            } else {
                ListBuffer<JCExpression> args = new ListBuffer<>();
                args.append(((mode & EXPR) == 0) ? typeArgument() : parseType());
                while (token.kind == COMMA) {
                    nextToken();
                    args.append(((mode & EXPR) == 0) ? typeArgument() : parseType());
                }
                switch (token.kind) {

                case GTGTGTEQ: case GTGTEQ: case GTEQ:
                case GTGTGT: case GTGT:
                    token = S.split();
                    break;
                case GT:
                    nextToken();
                    break;
                default:
                    args.append(syntaxError(token.pos, Errors.Expected(GT)));
                    break;
                }
                return args.toList();
            }
        } else {
            return List.of(syntaxError(token.pos, Errors.Expected(LT)));
        }
    }

    /**
     *  {@literal
     *  TypeArgument = Type
     *               | [Annotations] "?"
     *               | [Annotations] "?" EXTENDS Type {"&" Type}
     *               | [Annotations] "?" SUPER Type
     *  }
     */
    JCExpression typeArgument() {
        List<JCAnnotation> annotations = typeAnnotationsOpt();
        if (token.kind != QUES) return parseType(false, annotations);
        int pos = token.pos;
        nextToken();
        JCExpression result;
        if (token.kind == EXTENDS) {
            TypeBoundKind t = to(F.at(pos).TypeBoundKind(BoundKind.EXTENDS));
            nextToken();
            JCExpression bound = parseType();
            result = F.at(pos).Wildcard(t, bound);
        } else if (token.kind == SUPER) {
            TypeBoundKind t = to(F.at(pos).TypeBoundKind(BoundKind.SUPER));
            nextToken();
            JCExpression bound = parseType();
            result = F.at(pos).Wildcard(t, bound);
        } else if (LAX_IDENTIFIER.test(token.kind)) {
            //error recovery
            TypeBoundKind t = F.at(Position.NOPOS).TypeBoundKind(BoundKind.UNBOUND);
            JCExpression wc = toP(F.at(pos).Wildcard(t, null));
            JCIdent id = toP(F.at(token.pos).Ident(ident()));
            JCErroneous err = F.at(pos).Erroneous(List.<JCTree>of(wc, id));
            reportSyntaxError(err, Errors.Expected3(GT, EXTENDS, SUPER));
            result = err;
        } else {
            TypeBoundKind t = toP(F.at(pos).TypeBoundKind(BoundKind.UNBOUND));
            result = toP(F.at(pos).Wildcard(t, null));
        }
        if (!annotations.isEmpty()) {
            result = toP(F.at(annotations.head.pos).AnnotatedType(annotations,result));
        }
        return result;
    }

    JCTypeApply typeArguments(JCExpression t, boolean diamondAllowed) {
        int pos = token.pos;
        List<JCExpression> args = typeArguments(diamondAllowed);
        return toP(F.at(pos).TypeApply(t, args));
    }

    /**
     * BracketsOpt = { [Annotations] "[" "]" }*
     *
     * <p>
     *
     * <code>annotations</code> is the list of annotations targeting
     * the expression <code>t</code>.
     */
    private JCExpression bracketsOpt(JCExpression t,
            List<JCAnnotation> annotations) {
        List<JCAnnotation> nextLevelAnnotations = typeAnnotationsOpt();

        if (token.kind == LBRACKET) {
            int pos = token.pos;
            nextToken();
            t = bracketsOptCont(t, pos, nextLevelAnnotations);
        } else if (!nextLevelAnnotations.isEmpty()) {
            if (permitTypeAnnotationsPushBack) {
                this.typeAnnotationsPushedBack = nextLevelAnnotations;
            } else {
                return illegal(nextLevelAnnotations.head.pos);
            }
        }

        if (!annotations.isEmpty()) {
            t = toP(F.at(token.pos).AnnotatedType(annotations, t));
        }
        return t;
    }

    /** BracketsOpt = [ "[" "]" { [Annotations] "[" "]"} ]
     */
    private JCExpression bracketsOpt(JCExpression t) {
        return bracketsOpt(t, List.nil());
    }

    private JCExpression bracketsOptCont(JCExpression t, int pos,
            List<JCAnnotation> annotations) {
        accept(RBRACKET);
        t = bracketsOpt(t);
        t = toP(F.at(pos).TypeArray(t));
        if (annotations.nonEmpty()) {
            t = toP(F.at(pos).AnnotatedType(annotations, t));
        }
        return t;
    }

    /** BracketsSuffixExpr = "." CLASS
     *  BracketsSuffixType =
     */
    JCExpression bracketsSuffix(JCExpression t) {
        if ((mode & EXPR) != 0 && token.kind == DOT) {
            selectExprMode();
            int pos = token.pos;
            nextToken();
            accept(CLASS);
            if (token.pos == endPosTable.errorEndPos) {
                // error recovery
                Name name;
                if (LAX_IDENTIFIER.test(token.kind)) {
                    name = token.name();
                    nextToken();
                } else {
                    name = names.error;
                }
                t = F.at(pos).Erroneous(List.<JCTree>of(toP(F.at(pos).Select(t, name))));
            } else {
                Tag tag = t.getTag();
                // Type annotations are illegal on class literals. Annotated non array class literals
                // are complained about directly in term3(), Here check for type annotations on dimensions
                // taking care to handle some interior dimension(s) being annotated.
                if ((tag == TYPEARRAY && TreeInfo.containsTypeAnnotation(t)) || tag == ANNOTATED_TYPE)
                    syntaxError(token.pos, Errors.NoAnnotationsOnDotClass);
                t = toP(F.at(pos).Select(t, names._class));
            }
        } else if ((mode & TYPE) != 0) {
            if (token.kind != COLCOL) {
                selectTypeMode();
            }
        } else if (token.kind != COLCOL) {
            syntaxError(token.pos, Errors.DotClassExpected);
        }
        return t;
    }

    /**
     * MemberReferenceSuffix = "::" [TypeArguments] Ident
     *                       | "::" [TypeArguments] "new"
     */
    JCExpression memberReferenceSuffix(JCExpression t) {
        int pos1 = token.pos;
        accept(COLCOL);
        return memberReferenceSuffix(pos1, t);
    }

    JCExpression memberReferenceSuffix(int pos1, JCExpression t) {
        checkSourceLevel(Feature.METHOD_REFERENCES);
        selectExprMode();
        List<JCExpression> typeArgs = null;
        if (token.kind == LT) {
            typeArgs = typeArguments(false);
        }
        Name refName;
        ReferenceMode refMode;
        if (token.kind == NEW) {
            refMode = ReferenceMode.NEW;
            refName = names.init;
            nextToken();
        } else {
            refMode = ReferenceMode.INVOKE;
            refName = ident();
        }
        return toP(F.at(t.getStartPosition()).Reference(refMode, refName, t, typeArgs));
    }

    /** Creator = [Annotations] Qualident [TypeArguments] ( ArrayCreatorRest | ClassCreatorRest )
     */
    JCExpression creator(int newpos, List<JCExpression> typeArgs) {
        List<JCAnnotation> newAnnotations = typeAnnotationsOpt();

        switch (token.kind) {
        case BYTE: case SHORT: case CHAR: case INT: case LONG: case FLOAT:
        case DOUBLE: case BOOLEAN:
            if (typeArgs == null) {
                if (newAnnotations.isEmpty()) {
                    return arrayCreatorRest(newpos, basicType());
                } else {
                    return arrayCreatorRest(newpos, toP(F.at(newAnnotations.head.pos).AnnotatedType(newAnnotations, basicType())));
                }
            }
            break;
        default:
        }
        JCExpression t = qualident(true);

        int oldmode = mode;
        selectTypeMode();
        boolean diamondFound = false;
        int lastTypeargsPos = -1;
        if (token.kind == LT) {
            lastTypeargsPos = token.pos;
            t = typeArguments(t, true);
            diamondFound = (mode & DIAMOND) != 0;
        }
        while (token.kind == DOT) {
            if (diamondFound) {
                //cannot select after a diamond
                illegal();
            }
            int pos = token.pos;
            nextToken();
            List<JCAnnotation> tyannos = typeAnnotationsOpt();
            t = toP(F.at(pos).Select(t, ident()));

            if (tyannos != null && tyannos.nonEmpty()) {
                t = toP(F.at(tyannos.head.pos).AnnotatedType(tyannos, t));
            }

            if (token.kind == LT) {
                lastTypeargsPos = token.pos;
                t = typeArguments(t, true);
                diamondFound = (mode & DIAMOND) != 0;
            }
        }
        mode = oldmode;
        if (token.kind == LBRACKET || token.kind == MONKEYS_AT) {
            // handle type annotations for non primitive arrays
            if (newAnnotations.nonEmpty()) {
                t = insertAnnotationsToMostInner(t, newAnnotations, false);
            }

            JCExpression e = arrayCreatorRest(newpos, t);
            if (diamondFound) {
                reportSyntaxError(lastTypeargsPos, Errors.CannotCreateArrayWithDiamond);
                return toP(F.at(newpos).Erroneous(List.of(e)));
            }
            else if (typeArgs != null) {
                int pos = newpos;
                if (!typeArgs.isEmpty() && typeArgs.head.pos != Position.NOPOS) {
                    // note: this should always happen but we should
                    // not rely on this as the parser is continuously
                    // modified to improve error recovery.
                    pos = typeArgs.head.pos;
                }
                setErrorEndPos(S.prevToken().endPos);
                JCErroneous err = F.at(pos).Erroneous(typeArgs.prepend(e));
                reportSyntaxError(err, Errors.CannotCreateArrayWithTypeArguments);
                return toP(err);
            }
            return e;
        } else if (token.kind == LPAREN) {
            // handle type annotations for instantiations and anonymous classes
            if (newAnnotations.nonEmpty()) {
                t = insertAnnotationsToMostInner(t, newAnnotations, false);
            }
            return classCreatorRest(newpos, null, typeArgs, t);
        } else {
            setErrorEndPos(token.pos);
            reportSyntaxError(token.pos, Errors.Expected2(LPAREN, LBRACKET));
            t = toP(F.at(newpos).NewClass(null, typeArgs, t, List.nil(), null));
            return toP(F.at(newpos).Erroneous(List.<JCTree>of(t)));
        }
    }

    /** InnerCreator = [Annotations] Ident [TypeArguments] ClassCreatorRest
     */
    JCExpression innerCreator(int newpos, List<JCExpression> typeArgs, JCExpression encl) {
        List<JCAnnotation> newAnnotations = typeAnnotationsOpt();

        JCExpression t = toP(F.at(token.pos).Ident(ident()));

        if (newAnnotations.nonEmpty()) {
            t = toP(F.at(newAnnotations.head.pos).AnnotatedType(newAnnotations, t));
        }

        if (token.kind == LT) {
            int oldmode = mode;
            t = typeArguments(t, true);
            mode = oldmode;
        }
        return classCreatorRest(newpos, encl, typeArgs, t);
    }

    /** ArrayCreatorRest = [Annotations] "[" ( "]" BracketsOpt ArrayInitializer
     *                         | Expression "]" {[Annotations]  "[" Expression "]"} BracketsOpt )
     */
    JCExpression arrayCreatorRest(int newpos, JCExpression elemtype) {
        List<JCAnnotation> annos = typeAnnotationsOpt();

        accept(LBRACKET);
        if (token.kind == RBRACKET) {
            accept(RBRACKET);
            elemtype = bracketsOpt(elemtype, annos);
            if (token.kind == LBRACE) {
                JCNewArray na = (JCNewArray)arrayInitializer(newpos, elemtype);
                if (annos.nonEmpty()) {
                    // when an array initializer is present then
                    // the parsed annotations should target the
                    // new array tree
                    // bracketsOpt inserts the annotation in
                    // elemtype, and it needs to be corrected
                    //
                    JCAnnotatedType annotated = (JCAnnotatedType)elemtype;
                    assert annotated.annotations == annos;
                    na.annotations = annotated.annotations;
                    na.elemtype = annotated.underlyingType;
                }
                return na;
            } else {
                JCExpression t = toP(F.at(newpos).NewArray(elemtype, List.nil(), null));
                return syntaxError(token.pos, List.of(t), Errors.ArrayDimensionMissing);
            }
        } else {
            ListBuffer<JCExpression> dims = new ListBuffer<>();

            // maintain array dimension type annotations
            ListBuffer<List<JCAnnotation>> dimAnnotations = new ListBuffer<>();
            dimAnnotations.append(annos);

            dims.append(parseExpression());
            accept(RBRACKET);
            while (token.kind == LBRACKET
                    || token.kind == MONKEYS_AT) {
                List<JCAnnotation> maybeDimAnnos = typeAnnotationsOpt();
                int pos = token.pos;
                nextToken();
                if (token.kind == RBRACKET) { // no dimension
                    elemtype = bracketsOptCont(elemtype, pos, maybeDimAnnos);
                } else {
                    dimAnnotations.append(maybeDimAnnos);
                    dims.append(parseExpression());
                    accept(RBRACKET);
                }
            }

            List<JCExpression> elems = null;
            int errpos = token.pos;

            if (token.kind == LBRACE) {
                elems = arrayInitializerElements(newpos, elemtype);
            }

            JCNewArray na = toP(F.at(newpos).NewArray(elemtype, dims.toList(), elems));
            na.dimAnnotations = dimAnnotations.toList();

            if (elems != null) {
                return syntaxError(errpos, List.of(na), Errors.IllegalArrayCreationBothDimensionAndInitialization);
            }

            return na;
        }
    }

    /** ClassCreatorRest = Arguments [ClassBody]
     */
    JCNewClass classCreatorRest(int newpos,
                                  JCExpression encl,
                                  List<JCExpression> typeArgs,
                                  JCExpression t)
    {
        List<JCExpression> args = arguments();
        JCClassDecl body = null;
        if (token.kind == LBRACE) {
            int pos = token.pos;
            List<JCTree> defs = classInterfaceOrRecordBody(names.empty, false, false);
            JCModifiers mods = F.at(Position.NOPOS).Modifiers(0);
            body = toP(F.at(pos).AnonymousClassDef(mods, defs));
        }
        return toP(F.at(newpos).NewClass(encl, typeArgs, t, args, body));
    }

    /** ArrayInitializer = "{" [VariableInitializer {"," VariableInitializer}] [","] "}"
     */
    JCExpression arrayInitializer(int newpos, JCExpression t) {
        List<JCExpression> elems = arrayInitializerElements(newpos, t);
        return toP(F.at(newpos).NewArray(t, List.nil(), elems));
    }

    List<JCExpression> arrayInitializerElements(int newpos, JCExpression t) {
        accept(LBRACE);
        ListBuffer<JCExpression> elems = new ListBuffer<>();
        if (token.kind == COMMA) {
            nextToken();
        } else if (token.kind != RBRACE) {
            elems.append(variableInitializer());
            while (token.kind == COMMA) {
                nextToken();
                if (token.kind == RBRACE) break;
                elems.append(variableInitializer());
            }
        }
        accept(RBRACE);
        return elems.toList();
    }

    /** VariableInitializer = ArrayInitializer | Expression
     */
    public JCExpression variableInitializer() {
        return token.kind == LBRACE ? arrayInitializer(token.pos, null) : parseExpression();
    }

    /** ParExpression = "(" Expression ")"
     */
    JCExpression parExpression() {
        int pos = token.pos;
        accept(LPAREN);
        JCExpression t = parseExpression();
        accept(RPAREN);
        return toP(F.at(pos).Parens(t));
    }

    /** Block = "{" BlockStatements "}"
     */
    JCBlock block(int pos, long flags) {
        accept(LBRACE);
        List<JCStatement> stats = blockStatements();
        JCBlock t = F.at(pos).Block(flags, stats);
        while (token.kind == CASE || token.kind == DEFAULT) {
            syntaxError(token.pos, Errors.Orphaned(token.kind));
            switchBlockStatementGroups();
        }
        // the Block node has a field "endpos" for first char of last token, which is
        // usually but not necessarily the last char of the last token.
        t.endpos = token.pos;
        accept(RBRACE);
        return toP(t);
    }

    public JCBlock block() {
        return block(token.pos, 0);
    }

    /** BlockStatements = { BlockStatement }
     *  BlockStatement  = LocalVariableDeclarationStatement
     *                  | ClassOrInterfaceOrEnumDeclaration
     *                  | [Ident ":"] Statement
     *  LocalVariableDeclarationStatement
     *                  = { FINAL | '@' Annotation } Type VariableDeclarators ";"
     */
    @SuppressWarnings("fallthrough")
    List<JCStatement> blockStatements() {
        //todo: skip to anchor on error(?)
        int lastErrPos = -1;
        ListBuffer<JCStatement> stats = new ListBuffer<>();
        while (true) {
            List<JCStatement> stat = blockStatement();
            if (stat.isEmpty()) {
                return stats.toList();
            } else {
                // error recovery
                if (token.pos == lastErrPos)
                    return stats.toList();
                if (token.pos <= endPosTable.errorEndPos) {
                    skip(false, true, true, true);
                    lastErrPos = token.pos;
                }
                stats.addAll(stat);
            }
        }
    }

    /*
     * Parse a Statement (JLS 14.5). As an enhancement to improve error recovery,
     * this method will also recognize variable and class declarations (which are
     * not legal for a Statement) by delegating the parsing to BlockStatement (JLS 14.2).
     * If any illegal declarations are found, they will be wrapped in an erroneous tree,
     * and an error will be produced by this method.
     */
    JCStatement parseStatementAsBlock() {
        int pos = token.pos;
        List<JCStatement> stats = blockStatement();
        if (stats.isEmpty()) {
            JCErroneous e = syntaxError(pos, Errors.IllegalStartOfStmt);
            return toP(F.at(pos).Exec(e));
        } else {
            JCStatement first = stats.head;
            Error error = null;
            switch (first.getTag()) {
            case CLASSDEF:
                error = Errors.ClassNotAllowed;
                break;
            case VARDEF:
                error = Errors.VariableNotAllowed;
                break;
            }
            if (error != null) {
                log.error(DiagnosticFlag.SYNTAX, first, error);
                List<JCBlock> blist = List.of(F.at(first.pos).Block(0, stats));
                return toP(F.at(pos).Exec(F.at(first.pos).Erroneous(blist)));
            }
            return first;
        }
    }

    /**This method parses a statement appearing inside a block.
     */
    @SuppressWarnings("fallthrough")
    List<JCStatement> blockStatement() {
        //todo: skip to anchor on error(?)
        Comment dc;
        int pos = token.pos;
        switch (token.kind) {
        case RBRACE: case CASE: case DEFAULT: case EOF:
            return List.nil();
        case LBRACE: case IF: case FOR: case WHILE: case DO: case TRY:
        case SWITCH: case SYNCHRONIZED: case RETURN: case THROW: case BREAK:
        case CONTINUE: case SEMI: case ELSE: case FINALLY: case CATCH:
        case ASSERT:
            return List.of(parseSimpleStatement());
        case MONKEYS_AT:
        case FINAL: {
            dc = token.comment(CommentStyle.JAVADOC);
            JCModifiers mods = modifiersOpt();
            if (token.kind == INTERFACE ||
                token.kind == CLASS ||
                token.kind == ENUM ||
                isRecordStart()) {
                return List.of(classOrRecordOrInterfaceOrEnumDeclaration(mods, dc));
            } else {
                JCExpression t = parseType(true);
                return localVariableDeclarations(mods, t);
            }
        }
        case ABSTRACT: case STRICTFP: {
            dc = token.comment(CommentStyle.JAVADOC);
            JCModifiers mods = modifiersOpt();
            return List.of(classOrRecordOrInterfaceOrEnumDeclaration(mods, dc));
        }
        case INTERFACE:
        case CLASS:
            dc = token.comment(CommentStyle.JAVADOC);
            return List.of(classOrRecordOrInterfaceOrEnumDeclaration(modifiersOpt(), dc));
        case ENUM:
            if (!allowRecords) {
                log.error(DiagnosticFlag.SYNTAX, token.pos, Errors.LocalEnum);
            }
            dc = token.comment(CommentStyle.JAVADOC);
            return List.of(classOrRecordOrInterfaceOrEnumDeclaration(modifiersOpt(), dc));
        case IDENTIFIER:
            if (token.name() == names.yield && allowYieldStatement) {
                Token next = S.token(1);
                boolean isYieldStatement;
                switch (next.kind) {
                    case PLUS: case SUB: case STRINGLITERAL: case CHARLITERAL:
                    case INTLITERAL: case LONGLITERAL: case FLOATLITERAL: case DOUBLELITERAL:
                    case NULL: case IDENTIFIER: case TRUE: case FALSE:
                    case NEW: case SWITCH: case THIS: case SUPER:
                        isYieldStatement = true;
                        break;
                    case PLUSPLUS: case SUBSUB:
                        isYieldStatement = S.token(2).kind != SEMI;
                        break;
                    case LPAREN:
                        int lookahead = 2;
                        int balance = 1;
                        boolean hasComma = false;
                        Token l;
                        while ((l = S.token(lookahead)).kind != EOF && balance != 0) {
                            switch (l.kind) {
                                case LPAREN: balance++; break;
                                case RPAREN: balance--; break;
                                case COMMA: if (balance == 1) hasComma = true; break;
                            }
                            lookahead++;
                        }
                        isYieldStatement = (!hasComma && lookahead != 3) || l.kind == ARROW;
                        break;
                    case SEMI: //error recovery - this is not a valid statement:
                        isYieldStatement = true;
                        break;
                    default:
                        isYieldStatement = false;
                        break;
                }

                if (isYieldStatement) {
                    nextToken();
                    JCExpression t = term(EXPR);
                    accept(SEMI);
                    return List.of(toP(F.at(pos).Yield(t)));
                }

                //else intentional fall-through
            } else {
                if (isNonSealedClassStart(true)) {
                    log.error(token.pos, Errors.SealedOrNonSealedLocalClassesNotAllowed);
                    nextToken();
                    nextToken();
                    nextToken();
                    return List.of(classOrRecordOrInterfaceOrEnumDeclaration(modifiersOpt(), token.comment(CommentStyle.JAVADOC)));
                } else if (isSealedClassStart(true)) {
                    checkSourceLevel(Feature.SEALED_CLASSES);
                    log.error(token.pos, Errors.SealedOrNonSealedLocalClassesNotAllowed);
                    nextToken();
                    return List.of(classOrRecordOrInterfaceOrEnumDeclaration(modifiersOpt(), token.comment(CommentStyle.JAVADOC)));
                }
            }
        }
        if (isRecordStart() && allowRecords) {
            dc = token.comment(CommentStyle.JAVADOC);
            return List.of(recordDeclaration(F.at(pos).Modifiers(0), dc));
        } else {
            Token prevToken = token;
            JCExpression t = term(EXPR | TYPE);
            if (token.kind == COLON && t.hasTag(IDENT)) {
                nextToken();
                JCStatement stat = parseStatementAsBlock();
                return List.of(F.at(pos).Labelled(prevToken.name(), stat));
            } else if ((lastmode & TYPE) != 0 && LAX_IDENTIFIER.test(token.kind)) {
                pos = token.pos;
                JCModifiers mods = F.at(Position.NOPOS).Modifiers(0);
                F.at(pos);
                return localVariableDeclarations(mods, t);
            } else {
                // This Exec is an "ExpressionStatement"; it subsumes the terminating semicolon
                t = checkExprStat(t);
                accept(SEMI);
                JCExpressionStatement expr = toP(F.at(pos).Exec(t));
                return List.of(expr);
            }
        }
    }
    //where
        private List<JCStatement> localVariableDeclarations(JCModifiers mods, JCExpression type) {
            ListBuffer<JCStatement> stats =
                    variableDeclarators(mods, type, new ListBuffer<>(), true);
            // A "LocalVariableDeclarationStatement" subsumes the terminating semicolon
            accept(SEMI);
            storeEnd(stats.last(), S.prevToken().endPos);
            return stats.toList();
        }

    /** Statement =
     *       Block
     *     | IF ParExpression Statement [ELSE Statement]
     *     | FOR "(" ForInitOpt ";" [Expression] ";" ForUpdateOpt ")" Statement
     *     | FOR "(" FormalParameter : Expression ")" Statement
     *     | WHILE ParExpression Statement
     *     | DO Statement WHILE ParExpression ";"
     *     | TRY Block ( Catches | [Catches] FinallyPart )
     *     | TRY "(" ResourceSpecification ";"opt ")" Block [Catches] [FinallyPart]
     *     | SWITCH ParExpression "{" SwitchBlockStatementGroups "}"
     *     | SYNCHRONIZED ParExpression Block
     *     | RETURN [Expression] ";"
     *     | THROW Expression ";"
     *     | BREAK [Ident] ";"
     *     | CONTINUE [Ident] ";"
     *     | ASSERT Expression [ ":" Expression ] ";"
     *     | ";"
     */
    public JCStatement parseSimpleStatement() {
        int pos = token.pos;
        switch (token.kind) {
        case LBRACE:
            return block();
        case IF: {
            nextToken();
            JCExpression cond = parExpression();
            JCStatement thenpart = parseStatementAsBlock();
            JCStatement elsepart = null;
            if (token.kind == ELSE) {
                nextToken();
                elsepart = parseStatementAsBlock();
            }
            return F.at(pos).If(cond, thenpart, elsepart);
        }
        case FOR: {
            nextToken();
            accept(LPAREN);
            List<JCStatement> inits = token.kind == SEMI ? List.nil() : forInit();
            if (inits.length() == 1 &&
                inits.head.hasTag(VARDEF) &&
                ((JCVariableDecl) inits.head).init == null &&
                token.kind == COLON) {
                JCVariableDecl var = (JCVariableDecl)inits.head;
                accept(COLON);
                JCExpression expr = parseExpression();
                accept(RPAREN);
                JCStatement body = parseStatementAsBlock();
                return F.at(pos).ForeachLoop(var, expr, body);
            } else {
                accept(SEMI);
                JCExpression cond = token.kind == SEMI ? null : parseExpression();
                accept(SEMI);
                List<JCExpressionStatement> steps = token.kind == RPAREN ? List.nil() : forUpdate();
                accept(RPAREN);
                JCStatement body = parseStatementAsBlock();
                return F.at(pos).ForLoop(inits, cond, steps, body);
            }
        }
        case WHILE: {
            nextToken();
            JCExpression cond = parExpression();
            JCStatement body = parseStatementAsBlock();
            return F.at(pos).WhileLoop(cond, body);
        }
        case DO: {
            nextToken();
            JCStatement body = parseStatementAsBlock();
            accept(WHILE);
            JCExpression cond = parExpression();
            accept(SEMI);
            JCDoWhileLoop t = toP(F.at(pos).DoLoop(body, cond));
            return t;
        }
        case TRY: {
            nextToken();
            List<JCTree> resources = List.nil();
            if (token.kind == LPAREN) {
                nextToken();
                resources = resources();
                accept(RPAREN);
            }
            JCBlock body = block();
            ListBuffer<JCCatch> catchers = new ListBuffer<>();
            JCBlock finalizer = null;
            if (token.kind == CATCH || token.kind == FINALLY) {
                while (token.kind == CATCH) catchers.append(catchClause());
                if (token.kind == FINALLY) {
                    nextToken();
                    finalizer = block();
                }
            } else {
                if (resources.isEmpty()) {
                    log.error(DiagnosticFlag.SYNTAX, pos, Errors.TryWithoutCatchFinallyOrResourceDecls);
                }
            }
            return F.at(pos).Try(resources, body, catchers.toList(), finalizer);
        }
        case SWITCH: {
            nextToken();
            JCExpression selector = parExpression();
            accept(LBRACE);
            List<JCCase> cases = switchBlockStatementGroups();
            JCSwitch t = to(F.at(pos).Switch(selector, cases));
            t.endpos = token.endPos;
            accept(RBRACE);
            return t;
        }
        case SYNCHRONIZED: {
            nextToken();
            JCExpression lock = parExpression();
            JCBlock body = block();
            return F.at(pos).Synchronized(lock, body);
        }
        case RETURN: {
            nextToken();
            JCExpression result = token.kind == SEMI ? null : parseExpression();
            accept(SEMI);
            JCReturn t = toP(F.at(pos).Return(result));
            return t;
        }
        case THROW: {
            nextToken();
            JCExpression exc = parseExpression();
            accept(SEMI);
            JCThrow t = toP(F.at(pos).Throw(exc));
            return t;
        }
        case BREAK: {
            nextToken();
            Name label = LAX_IDENTIFIER.test(token.kind) ? ident() : null;
            accept(SEMI);
            JCBreak t = toP(F.at(pos).Break(label));
            return t;
        }
        case CONTINUE: {
            nextToken();
            Name label = LAX_IDENTIFIER.test(token.kind) ? ident() : null;
            accept(SEMI);
            JCContinue t =  toP(F.at(pos).Continue(label));
            return t;
        }
        case SEMI:
            nextToken();
            return toP(F.at(pos).Skip());
        case ELSE:
            int elsePos = token.pos;
            nextToken();
            return doRecover(elsePos, BasicErrorRecoveryAction.BLOCK_STMT, Errors.ElseWithoutIf);
        case FINALLY:
            int finallyPos = token.pos;
            nextToken();
            return doRecover(finallyPos, BasicErrorRecoveryAction.BLOCK_STMT, Errors.FinallyWithoutTry);
        case CATCH:
            return doRecover(token.pos, BasicErrorRecoveryAction.CATCH_CLAUSE, Errors.CatchWithoutTry);
        case ASSERT: {
            nextToken();
            JCExpression assertion = parseExpression();
            JCExpression message = null;
            if (token.kind == COLON) {
                nextToken();
                message = parseExpression();
            }
            accept(SEMI);
            JCAssert t = toP(F.at(pos).Assert(assertion, message));
            return t;
        }
        default:
            Assert.error();
            return null;
        }
    }

    @Override
    public JCStatement parseStatement() {
        return parseStatementAsBlock();
    }

    private JCStatement doRecover(int startPos, ErrorRecoveryAction action, Error errorKey) {
        int errPos = S.errPos();
        JCTree stm = action.doRecover(this);
        S.errPos(errPos);
        return toP(F.Exec(syntaxError(startPos, List.of(stm), errorKey)));
    }

    /** CatchClause     = CATCH "(" FormalParameter ")" Block
     * TODO: the "FormalParameter" is not correct, it uses the special "catchTypes" rule below.
     */
    protected JCCatch catchClause() {
        int pos = token.pos;
        accept(CATCH);
        accept(LPAREN);
        JCModifiers mods = optFinal(Flags.PARAMETER);
        List<JCExpression> catchTypes = catchTypes();
        JCExpression paramType = catchTypes.size() > 1 ?
                toP(F.at(catchTypes.head.getStartPosition()).TypeUnion(catchTypes)) :
                catchTypes.head;
        JCVariableDecl formal = variableDeclaratorId(mods, paramType);
        accept(RPAREN);
        JCBlock body = block();
        return F.at(pos).Catch(formal, body);
    }

    List<JCExpression> catchTypes() {
        ListBuffer<JCExpression> catchTypes = new ListBuffer<>();
        catchTypes.add(parseType());
        while (token.kind == BAR) {
            nextToken();
            // Instead of qualident this is now parseType.
            // But would that allow too much, e.g. arrays or generics?
            catchTypes.add(parseType());
        }
        return catchTypes.toList();
    }

    /** SwitchBlockStatementGroups = { SwitchBlockStatementGroup }
     *  SwitchBlockStatementGroup = SwitchLabel BlockStatements
     *  SwitchLabel = CASE ConstantExpression ":" | DEFAULT ":"
     */
    List<JCCase> switchBlockStatementGroups() {
        ListBuffer<JCCase> cases = new ListBuffer<>();
        while (true) {
            int pos = token.pos;
            switch (token.kind) {
            case CASE:
            case DEFAULT:
                cases.appendList(switchBlockStatementGroup());
                break;
            case RBRACE: case EOF:
                return cases.toList();
            default:
                nextToken(); // to ensure progress
                syntaxError(pos, Errors.Expected3(CASE, DEFAULT, RBRACE));
            }
        }
    }

    protected List<JCCase> switchBlockStatementGroup() {
        int pos = token.pos;
        List<JCStatement> stats;
        JCCase c;
        ListBuffer<JCCase> cases = new ListBuffer<JCCase>();
        switch (token.kind) {
        case CASE: {
            nextToken();
            ListBuffer<JCCaseLabel> pats = new ListBuffer<>();
            while (true) {
                pats.append(parseCaseLabel());
                if (token.kind != COMMA) break;
                nextToken();
                checkSourceLevel(Feature.SWITCH_MULTIPLE_CASE_LABELS);
            };
            CaseTree.CaseKind caseKind;
            JCTree body = null;
            if (token.kind == ARROW) {
                checkSourceLevel(Feature.SWITCH_RULE);
                accept(ARROW);
                caseKind = JCCase.RULE;
                JCStatement statement = parseStatementAsBlock();
                if (!statement.hasTag(EXEC) && !statement.hasTag(BLOCK) && !statement.hasTag(Tag.THROW)) {
                    log.error(statement.pos(), Errors.SwitchCaseUnexpectedStatement);
                }
                stats = List.of(statement);
                body = stats.head;
            } else {
                accept(COLON, tk -> Errors.Expected2(COLON, ARROW));
                caseKind = JCCase.STATEMENT;
                stats = blockStatements();
            }
            c = F.at(pos).Case(caseKind, pats.toList(), stats, body);
            if (stats.isEmpty())
                storeEnd(c, S.prevToken().endPos);
            return cases.append(c).toList();
        }
        case DEFAULT: {
            nextToken();
            CaseTree.CaseKind caseKind;
            JCTree body = null;
            int patternPos = token.pos;
            if (token.kind == ARROW) {
                checkSourceLevel(Feature.SWITCH_RULE);
                accept(ARROW);
                caseKind = JCCase.RULE;
                JCStatement statement = parseStatementAsBlock();
                if (!statement.hasTag(EXEC) && !statement.hasTag(BLOCK) && !statement.hasTag(Tag.THROW)) {
                    log.error(statement.pos(), Errors.SwitchCaseUnexpectedStatement);
                }
                stats = List.of(statement);
                body = stats.head;
            } else {
                accept(COLON, tk -> Errors.Expected2(COLON, ARROW));
                caseKind = JCCase.STATEMENT;
                stats = blockStatements();
            }
            JCCaseLabel defaultPattern = toP(F.at(patternPos).DefaultCaseLabel());
            c = F.at(pos).Case(caseKind, List.of(defaultPattern), stats, body);
            if (stats.isEmpty())
                storeEnd(c, S.prevToken().endPos);
            return cases.append(c).toList();
        }
        }
        throw new AssertionError("should not reach here");
    }

    private JCCaseLabel parseCaseLabel() {
        int patternPos = token.pos;
        JCCaseLabel label;

        if (token.kind == DEFAULT) {
            checkSourceLevel(token.pos, Feature.PATTERN_SWITCH);
            nextToken();
            label = toP(F.at(patternPos).DefaultCaseLabel());
        } else {
            if (token.kind == LPAREN) {
                int lookahead = 0;
                Token ahead;
                while ((ahead = S.token(lookahead)).kind != EOF && ahead.kind != RPAREN && ahead.kind != AMPAMP) {
                    lookahead++;
                }
                Token twoBack;
                boolean pattern = S.token(lookahead - 1).kind == IDENTIFIER &&
                                  ((twoBack = S.token(lookahead - 2)).kind == IDENTIFIER ||
                                   twoBack.kind == GT || twoBack.kind == GTGT || twoBack.kind == GTGTGT);
                if (pattern) {
                    return parsePattern(token.pos, null, null, false);
                } else {
                    return term(EXPR | TYPE | NOLAMBDA);
                }
            } else {
                JCModifiers mods = optFinal(0);
                JCExpression e = term(EXPR | TYPE | NOLAMBDA);

                if (token.kind == IDENTIFIER || mods.flags != 0 || mods.annotations.nonEmpty()) {
                    checkSourceLevel(token.pos, Feature.PATTERN_SWITCH);
                    return parsePattern(patternPos, null, e, false);
                } else {
                    return e;
                }
            }
        }

        return label;
    }

    /** MoreStatementExpressions = { COMMA StatementExpression }
     */
    <T extends ListBuffer<? super JCExpressionStatement>> T moreStatementExpressions(int pos,
                                                                    JCExpression first,
                                                                    T stats) {
        // This Exec is a "StatementExpression"; it subsumes no terminating token
        stats.append(toP(F.at(pos).Exec(checkExprStat(first))));
        while (token.kind == COMMA) {
            nextToken();
            pos = token.pos;
            JCExpression t = parseExpression();
            // This Exec is a "StatementExpression"; it subsumes no terminating token
            stats.append(toP(F.at(pos).Exec(checkExprStat(t))));
        }
        return stats;
    }

    /** ForInit = StatementExpression MoreStatementExpressions
     *           |  { FINAL | '@' Annotation } Type VariableDeclarators
     */
    List<JCStatement> forInit() {
        ListBuffer<JCStatement> stats = new ListBuffer<>();
        int pos = token.pos;
        if (token.kind == FINAL || token.kind == MONKEYS_AT) {
            return variableDeclarators(optFinal(0), parseType(true), stats, true).toList();
        } else {
            JCExpression t = term(EXPR | TYPE);
            if ((lastmode & TYPE) != 0 && LAX_IDENTIFIER.test(token.kind)) {
                return variableDeclarators(modifiersOpt(), t, stats, true).toList();
            } else if ((lastmode & TYPE) != 0 && token.kind == COLON) {
                log.error(DiagnosticFlag.SYNTAX, pos, Errors.BadInitializer("for-loop"));
                return List.of((JCStatement)F.at(pos).VarDef(modifiersOpt(), names.error, t, null));
            } else {
                return moreStatementExpressions(pos, t, stats).toList();
            }
        }
    }

    /** ForUpdate = StatementExpression MoreStatementExpressions
     */
    List<JCExpressionStatement> forUpdate() {
        return moreStatementExpressions(token.pos,
                                        parseExpression(),
                                        new ListBuffer<JCExpressionStatement>()).toList();
    }

    /** AnnotationsOpt = { '@' Annotation }
     *
     * @param kind Whether to parse an ANNOTATION or TYPE_ANNOTATION
     */
    protected List<JCAnnotation> annotationsOpt(Tag kind) {
        if (token.kind != MONKEYS_AT) return List.nil(); // optimization
        ListBuffer<JCAnnotation> buf = new ListBuffer<>();
        int prevmode = mode;
        while (token.kind == MONKEYS_AT) {
            int pos = token.pos;
            nextToken();
            buf.append(annotation(pos, kind));
        }
        lastmode = mode;
        mode = prevmode;
        List<JCAnnotation> annotations = buf.toList();

        return annotations;
    }

    List<JCAnnotation> typeAnnotationsOpt() {
        List<JCAnnotation> annotations = annotationsOpt(Tag.TYPE_ANNOTATION);
        return annotations;
    }

    /** ModifiersOpt = { Modifier }
     *  Modifier = PUBLIC | PROTECTED | PRIVATE | STATIC | ABSTRACT | FINAL
     *           | NATIVE | SYNCHRONIZED | TRANSIENT | VOLATILE | "@"
     *           | "@" Annotation
     */
    protected JCModifiers modifiersOpt() {
        return modifiersOpt(null);
    }
    protected JCModifiers modifiersOpt(JCModifiers partial) {
        long flags;
        ListBuffer<JCAnnotation> annotations = new ListBuffer<>();
        int pos;
        if (partial == null) {
            flags = 0;
            pos = token.pos;
        } else {
            flags = partial.flags;
            annotations.appendList(partial.annotations);
            pos = partial.pos;
        }
        if (token.deprecatedFlag()) {
            flags |= Flags.DEPRECATED;
        }
        int lastPos;
    loop:
        while (true) {
            long flag;
            switch (token.kind) {
            case PRIVATE     : flag = Flags.PRIVATE; break;
            case PROTECTED   : flag = Flags.PROTECTED; break;
            case PUBLIC      : flag = Flags.PUBLIC; break;
            case STATIC      : flag = Flags.STATIC; break;
            case TRANSIENT   : flag = Flags.TRANSIENT; break;
            case FINAL       : flag = Flags.FINAL; break;
            case ABSTRACT    : flag = Flags.ABSTRACT; break;
            case NATIVE      : flag = Flags.NATIVE; break;
            case VOLATILE    : flag = Flags.VOLATILE; break;
            case SYNCHRONIZED: flag = Flags.SYNCHRONIZED; break;
            case STRICTFP    : flag = Flags.STRICTFP; break;
            case MONKEYS_AT  : flag = Flags.ANNOTATION; break;
            case DEFAULT     : checkSourceLevel(Feature.DEFAULT_METHODS); flag = Flags.DEFAULT; break;
            case ERROR       : flag = 0; nextToken(); break;
            case IDENTIFIER  : {
                if (isNonSealedClassStart(false)) {
                    flag = Flags.NON_SEALED;
                    nextToken();
                    nextToken();
                    break;
                }
                if (isSealedClassStart(false)) {
                    checkSourceLevel(Feature.SEALED_CLASSES);
                    flag = Flags.SEALED;
                    break;
                }
                break loop;
            }
            default: break loop;
            }
            if ((flags & flag) != 0) log.error(DiagnosticFlag.SYNTAX, token.pos, Errors.RepeatedModifier);
            lastPos = token.pos;
            nextToken();
            if (flag == Flags.ANNOTATION) {
                if (token.kind != INTERFACE) {
                    JCAnnotation ann = annotation(lastPos, Tag.ANNOTATION);
                    // if first modifier is an annotation, set pos to annotation's.
                    if (flags == 0 && annotations.isEmpty())
                        pos = ann.pos;
                    annotations.append(ann);
                    flag = 0;
                }
            }
            flags |= flag;
        }
        switch (token.kind) {
        case ENUM: flags |= Flags.ENUM; break;
        case INTERFACE: flags |= Flags.INTERFACE; break;
        default: break;
        }

        /* A modifiers tree with no modifier tokens or annotations
         * has no text position. */
        if ((flags & (Flags.ModifierFlags | Flags.ANNOTATION)) == 0 && annotations.isEmpty())
            pos = Position.NOPOS;

        JCModifiers mods = F.at(pos).Modifiers(flags, annotations.toList());
        if (pos != Position.NOPOS)
            storeEnd(mods, S.prevToken().endPos);
        return mods;
    }

    /** Annotation              = "@" Qualident [ "(" AnnotationFieldValues ")" ]
     *
     * @param pos position of "@" token
     * @param kind Whether to parse an ANNOTATION or TYPE_ANNOTATION
     */
    JCAnnotation annotation(int pos, Tag kind) {
        // accept(AT); // AT consumed by caller
        if (kind == Tag.TYPE_ANNOTATION) {
            checkSourceLevel(Feature.TYPE_ANNOTATIONS);
        }
        JCTree ident = qualident(false);
        List<JCExpression> fieldValues = annotationFieldValuesOpt();
        JCAnnotation ann;
        if (kind == Tag.ANNOTATION) {
            ann = F.at(pos).Annotation(ident, fieldValues);
        } else if (kind == Tag.TYPE_ANNOTATION) {
            ann = F.at(pos).TypeAnnotation(ident, fieldValues);
        } else {
            throw new AssertionError("Unhandled annotation kind: " + kind);
        }

        storeEnd(ann, S.prevToken().endPos);
        return ann;
    }

    List<JCExpression> annotationFieldValuesOpt() {
        return (token.kind == LPAREN) ? annotationFieldValues() : List.nil();
    }

    /** AnnotationFieldValues   = "(" [ AnnotationFieldValue { "," AnnotationFieldValue } ] ")" */
    List<JCExpression> annotationFieldValues() {
        accept(LPAREN);
        ListBuffer<JCExpression> buf = new ListBuffer<>();
        if (token.kind != RPAREN) {
            buf.append(annotationFieldValue());
            while (token.kind == COMMA) {
                nextToken();
                buf.append(annotationFieldValue());
            }
        }
        accept(RPAREN);
        return buf.toList();
    }

    /** AnnotationFieldValue    = AnnotationValue
     *                          | Identifier "=" AnnotationValue
     */
    JCExpression annotationFieldValue() {
        if (LAX_IDENTIFIER.test(token.kind)) {
            selectExprMode();
            JCExpression t1 = term1();
            if (t1.hasTag(IDENT) && token.kind == EQ) {
                int pos = token.pos;
                accept(EQ);
                JCExpression v = annotationValue();
                return toP(F.at(pos).Assign(t1, v));
            } else {
                return t1;
            }
        }
        return annotationValue();
    }

    /* AnnotationValue          = ConditionalExpression
     *                          | Annotation
     *                          | "{" [ AnnotationValue { "," AnnotationValue } ] [","] "}"
     */
    JCExpression annotationValue() {
        int pos;
        switch (token.kind) {
        case MONKEYS_AT:
            pos = token.pos;
            nextToken();
            return annotation(pos, Tag.ANNOTATION);
        case LBRACE:
            pos = token.pos;
            accept(LBRACE);
            ListBuffer<JCExpression> buf = new ListBuffer<>();
            if (token.kind == COMMA) {
                nextToken();
            } else if (token.kind != RBRACE) {
                buf.append(annotationValue());
                while (token.kind == COMMA) {
                    nextToken();
                    if (token.kind == RBRACE) break;
                    buf.append(annotationValue());
                }
            }
            accept(RBRACE);
            return toP(F.at(pos).NewArray(null, List.nil(), buf.toList()));
        default:
            selectExprMode();
            return term1();
        }
    }

    /** VariableDeclarators = VariableDeclarator { "," VariableDeclarator }
     */
    public <T extends ListBuffer<? super JCVariableDecl>> T variableDeclarators(JCModifiers mods,
                                                                         JCExpression type,
                                                                         T vdefs,
                                                                         boolean localDecl)
    {
        return variableDeclaratorsRest(token.pos, mods, type, ident(), false, null, vdefs, localDecl);
    }

    /** VariableDeclaratorsRest = VariableDeclaratorRest { "," VariableDeclarator }
     *  ConstantDeclaratorsRest = ConstantDeclaratorRest { "," ConstantDeclarator }
     *
     *  @param reqInit  Is an initializer always required?
     *  @param dc       The documentation comment for the variable declarations, or null.
     */
    protected <T extends ListBuffer<? super JCVariableDecl>> T variableDeclaratorsRest(int pos,
                                                                     JCModifiers mods,
                                                                     JCExpression type,
                                                                     Name name,
                                                                     boolean reqInit,
                                                                     Comment dc,
                                                                     T vdefs,
                                                                     boolean localDecl)
    {
        JCVariableDecl head = variableDeclaratorRest(pos, mods, type, name, reqInit, dc, localDecl, false);
        vdefs.append(head);
        while (token.kind == COMMA) {
            // All but last of multiple declarators subsume a comma
            storeEnd((JCTree)vdefs.last(), token.endPos);
            nextToken();
            vdefs.append(variableDeclarator(mods, type, reqInit, dc, localDecl));
        }
        return vdefs;
    }

    /** VariableDeclarator = Ident VariableDeclaratorRest
     *  ConstantDeclarator = Ident ConstantDeclaratorRest
     */
    JCVariableDecl variableDeclarator(JCModifiers mods, JCExpression type, boolean reqInit, Comment dc, boolean localDecl) {
        return variableDeclaratorRest(token.pos, mods, type, ident(), reqInit, dc, localDecl, true);
    }

    /** VariableDeclaratorRest = BracketsOpt ["=" VariableInitializer]
     *  ConstantDeclaratorRest = BracketsOpt "=" VariableInitializer
     *
     *  @param reqInit  Is an initializer always required?
     *  @param dc       The documentation comment for the variable declarations, or null.
     */
    JCVariableDecl variableDeclaratorRest(int pos, JCModifiers mods, JCExpression type, Name name,
                                  boolean reqInit, Comment dc, boolean localDecl, boolean compound) {
        boolean declaredUsingVar = false;
        type = bracketsOpt(type);
        JCExpression init = null;
        if (token.kind == EQ) {
            nextToken();
            init = variableInitializer();
        }
        else if (reqInit) syntaxError(token.pos, Errors.Expected(EQ));
        JCTree elemType = TreeInfo.innermostType(type, true);
        int startPos = Position.NOPOS;
        if (elemType.hasTag(IDENT)) {
            Name typeName = ((JCIdent)elemType).name;
            if (restrictedTypeNameStartingAtSource(typeName, pos, !compound && localDecl) != null) {
                if (typeName != names.var) {
                    reportSyntaxError(elemType.pos, Errors.RestrictedTypeNotAllowedHere(typeName));
                } else if (type.hasTag(TYPEARRAY) && !compound) {
                    //error - 'var' and arrays
                    reportSyntaxError(elemType.pos, Errors.RestrictedTypeNotAllowedArray(typeName));
                } else {
                    declaredUsingVar = true;
                    if(compound)
                        //error - 'var' in compound local var decl
                        reportSyntaxError(elemType.pos, Errors.RestrictedTypeNotAllowedCompound(typeName));
                    startPos = TreeInfo.getStartPos(mods);
                    if (startPos == Position.NOPOS)
                        startPos = TreeInfo.getStartPos(type);
                    //implicit type
                    type = null;
                }
            }
        }
        JCVariableDecl result =
            toP(F.at(pos).VarDef(mods, name, type, init, declaredUsingVar));
        attach(result, dc);
        result.startPos = startPos;
        return result;
    }

    Name restrictedTypeName(JCExpression e, boolean shouldWarn) {
        switch (e.getTag()) {
            case IDENT:
                return restrictedTypeNameStartingAtSource(((JCIdent)e).name, e.pos, shouldWarn) != null ? ((JCIdent)e).name : null;
            case TYPEARRAY:
                return restrictedTypeName(((JCArrayTypeTree)e).elemtype, shouldWarn);
            default:
                return null;
        }
    }

    Source restrictedTypeNameStartingAtSource(Name name, int pos, boolean shouldWarn) {
        if (name == names.var) {
            if (Feature.LOCAL_VARIABLE_TYPE_INFERENCE.allowedInSource(source)) {
                return Source.JDK10;
            } else if (shouldWarn) {
                log.warning(pos, Warnings.RestrictedTypeNotAllowed(name, Source.JDK10));
            }
        }
        if (name == names.yield) {
            if (allowYieldStatement) {
                return Source.JDK14;
            } else if (shouldWarn) {
                log.warning(pos, Warnings.RestrictedTypeNotAllowed(name, Source.JDK14));
            }
        }
        if (name == names.record) {
            if (allowRecords) {
                return Source.JDK14;
            } else if (shouldWarn) {
                log.warning(pos, Warnings.RestrictedTypeNotAllowedPreview(name, Source.JDK14));
            }
        }
        if (name == names.sealed) {
            if (allowSealedTypes) {
                return Source.JDK15;
            } else if (shouldWarn) {
                log.warning(pos, Warnings.RestrictedTypeNotAllowedPreview(name, Source.JDK15));
            }
        }
        if (name == names.permits) {
            if (allowSealedTypes) {
                return Source.JDK15;
            } else if (shouldWarn) {
                log.warning(pos, Warnings.RestrictedTypeNotAllowedPreview(name, Source.JDK15));
            }
        }
        return null;
    }

    /** VariableDeclaratorId = Ident BracketsOpt
     */
    JCVariableDecl variableDeclaratorId(JCModifiers mods, JCExpression type) {
        return variableDeclaratorId(mods, type, false, false);
    }
    //where
    JCVariableDecl variableDeclaratorId(JCModifiers mods, JCExpression type, boolean lambdaParameter, boolean recordComponent) {
        int pos = token.pos;
        Name name;
        if (lambdaParameter && token.kind == UNDERSCORE) {
            log.error(pos, Errors.UnderscoreAsIdentifierInLambda);
            name = token.name();
            nextToken();
        } else {
            if (allowThisIdent ||
                !lambdaParameter ||
                LAX_IDENTIFIER.test(token.kind) ||
                mods.flags != Flags.PARAMETER ||
                mods.annotations.nonEmpty()) {
                JCExpression pn = qualident(false);
                if (pn.hasTag(Tag.IDENT) && ((JCIdent)pn).name != names._this) {
                    name = ((JCIdent)pn).name;
                } else {
                    if (allowThisIdent) {
                        if ((mods.flags & Flags.VARARGS) != 0) {
                            log.error(token.pos, Errors.VarargsAndReceiver);
                        }
                        if (token.kind == LBRACKET) {
                            log.error(token.pos, Errors.ArrayAndReceiver);
                        }
                        if (pn.hasTag(Tag.SELECT) && ((JCFieldAccess)pn).name != names._this) {
                            log.error(token.pos, Errors.WrongReceiver);
                        }
                    }
                    return toP(F.at(pos).ReceiverVarDef(mods, pn, type));
                }
            } else {
                /** if it is a lambda parameter and the token kind is not an identifier,
                 *  and there are no modifiers or annotations, then this means that the compiler
                 *  supposed the lambda to be explicit but it can contain a mix of implicit,
                 *  var or explicit parameters. So we assign the error name to the parameter name
                 *  instead of issuing an error and analyze the lambda parameters as a whole at
                 *  a higher level.
                 */
                name = names.empty;
            }
        }
        if ((mods.flags & Flags.VARARGS) != 0 &&
                token.kind == LBRACKET) {
            log.error(token.pos, Errors.VarargsAndOldArraySyntax);
        }
        if (recordComponent && token.kind == LBRACKET) {
            log.error(token.pos, Errors.RecordComponentAndOldArraySyntax);
        }
        type = bracketsOpt(type);

        return toP(F.at(pos).VarDef(mods, name, type, null,
                type != null && type.hasTag(IDENT) && ((JCIdent)type).name == names.var));
    }

    /** Resources = Resource { ";" Resources }
     */
    List<JCTree> resources() {
        ListBuffer<JCTree> defs = new ListBuffer<>();
        defs.append(resource());
        while (token.kind == SEMI) {
            // All but last of multiple declarators must subsume a semicolon
            storeEnd(defs.last(), token.endPos);
            int semiColonPos = token.pos;
            nextToken();
            if (token.kind == RPAREN) { // Optional trailing semicolon
                                       // after last resource
                break;
            }
            defs.append(resource());
        }
        return defs.toList();
    }

    /** Resource = VariableModifiersOpt Type VariableDeclaratorId "=" Expression
     *           | Expression
     */
    protected JCTree resource() {
        int startPos = token.pos;
        if (token.kind == FINAL || token.kind == MONKEYS_AT) {
            JCModifiers mods = optFinal(Flags.FINAL);
            JCExpression t = parseType(true);
            return variableDeclaratorRest(token.pos, mods, t, ident(), true, null, true, false);
        }
        JCExpression t = term(EXPR | TYPE);
        if ((lastmode & TYPE) != 0 && LAX_IDENTIFIER.test(token.kind)) {
            JCModifiers mods = toP(F.at(startPos).Modifiers(Flags.FINAL));
            return variableDeclaratorRest(token.pos, mods, t, ident(), true, null, true, false);
        } else {
            checkSourceLevel(Feature.EFFECTIVELY_FINAL_VARIABLES_IN_TRY_WITH_RESOURCES);
            if (!t.hasTag(IDENT) && !t.hasTag(SELECT)) {
                log.error(t.pos(), Errors.TryWithResourcesExprNeedsVar);
            }

            return t;
        }
    }

    /** CompilationUnit = [ { "@" Annotation } PACKAGE Qualident ";"] {ImportDeclaration} {TypeDeclaration}
     */
    public JCTree.JCCompilationUnit parseCompilationUnit() {
        Token firstToken = token;
        JCModifiers mods = null;
        boolean consumedToplevelDoc = false;
        boolean seenImport = false;
        boolean seenPackage = false;
        ListBuffer<JCTree> defs = new ListBuffer<>();
        if (token.kind == MONKEYS_AT)
            mods = modifiersOpt();

        if (token.kind == PACKAGE) {
            int packagePos = token.pos;
            List<JCAnnotation> annotations = List.nil();
            seenPackage = true;
            if (mods != null) {
                checkNoMods(mods.flags & ~Flags.DEPRECATED);
                annotations = mods.annotations;
                mods = null;
            }
            nextToken();
            JCExpression pid = qualident(false);
            accept(SEMI);
            JCPackageDecl pd = toP(F.at(packagePos).PackageDecl(annotations, pid));
            attach(pd, firstToken.comment(CommentStyle.JAVADOC));
            consumedToplevelDoc = true;
            defs.append(pd);
        }

        boolean checkForImports = true;
        boolean firstTypeDecl = true;
        while (token.kind != EOF) {
            if (token.pos <= endPosTable.errorEndPos) {
                // error recovery
                skip(checkForImports, false, false, false);
                if (token.kind == EOF)
                    break;
            }
            if (checkForImports && mods == null && token.kind == IMPORT) {
                seenImport = true;
                defs.append(importDeclaration());
            } else {
                Comment docComment = token.comment(CommentStyle.JAVADOC);
                if (firstTypeDecl && !seenImport && !seenPackage) {
                    docComment = firstToken.comment(CommentStyle.JAVADOC);
                    consumedToplevelDoc = true;
                }
                if (mods != null || token.kind != SEMI)
                    mods = modifiersOpt(mods);
                if (firstTypeDecl && token.kind == IDENTIFIER) {
                    ModuleKind kind = ModuleKind.STRONG;
                    if (token.name() == names.open) {
                        kind = ModuleKind.OPEN;
                        nextToken();
                    }
                    if (token.kind == IDENTIFIER && token.name() == names.module) {
                        if (mods != null) {
                            checkNoMods(mods.flags & ~Flags.DEPRECATED);
                        }
                        defs.append(moduleDecl(mods, kind, docComment));
                        consumedToplevelDoc = true;
                        break;
                    } else if (kind != ModuleKind.STRONG) {
                        reportSyntaxError(token.pos, Errors.ExpectedModule);
                    }
                }
                JCTree def = typeDeclaration(mods, docComment);
                if (def instanceof JCExpressionStatement statement)
                    def = statement.expr;
                defs.append(def);
                if (def instanceof JCClassDecl)
                    checkForImports = false;
                mods = null;
                firstTypeDecl = false;
            }
        }
        JCTree.JCCompilationUnit toplevel = F.at(firstToken.pos).TopLevel(defs.toList());
        if (!consumedToplevelDoc)
            attach(toplevel, firstToken.comment(CommentStyle.JAVADOC));
        if (defs.isEmpty())
            storeEnd(toplevel, S.prevToken().endPos);
        if (keepDocComments)
            toplevel.docComments = docComments;
        if (keepLineMap)
            toplevel.lineMap = S.getLineMap();
        this.endPosTable.setParser(null); // remove reference to parser
        toplevel.endPositions = this.endPosTable;
        return toplevel;
    }

    JCModuleDecl moduleDecl(JCModifiers mods, ModuleKind kind, Comment dc) {
        int pos = token.pos;
        checkSourceLevel(Feature.MODULES);

        nextToken();
        JCExpression name = qualident(false);
        List<JCDirective> directives = null;

        accept(LBRACE);
        directives = moduleDirectiveList();
        accept(RBRACE);
        accept(EOF);

        JCModuleDecl result = toP(F.at(pos).ModuleDef(mods, kind, name, directives));
        attach(result, dc);
        return result;
    }

    List<JCDirective> moduleDirectiveList() {
        ListBuffer<JCDirective> defs = new ListBuffer<>();
        while (token.kind == IDENTIFIER) {
            int pos = token.pos;
            if (token.name() == names.requires) {
                nextToken();
                boolean isTransitive = false;
                boolean isStaticPhase = false;
            loop:
                while (true) {
                    switch (token.kind) {
                        case IDENTIFIER:
                            if (token.name() == names.transitive && !isTransitive) {
                                Token t1 = S.token(1);
                                if (t1.kind == SEMI || t1.kind == DOT) {
                                    break loop;
                                }
                                isTransitive = true;
                                break;
                            } else {
                                break loop;
                            }
                        case STATIC:
                            if (isStaticPhase) {
                                log.error(DiagnosticFlag.SYNTAX, token.pos, Errors.RepeatedModifier);
                            }
                            isStaticPhase = true;
                            break;
                        default:
                            break loop;
                    }
                    nextToken();
                }
                JCExpression moduleName = qualident(false);
                accept(SEMI);
                defs.append(toP(F.at(pos).Requires(isTransitive, isStaticPhase, moduleName)));
            } else if (token.name() == names.exports || token.name() == names.opens) {
                boolean exports = token.name() == names.exports;
                nextToken();
                JCExpression pkgName = qualident(false);
                List<JCExpression> moduleNames = null;
                if (token.kind == IDENTIFIER && token.name() == names.to) {
                    nextToken();
                    moduleNames = qualidentList(false);
                }
                accept(SEMI);
                JCDirective d;
                if (exports) {
                    d = F.at(pos).Exports(pkgName, moduleNames);
                } else {
                    d = F.at(pos).Opens(pkgName, moduleNames);
                }
                defs.append(toP(d));
            } else if (token.name() == names.provides) {
                nextToken();
                JCExpression serviceName = qualident(false);
                if (token.kind == IDENTIFIER && token.name() == names.with) {
                    nextToken();
                    List<JCExpression> implNames = qualidentList(false);
                    accept(SEMI);
                    defs.append(toP(F.at(pos).Provides(serviceName, implNames)));
                } else {
                    log.error(DiagnosticFlag.SYNTAX, token.pos, Errors.ExpectedStr("'" + names.with + "'"));
                    skip(false, false, false, false);
                }
            } else if (token.name() == names.uses) {
                nextToken();
                JCExpression service = qualident(false);
                accept(SEMI);
                defs.append(toP(F.at(pos).Uses(service)));
            } else {
                setErrorEndPos(pos);
                reportSyntaxError(pos, Errors.InvalidModuleDirective);
                break;
            }
        }
        return defs.toList();
    }

    /** ImportDeclaration = IMPORT [ STATIC ] Ident { "." Ident } [ "." "*" ] ";"
     */
    protected JCTree importDeclaration() {
        int pos = token.pos;
        nextToken();
        boolean importStatic = false;
        if (token.kind == STATIC) {
            importStatic = true;
            nextToken();
        }
        JCExpression pid = toP(F.at(token.pos).Ident(ident()));
        do {
            int pos1 = token.pos;
            accept(DOT);
            if (token.kind == STAR) {
                pid = to(F.at(pos1).Select(pid, names.asterisk));
                nextToken();
                break;
            } else {
                pid = toP(F.at(pos1).Select(pid, ident()));
            }
        } while (token.kind == DOT);
        accept(SEMI);
        return toP(F.at(pos).Import(pid, importStatic));
    }

    /** TypeDeclaration = ClassOrInterfaceOrEnumDeclaration
     *                  | ";"
     */
    JCTree typeDeclaration(JCModifiers mods, Comment docComment) {
        int pos = token.pos;
        if (mods == null && token.kind == SEMI) {
            nextToken();
            return toP(F.at(pos).Skip());
        } else {
            return classOrRecordOrInterfaceOrEnumDeclaration(modifiersOpt(mods), docComment);
        }
    }

    /** ClassOrInterfaceOrEnumDeclaration = ModifiersOpt
     *           (ClassDeclaration | InterfaceDeclaration | EnumDeclaration)
     *  @param mods     Any modifiers starting the class or interface declaration
     *  @param dc       The documentation comment for the class, or null.
     */
    protected JCStatement classOrRecordOrInterfaceOrEnumDeclaration(JCModifiers mods, Comment dc) {
        if (token.kind == CLASS) {
            return classDeclaration(mods, dc);
        } if (isRecordStart()) {
            return recordDeclaration(mods, dc);
        } else if (token.kind == INTERFACE) {
            return interfaceDeclaration(mods, dc);
        } else if (token.kind == ENUM) {
            return enumDeclaration(mods, dc);
        } else {
            int pos = token.pos;
            List<JCTree> errs;
            if (token.kind == IDENTIFIER && token.name() == names.record) {
                checkSourceLevel(Feature.RECORDS);
                JCErroneous erroneousTree = syntaxError(token.pos, List.of(mods), Errors.RecordHeaderExpected);
                return toP(F.Exec(erroneousTree));
            } else {
                if (LAX_IDENTIFIER.test(token.kind)) {
                    errs = List.of(mods, toP(F.at(pos).Ident(ident())));
                    setErrorEndPos(token.pos);
                } else {
                    errs = List.of(mods);
                }
                final JCErroneous erroneousTree;
                if (parseModuleInfo) {
                    erroneousTree = syntaxError(pos, errs, Errors.ExpectedModuleOrOpen);
                } else {
                    if (allowRecords) {
                        erroneousTree = syntaxError(pos, errs, Errors.Expected4(CLASS, INTERFACE, ENUM, "record"));
                    } else {
                        erroneousTree = syntaxError(pos, errs, Errors.Expected3(CLASS, INTERFACE, ENUM));
                    }
                }
                return toP(F.Exec(erroneousTree));
            }
        }
    }

    /** ClassDeclaration = CLASS Ident TypeParametersOpt [EXTENDS Type]
     *                     [IMPLEMENTS TypeList] ClassBody
     *  @param mods    The modifiers starting the class declaration
     *  @param dc       The documentation comment for the class, or null.
     */
    protected JCClassDecl classDeclaration(JCModifiers mods, Comment dc) {
        int pos = token.pos;
        accept(CLASS);
        Name name = typeName();

        List<JCTypeParameter> typarams = typeParametersOpt();

        JCExpression extending = null;
        if (token.kind == EXTENDS) {
            nextToken();
            extending = parseType();
        }
        List<JCExpression> implementing = List.nil();
        if (token.kind == IMPLEMENTS) {
            nextToken();
            implementing = typeList();
        }
        List<JCExpression> permitting = permitsClause(mods, "class");
        List<JCTree> defs = classInterfaceOrRecordBody(name, false, false);
        JCClassDecl result = toP(F.at(pos).ClassDef(
            mods, name, typarams, extending, implementing, permitting, defs));
        attach(result, dc);
        return result;
    }

    protected JCClassDecl recordDeclaration(JCModifiers mods, Comment dc) {
        int pos = token.pos;
        nextToken();
        mods.flags |= Flags.RECORD;
        Name name = typeName();

        List<JCTypeParameter> typarams = typeParametersOpt();

        List<JCVariableDecl> headerFields = formalParameters(false, true);

        List<JCExpression> implementing = List.nil();
        if (token.kind == IMPLEMENTS) {
            nextToken();
            implementing = typeList();
        }
        List<JCTree> defs = classInterfaceOrRecordBody(name, false, true);
        java.util.List<JCVariableDecl> fields = new ArrayList<>();
        for (JCVariableDecl field : headerFields) {
            fields.add(field);
        }
        for (JCTree def : defs) {
            if (def.hasTag(METHODDEF)) {
                JCMethodDecl methDef = (JCMethodDecl) def;
                if (methDef.name == names.init && methDef.params.isEmpty() && (methDef.mods.flags & Flags.COMPACT_RECORD_CONSTRUCTOR) != 0) {
                    ListBuffer<JCVariableDecl> tmpParams = new ListBuffer<>();
                    for (JCVariableDecl param : headerFields) {
                        tmpParams.add(F.at(param)
                                // we will get flags plus annotations from the record component
                                .VarDef(F.Modifiers(Flags.PARAMETER | Flags.GENERATED_MEMBER | param.mods.flags & Flags.VARARGS,
                                        param.mods.annotations),
                                param.name, param.vartype, null));
                    }
                    methDef.params = tmpParams.toList();
                }
            }
        }
        for (int i = fields.size() - 1; i >= 0; i--) {
            JCVariableDecl field = fields.get(i);
            defs = defs.prepend(field);
        }
        JCClassDecl result = toP(F.at(pos).ClassDef(mods, name, typarams, null, implementing, defs));
        attach(result, dc);
        return result;
    }

    Name typeName() {
        int pos = token.pos;
        Name name = ident();
        Source source = restrictedTypeNameStartingAtSource(name, pos, true);
        if (source != null) {
            reportSyntaxError(pos, Errors.RestrictedTypeNotAllowed(name, source));
        }
        return name;
    }

    /** InterfaceDeclaration = INTERFACE Ident TypeParametersOpt
     *                         [EXTENDS TypeList] InterfaceBody
     *  @param mods    The modifiers starting the interface declaration
     *  @param dc       The documentation comment for the interface, or null.
     */
    protected JCClassDecl interfaceDeclaration(JCModifiers mods, Comment dc) {
        int pos = token.pos;
        accept(INTERFACE);

        Name name = typeName();

        List<JCTypeParameter> typarams = typeParametersOpt();

        List<JCExpression> extending = List.nil();
        if (token.kind == EXTENDS) {
            nextToken();
            extending = typeList();
        }
        List<JCExpression> permitting = permitsClause(mods, "interface");
        List<JCTree> defs;
        defs = classInterfaceOrRecordBody(name, true, false);
        JCClassDecl result = toP(F.at(pos).ClassDef(
            mods, name, typarams, null, extending, permitting, defs));
        attach(result, dc);
        return result;
    }

    List<JCExpression> permitsClause(JCModifiers mods, String classOrInterface) {
        if (allowSealedTypes && token.kind == IDENTIFIER && token.name() == names.permits) {
            checkSourceLevel(Feature.SEALED_CLASSES);
            if ((mods.flags & Flags.SEALED) == 0) {
                log.error(token.pos, Errors.InvalidPermitsClause(Fragments.ClassIsNotSealed(classOrInterface)));
            }
            nextToken();
            return qualidentList(false);
        }
        return List.nil();
    }

    /** EnumDeclaration = ENUM Ident [IMPLEMENTS TypeList] EnumBody
     *  @param mods    The modifiers starting the enum declaration
     *  @param dc       The documentation comment for the enum, or null.
     */
    protected JCClassDecl enumDeclaration(JCModifiers mods, Comment dc) {
        int pos = token.pos;
        accept(ENUM);

        Name name = typeName();

        List<JCExpression> implementing = List.nil();
        if (token.kind == IMPLEMENTS) {
            nextToken();
            implementing = typeList();
        }

        List<JCTree> defs = enumBody(name);
        mods.flags |= Flags.ENUM;
        JCClassDecl result = toP(F.at(pos).
            ClassDef(mods, name, List.nil(),
                     null, implementing, defs));
        attach(result, dc);
        return result;
    }

    /** EnumBody = "{" { EnumeratorDeclarationList } [","]
     *                  [ ";" {ClassBodyDeclaration} ] "}"
     */
    List<JCTree> enumBody(Name enumName) {
        accept(LBRACE);
        ListBuffer<JCTree> defs = new ListBuffer<>();
        boolean wasSemi = false;
        boolean hasStructuralErrors = false;
        boolean wasError = false;
        if (token.kind == COMMA) {
            nextToken();
            if (token.kind == SEMI) {
                wasSemi = true;
                nextToken();
            } else if (token.kind != RBRACE) {
                reportSyntaxError(S.prevToken().endPos,
                                  Errors.Expected2(RBRACE, SEMI));
                wasError = true;
            }
        }
        while (token.kind != RBRACE && token.kind != EOF) {
            if (token.kind == SEMI) {
                accept(SEMI);
                wasSemi = true;
                if (token.kind == RBRACE || token.kind == EOF) break;
            }
            EnumeratorEstimate memberType = estimateEnumeratorOrMember(enumName);
            if (memberType == EnumeratorEstimate.UNKNOWN) {
                memberType = wasSemi ? EnumeratorEstimate.MEMBER
                                     : EnumeratorEstimate.ENUMERATOR;
            }
            if (memberType == EnumeratorEstimate.ENUMERATOR) {
                wasError = false;
                if (wasSemi && !hasStructuralErrors) {
                    reportSyntaxError(token.pos, Errors.EnumConstantNotExpected);
                    hasStructuralErrors = true;
                }
                defs.append(enumeratorDeclaration(enumName));
                if (token.pos <= endPosTable.errorEndPos) {
                    // error recovery
                   skip(false, true, true, false);
                } else {
                    if (token.kind != RBRACE && token.kind != SEMI && token.kind != EOF) {
                        if (token.kind == COMMA) {
                            nextToken();
                        } else {
                            setErrorEndPos(token.pos);
                            reportSyntaxError(S.prevToken().endPos,
                                              Errors.Expected3(COMMA, RBRACE, SEMI));
                            wasError = true;
                        }
                    }
                }
            } else {
                if (!wasSemi && !hasStructuralErrors && !wasError) {
                    reportSyntaxError(token.pos, Errors.EnumConstantExpected);
                    hasStructuralErrors = true;
                }
                wasError = false;
                defs.appendList(classOrInterfaceOrRecordBodyDeclaration(enumName,
                                                                false, false));
                if (token.pos <= endPosTable.errorEndPos) {
                    // error recovery
                   skip(false, true, true, false);
                }
            }
        }
        accept(RBRACE);
        return defs.toList();
    }

    private EnumeratorEstimate estimateEnumeratorOrMember(Name enumName) {
        // if we are seeing a record declaration inside of an enum we want the same error message as expected for a
        // let's say an interface declaration inside an enum
        if (token.kind == TokenKind.IDENTIFIER && token.name() != enumName &&
                (!allowRecords || !isRecordStart())) {
            Token next = S.token(1);
            switch (next.kind) {
                case LPAREN: case LBRACE: case COMMA: case SEMI:
                    return EnumeratorEstimate.ENUMERATOR;
            }
        }
        switch (token.kind) {
            case IDENTIFIER: case MONKEYS_AT: case LT:
                if (token.kind == IDENTIFIER) {
                    if (allowRecords && isRecordStart()) {
                        return EnumeratorEstimate.MEMBER;
                    }
                }
                return EnumeratorEstimate.UNKNOWN;
            default:
                return EnumeratorEstimate.MEMBER;
        }
    }

    private enum EnumeratorEstimate {
        ENUMERATOR,
        MEMBER,
        UNKNOWN;
    }

    /** EnumeratorDeclaration = AnnotationsOpt [TypeArguments] IDENTIFIER [ Arguments ] [ "{" ClassBody "}" ]
     */
    JCTree enumeratorDeclaration(Name enumName) {
        Comment dc = token.comment(CommentStyle.JAVADOC);
        int flags = Flags.PUBLIC|Flags.STATIC|Flags.FINAL|Flags.ENUM;
        if (token.deprecatedFlag()) {
            flags |= Flags.DEPRECATED;
        }
        int pos = token.pos;
        List<JCAnnotation> annotations = annotationsOpt(Tag.ANNOTATION);
        JCModifiers mods = F.at(annotations.isEmpty() ? Position.NOPOS : pos).Modifiers(flags, annotations);
        List<JCExpression> typeArgs = typeArgumentsOpt();
        int identPos = token.pos;
        Name name = ident();
        int createPos = token.pos;
        List<JCExpression> args = (token.kind == LPAREN)
            ? arguments() : List.nil();
        JCClassDecl body = null;
        if (token.kind == LBRACE) {
            JCModifiers mods1 = F.at(Position.NOPOS).Modifiers(Flags.ENUM);
            List<JCTree> defs = classInterfaceOrRecordBody(names.empty, false, false);
            body = toP(F.at(identPos).AnonymousClassDef(mods1, defs));
        }
        if (args.isEmpty() && body == null)
            createPos = identPos;
        JCIdent ident = F.at(identPos).Ident(enumName);
        JCNewClass create = F.at(createPos).NewClass(null, typeArgs, ident, args, body);
        if (createPos != identPos)
            storeEnd(create, S.prevToken().endPos);
        ident = F.at(identPos).Ident(enumName);
        JCTree result = toP(F.at(pos).VarDef(mods, name, ident, create));
        attach(result, dc);
        return result;
    }

    /** TypeList = Type {"," Type}
     */
    List<JCExpression> typeList() {
        ListBuffer<JCExpression> ts = new ListBuffer<>();
        ts.append(parseType());
        while (token.kind == COMMA) {
            nextToken();
            ts.append(parseType());
        }
        return ts.toList();
    }

    /** ClassBody     = "{" {ClassBodyDeclaration} "}"
     *  InterfaceBody = "{" {InterfaceBodyDeclaration} "}"
     */
    List<JCTree> classInterfaceOrRecordBody(Name className, boolean isInterface, boolean isRecord) {
        accept(LBRACE);
        if (token.pos <= endPosTable.errorEndPos) {
            // error recovery
            skip(false, true, false, false);
            if (token.kind == LBRACE)
                nextToken();
            else
                return List.nil();
        }
        ListBuffer<JCTree> defs = new ListBuffer<>();
        while (token.kind != RBRACE && token.kind != EOF) {
            defs.appendList(classOrInterfaceOrRecordBodyDeclaration(className, isInterface, isRecord));
            if (token.pos <= endPosTable.errorEndPos) {
               // error recovery
               skip(false, true, true, false);
           }
        }
        accept(RBRACE);
        return defs.toList();
    }

    /** ClassBodyDeclaration =
     *      ";"
     *    | [STATIC] Block
     *    | ModifiersOpt
     *      ( Type Ident
     *        ( VariableDeclaratorsRest ";" | MethodDeclaratorRest )
     *      | VOID Ident VoidMethodDeclaratorRest
     *      | TypeParameters [Annotations]
     *        ( Type Ident MethodDeclaratorRest
     *        | VOID Ident VoidMethodDeclaratorRest
     *        )
     *      | Ident ConstructorDeclaratorRest
     *      | TypeParameters Ident ConstructorDeclaratorRest
     *      | ClassOrInterfaceOrEnumDeclaration
     *      )
     *  InterfaceBodyDeclaration =
     *      ";"
     *    | ModifiersOpt
     *      ( Type Ident
     *        ( ConstantDeclaratorsRest ";" | MethodDeclaratorRest )
     *      | VOID Ident MethodDeclaratorRest
     *      | TypeParameters [Annotations]
     *        ( Type Ident MethodDeclaratorRest
     *        | VOID Ident VoidMethodDeclaratorRest
     *        )
     *      | ClassOrInterfaceOrEnumDeclaration
     *      )
     *
     */
    protected List<JCTree> classOrInterfaceOrRecordBodyDeclaration(Name className, boolean isInterface, boolean isRecord) {
        if (token.kind == SEMI) {
            nextToken();
            return List.nil();
        } else {
            Comment dc = token.comment(CommentStyle.JAVADOC);
            int pos = token.pos;
            JCModifiers mods = modifiersOpt();
            if (token.kind == CLASS ||
                allowRecords && isRecordStart() ||
                token.kind == INTERFACE ||
                token.kind == ENUM) {
                return List.of(classOrRecordOrInterfaceOrEnumDeclaration(mods, dc));
            } else if (token.kind == LBRACE &&
                       (mods.flags & Flags.StandardFlags & ~Flags.STATIC) == 0 &&
                       mods.annotations.isEmpty()) {
                if (isInterface) {
                    log.error(DiagnosticFlag.SYNTAX, token.pos, Errors.InitializerNotAllowed);
                } else if (isRecord && (mods.flags & Flags.STATIC) == 0) {
                    log.error(DiagnosticFlag.SYNTAX, token.pos, Errors.InstanceInitializerNotAllowedInRecords);
                }
                return List.of(block(pos, mods.flags));
            } else {
                pos = token.pos;
                List<JCTypeParameter> typarams = typeParametersOpt();
                // if there are type parameters but no modifiers, save the start
                // position of the method in the modifiers.
                if (typarams.nonEmpty() && mods.pos == Position.NOPOS) {
                    mods.pos = pos;
                    storeEnd(mods, pos);
                }
                List<JCAnnotation> annosAfterParams = annotationsOpt(Tag.ANNOTATION);

                if (annosAfterParams.nonEmpty()) {
                    checkSourceLevel(annosAfterParams.head.pos, Feature.ANNOTATIONS_AFTER_TYPE_PARAMS);
                    mods.annotations = mods.annotations.appendList(annosAfterParams);
                    if (mods.pos == Position.NOPOS)
                        mods.pos = mods.annotations.head.pos;
                }

                Token tk = token;
                pos = token.pos;
                JCExpression type;
                boolean isVoid = token.kind == VOID;
                if (isVoid) {
                    type = to(F.at(pos).TypeIdent(TypeTag.VOID));
                    nextToken();
                } else {
                    // method returns types are un-annotated types
                    type = unannotatedType(false);
                }
                if ((token.kind == LPAREN && !isInterface ||
                        isRecord && token.kind == LBRACE) && type.hasTag(IDENT)) {
                    if (isInterface || tk.name() != className)
                        log.error(DiagnosticFlag.SYNTAX, pos, Errors.InvalidMethDeclRetTypeReq);
                    else if (annosAfterParams.nonEmpty())
                        illegal(annosAfterParams.head.pos);
                    if (isRecord && token.kind == LBRACE) {
                        mods.flags |= Flags.COMPACT_RECORD_CONSTRUCTOR;
                    }
                    return List.of(methodDeclaratorRest(
                        pos, mods, null, names.init, typarams,
                        isInterface, true, isRecord, dc));
                } else if (isRecord && type.hasTag(IDENT) && token.kind == THROWS) {
                    // trying to define a compact constructor with a throws clause
                    log.error(DiagnosticFlag.SYNTAX, token.pos,
                            Errors.InvalidCanonicalConstructorInRecord(
                                    Fragments.Compact,
                                    className,
                                    Fragments.ThrowsClauseNotAllowedForCanonicalConstructor(Fragments.Compact)));
                    skip(false, true, false, false);
                    return List.of(methodDeclaratorRest(
                            pos, mods, null, names.init, typarams,
                            isInterface, true, isRecord, dc));
                } else {
                    pos = token.pos;
                    Name name = ident();
                    if (token.kind == LPAREN) {
                        return List.of(methodDeclaratorRest(
                            pos, mods, type, name, typarams,
                            isInterface, isVoid, false, dc));
                    } else if (!isVoid && typarams.isEmpty()) {
                        if (!isRecord || (isRecord && (mods.flags & Flags.STATIC) != 0)) {
                        List<JCTree> defs =
                            variableDeclaratorsRest(pos, mods, type, name, isInterface, dc,
                                                    new ListBuffer<JCTree>(), false).toList();
                        accept(SEMI);
                        storeEnd(defs.last(), S.prevToken().endPos);
                        return defs;
                    } else {
                            int errPos = pos;
                            variableDeclaratorsRest(pos, mods, type, name, isInterface, dc,
                                    new ListBuffer<JCTree>(), false).toList();
                            accept(SEMI);
                            return List.of(syntaxError(errPos, null, Errors.RecordCannotDeclareInstanceFields));
                        }
                    } else {
                        pos = token.pos;
                        List<JCTree> err;
                        if (isVoid || typarams.nonEmpty()) {
                            JCMethodDecl m =
                                    toP(F.at(pos).MethodDef(mods, name, type, typarams,
                                                            List.nil(), List.nil(), null, null));
                            attach(m, dc);
                            err = List.of(m);
                        } else {
                            err = List.nil();
                        }
                        return List.of(syntaxError(token.pos, err, Errors.Expected(LPAREN)));
                    }
                }
            }
        }
    }

    protected boolean isRecordStart() {
        if (token.kind == IDENTIFIER && token.name() == names.record &&
            (peekToken(TokenKind.IDENTIFIER, TokenKind.LPAREN) ||
             peekToken(TokenKind.IDENTIFIER, TokenKind.EOF) ||
             peekToken(TokenKind.IDENTIFIER, TokenKind.LT))) {
            checkSourceLevel(Feature.RECORDS);
            return true;
        } else {
            return false;
        }
    }

    protected boolean isNonSealedClassStart(boolean local) {
        if (isNonSealedIdentifier(token, 0)) {
            Token next = S.token(3);
            return allowedAfterSealedOrNonSealed(next, local, true);
        }
        return false;
    }

    protected boolean isNonSealedIdentifier(Token someToken, int lookAheadOffset) {
        if (someToken.name() == names.non && peekToken(lookAheadOffset, TokenKind.SUB, TokenKind.IDENTIFIER)) {
            Token tokenSub = S.token(lookAheadOffset + 1);
            Token tokenSealed = S.token(lookAheadOffset + 2);
            if (someToken.endPos == tokenSub.pos &&
                    tokenSub.endPos == tokenSealed.pos &&
                    tokenSealed.name() == names.sealed) {
                checkSourceLevel(Feature.SEALED_CLASSES);
                return true;
            }
        }
        return false;
    }

    protected boolean isSealedClassStart(boolean local) {
        if (token.name() == names.sealed) {
            Token next = S.token(1);
            if (allowedAfterSealedOrNonSealed(next, local, false)) {
                checkSourceLevel(Feature.SEALED_CLASSES);
                return true;
            }
        }
        return false;
    }

    private boolean allowedAfterSealedOrNonSealed(Token next, boolean local, boolean currentIsNonSealed) {
        return local ?
            switch (next.kind) {
                case MONKEYS_AT -> {
                    Token afterNext = S.token(2);
                    yield afterNext.kind != INTERFACE || currentIsNonSealed;
                }
                case ABSTRACT, FINAL, STRICTFP, CLASS, INTERFACE, ENUM -> true;
                default -> false;
            } :
            switch (next.kind) {
                case MONKEYS_AT -> {
                    Token afterNext = S.token(2);
                    yield afterNext.kind != INTERFACE || currentIsNonSealed;
                }
                case PUBLIC, PROTECTED, PRIVATE, ABSTRACT, STATIC, FINAL, STRICTFP, CLASS, INTERFACE, ENUM -> true;
                case IDENTIFIER -> isNonSealedIdentifier(next, currentIsNonSealed ? 3 : 1) || next.name() == names.sealed;
                default -> false;
            };
    }

    /** MethodDeclaratorRest =
     *      FormalParameters BracketsOpt [THROWS TypeList] ( MethodBody | [DEFAULT AnnotationValue] ";")
     *  VoidMethodDeclaratorRest =
     *      FormalParameters [THROWS TypeList] ( MethodBody | ";")
     *  ConstructorDeclaratorRest =
     *      "(" FormalParameterListOpt ")" [THROWS TypeList] MethodBody
     */
    protected JCTree methodDeclaratorRest(int pos,
                              JCModifiers mods,
                              JCExpression type,
                              Name name,
                              List<JCTypeParameter> typarams,
                              boolean isInterface, boolean isVoid,
                              boolean isRecord,
                              Comment dc) {
        if (isInterface) {
            if ((mods.flags & Flags.STATIC) != 0) {
                checkSourceLevel(Feature.STATIC_INTERFACE_METHODS);
            }
            if ((mods.flags & Flags.PRIVATE) != 0) {
                checkSourceLevel(Feature.PRIVATE_INTERFACE_METHODS);
            }
        }
        JCVariableDecl prevReceiverParam = this.receiverParam;
        try {
            this.receiverParam = null;
            // Parsing formalParameters sets the receiverParam, if present
            List<JCVariableDecl> params = List.nil();
            List<JCExpression> thrown = List.nil();
            if (!isRecord || name != names.init || token.kind == LPAREN) {
                params = formalParameters();
                if (!isVoid) type = bracketsOpt(type);
                if (token.kind == THROWS) {
                    nextToken();
                    thrown = qualidentList(true);
                }
            }
            JCBlock body = null;
            JCExpression defaultValue;
            if (token.kind == LBRACE) {
                body = block();
                defaultValue = null;
            } else {
                if (token.kind == DEFAULT) {
                    accept(DEFAULT);
                    defaultValue = annotationValue();
                } else {
                    defaultValue = null;
                }
                accept(SEMI);
                if (token.pos <= endPosTable.errorEndPos) {
                    // error recovery
                    skip(false, true, false, false);
                    if (token.kind == LBRACE) {
                        body = block();
                    }
                }
            }

            JCMethodDecl result =
                    toP(F.at(pos).MethodDef(mods, name, type, typarams,
                                            receiverParam, params, thrown,
                                            body, defaultValue));
            attach(result, dc);
            return result;
        } finally {
            this.receiverParam = prevReceiverParam;
        }
    }

    /** QualidentList = [Annotations] Qualident {"," [Annotations] Qualident}
     */
    List<JCExpression> qualidentList(boolean allowAnnos) {
        ListBuffer<JCExpression> ts = new ListBuffer<>();

        List<JCAnnotation> typeAnnos = allowAnnos ? typeAnnotationsOpt() : List.nil();
        JCExpression qi = qualident(allowAnnos);
        if (!typeAnnos.isEmpty()) {
            JCExpression at = insertAnnotationsToMostInner(qi, typeAnnos, false);
            ts.append(at);
        } else {
            ts.append(qi);
        }
        while (token.kind == COMMA) {
            nextToken();

            typeAnnos = allowAnnos ? typeAnnotationsOpt() : List.nil();
            qi = qualident(allowAnnos);
            if (!typeAnnos.isEmpty()) {
                JCExpression at = insertAnnotationsToMostInner(qi, typeAnnos, false);
                ts.append(at);
            } else {
                ts.append(qi);
            }
        }
        return ts.toList();
    }

    /**
     *  {@literal
     *  TypeParametersOpt = ["<" TypeParameter {"," TypeParameter} ">"]
     *  }
     */
    protected List<JCTypeParameter> typeParametersOpt() {
        if (token.kind == LT) {
            ListBuffer<JCTypeParameter> typarams = new ListBuffer<>();
            nextToken();
            typarams.append(typeParameter());
            while (token.kind == COMMA) {
                nextToken();
                typarams.append(typeParameter());
            }
            accept(GT);
            return typarams.toList();
        } else {
            return List.nil();
        }
    }

    /**
     *  {@literal
     *  TypeParameter = [Annotations] TypeVariable [TypeParameterBound]
     *  TypeParameterBound = EXTENDS Type {"&" Type}
     *  TypeVariable = Ident
     *  }
     */
    JCTypeParameter typeParameter() {
        int pos = token.pos;
        List<JCAnnotation> annos = typeAnnotationsOpt();
        Name name = typeName();
        ListBuffer<JCExpression> bounds = new ListBuffer<>();
        if (token.kind == EXTENDS) {
            nextToken();
            bounds.append(parseType());
            while (token.kind == AMP) {
                nextToken();
                bounds.append(parseType());
            }
        }
        return toP(F.at(pos).TypeParameter(name, bounds.toList(), annos));
    }

    /** FormalParameters = "(" [ FormalParameterList ] ")"
     *  FormalParameterList = [ FormalParameterListNovarargs , ] LastFormalParameter
     *  FormalParameterListNovarargs = [ FormalParameterListNovarargs , ] FormalParameter
     */
    List<JCVariableDecl> formalParameters() {
        return formalParameters(false, false);
    }
    List<JCVariableDecl> formalParameters(boolean lambdaParameters, boolean recordComponents) {
        ListBuffer<JCVariableDecl> params = new ListBuffer<>();
        JCVariableDecl lastParam;
        accept(LPAREN);
        if (token.kind != RPAREN) {
            this.allowThisIdent = !lambdaParameters && !recordComponents;
            lastParam = formalParameter(lambdaParameters, recordComponents);
            if (lastParam.nameexpr != null) {
                this.receiverParam = lastParam;
            } else {
                params.append(lastParam);
            }
            this.allowThisIdent = false;
            while (token.kind == COMMA) {
                if ((lastParam.mods.flags & Flags.VARARGS) != 0) {
                    log.error(DiagnosticFlag.SYNTAX, lastParam, Errors.VarargsMustBeLast);
                }
                nextToken();
                params.append(lastParam = formalParameter(lambdaParameters, recordComponents));
            }
        }
        if (token.kind == RPAREN) {
            nextToken();
        } else {
            setErrorEndPos(token.pos);
            reportSyntaxError(S.prevToken().endPos, Errors.Expected3(COMMA, RPAREN, LBRACKET));
        }
        return params.toList();
    }

    List<JCVariableDecl> implicitParameters(boolean hasParens) {
        if (hasParens) {
            accept(LPAREN);
        }
        ListBuffer<JCVariableDecl> params = new ListBuffer<>();
        if (token.kind != RPAREN && token.kind != ARROW) {
            params.append(implicitParameter());
            while (token.kind == COMMA) {
                nextToken();
                params.append(implicitParameter());
            }
        }
        if (hasParens) {
            accept(RPAREN);
        }
        return params.toList();
    }

    JCModifiers optFinal(long flags) {
        JCModifiers mods = modifiersOpt();
        checkNoMods(mods.flags & ~(Flags.FINAL | Flags.DEPRECATED));
        mods.flags |= flags;
        return mods;
    }

    /**
     * Inserts the annotations (and possibly a new array level)
     * to the left-most type in an array or nested type.
     *
     * When parsing a type like {@code @B Outer.Inner @A []}, the
     * {@code @A} annotation should target the array itself, while
     * {@code @B} targets the nested type {@code Outer}.
     *
     * Currently the parser parses the annotation first, then
     * the array, and then inserts the annotation to the left-most
     * nested type.
     *
     * When {@code createNewLevel} is true, then a new array
     * level is inserted as the most inner type, and have the
     * annotations target it.  This is useful in the case of
     * varargs, e.g. {@code String @A [] @B ...}, as the parser
     * first parses the type {@code String @A []} then inserts
     * a new array level with {@code @B} annotation.
     */
    private JCExpression insertAnnotationsToMostInner(
            JCExpression type, List<JCAnnotation> annos,
            boolean createNewLevel) {
        int origEndPos = getEndPos(type);
        JCExpression mostInnerType = type;
        JCArrayTypeTree mostInnerArrayType = null;
        while (TreeInfo.typeIn(mostInnerType).hasTag(TYPEARRAY)) {
            mostInnerArrayType = (JCArrayTypeTree) TreeInfo.typeIn(mostInnerType);
            mostInnerType = mostInnerArrayType.elemtype;
        }

        if (createNewLevel) {
            mostInnerType = to(F.at(token.pos).TypeArray(mostInnerType));
            origEndPos = getEndPos(mostInnerType);
        }

        JCExpression mostInnerTypeToReturn = mostInnerType;
        if (annos.nonEmpty()) {
            JCExpression lastToModify = mostInnerType;

            while (TreeInfo.typeIn(mostInnerType).hasTag(SELECT) ||
                    TreeInfo.typeIn(mostInnerType).hasTag(TYPEAPPLY)) {
                while (TreeInfo.typeIn(mostInnerType).hasTag(SELECT)) {
                    lastToModify = mostInnerType;
                    mostInnerType = ((JCFieldAccess) TreeInfo.typeIn(mostInnerType)).getExpression();
                }
                while (TreeInfo.typeIn(mostInnerType).hasTag(TYPEAPPLY)) {
                    lastToModify = mostInnerType;
                    mostInnerType = ((JCTypeApply) TreeInfo.typeIn(mostInnerType)).clazz;
                }
            }

            mostInnerType = F.at(annos.head.pos).AnnotatedType(annos, mostInnerType);

            if (TreeInfo.typeIn(lastToModify).hasTag(TYPEAPPLY)) {
                ((JCTypeApply) TreeInfo.typeIn(lastToModify)).clazz = mostInnerType;
            } else if (TreeInfo.typeIn(lastToModify).hasTag(SELECT)) {
                ((JCFieldAccess) TreeInfo.typeIn(lastToModify)).selected = mostInnerType;
            } else {
                // We never saw a SELECT or TYPEAPPLY, return the annotated type.
                mostInnerTypeToReturn = mostInnerType;
            }
        }

        if (mostInnerArrayType == null) {
            return mostInnerTypeToReturn;
        } else {
            mostInnerArrayType.elemtype = mostInnerTypeToReturn;
            storeEnd(type, origEndPos);
            return type;
        }
    }

    /** FormalParameter = { FINAL | '@' Annotation } Type VariableDeclaratorId
     *  LastFormalParameter = { FINAL | '@' Annotation } Type '...' Ident | FormalParameter
     */
    protected JCVariableDecl formalParameter(boolean lambdaParameter, boolean recordComponent) {
        JCModifiers mods = !recordComponent ? optFinal(Flags.PARAMETER) : modifiersOpt();
        if (recordComponent && mods.flags != 0) {
            log.error(mods.pos, Errors.RecordCantDeclareFieldModifiers);
        }
        if (recordComponent) {
            mods.flags |= Flags.RECORD | Flags.FINAL | Flags.PRIVATE | Flags.GENERATED_MEMBER;
        }
        // need to distinguish between vararg annos and array annos
        // look at typeAnnotationsPushedBack comment
        this.permitTypeAnnotationsPushBack = true;
        JCExpression type = parseType(lambdaParameter);
        this.permitTypeAnnotationsPushBack = false;

        if (token.kind == ELLIPSIS) {
            List<JCAnnotation> varargsAnnos = typeAnnotationsPushedBack;
            typeAnnotationsPushedBack = List.nil();
            mods.flags |= Flags.VARARGS;
            // insert var arg type annotations
            type = insertAnnotationsToMostInner(type, varargsAnnos, true);
            nextToken();
        } else {
            // if not a var arg, then typeAnnotationsPushedBack should be null
            if (typeAnnotationsPushedBack.nonEmpty()) {
                reportSyntaxError(typeAnnotationsPushedBack.head.pos, Errors.IllegalStartOfType);
            }
            typeAnnotationsPushedBack = List.nil();
        }
        return variableDeclaratorId(mods, type, lambdaParameter, recordComponent);
    }

    protected JCVariableDecl implicitParameter() {
        JCModifiers mods = F.at(token.pos).Modifiers(Flags.PARAMETER);
        return variableDeclaratorId(mods, null, true, false);
    }

/* ---------- auxiliary methods -------------- */
    /** Check that given tree is a legal expression statement.
     */
    protected JCExpression checkExprStat(JCExpression t) {
        if (!TreeInfo.isExpressionStatement(t)) {
            JCExpression ret = F.at(t.pos).Erroneous(List.<JCTree>of(t));
            log.error(DiagnosticFlag.SYNTAX, ret, Errors.NotStmt);
            return ret;
        } else {
            return t;
        }
    }

    /** Return precedence of operator represented by token,
     *  -1 if token is not a binary operator. @see TreeInfo.opPrec
     */
    static int prec(TokenKind token) {
        JCTree.Tag oc = optag(token);
        return (oc != NO_TAG) ? TreeInfo.opPrec(oc) : -1;
    }

    /**
     * Return the lesser of two positions, making allowance for either one
     * being unset.
     */
    static int earlier(int pos1, int pos2) {
        if (pos1 == Position.NOPOS)
            return pos2;
        if (pos2 == Position.NOPOS)
            return pos1;
        return (pos1 < pos2 ? pos1 : pos2);
    }

    /** Return operation tag of binary operator represented by token,
     *  No_TAG if token is not a binary operator.
     */
    static JCTree.Tag optag(TokenKind token) {
        switch (token) {
        case BARBAR:
            return OR;
        case AMPAMP:
            return AND;
        case BAR:
            return BITOR;
        case BAREQ:
            return BITOR_ASG;
        case CARET:
            return BITXOR;
        case CARETEQ:
            return BITXOR_ASG;
        case AMP:
            return BITAND;
        case AMPEQ:
            return BITAND_ASG;
        case EQEQ:
            return JCTree.Tag.EQ;
        case BANGEQ:
            return NE;
        case LT:
            return JCTree.Tag.LT;
        case GT:
            return JCTree.Tag.GT;
        case LTEQ:
            return LE;
        case GTEQ:
            return GE;
        case LTLT:
            return SL;
        case LTLTEQ:
            return SL_ASG;
        case GTGT:
            return SR;
        case GTGTEQ:
            return SR_ASG;
        case GTGTGT:
            return USR;
        case GTGTGTEQ:
            return USR_ASG;
        case PLUS:
            return JCTree.Tag.PLUS;
        case PLUSEQ:
            return PLUS_ASG;
        case SUB:
            return MINUS;
        case SUBEQ:
            return MINUS_ASG;
        case STAR:
            return MUL;
        case STAREQ:
            return MUL_ASG;
        case SLASH:
            return DIV;
        case SLASHEQ:
            return DIV_ASG;
        case PERCENT:
            return MOD;
        case PERCENTEQ:
            return MOD_ASG;
        case INSTANCEOF:
            return TYPETEST;
        default:
            return NO_TAG;
        }
    }

    /** Return operation tag of unary operator represented by token,
     *  No_TAG if token is not a binary operator.
     */
    static JCTree.Tag unoptag(TokenKind token) {
        switch (token) {
        case PLUS:
            return POS;
        case SUB:
            return NEG;
        case BANG:
            return NOT;
        case TILDE:
            return COMPL;
        case PLUSPLUS:
            return PREINC;
        case SUBSUB:
            return PREDEC;
        default:
            return NO_TAG;
        }
    }

    /** Return type tag of basic type represented by token,
     *  NONE if token is not a basic type identifier.
     */
    static TypeTag typetag(TokenKind token) {
        switch (token) {
        case BYTE:
            return TypeTag.BYTE;
        case CHAR:
            return TypeTag.CHAR;
        case SHORT:
            return TypeTag.SHORT;
        case INT:
            return TypeTag.INT;
        case LONG:
            return TypeTag.LONG;
        case FLOAT:
            return TypeTag.FLOAT;
        case DOUBLE:
            return TypeTag.DOUBLE;
        case BOOLEAN:
            return TypeTag.BOOLEAN;
        default:
            return TypeTag.NONE;
        }
    }

    void checkSourceLevel(Feature feature) {
        checkSourceLevel(token.pos, feature);
    }

    protected void checkSourceLevel(int pos, Feature feature) {
        if (preview.isPreview(feature) && !preview.isEnabled()) {
            //preview feature without --preview flag, error
            log.error(DiagnosticFlag.SOURCE_LEVEL, pos, preview.disabledError(feature));
        } else if (!feature.allowedInSource(source)) {
            //incompatible source level, error
            log.error(DiagnosticFlag.SOURCE_LEVEL, pos, feature.error(source.name));
        } else if (preview.isPreview(feature)) {
            //use of preview feature, warn
            preview.warnPreview(pos, feature);
        }
    }

    /*
     * a functional source tree and end position mappings
     */
    protected static class SimpleEndPosTable extends AbstractEndPosTable {

        private final IntHashTable endPosMap;

        SimpleEndPosTable(JavacParser parser) {
            super(parser);
            endPosMap = new IntHashTable();
        }

        public void storeEnd(JCTree tree, int endpos) {
            endPosMap.put(tree, errorEndPos > endpos ? errorEndPos : endpos);
        }

        protected <T extends JCTree> T to(T t) {
            storeEnd(t, parser.token.endPos);
            return t;
        }

        protected <T extends JCTree> T toP(T t) {
            storeEnd(t, parser.S.prevToken().endPos);
            return t;
        }

        public int getEndPos(JCTree tree) {
            int value = endPosMap.get(tree);
            // As long as Position.NOPOS==-1, this just returns value.
            return (value == -1) ? Position.NOPOS : value;
        }

        public int replaceTree(JCTree oldTree, JCTree newTree) {
            int pos = endPosMap.remove(oldTree);
            if (pos != -1) {
                storeEnd(newTree, pos);
                return pos;
            }
            return Position.NOPOS;
        }
    }

    /*
     * a default skeletal implementation without any mapping overhead.
     */
    protected static class EmptyEndPosTable extends AbstractEndPosTable {

        EmptyEndPosTable(JavacParser parser) {
            super(parser);
        }

        public void storeEnd(JCTree tree, int endpos) { /* empty */ }

        protected <T extends JCTree> T to(T t) {
            return t;
        }

        protected <T extends JCTree> T toP(T t) {
            return t;
        }

        public int getEndPos(JCTree tree) {
            return Position.NOPOS;
        }

        public int replaceTree(JCTree oldTree, JCTree newTree) {
            return Position.NOPOS;
        }

    }

    protected static abstract class AbstractEndPosTable implements EndPosTable {
        /**
         * The current parser.
         */
        protected JavacParser parser;

        /**
         * Store the last error position.
         */
        public int errorEndPos = Position.NOPOS;

        public AbstractEndPosTable(JavacParser parser) {
            this.parser = parser;
        }

        /**
         * Store current token's ending position for a tree, the value of which
         * will be the greater of last error position and the ending position of
         * the current token.
         * @param t The tree.
         */
        protected abstract <T extends JCTree> T to(T t);

        /**
         * Store current token's ending position for a tree, the value of which
         * will be the greater of last error position and the ending position of
         * the previous token.
         * @param t The tree.
         */
        protected abstract <T extends JCTree> T toP(T t);

        /**
         * Set the error position during the parsing phases, the value of which
         * will be set only if it is greater than the last stored error position.
         * @param errPos The error position
         */
        public void setErrorEndPos(int errPos) {
            if (errPos > errorEndPos) {
                errorEndPos = errPos;
            }
        }

        public void setParser(JavacParser parser) {
            this.parser = parser;
        }
    }
}<|MERGE_RESOLUTION|>--- conflicted
+++ resolved
@@ -63,20 +63,12 @@
 import static com.sun.tools.javac.resources.CompilerProperties.Fragments.VarAndImplicitNotAllowed;
 import java.util.function.BiFunction;
 
-<<<<<<< HEAD
-/** The parser maps a token sequence into an abstract syntax
- *  tree. It operates by recursive descent, with code derived
- *  systematically from an LL(1) grammar. For efficiency reasons, an
- *  operator precedence scheme is used for parsing binary operation
- *  expressions.
-=======
 /**
  * The parser maps a token sequence into an abstract syntax tree.
  * The parser is a hand-written recursive-descent parser that
  * implements the grammar described in the Java Language Specification.
  * For efficiency reasons, an operator precedence scheme is used
  * for parsing binary operation expressions.
->>>>>>> 908aca29
  *
  *  <p><b>This is NOT part of any supported API.
  *  If you write code that depends on this, you do so at your own risk.
