--- conflicted
+++ resolved
@@ -1306,42 +1306,24 @@
                              .allMatch(p -> p.hasTag(IDENT));
     }
 
-<<<<<<< HEAD
-    public static PatternPrimaryType primaryPatternType(JCTree pat) {
-        return switch (pat.getTag()) {
-            case BINDINGPATTERN -> new PatternPrimaryType(pat.type);
-=======
     public static Type primaryPatternType(JCTree pat) {
         return switch (pat.getTag()) {
             case BINDINGPATTERN -> pat.type;
->>>>>>> 0155e4b7
             case PARENTHESIZEDPATTERN -> primaryPatternType(((JCParenthesizedPattern) pat).pattern);
-            case RECORDPATTERN -> new PatternPrimaryType(((JCRecordPattern) pat).type);
+            case RECORDPATTERN -> ((JCRecordPattern) pat).type;
             default -> throw new AssertionError();
         };
     }
 
-<<<<<<< HEAD
     public static JCTree primaryPatternTypeTree(JCTree pat) {
         return switch (pat.getTag()) {
             case BINDINGPATTERN -> ((JCBindingPattern) pat).var.vartype;
             case PARENTHESIZEDPATTERN -> primaryPatternTypeTree(((JCParenthesizedPattern) pat).pattern);
             case RECORDPATTERN -> ((JCRecordPattern) pat).deconstructor;
-=======
-    public static JCBindingPattern primaryPatternTree(JCTree pat) {
-        return switch (pat.getTag()) {
-            case BINDINGPATTERN -> (JCBindingPattern) pat;
-            case PARENTHESIZEDPATTERN -> primaryPatternTree(((JCParenthesizedPattern) pat).pattern);
->>>>>>> 0155e4b7
             default -> throw new AssertionError();
         };
     }
 
-<<<<<<< HEAD
-    public record PatternPrimaryType(Type type) {}
-
-=======
->>>>>>> 0155e4b7
     public static boolean expectedExhaustive(JCSwitch tree) {
         return tree.patternSwitch ||
                tree.cases.stream()
@@ -1349,22 +1331,11 @@
                          .anyMatch(l -> TreeInfo.isNull(l));
     }
 
-<<<<<<< HEAD
-    public static boolean unrefinedCaseLabel(JCCaseLabel cse) {
-=======
     public static boolean unguardedCaseLabel(JCCaseLabel cse) {
->>>>>>> 0155e4b7
         if (!cse.isPattern()) {
             return true;
         }
         JCExpression guard = ((JCPattern) cse).guard;
-<<<<<<< HEAD
-        if (guard != null && guard.type.hasTag(BOOLEAN)) {
-            var constValue = guard.type.constValue();
-            return constValue != null && ((int) constValue) == 1;
-        }
-        return true;
-=======
         if (guard == null) {
             return true;
         }
@@ -1372,6 +1343,5 @@
         return constValue != null &&
                guard.type.hasTag(BOOLEAN) &&
                ((int) constValue) == 1;
->>>>>>> 0155e4b7
     }
 }