--- conflicted
+++ resolved
@@ -1362,19 +1362,18 @@
 
     public record PatternPrimaryType(Type type) {}
 
-<<<<<<< HEAD
     public static boolean expectedExhaustive(JCSwitch tree) {
         return tree.patternSwitch ||
                tree.cases.stream()
                          .flatMap(c -> c.labels.stream())
                          .anyMatch(l -> TreeInfo.isNull(l));
-=======
+    }
+
     public static boolean unconditionalCase(JCCase cse) {
         if (cse.guard != null && cse.guard.type.hasTag(BOOLEAN)) {
             var constValue = cse.guard.type.constValue();
             return constValue != null && ((int) constValue) == 1;
         }
         return true;
->>>>>>> 2f02c93a
     }
 }