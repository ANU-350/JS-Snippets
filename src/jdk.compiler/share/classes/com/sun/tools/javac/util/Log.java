/*
 * Copyright (c) 1999, 2021, Oracle and/or its affiliates. All rights reserved.
 * DO NOT ALTER OR REMOVE COPYRIGHT NOTICES OR THIS FILE HEADER.
 *
 * This code is free software; you can redistribute it and/or modify it
 * under the terms of the GNU General Public License version 2 only, as
 * published by the Free Software Foundation.  Oracle designates this
 * particular file as subject to the "Classpath" exception as provided
 * by Oracle in the LICENSE file that accompanied this code.
 *
 * This code is distributed in the hope that it will be useful, but WITHOUT
 * ANY WARRANTY; without even the implied warranty of MERCHANTABILITY or
 * FITNESS FOR A PARTICULAR PURPOSE.  See the GNU General Public License
 * version 2 for more details (a copy is included in the LICENSE file that
 * accompanied this code).
 *
 * You should have received a copy of the GNU General Public License version
 * 2 along with this work; if not, write to the Free Software Foundation,
 * Inc., 51 Franklin St, Fifth Floor, Boston, MA 02110-1301 USA.
 *
 * Please contact Oracle, 500 Oracle Parkway, Redwood Shores, CA 94065 USA
 * or visit www.oracle.com if you need additional information or have any
 * questions.
 */

package com.sun.tools.javac.util;

import java.io.*;
import java.util.Arrays;
import java.util.EnumMap;
import java.util.EnumSet;
import java.util.HashSet;
import java.util.Map;
import java.util.Queue;
import java.util.Set;
import java.util.function.Predicate;

import javax.tools.DiagnosticListener;
import javax.tools.JavaFileObject;

import com.sun.tools.javac.api.DiagnosticFormatter;
import com.sun.tools.javac.main.Main;
import com.sun.tools.javac.main.Option;
import com.sun.tools.javac.tree.EndPosTable;
import com.sun.tools.javac.util.JCDiagnostic.DiagnosticFlag;
import com.sun.tools.javac.util.JCDiagnostic.DiagnosticInfo;
import com.sun.tools.javac.util.JCDiagnostic.DiagnosticPosition;
import com.sun.tools.javac.util.JCDiagnostic.DiagnosticType;

import static com.sun.tools.javac.main.Option.*;

/** A class for error logs. Reports errors and warnings, and
 *  keeps track of error numbers and positions.
 *
 *  <p><b>This is NOT part of any supported API.
 *  If you write code that depends on this, you do so at your own risk.
 *  This code and its internal interfaces are subject to change or
 *  deletion without notice.</b>
 */
public class Log extends AbstractLog {
    /** The context key for the log. */
    public static final Context.Key<Log> logKey = new Context.Key<>();

    /** The context key for the standard output PrintWriter. */
    public static final Context.Key<PrintWriter> outKey = new Context.Key<>();

    /** The context key for the diagnostic PrintWriter. */
    public static final Context.Key<PrintWriter> errKey = new Context.Key<>();

    /* TODO: Should unify this with prefix handling in JCDiagnostic.Factory. */
    public enum PrefixKind {
        JAVAC("javac."),
        COMPILER_MISC("compiler.misc.");
        PrefixKind(String v) {
            value = v;
        }
        public String key(String k) {
            return value + k;
        }
        final String value;
    }

    /**
     * DiagnosticHandler's provide the initial handling for diagnostics.
     * When a diagnostic handler is created and has been initialized, it
     * should install itself as the current diagnostic handler. When a
     * client has finished using a handler, the client should call
     * {@code log.removeDiagnosticHandler();}
     *
     * Note that javax.tools.DiagnosticListener (if set) is called later in the
     * diagnostic pipeline.
     */
    public static abstract class DiagnosticHandler {
        /**
         * The previously installed diagnostic handler.
         */
        protected DiagnosticHandler prev;

        /**
         * Install this diagnostic handler as the current one,
         * recording the previous one.
         */
        protected void install(Log log) {
            prev = log.diagnosticHandler;
            log.diagnosticHandler = this;
        }

        /**
         * Handle a diagnostic.
         */
        public abstract void report(JCDiagnostic diag);
    }

    /**
     * A DiagnosticHandler that discards all diagnostics.
     */
    public static class DiscardDiagnosticHandler extends DiagnosticHandler {
        public DiscardDiagnosticHandler(Log log) {
            install(log);
        }

        @Override
        public void report(JCDiagnostic diag) { }
    }

    /**
     * A DiagnosticHandler that can defer some or all diagnostics,
     * by buffering them for later examination and/or reporting.
     * If a diagnostic is not deferred, or is subsequently reported
     * with reportAllDiagnostics(), it will be reported to the previously
     * active diagnostic handler.
     */
    public static class DeferredDiagnosticHandler extends DiagnosticHandler {
        private Queue<JCDiagnostic> deferred = new ListBuffer<>();
        private final Predicate<JCDiagnostic> filter;

        public DeferredDiagnosticHandler(Log log) {
            this(log, null);
        }

        public DeferredDiagnosticHandler(Log log, Predicate<JCDiagnostic> filter) {
            this.filter = filter;
            install(log);
        }

        @Override
        public void report(JCDiagnostic diag) {
            if (!diag.isFlagSet(JCDiagnostic.DiagnosticFlag.NON_DEFERRABLE) &&
                (filter == null || filter.test(diag))) {
                deferred.add(diag);
            } else {
                prev.report(diag);
            }
        }

        public Queue<JCDiagnostic> getDiagnostics() {
            return deferred;
        }

        /** Report all deferred diagnostics. */
        public void reportDeferredDiagnostics() {
            reportDeferredDiagnostics(d -> true);
        }

        /** Report selected deferred diagnostics. */
        public void reportDeferredDiagnostics(Predicate<JCDiagnostic> accepter) {
            JCDiagnostic d;
            while ((d = deferred.poll()) != null) {
                if (accepter.test(d))
                    prev.report(d);
            }
            deferred = null; // prevent accidental ongoing use
        }
    }

    public enum WriterKind { NOTICE, WARNING, ERROR, STDOUT, STDERR }

    private final Map<WriterKind, PrintWriter> writers;

    /** The maximum number of errors/warnings that are reported.
     */
    protected int MaxErrors;
    protected int MaxWarnings;

    /** Switch: prompt user on each error.
     */
    public boolean promptOnError;

    /** Switch: emit warning messages.
     */
    public boolean emitWarnings;

    /** Switch: suppress note messages.
     */
    public boolean suppressNotes;

    /** Print stack trace on errors?
     */
    public boolean dumpOnError;

    /**
     * Diagnostic listener, if provided through programmatic
     * interface to javac (JSR 199).
     */
    protected DiagnosticListener<? super JavaFileObject> diagListener;

    /**
     * Formatter for diagnostics.
     */
    private DiagnosticFormatter<JCDiagnostic> diagFormatter;

    /**
     * Keys for expected diagnostics.
     */
    public Set<String> expectDiagKeys;

    /**
     * Set to true if a compressed diagnostic is reported
     */
    public boolean compressedOutput;

    /**
     * JavacMessages object used for localization.
     */
    private JavacMessages messages;

    /**
     * Handler for initial dispatch of diagnostics.
     */
    private DiagnosticHandler diagnosticHandler;

    /** Get the Log instance for this context. */
    public static Log instance(Context context) {
        Log instance = context.get(logKey);
        if (instance == null)
            instance = new Log(context);
        return instance;
    }

    /**
     * Register a Context.Factory to create a Log.
     */
    public static void preRegister(Context context, PrintWriter w) {
        context.put(Log.class, (Context.Factory<Log>) (c -> new Log(c, w)));
    }

    /**
     * Construct a log with default settings.
     * If no streams are set in the context, the log will be initialized to use
     * System.out for normal output, and System.err for all diagnostic output.
     * If one stream is set in the context, with either Log.outKey or Log.errKey,
     * it will be used for all output.
     * Otherwise, the log will be initialized to use both streams found in the context.
     */
    protected Log(Context context) {
        this(context, initWriters(context));
    }

    /**
     * Initialize a map of writers based on values found in the context
     * @param context the context in which to find writers to use
     * @return a map of writers
     */
    private static Map<WriterKind, PrintWriter> initWriters(Context context) {
        PrintWriter out = context.get(outKey);
        PrintWriter err = context.get(errKey);
        if (out == null && err == null) {
            out = new PrintWriter(System.out, true);
            err = new PrintWriter(System.err, true);
            return initWriters(out, err);
        } else if (out == null || err == null) {
            PrintWriter pw = (out != null) ? out : err;
            return initWriters(pw, pw);
        } else {
            return initWriters(out, err);
        }
    }

    /**
     * Construct a log with all output sent to a single output stream.
     */
    protected Log(Context context, PrintWriter writer) {
        this(context, initWriters(writer, writer));
    }

    /**
     * Construct a log.
     * The log will be initialized to use stdOut for normal output, and stdErr
     * for all diagnostic output.
     */
    protected Log(Context context, PrintWriter out, PrintWriter err) {
        this(context, initWriters(out, err));
    }

    /**
     * Initialize a writer map for a stream for normal output, and a stream for diagnostics.
     * @param out a stream to be used for normal output
     * @param err a stream to be used for diagnostic messages, such as errors, warnings, etc
     * @return a map of writers
     */
    private static Map<WriterKind, PrintWriter> initWriters(PrintWriter out, PrintWriter err) {
        Map<WriterKind, PrintWriter> writers = new EnumMap<>(WriterKind.class);
        writers.put(WriterKind.ERROR, err);
        writers.put(WriterKind.WARNING, err);
        writers.put(WriterKind.NOTICE, err);

        writers.put(WriterKind.STDOUT, out);
        writers.put(WriterKind.STDERR, err);

        return writers;
    }

    /**
<<<<<<< HEAD
     * Construct a log with given I/O redirections.
     * @deprecated
     * This constructor is provided to support
     *      jdk.javadoc.internal.tool.Messager.Messager(com.sun.tools.javac.util.Context,
     *          java.lang.String, java.io.PrintWriter, java.io.PrintWriter)
     */
    @Deprecated
    protected Log(Context context, PrintWriter errWriter, PrintWriter warnWriter, PrintWriter noticeWriter) {
        this(context, initWriters(errWriter, warnWriter, noticeWriter));
    }

    /**
=======
>>>>>>> f73074a5
     * Initialize a writer map with different streams for different types of diagnostics.
     * @param errWriter a stream for writing error messages
     * @param warnWriter a stream for writing warning messages
     * @param noticeWriter a stream for writing notice messages
     * @return a map of writers
     * @deprecated This method exists to support a supported but now deprecated javadoc entry point.
     */
    @Deprecated
    private static Map<WriterKind, PrintWriter>  initWriters(PrintWriter errWriter, PrintWriter warnWriter, PrintWriter noticeWriter) {
        Map<WriterKind, PrintWriter> writers = new EnumMap<>(WriterKind.class);
        writers.put(WriterKind.ERROR, errWriter);
        writers.put(WriterKind.WARNING, warnWriter);
        writers.put(WriterKind.NOTICE, noticeWriter);

        writers.put(WriterKind.STDOUT, noticeWriter);
        writers.put(WriterKind.STDERR, errWriter);

        return writers;
    }

    /**
     * Creates a log.
     * @param context the context in which the log should be registered
     * @param writers a map of writers that can be accessed by the kind of writer required
     */
    private Log(Context context, Map<WriterKind, PrintWriter> writers) {
        super(JCDiagnostic.Factory.instance(context));
        context.put(logKey, this);
        this.writers = writers;

        @SuppressWarnings("unchecked") // FIXME
        DiagnosticListener<? super JavaFileObject> dl =
            context.get(DiagnosticListener.class);
        this.diagListener = dl;

        diagnosticHandler = new DefaultDiagnosticHandler();

        messages = JavacMessages.instance(context);
        messages.add(Main.javacBundleName);

        final Options options = Options.instance(context);
        initOptions(options);
        options.addListener(() -> initOptions(options));
    }
    // where
        private void initOptions(Options options) {
            this.dumpOnError = options.isSet(DOE);
            this.promptOnError = options.isSet(PROMPT);
            this.emitWarnings = options.isUnset(XLINT_CUSTOM, "none");
            this.suppressNotes = options.isSet("suppressNotes");
            this.MaxErrors = getIntOption(options, XMAXERRS, getDefaultMaxErrors());
            this.MaxWarnings = getIntOption(options, XMAXWARNS, getDefaultMaxWarnings());

            boolean rawDiagnostics = options.isSet("rawDiagnostics");
            this.diagFormatter = rawDiagnostics ? new RawDiagnosticFormatter(options) :
                                                  new BasicDiagnosticFormatter(options, messages);

            String ek = options.get("expectKeys");
            if (ek != null)
                expectDiagKeys = new HashSet<>(Arrays.asList(ek.split(", *")));
        }

        private int getIntOption(Options options, Option option, int defaultValue) {
            String s = options.get(option);
            try {
                if (s != null) {
                    int n = Integer.parseInt(s);
                    return (n <= 0 ? Integer.MAX_VALUE : n);
                }
            } catch (NumberFormatException e) {
                // silently ignore ill-formed numbers
            }
            return defaultValue;
        }

        /** Default value for -Xmaxerrs.
         */
        protected int getDefaultMaxErrors() {
            return 100;
        }

        /** Default value for -Xmaxwarns.
         */
        protected int getDefaultMaxWarnings() {
            return 100;
        }

    /** The number of errors encountered so far.
     */
    public int nerrors = 0;

    /** The number of warnings encountered so far.
     */
    public int nwarnings = 0;

    /** The number of errors encountered after MaxErrors was reached.
     */
    public int nsuppressederrors = 0;

    /** The number of warnings encountered after MaxWarnings was reached.
     */
    public int nsuppressedwarns = 0;

    /** A set of all errors generated so far. This is used to avoid printing an
     *  error message more than once. For each error, a pair consisting of the
     *  source file name and source code position of the error is added to the set.
     */
    protected Set<Pair<JavaFileObject, Integer>> recorded = new HashSet<>();

    /** A set of "not-supported-in-source-X" errors produced so far. This is used to only generate
     *  one such error per file.
     */
    protected Set<Pair<JavaFileObject, List<String>>>  recordedSourceLevelErrors = new HashSet<>();

    public boolean hasDiagnosticListener() {
        return diagListener != null;
    }

    public void setEndPosTable(JavaFileObject name, EndPosTable endPosTable) {
        Assert.checkNonNull(name);
        getSource(name).setEndPosTable(endPosTable);
    }

    /** Return current sourcefile.
     */
    public JavaFileObject currentSourceFile() {
        return source == null ? null : source.getFile();
    }

    /** Get the current diagnostic formatter.
     */
    public DiagnosticFormatter<JCDiagnostic> getDiagnosticFormatter() {
        return diagFormatter;
    }

    /** Set the current diagnostic formatter.
     */
    public void setDiagnosticFormatter(DiagnosticFormatter<JCDiagnostic> diagFormatter) {
        this.diagFormatter = diagFormatter;
    }

    public PrintWriter getWriter(WriterKind kind) {
        return writers.get(kind);
    }

    public void setWriter(WriterKind kind, PrintWriter pw) {
        Assert.checkNonNull(pw);
        writers.put(kind, pw);
    }

    public void setWriters(PrintWriter pw) {
        Assert.checkNonNull(pw);
        for (WriterKind k: WriterKind.values())
            writers.put(k, pw);
    }

    /**
     * Replace the specified diagnostic handler with the
     * handler that was current at the time this handler was created.
     * The given handler must be the currently installed handler;
     * it must be specified explicitly for clarity and consistency checking.
     */
    public void popDiagnosticHandler(DiagnosticHandler h) {
        Assert.check(diagnosticHandler == h);
        diagnosticHandler = h.prev;
    }

    /** Flush the logs
     */
    public void flush() {
        for (PrintWriter pw: writers.values()) {
            pw.flush();
        }
    }

    public void flush(WriterKind kind) {
        getWriter(kind).flush();
    }

    /** Returns true if an error needs to be reported for a given
     * source name and pos.
     */
    protected boolean shouldReport(JavaFileObject file, int pos) {
        if (file == null)
            return true;

        Pair<JavaFileObject,Integer> coords = new Pair<>(file, pos);
        boolean shouldReport = !recorded.contains(coords);
        if (shouldReport)
            recorded.add(coords);
        return shouldReport;
    }

    /** Returns true if a diagnostics needs to be reported.
     */
    private boolean shouldReport(JCDiagnostic d) {
        JavaFileObject file = d.getSource();

        if (file == null)
            return true;

        if (!shouldReport(file, d.getIntPosition()))
            return false;

        if (!d.isFlagSet(DiagnosticFlag.SOURCE_LEVEL))
            return true;

        Pair<JavaFileObject, List<String>> coords = new Pair<>(file, getCode(d));
        boolean shouldReport = !recordedSourceLevelErrors.contains(coords);
        if (shouldReport)
            recordedSourceLevelErrors.add(coords);
        return shouldReport;
    }

    //where
        private List<String> getCode(JCDiagnostic d) {
            ListBuffer<String> buf = new ListBuffer<>();
            getCodeRecursive(buf, d);
            return buf.toList();
        }

        private void getCodeRecursive(ListBuffer<String> buf, JCDiagnostic d) {
            buf.add(d.getCode());
            for (Object o : d.getArgs()) {
                if (o instanceof JCDiagnostic diagnostic) {
                    getCodeRecursive(buf, diagnostic);
                }
            }
        }

    /**Is an error reported at the given pos (inside the current source)?*/
    public boolean hasErrorOn(DiagnosticPosition pos) {
        JavaFileObject file = source != null ? source.fileObject : null;

        return file != null && recorded.contains(new Pair<>(file, pos.getPreferredPosition()));
    }

    /** Prompt user after an error.
     */
    public void prompt() {
        if (promptOnError) {
            System.err.println(localize("resume.abort"));
            try {
                while (true) {
                    switch (System.in.read()) {
                    case 'a': case 'A':
                        System.exit(-1);
                        return;
                    case 'r': case 'R':
                        return;
                    case 'x': case 'X':
                        throw new AssertionError("user abort");
                    default:
                    }
                }
            } catch (IOException e) {}
        }
    }

    /** Print the faulty source code line and point to the error.
     *  @param pos   Buffer index of the error position, must be on current line
     */
    private void printErrLine(int pos, PrintWriter writer) {
        String line = (source == null ? null : source.getLine(pos));
        if (line == null)
            return;
        int col = source.getColumnNumber(pos, false);

        printRawLines(writer, line);
        for (int i = 0; i < col - 1; i++) {
            writer.print((line.charAt(i) == '\t') ? "\t" : " ");
        }
        writer.println("^");
        writer.flush();
    }

    public void printNewline() {
        PrintWriter noticeWriter = writers.get(WriterKind.NOTICE);
        noticeWriter.println();
    }

    public void printNewline(WriterKind wk) {
        getWriter(wk).println();
    }

    public void printLines(String key, Object... args) {
        PrintWriter noticeWriter = writers.get(WriterKind.NOTICE);
        printRawLines(noticeWriter, localize(key, args));
    }

    public void printLines(DiagnosticInfo diag) {
        PrintWriter noticeWriter = writers.get(WriterKind.NOTICE);
        printRawLines(noticeWriter, localize(diag));
    }

    public void printLines(PrefixKind pk, String key, Object... args) {
        PrintWriter noticeWriter = writers.get(WriterKind.NOTICE);
        printRawLines(noticeWriter, localize(pk, key, args));
    }

    public void printLines(WriterKind wk, String key, Object... args) {
        printRawLines(getWriter(wk), localize(key, args));
    }

    public void printLines(WriterKind wk, PrefixKind pk, String key, Object... args) {
        printRawLines(getWriter(wk), localize(pk, key, args));
    }

    /** Print the text of a message, translating newlines appropriately
     *  for the platform.
     */
    public void printRawLines(String msg) {
        PrintWriter noticeWriter = writers.get(WriterKind.NOTICE);
        printRawLines(noticeWriter, msg);
    }

    /** Print the text of a message, translating newlines appropriately
     *  for the platform.
     */
    public void printRawLines(WriterKind kind, String msg) {
        printRawLines(getWriter(kind), msg);
    }

    /** Print the text of a message, translating newlines appropriately
     *  for the platform.
     */
    public static void printRawLines(PrintWriter writer, String msg) {
        int nl;
        while ((nl = msg.indexOf('\n')) != -1) {
            writer.println(msg.substring(0, nl));
            msg = msg.substring(nl+1);
        }
        if (msg.length() != 0) writer.println(msg);
    }

    /**
     * Print the localized text of a "verbose" message to the
     * noticeWriter stream.
     */
    public void printVerbose(String key, Object... args) {
        PrintWriter noticeWriter = writers.get(WriterKind.NOTICE);
        printRawLines(noticeWriter, localize("verbose." + key, args));
    }

    @Override
    protected void directError(String key, Object... args) {
        PrintWriter errWriter = writers.get(WriterKind.ERROR);
        printRawLines(errWriter, localize(key, args));
        errWriter.flush();
    }

    /** Report a warning that cannot be suppressed.
     *  @param pos    The source position at which to report the warning.
     *  @param key    The key for the localized warning message.
     *  @param args   Fields of the warning message.
     */
    public void strictWarning(DiagnosticPosition pos, String key, Object ... args) {
        writeDiagnostic(diags.warning(null, source, pos, key, args));
        nwarnings++;
    }

    /**
     * Primary method to report a diagnostic.
     * @param diagnostic
     */
    @Override
    public void report(JCDiagnostic diagnostic) {
        diagnosticHandler.report(diagnostic);
     }

    /**
     * Common diagnostic handling.
     * The diagnostic is counted, and depending on the options and how many diagnostics have been
     * reported so far, the diagnostic may be handed off to writeDiagnostic.
     */
    private class DefaultDiagnosticHandler extends DiagnosticHandler {
        @Override
        public void report(JCDiagnostic diagnostic) {
            if (expectDiagKeys != null)
                expectDiagKeys.remove(diagnostic.getCode());

            switch (diagnostic.getType()) {
            case FRAGMENT:
                throw new IllegalArgumentException();

            case NOTE:
                // Print out notes only when we are permitted to report warnings
                // Notes are only generated at the end of a compilation, so should be small
                // in number.
                if ((emitWarnings || diagnostic.isMandatory()) && !suppressNotes) {
                    writeDiagnostic(diagnostic);
                }
                break;

            case WARNING:
                if (emitWarnings || diagnostic.isMandatory()) {
                    if (nwarnings < MaxWarnings) {
                        writeDiagnostic(diagnostic);
                        nwarnings++;
                    } else {
                        nsuppressedwarns++;
                    }
                }
                break;

            case ERROR:
                if (diagnostic.isFlagSet(DiagnosticFlag.API) ||
                     shouldReport(diagnostic)) {
                    if (nerrors < MaxErrors) {
                        writeDiagnostic(diagnostic);
                        nerrors++;
                    } else {
                        nsuppressederrors++;
                    }
                }
                break;
            }
            if (diagnostic.isFlagSet(JCDiagnostic.DiagnosticFlag.COMPRESSED)) {
                compressedOutput = true;
            }
        }
    }

    /**
     * Write out a diagnostic.
     */
    protected void writeDiagnostic(JCDiagnostic diag) {
        if (diagListener != null) {
            diagListener.report(diag);
            return;
        }

        PrintWriter writer = getWriterForDiagnosticType(diag.getType());

        printRawLines(writer, diagFormatter.format(diag, messages.getCurrentLocale()));

        if (promptOnError) {
            switch (diag.getType()) {
            case ERROR:
            case WARNING:
                prompt();
            }
        }

        if (dumpOnError)
            new RuntimeException().printStackTrace(writer);

        writer.flush();
    }

    @Deprecated
    protected PrintWriter getWriterForDiagnosticType(DiagnosticType dt) {
        switch (dt) {
        case FRAGMENT:
            throw new IllegalArgumentException();

        case NOTE:
            return writers.get(WriterKind.NOTICE);

        case WARNING:
            return writers.get(WriterKind.WARNING);

        case ERROR:
            return writers.get(WriterKind.ERROR);

        default:
            throw new Error();
        }
    }

    /** Find a localized string in the resource bundle.
     *  Because this method is static, it ignores the locale.
     *  Use localize(key, args) when possible.
     *  @param key    The key for the localized string.
     *  @param args   Fields to substitute into the string.
     */
    public static String getLocalizedString(String key, Object ... args) {
        return JavacMessages.getDefaultLocalizedString(PrefixKind.COMPILER_MISC.key(key), args);
    }

    /** Find a localized string in the resource bundle.
     *  @param key    The key for the localized string.
     *  @param args   Fields to substitute into the string.
     */
    public String localize(String key, Object... args) {
        return localize(PrefixKind.COMPILER_MISC, key, args);
    }

    public String localize(JCDiagnostic.DiagnosticInfo diagInfo) {
        if (useRawMessages) {
            return diagInfo.key();
        } else {
            return messages.getLocalizedString(diagInfo);
        }
    }

    /** Find a localized string in the resource bundle.
     *  @param key    The key for the localized string.
     *  @param args   Fields to substitute into the string.
     */
    public String localize(PrefixKind pk, String key, Object... args) {
        if (useRawMessages)
            return pk.key(key);
        else
            return messages.getLocalizedString(pk.key(key), args);
    }
    // where
        // backdoor hook for testing, should transition to use -XDrawDiagnostics
        private static boolean useRawMessages = false;

/***************************************************************************
 * raw error messages without internationalization; used for experimentation
 * and quick prototyping
 ***************************************************************************/

    /** print an error or warning message:
     */
    private void printRawDiag(PrintWriter pw, String prefix, int pos, String msg) {
        if (source == null || pos == Position.NOPOS) {
            printRawLines(pw, prefix + msg);
        } else {
            int line = source.getLineNumber(pos);
            JavaFileObject file = source.getFile();
            if (file != null)
                printRawLines(pw,
                           file.getName() + ":" +
                           line + ": " + msg);
            printErrLine(pos, pw);
        }
        pw.flush();
    }

    /** report an error:
     */
    public void rawError(int pos, String msg) {
        PrintWriter errWriter = writers.get(WriterKind.ERROR);
        if (nerrors < MaxErrors && shouldReport(currentSourceFile(), pos)) {
            printRawDiag(errWriter, "error: ", pos, msg);
            prompt();
            nerrors++;
        } else {
            nsuppressederrors++;
        }
        errWriter.flush();
    }

    /** report a warning:
     */
    public void rawWarning(int pos, String msg) {
        PrintWriter warnWriter = writers.get(WriterKind.ERROR);
        if (emitWarnings) {
            if (nwarnings < MaxWarnings) {
                printRawDiag(warnWriter, "warning: ", pos, msg);
            } else {
                nsuppressedwarns++;
            }
        }
        prompt();
        nwarnings++;
        warnWriter.flush();
    }

    public static String format(String fmt, Object... args) {
        return String.format((java.util.Locale)null, fmt, args);
    }

}<|MERGE_RESOLUTION|>--- conflicted
+++ resolved
@@ -311,42 +311,6 @@
     }
 
     /**
-<<<<<<< HEAD
-     * Construct a log with given I/O redirections.
-     * @deprecated
-     * This constructor is provided to support
-     *      jdk.javadoc.internal.tool.Messager.Messager(com.sun.tools.javac.util.Context,
-     *          java.lang.String, java.io.PrintWriter, java.io.PrintWriter)
-     */
-    @Deprecated
-    protected Log(Context context, PrintWriter errWriter, PrintWriter warnWriter, PrintWriter noticeWriter) {
-        this(context, initWriters(errWriter, warnWriter, noticeWriter));
-    }
-
-    /**
-=======
->>>>>>> f73074a5
-     * Initialize a writer map with different streams for different types of diagnostics.
-     * @param errWriter a stream for writing error messages
-     * @param warnWriter a stream for writing warning messages
-     * @param noticeWriter a stream for writing notice messages
-     * @return a map of writers
-     * @deprecated This method exists to support a supported but now deprecated javadoc entry point.
-     */
-    @Deprecated
-    private static Map<WriterKind, PrintWriter>  initWriters(PrintWriter errWriter, PrintWriter warnWriter, PrintWriter noticeWriter) {
-        Map<WriterKind, PrintWriter> writers = new EnumMap<>(WriterKind.class);
-        writers.put(WriterKind.ERROR, errWriter);
-        writers.put(WriterKind.WARNING, warnWriter);
-        writers.put(WriterKind.NOTICE, noticeWriter);
-
-        writers.put(WriterKind.STDOUT, noticeWriter);
-        writers.put(WriterKind.STDERR, errWriter);
-
-        return writers;
-    }
-
-    /**
      * Creates a log.
      * @param context the context in which the log should be registered
      * @param writers a map of writers that can be accessed by the kind of writer required
@@ -776,7 +740,6 @@
         writer.flush();
     }
 
-    @Deprecated
     protected PrintWriter getWriterForDiagnosticType(DiagnosticType dt) {
         switch (dt) {
         case FRAGMENT:
