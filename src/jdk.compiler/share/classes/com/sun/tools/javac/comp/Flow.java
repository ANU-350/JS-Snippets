--- conflicted
+++ resolved
@@ -779,13 +779,9 @@
                 }
             }
             for (Entry<UniqueType, List<JCRecordPattern>> e : deconstructionPatternsByType.entrySet()) {
-<<<<<<< HEAD
-                if (coversDeconstructionFromComponent(pos, e.getKey().type, e.getValue(), 0)) {
-=======
                 if (e.getValue().stream().anyMatch(r -> r.nested.size() != r.record.getRecordComponents().size())) {
                     coveredSymbols.add(syms.errSymbol);
                 } else if (coversDeconstructionFromComponent(pos, e.getKey().type, e.getValue(), 0)) {
->>>>>>> fa0c599a
                     coveredSymbols.add(e.getKey().type.tsym);
                 }
             }
