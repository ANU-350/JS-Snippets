--- conflicted
+++ resolved
@@ -32,11 +32,7 @@
 
 import javax.lang.model.element.Modifier;
 
-<<<<<<< HEAD
-@SuppressWarnings("serial") // Various instance fields not statically serializable
-=======
 @SuppressWarnings("serial") // Types of instance fields are not Serializable
->>>>>>> 355356c4
 public class PubMethod implements Serializable {
 
     private static final long serialVersionUID = -7813050194553446243L;
