/*
 * Copyright (c) 1997, 2023, Oracle and/or its affiliates. All rights reserved.
 * Copyright (c) 2012, 2021 SAP SE. All rights reserved.
 * DO NOT ALTER OR REMOVE COPYRIGHT NOTICES OR THIS FILE HEADER.
 *
 * This code is free software; you can redistribute it and/or modify it
 * under the terms of the GNU General Public License version 2 only, as
 * published by the Free Software Foundation.
 *
 * This code is distributed in the hope that it will be useful, but WITHOUT
 * ANY WARRANTY; without even the implied warranty of MERCHANTABILITY or
 * FITNESS FOR A PARTICULAR PURPOSE.  See the GNU General Public License
 * version 2 for more details (a copy is included in the LICENSE file that
 * accompanied this code).
 *
 * You should have received a copy of the GNU General Public License version
 * 2 along with this work; if not, write to the Free Software Foundation,
 * Inc., 51 Franklin St, Fifth Floor, Boston, MA 02110-1301 USA.
 *
 * Please contact Oracle, 500 Oracle Parkway, Redwood Shores, CA 94065 USA
 * or visit www.oracle.com if you need additional information or have any
 * questions.
 *
 */

// no precompiled headers
#include "assembler_ppc.hpp"
#include "asm/assembler.inline.hpp"
#include "classfile/vmSymbols.hpp"
#include "code/codeCache.hpp"
#include "code/icBuffer.hpp"
#include "code/vtableStubs.hpp"
#include "interpreter/interpreter.hpp"
#include "jvm.h"
#include "memory/allocation.inline.hpp"
#include "nativeInst_ppc.hpp"
#include "os_aix.hpp"
#include "os_posix.hpp"
#include "prims/jniFastGetField.hpp"
#include "prims/jvm_misc.hpp"
#include "porting_aix.hpp"
#include "runtime/arguments.hpp"
#include "runtime/frame.inline.hpp"
#include "runtime/interfaceSupport.inline.hpp"
#include "runtime/java.hpp"
#include "runtime/javaCalls.hpp"
#include "runtime/javaThread.hpp"
#include "runtime/mutexLocker.hpp"
#include "runtime/osThread.hpp"
#include "runtime/safepointMechanism.hpp"
#include "runtime/sharedRuntime.hpp"
#include "runtime/stubRoutines.hpp"
#include "runtime/timer.hpp"
#include "signals_posix.hpp"
#include "utilities/events.hpp"
#include "utilities/vmError.hpp"
#ifdef COMPILER1
#include "c1/c1_Runtime1.hpp"
#endif
#ifdef COMPILER2
#include "opto/runtime.hpp"
#endif

// put OS-includes here
# include <ucontext.h>

address os::current_stack_pointer() {
  return (address)__builtin_frame_address(0);
}

char* os::non_memory_address_word() {
  // Must never look like an address returned by reserve_memory,
  // even in its subfields (as defined by the CPU immediate fields,
  // if the CPU splits constants across multiple instructions).

  return (char*) -1;
}

// Frame information (pc, sp, fp) retrieved via ucontext
// always looks like a C-frame according to the frame
// conventions in frame_ppc.hpp.

address os::Posix::ucontext_get_pc(const ucontext_t * uc) {
  return (address)uc->uc_mcontext.jmp_context.iar;
}

intptr_t* os::Aix::ucontext_get_sp(const ucontext_t * uc) {
  // gpr1 holds the stack pointer on aix
  return (intptr_t*)uc->uc_mcontext.jmp_context.gpr[1/*REG_SP*/];
}

intptr_t* os::Aix::ucontext_get_fp(const ucontext_t * uc) {
  return nullptr;
}

void os::Posix::ucontext_set_pc(ucontext_t* uc, address new_pc) {
  uc->uc_mcontext.jmp_context.iar = (uint64_t) new_pc;
}

static address ucontext_get_lr(const ucontext_t * uc) {
  return (address)uc->uc_mcontext.jmp_context.lr;
}

address os::fetch_frame_from_context(const void* ucVoid,
                                     intptr_t** ret_sp, intptr_t** ret_fp) {

  address epc;
  const ucontext_t* uc = (const ucontext_t*)ucVoid;

  if (uc != nullptr) {
    epc = os::Posix::ucontext_get_pc(uc);
    if (ret_sp) *ret_sp = os::Aix::ucontext_get_sp(uc);
    if (ret_fp) *ret_fp = os::Aix::ucontext_get_fp(uc);
  } else {
    epc = nullptr;
    if (ret_sp) *ret_sp = (intptr_t *)nullptr;
    if (ret_fp) *ret_fp = (intptr_t *)nullptr;
  }

  return epc;
}

frame os::fetch_frame_from_context(const void* ucVoid) {
  intptr_t* sp;
  intptr_t* fp;
  address epc = fetch_frame_from_context(ucVoid, &sp, &fp);
  // Avoid crash during crash if pc broken.
  if (epc) {
    frame fr(sp, epc);
    return fr;
  }
  frame fr(sp);
  return fr;
}

frame os::fetch_compiled_frame_from_context(const void* ucVoid) {
  const ucontext_t* uc = (const ucontext_t*)ucVoid;
  intptr_t* sp = os::Aix::ucontext_get_sp(uc);
  address lr = ucontext_get_lr(uc);
  return frame(sp, lr);
}

frame os::get_sender_for_C_frame(frame* fr) {
  if (*fr->sp() == (intptr_t) nullptr) {
    // fr is the last C frame
    return frame(nullptr, nullptr);
  }
  return frame(fr->sender_sp(), fr->sender_pc());
}


frame os::current_frame() {
  intptr_t* csp = *(intptr_t**) __builtin_frame_address(0);
  frame topframe(csp, CAST_FROM_FN_PTR(address, os::current_frame));
  return os::get_sender_for_C_frame(&topframe);
}

bool PosixSignals::pd_hotspot_signal_handler(int sig, siginfo_t* info,
                                             ucontext_t* uc, JavaThread* thread) {

  // Decide if this trap can be handled by a stub.
  address stub = nullptr;

  // retrieve program counter
  address const pc = uc ? os::Posix::ucontext_get_pc(uc) : nullptr;

  // retrieve crash address
  address const addr = info ? (const address) info->si_addr : nullptr;

  if (info == nullptr || uc == nullptr) {
    return false; // Fatal error
  }

  // If we are a java thread...
  if (thread != nullptr) {

    // Handle ALL stack overflow variations here
    if (sig == SIGSEGV && thread->is_in_full_stack(addr)) {
      // stack overflow
      if (os::Posix::handle_stack_overflow(thread, addr, pc, uc, &stub)) {
        return true; // continue
      } else if (stub != nullptr) {
        goto run_stub;
      } else {
        return false; // Fatal error
      }
    } // end handle SIGSEGV inside stack boundaries

    if (thread->thread_state() == _thread_in_Java) {
      // Java thread running in Java code

      // The following signals are used for communicating VM events:
      //
      // SIGILL: the compiler generates illegal opcodes
      //   at places where it wishes to interrupt the VM:
      //   Safepoints, Unreachable Code, Entry points of not entrant nmethods,
      //    This results in a SIGILL with (*pc) == inserted illegal instruction.
      //
      //   (so, SIGILLs with a pc inside the zero page are real errors)
      //
      // SIGTRAP:
      //   The ppc trap instruction raises a SIGTRAP and is very efficient if it
      //   does not trap. It is used for conditional branches that are expected
      //   to be never taken. These are:
      //     - not entrant nmethods
      //     - IC (inline cache) misses.
      //     - null checks leading to UncommonTraps.
      //     - range checks leading to Uncommon Traps.
      //   On Aix, these are especially null checks, as the ImplicitNullCheck
      //   optimization works only in rare cases, as the page at address 0 is only
      //   write protected.      //
      //   Note: !UseSIGTRAP is used to prevent SIGTRAPS altogether, to facilitate debugging.
      //
      // SIGSEGV:
      //   used for safe point polling:
      //     To notify all threads that they have to reach a safe point, safe point polling is used:
      //     All threads poll a certain mapped memory page. Normally, this page has read access.
      //     If the VM wants to inform the threads about impending safe points, it puts this
      //     page to read only ("poisens" the page), and the threads then reach a safe point.
      //   used for null checks:
      //     If the compiler finds a store it uses it for a null check. Unfortunately this
      //     happens rarely.  In heap based and disjoint base compressd oop modes also loads
      //     are used for null checks.

      CodeBlob *cb = nullptr;
      int stop_type = -1;
      // Handle signal from NativeJump::patch_verified_entry().
      if (sig == SIGILL && nativeInstruction_at(pc)->is_sigill_not_entrant()) {
        if (TraceTraps) {
          tty->print_cr("trap: not_entrant");
        }
        stub = SharedRuntime::get_handle_wrong_method_stub();
        goto run_stub;
      }

      else if ((sig == USE_POLL_BIT_ONLY ? SIGTRAP : SIGSEGV) &&
               ((NativeInstruction*)pc)->is_safepoint_poll() &&
               CodeCache::contains((void*) pc) &&
               ((cb = CodeCache::find_blob(pc)) != nullptr) &&
               cb->is_compiled()) {
        if (TraceTraps) {
          tty->print_cr("trap: safepoint_poll at " INTPTR_FORMAT " (%s)", p2i(pc),
                        USE_POLL_BIT_ONLY ? "SIGTRAP" : "SIGSEGV");
        }
        stub = SharedRuntime::get_poll_stub(pc);
        goto run_stub;
      }

      else if (UseSIGTRAP && sig == SIGTRAP &&
               ((NativeInstruction*)pc)->is_safepoint_poll_return() &&
               CodeCache::contains((void*) pc) &&
               ((cb = CodeCache::find_blob(pc)) != nullptr) &&
               cb->is_compiled()) {
        if (TraceTraps) {
          tty->print_cr("trap: safepoint_poll at return at " INTPTR_FORMAT " (nmethod)", p2i(pc));
        }
        stub = SharedRuntime::polling_page_return_handler_blob()->entry_point();
        goto run_stub;
      }

      // SIGTRAP-based ic miss check in compiled code.
      else if (sig == SIGTRAP && TrapBasedICMissChecks &&
               nativeInstruction_at(pc)->is_sigtrap_ic_miss_check()) {
        if (TraceTraps) {
          tty->print_cr("trap: ic_miss_check at " INTPTR_FORMAT " (SIGTRAP)", pc);
        }
        stub = SharedRuntime::get_ic_miss_stub();
        goto run_stub;
      }

      // SIGTRAP-based implicit null check in compiled code.
      else if (sig == SIGTRAP && TrapBasedNullChecks &&
               nativeInstruction_at(pc)->is_sigtrap_null_check()) {
        if (TraceTraps) {
          tty->print_cr("trap: null_check at " INTPTR_FORMAT " (SIGTRAP)", pc);
        }
        stub = SharedRuntime::continuation_for_implicit_exception(thread, pc, SharedRuntime::IMPLICIT_NULL);
        goto run_stub;
      }

      // SIGSEGV-based implicit null check in compiled code.
      else if (sig == SIGSEGV && ImplicitNullChecks &&
               CodeCache::contains((void*) pc) &&
               MacroAssembler::uses_implicit_null_check(info->si_addr)) {
        if (TraceTraps) {
          tty->print_cr("trap: null_check at " INTPTR_FORMAT " (SIGSEGV)", pc);
        }
        stub = SharedRuntime::continuation_for_implicit_exception(thread, pc, SharedRuntime::IMPLICIT_NULL);
      }

#ifdef COMPILER2
      // SIGTRAP-based implicit range check in compiled code.
      else if (sig == SIGTRAP && TrapBasedRangeChecks &&
               nativeInstruction_at(pc)->is_sigtrap_range_check()) {
        if (TraceTraps) {
          tty->print_cr("trap: range_check at " INTPTR_FORMAT " (SIGTRAP)", pc);
        }
        stub = SharedRuntime::continuation_for_implicit_exception(thread, pc, SharedRuntime::IMPLICIT_NULL);
        goto run_stub;
      }
#endif

      else if (sig == SIGFPE /* && info->si_code == FPE_INTDIV */) {
        if (TraceTraps) {
          tty->print_raw_cr("Fix SIGFPE handler, trying divide by zero handler.");
        }
        stub = SharedRuntime::continuation_for_implicit_exception(thread, pc, SharedRuntime::IMPLICIT_DIVIDE_BY_ZERO);
        goto run_stub;
      }

      // stop on request
      else if (sig == SIGTRAP && (stop_type = nativeInstruction_at(pc)->get_stop_type()) != -1) {
        bool msg_present = (stop_type & MacroAssembler::stop_msg_present);
        stop_type = (stop_type &~ MacroAssembler::stop_msg_present);

        const char *msg = nullptr;
        switch (stop_type) {
          case MacroAssembler::stop_stop              : msg = "stop"; break;
          case MacroAssembler::stop_untested          : msg = "untested"; break;
          case MacroAssembler::stop_unimplemented     : msg = "unimplemented"; break;
          case MacroAssembler::stop_shouldnotreachhere: msg = "shouldnotreachhere"; break;
          default: msg = "unknown"; break;
        }

        const char **detail_msg_ptr = (const char**)(pc + 4);
        const char *detail_msg = msg_present ? *detail_msg_ptr : "no details provided";

        if (TraceTraps) {
          tty->print_cr("trap: %s: %s (SIGTRAP, stop type %d)", msg, detail_msg, stop_type);
        }

        // End life with a fatal error, message and detail message and the context.
        // Note: no need to do any post-processing here (e.g. signal chaining)
        va_list va_dummy;
        VMError::report_and_die(thread, uc, nullptr, 0, msg, detail_msg, va_dummy);
        va_end(va_dummy);

        ShouldNotReachHere();
      }

      else if (sig == SIGBUS) {
        // BugId 4454115: A read from a MappedByteBuffer can fault here if the
        // underlying file has been truncated. Do not crash the VM in such a case.
        CodeBlob* cb = CodeCache::find_blob(pc);
        CompiledMethod* nm = cb ? cb->as_compiled_method_or_null() : nullptr;
        bool is_unsafe_arraycopy = (thread->doing_unsafe_access() && UnsafeCopyMemory::contains_pc(pc));
        if ((nm != nullptr && nm->has_unsafe_access()) || is_unsafe_arraycopy) {
          address next_pc = pc + 4;
          if (is_unsafe_arraycopy) {
            next_pc = UnsafeCopyMemory::page_error_continue_pc(pc);
          }
          next_pc = SharedRuntime::handle_unsafe_access(thread, next_pc);
          os::Posix::ucontext_set_pc(uc, next_pc);
          return true;
        }
      }
    }

    else { // thread->thread_state() != _thread_in_Java
      // Detect CPU features. This is only done at the very start of the VM. Later, the
      // VM_Version::is_determine_features_test_running() flag should be false.

      if (sig == SIGILL && VM_Version::is_determine_features_test_running()) {
        // SIGILL must be caused by VM_Version::determine_features().
        *(int *)pc = 0; // patch instruction to 0 to indicate that it causes a SIGILL,
                        // flushing of icache is not necessary.
        stub = pc + 4;  // continue with next instruction.
        goto run_stub;
      }
      else if ((thread->thread_state() == _thread_in_vm ||
                thread->thread_state() == _thread_in_native) &&
               sig == SIGBUS && thread->doing_unsafe_access()) {
        address next_pc = pc + 4;
        if (UnsafeCopyMemory::contains_pc(pc)) {
          next_pc = UnsafeCopyMemory::page_error_continue_pc(pc);
        }
        next_pc = SharedRuntime::handle_unsafe_access(thread, next_pc);
        os::Posix::ucontext_set_pc(uc, next_pc);
        return true;
      }
    }

    // jni_fast_Get<Primitive>Field can trap at certain pc's if a GC kicks in
    // and the heap gets shrunk before the field access.
    if ((sig == SIGSEGV) || (sig == SIGBUS)) {
      address addr = JNI_FastGetField::find_slowcase_pc(pc);
      if (addr != (address)-1) {
        stub = addr;
      }
    }
  }

run_stub:

  // One of the above code blocks ininitalized the stub, so we want to
  // delegate control to that stub.
  if (stub != nullptr) {
    // Save all thread context in case we need to restore it.
    if (thread != nullptr) thread->set_saved_exception_pc(pc);
    os::Posix::ucontext_set_pc(uc, stub);
    return true;
  }

  return false; // Fatal error
}

void os::Aix::init_thread_fpu_state(void) {
#if !defined(USE_XLC_BUILTINS)
  // Disable FP exceptions.
  __asm__ __volatile__ ("mtfsfi 6,0");
#else
  __mtfsfi(6, 0);
#endif
}

////////////////////////////////////////////////////////////////////////////////
// thread stack

// Minimum usable stack sizes required to get to user code. Space for
// HotSpot guard pages is added later.
size_t os::_compiler_thread_min_stack_allowed = 192 * K;
size_t os::_java_thread_min_stack_allowed = 64 * K;
size_t os::_vm_internal_thread_min_stack_allowed = 64 * K;

// Return default stack size for thr_type.
size_t os::Posix::default_stack_size(os::ThreadType thr_type) {
  // Default stack size (compiler thread needs larger stack).
  size_t s = (thr_type == os::compiler_thread ? 4 * M : 1 * M);
  return s;
}

/////////////////////////////////////////////////////////////////////////////
// helper functions for fatal error handler

void os::print_context(outputStream *st, const void *context) {
  if (context == nullptr) return;

  const ucontext_t* uc = (const ucontext_t*)context;

  st->print_cr("Registers:");
  st->print("pc =" INTPTR_FORMAT "  ", uc->uc_mcontext.jmp_context.iar);
  st->print("lr =" INTPTR_FORMAT "  ", uc->uc_mcontext.jmp_context.lr);
  st->print("ctr=" INTPTR_FORMAT "  ", uc->uc_mcontext.jmp_context.ctr);
  st->cr();
  for (int i = 0; i < 32; i++) {
    st->print("r%-2d=" INTPTR_FORMAT "  ", i, uc->uc_mcontext.jmp_context.gpr[i]);
    if (i % 3 == 2) st->cr();
  }
  st->cr();
  st->cr();
}

void os::print_tos_pc(outputStream *st, const void *context) {
  if (context == nullptr) return;

  const ucontext_t* uc = (const ucontext_t*)context;

  address sp = (address)os::Aix::ucontext_get_sp(uc);
  print_tos(st, sp);
  st->cr();

  // Note: it may be unsafe to inspect memory near pc. For example, pc may
  // point to garbage if entry point in an nmethod is corrupted. Leave
  // this at the end, and hope for the best.
  address pc = os::Posix::ucontext_get_pc(uc);
  print_instructions(st, pc, /*instrsize=*/4);
  st->cr();

  // Try to decode the instructions.
  st->print_cr("Decoded instructions: (pc=" PTR_FORMAT ")", pc);
  st->print("<TODO: PPC port - print_context>");
  // TODO: PPC port Disassembler::decode(pc, 16, 16, st);
  st->cr();
}

<<<<<<< HEAD
void os::print_register_info(outputStream *st, const void *context, int& continuation) {
  const int register_count = 32 /* r0-r32 */ + 3 /* pc, lr, sp */;
  int n = continuation;
  if (context == NULL || n < 0 || n >= register_count) {
    return;
=======
void os::print_register_info(outputStream *st, const void *context) {
  if (context == nullptr) return;

  ucontext_t *uc = (ucontext_t*)context;

  st->print_cr("Register to memory mapping:");
  st->cr();

  st->print("pc ="); print_location(st, (intptr_t)uc->uc_mcontext.jmp_context.iar);
  st->print("lr ="); print_location(st, (intptr_t)uc->uc_mcontext.jmp_context.lr);
  st->print("sp ="); print_location(st, (intptr_t)os::Aix::ucontext_get_sp(uc));
  for (int i = 0; i < 32; i++) {
    st->print("r%-2d=", i);
    print_location(st, (intptr_t)uc->uc_mcontext.jmp_context.gpr[i]);
>>>>>>> 2009dc2b
  }

  const ucontext_t *uc = (const ucontext_t*)context;
  while (n < register_count) {
    // Update continuation with next index before printing location
    continuation = n + 1;
    switch (n) {
    case 0:
      st->print("pc ="); print_location(st, (intptr_t)uc->uc_mcontext.jmp_context.iar);
      break;
    case 1:
      st->print("lr ="); print_location(st, (intptr_t)uc->uc_mcontext.jmp_context.lr);
      break;
    case 2:
      st->print("sp ="); print_location(st, (intptr_t)os::Aix::ucontext_get_sp(uc));
      break;
    default:
      st->print("r%-2d=", n-3);
      print_location(st, (intptr_t)uc->uc_mcontext.jmp_context.gpr[n-3]);
      break;
    }
    ++n;
  }
}

extern "C" {
  int SpinPause() {
    return 0;
  }
}

#ifndef PRODUCT
void os::verify_stack_alignment() {
  assert(((intptr_t)os::current_stack_pointer() & (StackAlignmentInBytes-1)) == 0, "incorrect stack alignment");
}
#endif

int os::extra_bang_size_in_bytes() {
  // PPC does not require the additional stack bang.
  return 0;
}

bool os::Aix::platform_print_native_stack(outputStream* st, const void* context, char *buf, int buf_size) {
  AixNativeCallstack::print_callstack_for_context(st, (const ucontext_t*)context, true, buf, (size_t) buf_size);
  return true;
}

// HAVE_FUNCTION_DESCRIPTORS
void* os::Aix::resolve_function_descriptor(void* p) {
  return ((const FunctionDescriptor*)p)->entry();
}

void os::setup_fpu() {}<|MERGE_RESOLUTION|>--- conflicted
+++ resolved
@@ -473,28 +473,11 @@
   st->cr();
 }
 
-<<<<<<< HEAD
 void os::print_register_info(outputStream *st, const void *context, int& continuation) {
   const int register_count = 32 /* r0-r32 */ + 3 /* pc, lr, sp */;
   int n = continuation;
-  if (context == NULL || n < 0 || n >= register_count) {
+  if (context == nullptr || n < 0 || n >= register_count) {
     return;
-=======
-void os::print_register_info(outputStream *st, const void *context) {
-  if (context == nullptr) return;
-
-  ucontext_t *uc = (ucontext_t*)context;
-
-  st->print_cr("Register to memory mapping:");
-  st->cr();
-
-  st->print("pc ="); print_location(st, (intptr_t)uc->uc_mcontext.jmp_context.iar);
-  st->print("lr ="); print_location(st, (intptr_t)uc->uc_mcontext.jmp_context.lr);
-  st->print("sp ="); print_location(st, (intptr_t)os::Aix::ucontext_get_sp(uc));
-  for (int i = 0; i < 32; i++) {
-    st->print("r%-2d=", i);
-    print_location(st, (intptr_t)uc->uc_mcontext.jmp_context.gpr[i]);
->>>>>>> 2009dc2b
   }
 
   const ucontext_t *uc = (const ucontext_t*)context;
