/*
 * Copyright (c) 2016, 2023, Oracle and/or its affiliates. All rights reserved.
<<<<<<< HEAD
 * Copyright (c) 2016, 2019 SAP SE. All rights reserved.
=======
 * Copyright (c) 2016, 2023 SAP SE. All rights reserved.
>>>>>>> 2009dc2b
 * DO NOT ALTER OR REMOVE COPYRIGHT NOTICES OR THIS FILE HEADER.
 *
 * This code is free software; you can redistribute it and/or modify it
 * under the terms of the GNU General Public License version 2 only, as
 * published by the Free Software Foundation.
 *
 * This code is distributed in the hope that it will be useful, but WITHOUT
 * ANY WARRANTY; without even the implied warranty of MERCHANTABILITY or
 * FITNESS FOR A PARTICULAR PURPOSE.  See the GNU General Public License
 * version 2 for more details (a copy is included in the LICENSE file that
 * accompanied this code).
 *
 * You should have received a copy of the GNU General Public License version
 * 2 along with this work; if not, write to the Free Software Foundation,
 * Inc., 51 Franklin St, Fifth Floor, Boston, MA 02110-1301 USA.
 *
 * Please contact Oracle, 500 Oracle Parkway, Redwood Shores, CA 94065 USA
 * or visit www.oracle.com if you need additional information or have any
 * questions.
 *
 */

// This file is organized as os_linux_x86.cpp.

// no precompiled headers
#include "asm/assembler.inline.hpp"
#include "classfile/vmSymbols.hpp"
#include "code/icBuffer.hpp"
#include "code/nativeInst.hpp"
#include "code/vtableStubs.hpp"
#include "compiler/disassembler.hpp"
#include "interpreter/interpreter.hpp"
#include "jvm.h"
#include "memory/allocation.inline.hpp"
#include "nativeInst_s390.hpp"
#include "os_linux.hpp"
#include "os_posix.hpp"
#include "prims/jniFastGetField.hpp"
#include "prims/jvm_misc.hpp"
#include "runtime/arguments.hpp"
#include "runtime/frame.inline.hpp"
#include "runtime/interfaceSupport.inline.hpp"
#include "runtime/java.hpp"
#include "runtime/javaCalls.hpp"
#include "runtime/javaThread.hpp"
#include "runtime/mutexLocker.hpp"
#include "runtime/osThread.hpp"
#include "runtime/safepointMechanism.hpp"
#include "runtime/sharedRuntime.hpp"
#include "runtime/stubRoutines.hpp"
#include "runtime/timer.hpp"
#include "signals_posix.hpp"
#include "utilities/events.hpp"
#include "utilities/debug.hpp"
#include "utilities/vmError.hpp"

// put OS-includes here
# include <sys/types.h>
# include <sys/mman.h>
# include <pthread.h>
# include <signal.h>
# include <errno.h>
# include <dlfcn.h>
# include <stdlib.h>
# include <stdio.h>
# include <unistd.h>
# include <sys/resource.h>
# include <pthread.h>
# include <sys/stat.h>
# include <sys/time.h>
# include <sys/utsname.h>
# include <sys/socket.h>
# include <sys/wait.h>
# include <pwd.h>
# include <poll.h>
# include <ucontext.h>

address os::current_stack_pointer() {
  intptr_t* csp;

  // Inline assembly for `z_lgr regno(csp), Z_SP' (Z_SP = Z_R15):
  __asm__ __volatile__ ("lgr %0, 15":"=r"(csp):);

  assert(((uint64_t)csp & (frame::alignment_in_bytes-1)) == 0, "SP must be aligned");
  return (address) csp;
}

char* os::non_memory_address_word() {
  // Must never look like an address returned by reserve_memory,
  // even in its subfields (as defined by the CPU immediate fields,
  // if the CPU splits constants across multiple instructions).
  return (char*) -1;
}

// Frame information (pc, sp, fp) retrieved via ucontext
// always looks like a C-frame according to the frame
// conventions in frame_s390.hpp.
address os::Posix::ucontext_get_pc(const ucontext_t * uc) {
  return (address)uc->uc_mcontext.psw.addr;
}

void os::Posix::ucontext_set_pc(ucontext_t * uc, address pc) {
  uc->uc_mcontext.psw.addr = (unsigned long)pc;
}

static address ucontext_get_lr(const ucontext_t * uc) {
  return (address)uc->uc_mcontext.gregs[14/*LINK*/];
}

intptr_t* os::Linux::ucontext_get_sp(const ucontext_t * uc) {
  return (intptr_t*)uc->uc_mcontext.gregs[15/*REG_SP*/];
}

intptr_t* os::Linux::ucontext_get_fp(const ucontext_t * uc) {
  return nullptr;
}

address os::fetch_frame_from_context(const void* ucVoid,
                    intptr_t** ret_sp, intptr_t** ret_fp) {

  address epc;
  const ucontext_t* uc = (const ucontext_t*)ucVoid;

  if (uc != nullptr) {
    epc = os::Posix::ucontext_get_pc(uc);
    if (ret_sp) { *ret_sp = os::Linux::ucontext_get_sp(uc); }
    if (ret_fp) { *ret_fp = os::Linux::ucontext_get_fp(uc); }
  } else {
    epc = nullptr;
    if (ret_sp) { *ret_sp = (intptr_t *)nullptr; }
    if (ret_fp) { *ret_fp = (intptr_t *)nullptr; }
  }

  return epc;
}

frame os::fetch_frame_from_context(const void* ucVoid) {
  intptr_t* sp;
  intptr_t* fp;
  address epc = fetch_frame_from_context(ucVoid, &sp, &fp);
  return frame(sp, epc);
}

frame os::fetch_compiled_frame_from_context(const void* ucVoid) {
  const ucontext_t* uc = (const ucontext_t*)ucVoid;
  intptr_t* sp = os::Linux::ucontext_get_sp(uc);
  address lr = ucontext_get_lr(uc);
  return frame(sp, lr);
}

frame os::get_sender_for_C_frame(frame* fr) {
  if (*fr->sp() == 0) {
    // fr is the last C frame.
    return frame();
  }

  // If its not one of our frames, the return pc is saved at gpr14
  // stack slot. The call_stub stores the return_pc to the stack slot
  // of gpr10.
  if ((Interpreter::code() != nullptr && Interpreter::contains(fr->pc())) ||
      (CodeCache::contains(fr->pc()) && !StubRoutines::contains(fr->pc()))) {
    return frame(fr->sender_sp(), fr->sender_pc());
  } else {
    if (StubRoutines::contains(fr->pc())) {
      StubCodeDesc* desc = StubCodeDesc::desc_for(fr->pc());
      if (desc && !strcmp(desc->name(),"call_stub")) {
        return frame(fr->sender_sp(), fr->callstub_sender_pc());
      } else {
        return frame(fr->sender_sp(), fr->sender_pc());
      }
    } else {
      intptr_t* sender_sp = fr->sender_sp();
      address   sender_fp = (address)*sender_sp;
      ptrdiff_t entry_len = sender_fp - (address)sender_sp;
      if (entry_len < frame::z_abi_160_size) {
        return frame(sender_sp, fr->sender_pc());
      } else {
        return frame(sender_sp, fr->native_sender_pc());
      }
    }
  }
}

frame os::current_frame() {
  // Expected to return the stack pointer of this method.
  // But if inlined, returns the stack pointer of our caller!
  intptr_t* csp = (intptr_t*) *((intptr_t*) os::current_stack_pointer());
  assert (csp != nullptr, "sp should not be null");
  // Pass a dummy pc. This way we don't have to load it from the
  // stack, since we don't know in which slot we can find it.
  frame topframe(csp, (address)0x8);
  if (os::is_first_C_frame(&topframe)) {
    // Stack is not walkable.
    return frame();
  } else {
    frame senderFrame = os::get_sender_for_C_frame(&topframe);
    assert(senderFrame.pc() != nullptr, "Sender pc should not be null");
    // Return sender of sender of current topframe which hopefully
    // both have pc != nullptr.
#ifdef _NMT_NOINLINE_   // Is set in slowdebug builds.
    // Current_stack_pointer is not inlined, we must pop one more frame.
    frame tmp = os::get_sender_for_C_frame(&topframe);
    return os::get_sender_for_C_frame(&tmp);
#else
    return os::get_sender_for_C_frame(&topframe);
#endif
  }
}

bool PosixSignals::pd_hotspot_signal_handler(int sig, siginfo_t* info,
                                             ucontext_t* uc, JavaThread* thread) {

  // Decide if this trap can be handled by a stub.
  address stub    = nullptr;
  address pc      = nullptr;  // Pc as retrieved from PSW. Usually points past failing instruction.
  address trap_pc = nullptr;  // Pc of the instruction causing the trap.

  //%note os_trap_1
  if (info != nullptr && uc != nullptr && thread != nullptr) {
    pc = os::Posix::ucontext_get_pc(uc);
    if (TraceTraps) {
      tty->print_cr("     pc at " INTPTR_FORMAT, p2i(pc));
    }
    if ((unsigned long)(pc - (address)info->si_addr) <= (unsigned long)Assembler::instr_maxlen() ) {
      trap_pc = (address)info->si_addr;
      if (TraceTraps) {
        tty->print_cr("trap_pc at " INTPTR_FORMAT, p2i(trap_pc));
      }
    }

    // Handle ALL stack overflow variations here
    if (sig == SIGSEGV) {
      address addr = (address)info->si_addr; // Address causing SIGSEGV, usually mem ref target.

      // Check if fault address is within thread stack.
      if (thread->is_in_full_stack(addr)) {
        // stack overflow
        if (os::Posix::handle_stack_overflow(thread, addr, pc, uc, &stub)) {
          return true; // continue
        }
      }
    }

    if (thread->thread_state() == _thread_in_Java) {
      // Java thread running in Java code => find exception handler if any
      // a fault inside compiled code, the interpreter, or a stub

      // Handle signal from NativeJump::patch_verified_entry().
      if (sig == SIGILL && nativeInstruction_at(pc)->is_sigill_not_entrant()) {
        if (TraceTraps) {
          tty->print_cr("trap: not_entrant (SIGILL)");
        }
        stub = SharedRuntime::get_handle_wrong_method_stub();
      }

      else if (sig == SIGSEGV &&
               SafepointMechanism::is_poll_address((address)info->si_addr)) {
        if (TraceTraps) {
          tty->print_cr("trap: safepoint_poll at " INTPTR_FORMAT " (SIGSEGV)", p2i(pc));
        }
        stub = SharedRuntime::get_poll_stub(pc);

        // Info->si_addr only points to the page base address, so we
        // must extract the real si_addr from the instruction and the
        // ucontext.
        assert(((NativeInstruction*)pc)->is_safepoint_poll(), "must be safepoint poll");
        const address real_si_addr = ((NativeInstruction*)pc)->get_poll_address(uc);
      }

      // SIGTRAP-based implicit null check in compiled code.
      else if ((sig == SIGFPE) &&
               TrapBasedNullChecks &&
               (trap_pc != nullptr) &&
               Assembler::is_sigtrap_zero_check(trap_pc)) {
        if (TraceTraps) {
          tty->print_cr("trap: NULL_CHECK at " INTPTR_FORMAT " (SIGFPE)", p2i(trap_pc));
        }
        stub = SharedRuntime::continuation_for_implicit_exception(thread, trap_pc, SharedRuntime::IMPLICIT_NULL);
      }

      else if (sig == SIGSEGV && ImplicitNullChecks &&
               CodeCache::contains((void*) pc) &&
               MacroAssembler::uses_implicit_null_check(info->si_addr)) {
        if (TraceTraps) {
          tty->print_cr("trap: null_check at " INTPTR_FORMAT " (SIGSEGV)", p2i(pc));
        }
        stub = SharedRuntime::continuation_for_implicit_exception(thread, pc, SharedRuntime::IMPLICIT_NULL);
      }

#ifdef COMPILER2
      // SIGTRAP-based implicit range check in compiled code.
      else if (sig == SIGFPE && TrapBasedRangeChecks &&
               (trap_pc != nullptr) &&
               Assembler::is_sigtrap_range_check(trap_pc)) {
        if (TraceTraps) {
          tty->print_cr("trap: RANGE_CHECK at " INTPTR_FORMAT " (SIGFPE)", p2i(trap_pc));
        }
        stub = SharedRuntime::continuation_for_implicit_exception(thread, trap_pc, SharedRuntime::IMPLICIT_NULL);
      }
#endif

      else if (sig == SIGFPE && info->si_code == FPE_INTDIV) {
        stub = SharedRuntime::continuation_for_implicit_exception(thread, trap_pc, SharedRuntime::IMPLICIT_DIVIDE_BY_ZERO);
      }

      else if (sig == SIGBUS) {
        // BugId 4454115: A read from a MappedByteBuffer can fault here if the
        // underlying file has been truncated. Do not crash the VM in such a case.
        CodeBlob* cb = CodeCache::find_blob(pc);
        CompiledMethod* nm = (cb != nullptr) ? cb->as_compiled_method_or_null() : nullptr;
        if (nm != nullptr && nm->has_unsafe_access()) {
          // We don't really need a stub here! Just set the pending exception and
          // continue at the next instruction after the faulting read. Returning
          // garbage from this read is ok.
          thread->set_pending_unsafe_access_error();
          uc->uc_mcontext.psw.addr = ((unsigned long)pc) + Assembler::instr_len(pc);
          return true;
        }
      }
    }

    else { // thread->thread_state() != _thread_in_Java
      if ((sig == SIGILL) && VM_Version::is_determine_features_test_running()) {
        // SIGILL must be caused by VM_Version::determine_features()
        // when attempting to execute a non-existing instruction.
        //*(int *) (pc-6)=0; // Patch instruction to 0 to indicate that it causes a SIGILL.
                             // Flushing of icache is not necessary.
        stub = pc; // Continue with next instruction.
      } else if ((sig == SIGFPE) && VM_Version::is_determine_features_test_running()) {
        // SIGFPE is known to be caused by trying to execute a vector instruction
        // when the vector facility is installed, but operating system support is missing.
        VM_Version::reset_has_VectorFacility();
        stub = pc; // Continue with next instruction.
      } else if ((thread->thread_state() == _thread_in_vm ||
                  thread->thread_state() == _thread_in_native) &&
                 sig == SIGBUS && thread->doing_unsafe_access()) {
        // We don't really need a stub here! Just set the pending exception and
        // continue at the next instruction after the faulting read. Returning
        // garbage from this read is ok.
        thread->set_pending_unsafe_access_error();
        os::Posix::ucontext_set_pc(uc, pc + Assembler::instr_len(pc));
        return true;
      }
    }

    // jni_fast_Get<Primitive>Field can trap at certain pc's if a GC kicks in
    // and the heap gets shrunk before the field access.
    if ((sig == SIGSEGV) || (sig == SIGBUS)) {
      address addr = JNI_FastGetField::find_slowcase_pc(pc);
      if (addr != (address)-1) {
        stub = addr;
      }
    }
  }

  if (stub != nullptr) {
    // Save all thread context in case we need to restore it.
    if (thread != nullptr) thread->set_saved_exception_pc(pc);
    os::Posix::ucontext_set_pc(uc, stub);
    return true;
  }

  return false;
}

void os::Linux::init_thread_fpu_state(void) {
  // Nothing to do on z/Architecture.
}

int os::Linux::get_fpu_control_word(void) {
  // Nothing to do on z/Architecture.
  return 0;
}

void os::Linux::set_fpu_control_word(int fpu_control) {
  // Nothing to do on z/Architecture.
}

////////////////////////////////////////////////////////////////////////////////
// thread stack

// Minimum usable stack sizes required to get to user code. Space for
// HotSpot guard pages is added later.
size_t os::_compiler_thread_min_stack_allowed = (52 DEBUG_ONLY(+ 32)) * K;
size_t os::_java_thread_min_stack_allowed = (32 DEBUG_ONLY(+ 8)) * K;
size_t os::_vm_internal_thread_min_stack_allowed = 32 * K;

// Return default stack size for thr_type.
size_t os::Posix::default_stack_size(os::ThreadType thr_type) {
  // Default stack size (compiler thread needs larger stack).
  size_t s = (thr_type == os::compiler_thread ? 4 * M : 1024 * K);
  return s;
}

/////////////////////////////////////////////////////////////////////////////
// helper functions for fatal error handler

void os::print_context(outputStream *st, const void *context) {
  if (context == nullptr) return;

  const ucontext_t* uc = (const ucontext_t*)context;

  st->print_cr("Processor state:");
  st->print_cr("----------------");
  st->print_cr("        ip = " INTPTR_FORMAT " ", uc->uc_mcontext.psw.addr);
  st->print_cr(" proc mask = " INTPTR_FORMAT " ", uc->uc_mcontext.psw.mask);
  st->print_cr("   fpc reg = 0x%8.8x "          , uc->uc_mcontext.fpregs.fpc);
  st->cr();

  st->print_cr("General Purpose Registers:");
  st->print_cr("--------------------------");
  for( int i = 0; i < 16; i+=2 ) {
    st->print("  r%-2d = " INTPTR_FORMAT "  " ,  i,   uc->uc_mcontext.gregs[i]);
    st->print("  r%-2d = " INTPTR_FORMAT "  |",  i+1, uc->uc_mcontext.gregs[i+1]);
    st->print("  r%-2d = %23.1ld  "           ,  i,   uc->uc_mcontext.gregs[i]);
    st->print("  r%-2d = %23.1ld  "           ,  i+1, uc->uc_mcontext.gregs[i+1]);
    st->cr();
  }
  st->cr();

  st->print_cr("Access Registers:");
  st->print_cr("-----------------");
  for( int i = 0; i < 16; i+=2 ) {
    st->print("  ar%-2d = 0x%8.8x  ", i,   uc->uc_mcontext.aregs[i]);
    st->print("  ar%-2d = 0x%8.8x  ", i+1, uc->uc_mcontext.aregs[i+1]);
    st->cr();
  }
  st->cr();

  st->print_cr("Float Registers:");
  st->print_cr("----------------");
  for (int i = 0; i < 16; i += 2) {
    st->print("  fr%-2d = " INTPTR_FORMAT "  " , i,   (int64_t)(uc->uc_mcontext.fpregs.fprs[i].d));
    st->print("  fr%-2d = " INTPTR_FORMAT "  |", i+1, (int64_t)(uc->uc_mcontext.fpregs.fprs[i+1].d));
    st->print("  fr%-2d = %23.15e  "           , i,   (uc->uc_mcontext.fpregs.fprs[i].d));
    st->print("  fr%-2d = %23.15e  "           , i+1, (uc->uc_mcontext.fpregs.fprs[i+1].d));
    st->cr();
  }
  st->cr();
  st->cr();
}

void os::print_tos_pc(outputStream *st, const void *context) {
  if (context == nullptr) return;

  const ucontext_t* uc = (const ucontext_t*)context;

  address sp = (address)os::Linux::ucontext_get_sp(uc);
  print_tos(st, sp);
  st->cr();

  // Note: it may be unsafe to inspect memory near pc. For example, pc may
  // point to garbage if entry point in an nmethod is corrupted. Leave
  // this at the end, and hope for the best.
  address pc = os::Posix::ucontext_get_pc(uc);
  print_instructions(st, pc, /*intrsize=*/4);
  st->cr();
}

<<<<<<< HEAD
void os::print_register_info(outputStream *st, const void *context, int& continuation) {
  const int register_count = 16 /* r0-r15 */ + 1 /* pc */;
  int n = continuation;
  if (context == NULL || n < 0 || n >= register_count) {
    return;
  }
=======
void os::print_register_info(outputStream *st, const void *context) {
  if (context == nullptr) return;
>>>>>>> 2009dc2b

  const ucontext_t *uc = (const ucontext_t*)context;
  while (n < register_count) {
    // Update continuation with next index before printing location
    continuation = n + 1;
    if (n == 0) {
      st->print("pc ="); print_location(st, (intptr_t)uc->uc_mcontext.psw.addr);
    } else {
      st->print("r%-2d=", n-1);
      print_location(st, uc->uc_mcontext.gregs[n-1]);
    }
    ++n;
  }
}

#ifndef PRODUCT
void os::verify_stack_alignment() {
}
#endif

int os::extra_bang_size_in_bytes() {
  // z/Architecture does not require the additional stack bang.
  return 0;
}

void os::setup_fpu() {}<|MERGE_RESOLUTION|>--- conflicted
+++ resolved
@@ -1,10 +1,6 @@
 /*
  * Copyright (c) 2016, 2023, Oracle and/or its affiliates. All rights reserved.
-<<<<<<< HEAD
- * Copyright (c) 2016, 2019 SAP SE. All rights reserved.
-=======
  * Copyright (c) 2016, 2023 SAP SE. All rights reserved.
->>>>>>> 2009dc2b
  * DO NOT ALTER OR REMOVE COPYRIGHT NOTICES OR THIS FILE HEADER.
  *
  * This code is free software; you can redistribute it and/or modify it
@@ -464,17 +460,12 @@
   st->cr();
 }
 
-<<<<<<< HEAD
 void os::print_register_info(outputStream *st, const void *context, int& continuation) {
   const int register_count = 16 /* r0-r15 */ + 1 /* pc */;
   int n = continuation;
-  if (context == NULL || n < 0 || n >= register_count) {
+  if (context == nullptr || n < 0 || n >= register_count) {
     return;
   }
-=======
-void os::print_register_info(outputStream *st, const void *context) {
-  if (context == nullptr) return;
->>>>>>> 2009dc2b
 
   const ucontext_t *uc = (const ucontext_t*)context;
   while (n < register_count) {
