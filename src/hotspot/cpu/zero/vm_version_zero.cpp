--- conflicted
+++ resolved
@@ -138,11 +138,13 @@
   UNSUPPORTED_OPTION(CountCompiledCalls);
 #endif
 
+#ifndef SUPPORTS_NATIVE_CX8
   // Supports 8-byte cmpxchg with compiler built-ins.
   // These built-ins are supposed to be implemented on
   // all platforms (even if not natively), so we claim
   // the support unconditionally.
   _supports_cx8 = true;
+#endif
 }
 
 void VM_Version::initialize_cpu_information(void) {
@@ -151,16 +153,6 @@
     return;
   }
 
-<<<<<<< HEAD
-#ifndef SUPPORTS_NATIVE_CX8
-  // Supports 8-byte cmpxchg with compiler built-ins.
-  // These built-ins are supposed to be implemented on
-  // all platforms (even if not natively), so we claim
-  // the support unconditionally.
-  _supports_cx8 = true;
-#endif
-=======
->>>>>>> 99b9cb0a
   _no_of_cores  = os::processor_count();
   _no_of_threads = _no_of_cores;
   _no_of_sockets = _no_of_cores;
