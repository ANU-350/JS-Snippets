--- conflicted
+++ resolved
@@ -267,18 +267,6 @@
 
   //////////////////////////////////////////////////////////////////////////////
 
-<<<<<<< HEAD
-=======
-  __ block_comment("{ thread native2java");
-  __ mv(t0, _thread_in_native_trans);
-  __ sw(t0, Address(xthread, JavaThread::thread_state_offset()));
-
-  // Force this write out before the read below
-  if (!UseSystemMemoryBarrier) {
-    __ membar(MacroAssembler::AnyAny);
-  }
-
->>>>>>> 2e59d21e
   Label L_after_safepoint_poll;
   Label L_safepoint_poll_slow_path;
   Label L_reguard;
@@ -289,7 +277,9 @@
     __ sw(t0, Address(xthread, JavaThread::thread_state_offset()));
 
     // Force this write out before the read below
-    __ membar(MacroAssembler::AnyAny);
+    if (!UseSystemMemoryBarrier) {
+      __ membar(MacroAssembler::AnyAny);
+    }
 
     __ safepoint_poll(L_safepoint_poll_slow_path, true /* at_return */, true /* acquire */, false /* in_nmethod */);
     __ lwu(t0, Address(xthread, JavaThread::suspend_flags_offset()));
