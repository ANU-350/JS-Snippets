/*
 * Copyright (c) 2000, 2023, Oracle and/or its affiliates. All rights reserved.
 * Copyright (c) 2014, 2020, Red Hat Inc. All rights reserved.
 * Copyright (c) 2020, 2023, Huawei Technologies Co., Ltd. All rights reserved.
 * DO NOT ALTER OR REMOVE COPYRIGHT NOTICES OR THIS FILE HEADER.
 *
 * This code is free software; you can redistribute it and/or modify it
 * under the terms of the GNU General Public License version 2 only, as
 * published by the Free Software Foundation.
 *
 * This code is distributed in the hope that it will be useful, but WITHOUT
 * ANY WARRANTY; without even the implied warranty of MERCHANTABILITY or
 * FITNESS FOR A PARTICULAR PURPOSE.  See the GNU General Public License
 * version 2 for more details (a copy is included in the LICENSE file that
 * accompanied this code).
 *
 * You should have received a copy of the GNU General Public License version
 * 2 along with this work; if not, write to the Free Software Foundation,
 * Inc., 51 Franklin St, Fifth Floor, Boston, MA 02110-1301 USA.
 *
 * Please contact Oracle, 500 Oracle Parkway, Redwood Shores, CA 94065 USA
 * or visit www.oracle.com if you need additional information or have any
 * questions.
 *
 */

#include "precompiled.hpp"
#include "asm/assembler.hpp"
#include "asm/macroAssembler.inline.hpp"
#include "c1/c1_CodeStubs.hpp"
#include "c1/c1_Compilation.hpp"
#include "c1/c1_LIRAssembler.hpp"
#include "c1/c1_MacroAssembler.hpp"
#include "c1/c1_Runtime1.hpp"
#include "c1/c1_ValueStack.hpp"
#include "ci/ciArrayKlass.hpp"
#include "ci/ciInstance.hpp"
#include "code/compiledIC.hpp"
#include "gc/shared/collectedHeap.hpp"
#include "nativeInst_riscv.hpp"
#include "oops/objArrayKlass.hpp"
#include "runtime/frame.inline.hpp"
#include "runtime/sharedRuntime.hpp"
#include "utilities/powerOfTwo.hpp"
#include "vmreg_riscv.inline.hpp"

#ifndef PRODUCT
#define COMMENT(x)   do { __ block_comment(x); } while (0)
#else
#define COMMENT(x)
#endif

NEEDS_CLEANUP // remove this definitions ?
const Register IC_Klass    = t1;    // where the IC klass is cached
const Register SYNC_header = x10;   // synchronization header
const Register SHIFT_count = x10;   // where count for shift operations must be

#define __ _masm->

static void select_different_registers(Register preserve,
                                       Register extra,
                                       Register &tmp1,
                                       Register &tmp2) {
  if (tmp1 == preserve) {
    assert_different_registers(tmp1, tmp2, extra);
    tmp1 = extra;
  } else if (tmp2 == preserve) {
    assert_different_registers(tmp1, tmp2, extra);
    tmp2 = extra;
  }
  assert_different_registers(preserve, tmp1, tmp2);
}

static void select_different_registers(Register preserve,
                                       Register extra,
                                       Register &tmp1,
                                       Register &tmp2,
                                       Register &tmp3) {
  if (tmp1 == preserve) {
    assert_different_registers(tmp1, tmp2, tmp3, extra);
    tmp1 = extra;
  } else if (tmp2 == preserve) {
    assert_different_registers(tmp1, tmp2, tmp3, extra);
    tmp2 = extra;
  } else if (tmp3 == preserve) {
    assert_different_registers(tmp1, tmp2, tmp3, extra);
    tmp3 = extra;
  }
  assert_different_registers(preserve, tmp1, tmp2, tmp3);
}

bool LIR_Assembler::is_small_constant(LIR_Opr opr) { Unimplemented(); return false; }

void LIR_Assembler::clinit_barrier(ciMethod* method) {
  assert(VM_Version::supports_fast_class_init_checks(), "sanity");
  assert(!method->holder()->is_not_initialized(), "initialization should have been started");

  Label L_skip_barrier;

  __ mov_metadata(t1, method->holder()->constant_encoding());
  __ clinit_barrier(t1, t0, &L_skip_barrier /* L_fast_path */);
  __ far_jump(RuntimeAddress(SharedRuntime::get_handle_wrong_method_stub()));
  __ bind(L_skip_barrier);
}

LIR_Opr LIR_Assembler::receiverOpr() {
  return FrameMap::receiver_opr;
}

LIR_Opr LIR_Assembler::osrBufferPointer() {
  return FrameMap::as_pointer_opr(receiverOpr()->as_register());
}

void LIR_Assembler::breakpoint() { Unimplemented(); }

void LIR_Assembler::push(LIR_Opr opr) { Unimplemented(); }

void LIR_Assembler::pop(LIR_Opr opr) { Unimplemented(); }

static jlong as_long(LIR_Opr data) {
  jlong result;
  switch (data->type()) {
    case T_INT:
      result = (data->as_jint());
      break;
    case T_LONG:
      result = (data->as_jlong());
      break;
    default:
      ShouldNotReachHere();
      result = 0;  // unreachable
  }
  return result;
}

Address LIR_Assembler::as_Address(LIR_Address* addr, Register tmp) {
  if (addr->base()->is_illegal()) {
    assert(addr->index()->is_illegal(), "must be illegal too");
    __ movptr(tmp, addr->disp());
    return Address(tmp, 0);
  }

  Register base = addr->base()->as_pointer_register();
  LIR_Opr index_opr = addr->index();

  if (index_opr->is_illegal()) {
    return Address(base, addr->disp());
  }

  int scale = addr->scale();
  if (index_opr->is_cpu_register()) {
    Register index;
    if (index_opr->is_single_cpu()) {
      index = index_opr->as_register();
    } else {
      index = index_opr->as_register_lo();
    }
    if (scale != 0) {
      __ shadd(tmp, index, base, tmp, scale);
    } else {
      __ add(tmp, base, index);
    }
    return Address(tmp, addr->disp());
  } else if (index_opr->is_constant()) {
    intptr_t addr_offset = (((intptr_t)index_opr->as_constant_ptr()->as_jint()) << scale) + addr->disp();
    return Address(base, addr_offset);
  }

  Unimplemented();
  return Address();
}

Address LIR_Assembler::as_Address_hi(LIR_Address* addr) {
  ShouldNotReachHere();
  return Address();
}

Address LIR_Assembler::as_Address(LIR_Address* addr) {
  return as_Address(addr, t0);
}

Address LIR_Assembler::as_Address_lo(LIR_Address* addr) {
  return as_Address(addr);
}

// Ensure a valid Address (base + offset) to a stack-slot. If stack access is
// not encodable as a base + (immediate) offset, generate an explicit address
// calculation to hold the address in t0.
Address LIR_Assembler::stack_slot_address(int index, uint size, int adjust) {
  precond(size == 4 || size == 8);
  Address addr = frame_map()->address_for_slot(index, adjust);
  precond(addr.getMode() == Address::base_plus_offset);
  precond(addr.base() == sp);
  precond(addr.offset() > 0);
  uint mask = size - 1;
  assert((addr.offset() & mask) == 0, "scaled offsets only");

  return addr;
}

void LIR_Assembler::osr_entry() {
  offsets()->set_value(CodeOffsets::OSR_Entry, code_offset());
  BlockBegin* osr_entry = compilation()->hir()->osr_entry();
  guarantee(osr_entry != nullptr, "null osr_entry!");
  ValueStack* entry_state = osr_entry->state();
  int number_of_locks = entry_state->locks_size();

  // we jump here if osr happens with the interpreter
  // state set up to continue at the beginning of the
  // loop that triggered osr - in particular, we have
  // the following registers setup:
  //
  // x12: osr buffer
  //

  //build frame
  ciMethod* m = compilation()->method();
  __ build_frame(initial_frame_size_in_bytes(), bang_size_in_bytes());

  // OSR buffer is
  //
  // locals[nlocals-1..0]
  // monitors[0..number_of_locks]
  //
  // locals is a direct copy of the interpreter frame so in the osr buffer
  // so first slot in the local array is the last local from the interpreter
  // and last slot is local[0] (receiver) from the interpreter
  //
  // Similarly with locks. The first lock slot in the osr buffer is the nth lock
  // from the interpreter frame, the nth lock slot in the osr buffer is 0th lock
  // in the interpreter frame (the method lock if a sync method)

  // Initialize monitors in the compiled activation.
  //   x12: pointer to osr buffer
  // All other registers are dead at this point and the locals will be
  // copied into place by code emitted in the IR.

  Register OSR_buf = osrBufferPointer()->as_pointer_register();
  {
    assert(frame::interpreter_frame_monitor_size() == BasicObjectLock::size(), "adjust code below");
    int monitor_offset = BytesPerWord * method()->max_locals() +
      (2 * BytesPerWord) * (number_of_locks - 1);
    // SharedRuntime::OSR_migration_begin() packs BasicObjectLocks in
    // the OSR buffer using 2 word entries: first the lock and then
    // the oop.
    for (int i = 0; i < number_of_locks; i++) {
      int slot_offset = monitor_offset - ((i * 2) * BytesPerWord);
#ifdef ASSERT
      // verify the interpreter's monitor has a non-null object
      {
        Label L;
        __ ld(t0, Address(OSR_buf, slot_offset + 1 * BytesPerWord));
        __ bnez(t0, L);
        __ stop("locked object is null");
        __ bind(L);
      }
#endif // ASSERT
      __ ld(x9, Address(OSR_buf, slot_offset + 0));
      __ sd(x9, frame_map()->address_for_monitor_lock(i));
      __ ld(x9, Address(OSR_buf, slot_offset + 1 * BytesPerWord));
      __ sd(x9, frame_map()->address_for_monitor_object(i));
    }
  }
}

// inline cache check; done before the frame is built.
int LIR_Assembler::check_icache() {
  Register receiver = FrameMap::receiver_opr->as_register();
  Register ic_klass = IC_Klass;
  int start_offset = __ offset();
  Label dont;
  __ inline_cache_check(receiver, ic_klass, dont);

  // if icache check fails, then jump to runtime routine
  // Note: RECEIVER must still contain the receiver!
  __ far_jump(RuntimeAddress(SharedRuntime::get_ic_miss_stub()));

  // We align the verified entry point unless the method body
  // (including its inline cache check) will fit in a single 64-byte
  // icache line.
  if (!method()->is_accessor() || __ offset() - start_offset > 4 * 4) {
    // force alignment after the cache check.
    __ align(CodeEntryAlignment);
  }

  __ bind(dont);
  return start_offset;
}

void LIR_Assembler::jobject2reg(jobject o, Register reg) {
  if (o == nullptr) {
    __ mv(reg, zr);
  } else {
    __ movoop(reg, o);
  }
}

void LIR_Assembler::jobject2reg_with_patching(Register reg, CodeEmitInfo *info) {
  deoptimize_trap(info);
}

// This specifies the rsp decrement needed to build the frame
int LIR_Assembler::initial_frame_size_in_bytes() const {
  // if rounding, must let FrameMap know!

  return in_bytes(frame_map()->framesize_in_bytes());
}

int LIR_Assembler::emit_exception_handler() {
  // generate code for exception handler
  address handler_base = __ start_a_stub(exception_handler_size());
  if (handler_base == nullptr) {
    // not enough space left for the handler
    bailout("exception handler overflow");
    return -1;
  }

  int offset = code_offset();

  // the exception oop and pc are in x10, and x13
  // no other registers need to be preserved, so invalidate them
  __ invalidate_registers(false, true, true, false, true, true);

  // check that there is really an exception
  __ verify_not_null_oop(x10);

  // search an exception handler (x10: exception oop, x13: throwing pc)
  __ far_call(RuntimeAddress(Runtime1::entry_for(Runtime1::handle_exception_from_callee_id)));
  __ should_not_reach_here();
  guarantee(code_offset() - offset <= exception_handler_size(), "overflow");
  __ end_a_stub();

  return offset;
}

// Emit the code to remove the frame from the stack in the exception
// unwind path.
int LIR_Assembler::emit_unwind_handler() {
#ifndef PRODUCT
  if (CommentedAssembly) {
    _masm->block_comment("Unwind handler");
  }
#endif // PRODUCT

  int offset = code_offset();

  // Fetch the exception from TLS and clear out exception related thread state
  __ ld(x10, Address(xthread, JavaThread::exception_oop_offset()));
  __ sd(zr, Address(xthread, JavaThread::exception_oop_offset()));
  __ sd(zr, Address(xthread, JavaThread::exception_pc_offset()));

  __ bind(_unwind_handler_entry);
  __ verify_not_null_oop(x10);
  if (method()->is_synchronized() || compilation()->env()->dtrace_method_probes()) {
    __ mv(x9, x10);   // Preserve the exception
  }

  // Perform needed unlocking
  MonitorExitStub* stub = nullptr;
  if (method()->is_synchronized()) {
    monitor_address(0, FrameMap::r10_opr);
    stub = new MonitorExitStub(FrameMap::r10_opr, true, 0);
    if (LockingMode == LM_MONITOR) {
      __ j(*stub->entry());
    } else {
      __ unlock_object(x15, x14, x10, *stub->entry());
    }
    __ bind(*stub->continuation());
  }

  if (compilation()->env()->dtrace_method_probes()) {
    __ mv(c_rarg0, xthread);
    __ mov_metadata(c_rarg1, method()->constant_encoding());
    __ call_VM_leaf(CAST_FROM_FN_PTR(address, SharedRuntime::dtrace_method_exit), c_rarg0, c_rarg1);
  }

  if (method()->is_synchronized() || compilation()->env()->dtrace_method_probes()) {
    __ mv(x10, x9);   // Restore the exception
  }

  // remove the activation and dispatch to the unwind handler
  __ block_comment("remove_frame and dispatch to the unwind handler");
  __ remove_frame(initial_frame_size_in_bytes());
  __ far_jump(RuntimeAddress(Runtime1::entry_for(Runtime1::unwind_exception_id)));

  // Emit the slow path assembly
  if (stub != nullptr) {
    stub->emit_code(this);
  }

  return offset;
}

int LIR_Assembler::emit_deopt_handler() {
  // generate code for exception handler
  address handler_base = __ start_a_stub(deopt_handler_size());
  if (handler_base == nullptr) {
    // not enough space left for the handler
    bailout("deopt handler overflow");
    return -1;
  }

  int offset = code_offset();

  __ auipc(ra, 0);
  __ far_jump(RuntimeAddress(SharedRuntime::deopt_blob()->unpack()));
  guarantee(code_offset() - offset <= deopt_handler_size(), "overflow");
  __ end_a_stub();

  return offset;
}

void LIR_Assembler::return_op(LIR_Opr result, C1SafepointPollStub* code_stub) {
  assert(result->is_illegal() || !result->is_single_cpu() || result->as_register() == x10, "word returns are in x10");

  // Pop the stack before the safepoint code
  __ remove_frame(initial_frame_size_in_bytes());

  if (StackReservedPages > 0 && compilation()->has_reserved_stack_access()) {
    __ reserved_stack_check();
  }

  code_stub->set_safepoint_offset(__ offset());
  __ relocate(relocInfo::poll_return_type);
  __ safepoint_poll(*code_stub->entry(), true /* at_return */, false /* acquire */, true /* in_nmethod */);
  __ ret();
}

int LIR_Assembler::safepoint_poll(LIR_Opr tmp, CodeEmitInfo* info) {
  guarantee(info != nullptr, "Shouldn't be null");
  __ get_polling_page(t0, relocInfo::poll_type);
  add_debug_info_for_branch(info);  // This isn't just debug info:
                                    // it's the oop map
  __ read_polling_page(t0, 0, relocInfo::poll_type);
  return __ offset();
}

void LIR_Assembler::move_regs(Register from_reg, Register to_reg) {
  __ mv(to_reg, from_reg);
}

void LIR_Assembler::swap_reg(Register a, Register b) { Unimplemented(); }

void LIR_Assembler::const2reg(LIR_Opr src, LIR_Opr dest, LIR_PatchCode patch_code, CodeEmitInfo* info) {
  assert(src->is_constant(), "should not call otherwise");
  assert(dest->is_register(), "should not call otherwise");
  LIR_Const* c = src->as_constant_ptr();
  address const_addr = nullptr;

  switch (c->type()) {
    case T_INT:
      assert(patch_code == lir_patch_none, "no patching handled here");
      __ mv(dest->as_register(), c->as_jint());
      break;

    case T_ADDRESS:
      assert(patch_code == lir_patch_none, "no patching handled here");
      __ mv(dest->as_register(), c->as_jint());
      break;

    case T_LONG:
      assert(patch_code == lir_patch_none, "no patching handled here");
      __ mv(dest->as_register_lo(), (intptr_t)c->as_jlong());
      break;

    case T_OBJECT:
    case T_ARRAY:
      if (patch_code == lir_patch_none) {
        jobject2reg(c->as_jobject(), dest->as_register());
      } else {
        jobject2reg_with_patching(dest->as_register(), info);
      }
      break;

    case T_METADATA:
      if (patch_code != lir_patch_none) {
        klass2reg_with_patching(dest->as_register(), info);
      } else {
        __ mov_metadata(dest->as_register(), c->as_metadata());
      }
      break;

    case T_FLOAT:
      const_addr = float_constant(c->as_jfloat());
      assert(const_addr != nullptr, "must create float constant in the constant table");
      __ flw(dest->as_float_reg(), InternalAddress(const_addr));
      break;

    case T_DOUBLE:
      const_addr = double_constant(c->as_jdouble());
      assert(const_addr != nullptr, "must create double constant in the constant table");
      __ fld(dest->as_double_reg(), InternalAddress(const_addr));
      break;

    default:
      ShouldNotReachHere();
  }
}

void LIR_Assembler::const2stack(LIR_Opr src, LIR_Opr dest) {
  assert(src->is_constant(), "should not call otherwise");
  assert(dest->is_stack(), "should not call otherwise");
  LIR_Const* c = src->as_constant_ptr();
  switch (c->type()) {
    case T_OBJECT:
      if (c->as_jobject() == nullptr) {
        __ sd(zr, frame_map()->address_for_slot(dest->single_stack_ix()));
      } else {
        const2reg(src, FrameMap::t1_opr, lir_patch_none, nullptr);
        reg2stack(FrameMap::t1_opr, dest, c->type(), false);
      }
      break;
    case T_ADDRESS:   // fall through
      const2reg(src, FrameMap::t1_opr, lir_patch_none, nullptr);
      reg2stack(FrameMap::t1_opr, dest, c->type(), false);
    case T_INT:       // fall through
    case T_FLOAT:
      if (c->as_jint_bits() == 0) {
        __ sw(zr, frame_map()->address_for_slot(dest->single_stack_ix()));
      } else {
        __ mv(t1, c->as_jint_bits());
        __ sw(t1, frame_map()->address_for_slot(dest->single_stack_ix()));
      }
      break;
    case T_LONG:      // fall through
    case T_DOUBLE:
      if (c->as_jlong_bits() == 0) {
        __ sd(zr, frame_map()->address_for_slot(dest->double_stack_ix(),
                                                lo_word_offset_in_bytes));
      } else {
        __ mv(t1, (intptr_t)c->as_jlong_bits());
        __ sd(t1, frame_map()->address_for_slot(dest->double_stack_ix(),
                                                lo_word_offset_in_bytes));
      }
      break;
    default:
      ShouldNotReachHere();
  }
}

void LIR_Assembler::const2mem(LIR_Opr src, LIR_Opr dest, BasicType type, CodeEmitInfo* info, bool wide) {
  assert(src->is_constant(), "should not call otherwise");
  assert(dest->is_address(), "should not call otherwise");
  LIR_Const* c = src->as_constant_ptr();
  LIR_Address* to_addr = dest->as_address_ptr();
  void (MacroAssembler::* insn)(Register Rt, const Address &adr, Register temp);
  switch (type) {
    case T_ADDRESS:
      assert(c->as_jint() == 0, "should be");
      insn = &MacroAssembler::sd; break;
    case T_LONG:
      assert(c->as_jlong() == 0, "should be");
      insn = &MacroAssembler::sd; break;
    case T_DOUBLE:
      assert(c->as_jdouble() == 0.0, "should be");
      insn = &MacroAssembler::sd; break;
    case T_INT:
      assert(c->as_jint() == 0, "should be");
      insn = &MacroAssembler::sw; break;
    case T_FLOAT:
      assert(c->as_jfloat() == 0.0f, "should be");
      insn = &MacroAssembler::sw; break;
    case T_OBJECT:    // fall through
    case T_ARRAY:
      assert(c->as_jobject() == 0, "should be");
      if (UseCompressedOops && !wide) {
        insn = &MacroAssembler::sw;
      } else {
        insn = &MacroAssembler::sd;
      }
      break;
    case T_CHAR:      // fall through
    case T_SHORT:
      assert(c->as_jint() == 0, "should be");
      insn = &MacroAssembler::sh;
      break;
    case T_BOOLEAN:   // fall through
    case T_BYTE:
      assert(c->as_jint() == 0, "should be");
      insn = &MacroAssembler::sb; break;
    default:
      ShouldNotReachHere();
      insn = &MacroAssembler::sd;  // unreachable
  }
  if (info != nullptr) {
    add_debug_info_for_null_check_here(info);
  }
  (_masm->*insn)(zr, as_Address(to_addr), t0);
}

void LIR_Assembler::reg2reg(LIR_Opr src, LIR_Opr dest) {
  assert(src->is_register(), "should not call otherwise");
  assert(dest->is_register(), "should not call otherwise");

  // move between cpu-registers
  if (dest->is_single_cpu()) {
    if (src->type() == T_LONG) {
      // Can do LONG -> OBJECT
      move_regs(src->as_register_lo(), dest->as_register());
      return;
    }
    assert(src->is_single_cpu(), "must match");
    if (src->type() == T_OBJECT) {
      __ verify_oop(src->as_register());
    }
    move_regs(src->as_register(), dest->as_register());
  } else if (dest->is_double_cpu()) {
    if (is_reference_type(src->type())) {
      __ verify_oop(src->as_register());
      move_regs(src->as_register(), dest->as_register_lo());
      return;
    }
    assert(src->is_double_cpu(), "must match");
    Register f_lo = src->as_register_lo();
    Register f_hi = src->as_register_hi();
    Register t_lo = dest->as_register_lo();
    Register t_hi = dest->as_register_hi();
    assert(f_hi == f_lo, "must be same");
    assert(t_hi == t_lo, "must be same");
    move_regs(f_lo, t_lo);
  } else if (dest->is_single_fpu()) {
    assert(src->is_single_fpu(), "expect single fpu");
    __ fmv_s(dest->as_float_reg(), src->as_float_reg());
  } else if (dest->is_double_fpu()) {
    assert(src->is_double_fpu(), "expect double fpu");
    __ fmv_d(dest->as_double_reg(), src->as_double_reg());
  } else {
    ShouldNotReachHere();
  }
}

void LIR_Assembler::reg2stack(LIR_Opr src, LIR_Opr dest, BasicType type, bool pop_fpu_stack) {
  precond(src->is_register() && dest->is_stack());

  uint const c_sz32 = sizeof(uint32_t);
  uint const c_sz64 = sizeof(uint64_t);

  assert(src->is_register(), "should not call otherwise");
  assert(dest->is_stack(), "should not call otherwise");
  if (src->is_single_cpu()) {
    int index = dest->single_stack_ix();
    if (is_reference_type(type)) {
      __ sd(src->as_register(), stack_slot_address(index, c_sz64));
      __ verify_oop(src->as_register());
    } else if (type == T_METADATA || type == T_DOUBLE || type == T_ADDRESS) {
      __ sd(src->as_register(), stack_slot_address(index, c_sz64));
    } else {
      __ sw(src->as_register(), stack_slot_address(index, c_sz32));
    }
  } else if (src->is_double_cpu()) {
    int index = dest->double_stack_ix();
    Address dest_addr_LO = stack_slot_address(index, c_sz64, lo_word_offset_in_bytes);
    __ sd(src->as_register_lo(), dest_addr_LO);
  } else if (src->is_single_fpu()) {
    int index = dest->single_stack_ix();
    __ fsw(src->as_float_reg(), stack_slot_address(index, c_sz32));
  } else if (src->is_double_fpu()) {
    int index = dest->double_stack_ix();
    __ fsd(src->as_double_reg(), stack_slot_address(index, c_sz64));
  } else {
    ShouldNotReachHere();
  }
}

void LIR_Assembler::reg2mem(LIR_Opr src, LIR_Opr dest, BasicType type, LIR_PatchCode patch_code, CodeEmitInfo* info, bool pop_fpu_stack, bool wide) {
  LIR_Address* to_addr = dest->as_address_ptr();
  // t0 was used as tmp reg in as_Address, so we use t1 as compressed_src
  Register compressed_src = t1;

  if (patch_code != lir_patch_none) {
    deoptimize_trap(info);
    return;
  }

  if (is_reference_type(type)) {
    __ verify_oop(src->as_register());

    if (UseCompressedOops && !wide) {
      __ encode_heap_oop(compressed_src, src->as_register());
    } else {
      compressed_src = src->as_register();
    }
  }

  int null_check_here = code_offset();

  switch (type) {
    case T_FLOAT:
      __ fsw(src->as_float_reg(), as_Address(to_addr));
      break;

    case T_DOUBLE:
      __ fsd(src->as_double_reg(), as_Address(to_addr));
      break;

    case T_ARRAY:      // fall through
    case T_OBJECT:
      if (UseCompressedOops && !wide) {
        __ sw(compressed_src, as_Address(to_addr));
      } else {
        __ sd(compressed_src, as_Address(to_addr));
      }
      break;
    case T_METADATA:
      // We get here to store a method pointer to the stack to pass to
      // a dtrace runtime call. This can't work on 64 bit with
      // compressed klass ptrs: T_METADATA can be compressed klass
      // ptr or a 64 bit method pointer.
      ShouldNotReachHere();
      __ sd(src->as_register(), as_Address(to_addr));
      break;
    case T_ADDRESS:
      __ sd(src->as_register(), as_Address(to_addr));
      break;
    case T_INT:
      __ sw(src->as_register(), as_Address(to_addr));
      break;
    case T_LONG:
      __ sd(src->as_register_lo(), as_Address(to_addr));
      break;
    case T_BYTE:    // fall through
    case T_BOOLEAN:
      __ sb(src->as_register(), as_Address(to_addr));
      break;
    case T_CHAR:    // fall through
    case T_SHORT:
      __ sh(src->as_register(), as_Address(to_addr));
      break;
    default:
      ShouldNotReachHere();
  }

  if (info != nullptr) {
    add_debug_info_for_null_check(null_check_here, info);
  }
}

void LIR_Assembler::stack2reg(LIR_Opr src, LIR_Opr dest, BasicType type) {
  precond(src->is_stack() && dest->is_register());

  uint const c_sz32 = sizeof(uint32_t);
  uint const c_sz64 = sizeof(uint64_t);

  if (dest->is_single_cpu()) {
    int index = src->single_stack_ix();
    if (type == T_INT) {
      __ lw(dest->as_register(), stack_slot_address(index, c_sz32));
    } else if (is_reference_type(type)) {
      __ ld(dest->as_register(), stack_slot_address(index, c_sz64));
      __ verify_oop(dest->as_register());
    } else if (type == T_METADATA || type == T_ADDRESS) {
      __ ld(dest->as_register(), stack_slot_address(index, c_sz64));
    } else {
      __ lwu(dest->as_register(), stack_slot_address(index, c_sz32));
    }
  } else if (dest->is_double_cpu()) {
    int index = src->double_stack_ix();
    Address src_addr_LO = stack_slot_address(index, c_sz64, lo_word_offset_in_bytes);
    __ ld(dest->as_register_lo(), src_addr_LO);
  } else if (dest->is_single_fpu()) {
    int index = src->single_stack_ix();
    __ flw(dest->as_float_reg(), stack_slot_address(index, c_sz32));
  } else if (dest->is_double_fpu()) {
    int index = src->double_stack_ix();
    __ fld(dest->as_double_reg(), stack_slot_address(index, c_sz64));
  } else {
    ShouldNotReachHere();
  }
}

void LIR_Assembler::klass2reg_with_patching(Register reg, CodeEmitInfo* info) {
  deoptimize_trap(info);
}

void LIR_Assembler::stack2stack(LIR_Opr src, LIR_Opr dest, BasicType type) {
  LIR_Opr temp;
  if (type == T_LONG || type == T_DOUBLE) {
    temp = FrameMap::t1_long_opr;
  } else {
    temp = FrameMap::t1_opr;
  }

  stack2reg(src, temp, src->type());
  reg2stack(temp, dest, dest->type(), false);
}

void LIR_Assembler::mem2reg(LIR_Opr src, LIR_Opr dest, BasicType type, LIR_PatchCode patch_code, CodeEmitInfo* info, bool wide) {
  assert(src->is_address(), "should not call otherwise");
  assert(dest->is_register(), "should not call otherwise");

  LIR_Address* addr = src->as_address_ptr();
  LIR_Address* from_addr = src->as_address_ptr();

  if (addr->base()->type() == T_OBJECT) {
    __ verify_oop(addr->base()->as_pointer_register());
  }

  if (patch_code != lir_patch_none) {
    deoptimize_trap(info);
    return;
  }

  if (info != nullptr) {
    add_debug_info_for_null_check_here(info);
  }

  int null_check_here = code_offset();
  switch (type) {
    case T_FLOAT:
      __ flw(dest->as_float_reg(), as_Address(from_addr));
      break;
    case T_DOUBLE:
      __ fld(dest->as_double_reg(), as_Address(from_addr));
      break;
    case T_ARRAY:     // fall through
    case T_OBJECT:
      if (UseCompressedOops && !wide) {
        __ lwu(dest->as_register(), as_Address(from_addr));
      } else {
        __ ld(dest->as_register(), as_Address(from_addr));
      }
      break;
    case T_METADATA:
      // We get here to store a method pointer to the stack to pass to
      // a dtrace runtime call. This can't work on 64 bit with
      // compressed klass ptrs: T_METADATA can be a compressed klass
      // ptr or a 64 bit method pointer.
      ShouldNotReachHere();
      __ ld(dest->as_register(), as_Address(from_addr));
      break;
    case T_ADDRESS:
      __ ld(dest->as_register(), as_Address(from_addr));
      break;
    case T_INT:
      __ lw(dest->as_register(), as_Address(from_addr));
      break;
    case T_LONG:
      __ ld(dest->as_register_lo(), as_Address_lo(from_addr));
      break;
    case T_BYTE:
      __ lb(dest->as_register(), as_Address(from_addr));
      break;
    case T_BOOLEAN:
      __ lbu(dest->as_register(), as_Address(from_addr));
      break;
    case T_CHAR:
      __ lhu(dest->as_register(), as_Address(from_addr));
      break;
    case T_SHORT:
      __ lh(dest->as_register(), as_Address(from_addr));
      break;
    default:
      ShouldNotReachHere();
  }

  if (is_reference_type(type)) {
    if (UseCompressedOops && !wide) {
      __ decode_heap_oop(dest->as_register());
    }

    if (!UseZGC) {
      // Load barrier has not yet been applied, so ZGC can't verify the oop here
      __ verify_oop(dest->as_register());
    }
  }
}

void LIR_Assembler::emit_op3(LIR_Op3* op) {
  switch (op->code()) {
    case lir_idiv: // fall through
    case lir_irem:
      arithmetic_idiv(op->code(),
                      op->in_opr1(),
                      op->in_opr2(),
                      op->in_opr3(),
                      op->result_opr(),
                      op->info());
      break;
    case lir_fmad:
      __ fmadd_d(op->result_opr()->as_double_reg(),
                 op->in_opr1()->as_double_reg(),
                 op->in_opr2()->as_double_reg(),
                 op->in_opr3()->as_double_reg());
      break;
    case lir_fmaf:
      __ fmadd_s(op->result_opr()->as_float_reg(),
                 op->in_opr1()->as_float_reg(),
                 op->in_opr2()->as_float_reg(),
                 op->in_opr3()->as_float_reg());
      break;
    default:
      ShouldNotReachHere();
  }
}

void LIR_Assembler::cmove(LIR_Condition condition, LIR_Opr opr1, LIR_Opr opr2, LIR_Opr result, BasicType type,
                          LIR_Opr cmp_opr1, LIR_Opr cmp_opr2) {
  Label label;

  emit_branch(condition, cmp_opr1, cmp_opr2, label, /* is_far */ false,
              /* is_unordered */ (condition == lir_cond_greaterEqual || condition == lir_cond_greater) ? false : true);

  Label done;
  move_op(opr2, result, type, lir_patch_none, nullptr,
          false,   // pop_fpu_stack
          false);  // wide
  __ j(done);
  __ bind(label);
  move_op(opr1, result, type, lir_patch_none, nullptr,
          false,   // pop_fpu_stack
          false);  // wide
  __ bind(done);
}

void LIR_Assembler::emit_opBranch(LIR_OpBranch* op) {
  LIR_Condition condition = op->cond();
  if (condition == lir_cond_always) {
    if (op->info() != nullptr) {
      add_debug_info_for_branch(op->info());
    }
  } else {
    assert(op->in_opr1() != LIR_OprFact::illegalOpr && op->in_opr2() != LIR_OprFact::illegalOpr, "conditional branches must have legal operands");
  }
  bool is_unordered = (op->ublock() == op->block());
  emit_branch(condition, op->in_opr1(), op->in_opr2(), *op->label(), /* is_far */ true, is_unordered);
}

void LIR_Assembler::emit_branch(LIR_Condition cmp_flag, LIR_Opr cmp1, LIR_Opr cmp2, Label& label,
                                bool is_far, bool is_unordered) {

  if (cmp_flag == lir_cond_always) {
    __ j(label);
    return;
  }

  if (cmp1->is_cpu_register()) {
    Register reg1 = as_reg(cmp1);
    if (cmp2->is_cpu_register()) {
      Register reg2 = as_reg(cmp2);
      __ c1_cmp_branch(cmp_flag, reg1, reg2, label, cmp1->type(), is_far);
    } else if (cmp2->is_constant()) {
      const2reg_helper(cmp2);
      __ c1_cmp_branch(cmp_flag, reg1, t0, label, cmp2->type(), is_far);
    } else {
      ShouldNotReachHere();
    }
  } else if (cmp1->is_single_fpu()) {
    assert(cmp2->is_single_fpu(), "expect single float register");
    __ c1_float_cmp_branch(cmp_flag, cmp1->as_float_reg(), cmp2->as_float_reg(), label, is_far, is_unordered);
  } else if (cmp1->is_double_fpu()) {
    assert(cmp2->is_double_fpu(), "expect double float register");
    __ c1_float_cmp_branch(cmp_flag | C1_MacroAssembler::c1_double_branch_mask,
                           cmp1->as_double_reg(), cmp2->as_double_reg(), label, is_far, is_unordered);
  } else {
    ShouldNotReachHere();
  }
}

void LIR_Assembler::emit_opConvert(LIR_OpConvert* op) {
  LIR_Opr src  = op->in_opr();
  LIR_Opr dest = op->result_opr();

  switch (op->bytecode()) {
    case Bytecodes::_i2f:
      __ fcvt_s_w(dest->as_float_reg(), src->as_register()); break;
    case Bytecodes::_i2d:
      __ fcvt_d_w(dest->as_double_reg(), src->as_register()); break;
    case Bytecodes::_l2d:
      __ fcvt_d_l(dest->as_double_reg(), src->as_register_lo()); break;
    case Bytecodes::_l2f:
      __ fcvt_s_l(dest->as_float_reg(), src->as_register_lo()); break;
    case Bytecodes::_f2d:
      __ fcvt_d_s(dest->as_double_reg(), src->as_float_reg()); break;
    case Bytecodes::_d2f:
      __ fcvt_s_d(dest->as_float_reg(), src->as_double_reg()); break;
    case Bytecodes::_i2c:
      __ zero_extend(dest->as_register(), src->as_register(), 16); break;
    case Bytecodes::_i2l:
      __ addw(dest->as_register_lo(), src->as_register(), zr); break;
    case Bytecodes::_i2s:
      __ sign_extend(dest->as_register(), src->as_register(), 16); break;
    case Bytecodes::_i2b:
      __ sign_extend(dest->as_register(), src->as_register(), 8); break;
    case Bytecodes::_l2i:
      _masm->block_comment("FIXME: This coulde be no-op");
      __ addw(dest->as_register(), src->as_register_lo(), zr); break;
    case Bytecodes::_d2l:
      __ fcvt_l_d_safe(dest->as_register_lo(), src->as_double_reg()); break;
    case Bytecodes::_f2i:
      __ fcvt_w_s_safe(dest->as_register(), src->as_float_reg()); break;
    case Bytecodes::_f2l:
      __ fcvt_l_s_safe(dest->as_register_lo(), src->as_float_reg()); break;
    case Bytecodes::_d2i:
      __ fcvt_w_d_safe(dest->as_register(), src->as_double_reg()); break;
    default:
      ShouldNotReachHere();
  }
}

void LIR_Assembler::emit_alloc_obj(LIR_OpAllocObj* op) {
  if (op->init_check()) {
    __ lbu(t0, Address(op->klass()->as_register(),
                       InstanceKlass::init_state_offset()));
    __ mv(t1, (u1)InstanceKlass::fully_initialized);
    add_debug_info_for_null_check_here(op->stub()->info());
    __ bne(t0, t1, *op->stub()->entry(), /* is_far */ true);
  }

  __ allocate_object(op->obj()->as_register(),
                     op->tmp1()->as_register(),
                     op->tmp2()->as_register(),
                     op->header_size(),
                     op->object_size(),
                     op->klass()->as_register(),
                     *op->stub()->entry());

  __ bind(*op->stub()->continuation());
}

void LIR_Assembler::emit_alloc_array(LIR_OpAllocArray* op) {
  Register len = op->len()->as_register();

  if (UseSlowPath ||
      (!UseFastNewObjectArray && is_reference_type(op->type())) ||
      (!UseFastNewTypeArray   && !is_reference_type(op->type()))) {
    __ j(*op->stub()->entry());
  } else {
    Register tmp1 = op->tmp1()->as_register();
    Register tmp2 = op->tmp2()->as_register();
    Register tmp3 = op->tmp3()->as_register();
    if (len == tmp1) {
      tmp1 = tmp3;
    } else if (len == tmp2) {
      tmp2 = tmp3;
    } else if (len == tmp3) {
      // everything is ok
    } else {
      __ mv(tmp3, len);
    }
    __ allocate_array(op->obj()->as_register(),
                      len,
                      tmp1,
                      tmp2,
                      arrayOopDesc::header_size(op->type()),
                      array_element_size(op->type()),
                      op->klass()->as_register(),
                      *op->stub()->entry());
  }
  __ bind(*op->stub()->continuation());
}

void LIR_Assembler::type_profile_helper(Register mdo, ciMethodData *md, ciProfileData *data,
                                        Register recv, Label* update_done) {
  for (uint i = 0; i < ReceiverTypeData::row_limit(); i++) {
    Label next_test;
    // See if the receiver is receiver[n].
    __ ld(t1, Address(mdo, md->byte_offset_of_slot(data, ReceiverTypeData::receiver_offset(i))));
    __ bne(recv, t1, next_test);
    Address data_addr(mdo, md->byte_offset_of_slot(data, ReceiverTypeData::receiver_count_offset(i)));
    __ increment(data_addr, DataLayout::counter_increment);
    __ j(*update_done);
    __ bind(next_test);
  }

  // Didn't find receiver; find next empty slot and fill it in
  for (uint i = 0; i < ReceiverTypeData::row_limit(); i++) {
    Label next_test;
    Address recv_addr(mdo, md->byte_offset_of_slot(data, ReceiverTypeData::receiver_offset(i)));
    __ ld(t1, recv_addr);
    __ bnez(t1, next_test);
    __ sd(recv, recv_addr);
    __ mv(t1, DataLayout::counter_increment);
    __ sd(t1, Address(mdo, md->byte_offset_of_slot(data, ReceiverTypeData::receiver_count_offset(i))));
    __ j(*update_done);
    __ bind(next_test);
  }
}

void LIR_Assembler::data_check(LIR_OpTypeCheck *op, ciMethodData **md, ciProfileData **data) {
  ciMethod* method = op->profiled_method();
  assert(method != nullptr, "Should have method");
  int bci = op->profiled_bci();
  *md = method->method_data_or_null();
  guarantee(*md != nullptr, "Sanity");
  *data = ((*md)->bci_to_data(bci));
  assert(*data != nullptr, "need data for type check");
  assert((*data)->is_ReceiverTypeData(), "need ReceiverTypeData for type check");
}

void LIR_Assembler::typecheck_helper_slowcheck(ciKlass *k, Register obj, Register Rtmp1,
                                               Register k_RInfo, Register klass_RInfo,
                                               Label *failure_target, Label *success_target) {
  // get object class
  // not a safepoint as obj null check happens earlier
  __ load_klass(klass_RInfo, obj);
  if (k->is_loaded()) {
    // See if we get an immediate positive hit
    __ ld(t0, Address(klass_RInfo, int64_t(k->super_check_offset())));
    if ((juint)in_bytes(Klass::secondary_super_cache_offset()) != k->super_check_offset()) {
      __ bne(k_RInfo, t0, *failure_target, /* is_far */ true);
      // successful cast, fall through to profile or jump
    } else {
      // See if we get an immediate positive hit
      __ beq(k_RInfo, t0, *success_target);
      // check for self
      __ beq(klass_RInfo, k_RInfo, *success_target);

      __ addi(sp, sp, -2 * wordSize); // 2: store k_RInfo and klass_RInfo
      __ sd(k_RInfo, Address(sp, 0));             // sub klass
      __ sd(klass_RInfo, Address(sp, wordSize));  // super klass
      __ far_call(RuntimeAddress(Runtime1::entry_for(Runtime1::slow_subtype_check_id)));
      // load result to k_RInfo
      __ ld(k_RInfo, Address(sp, 0));
      __ addi(sp, sp, 2 * wordSize); // 2: pop out k_RInfo and klass_RInfo
      // result is a boolean
      __ beqz(k_RInfo, *failure_target, /* is_far */ true);
      // successful cast, fall through to profile or jump
    }
  } else {
    // perform the fast part of the checking logic
    __ check_klass_subtype_fast_path(klass_RInfo, k_RInfo, Rtmp1, success_target, failure_target, nullptr);
    // call out-of-line instance of __ check_klass_subtytpe_slow_path(...)
    __ addi(sp, sp, -2 * wordSize); // 2: store k_RInfo and klass_RInfo
    __ sd(klass_RInfo, Address(sp, wordSize));  // sub klass
    __ sd(k_RInfo, Address(sp, 0));             // super klass
    __ far_call(RuntimeAddress(Runtime1::entry_for(Runtime1::slow_subtype_check_id)));
    // load result to k_RInfo
    __ ld(k_RInfo, Address(sp, 0));
    __ addi(sp, sp, 2 * wordSize); // 2: pop out k_RInfo and klass_RInfo
    // result is a boolean
    __ beqz(k_RInfo, *failure_target, /* is_far */ true);
    // successful cast, fall thriugh to profile or jump
  }
}

void LIR_Assembler::profile_object(ciMethodData* md, ciProfileData* data, Register obj,
                                   Register klass_RInfo, Label* obj_is_null) {
  Label not_null;
  __ bnez(obj, not_null);
  // Object is null, update MDO and exit
  Register mdo = klass_RInfo;
  __ mov_metadata(mdo, md->constant_encoding());
  Address data_addr = __ form_address(t1, mdo, md->byte_offset_of_slot(data, DataLayout::flags_offset()));
  __ lbu(t0, data_addr);
  __ ori(t0, t0, BitData::null_seen_byte_constant());
  __ sb(t0, data_addr);
  __ j(*obj_is_null);
  __ bind(not_null);
}

void LIR_Assembler::typecheck_loaded(LIR_OpTypeCheck *op, ciKlass* k, Register k_RInfo) {
  if (!k->is_loaded()) {
    klass2reg_with_patching(k_RInfo, op->info_for_patch());
  } else {
    __ mov_metadata(k_RInfo, k->constant_encoding());
  }
}

void LIR_Assembler::emit_typecheck_helper(LIR_OpTypeCheck *op, Label* success, Label* failure, Label* obj_is_null) {
  Register obj = op->object()->as_register();
  Register k_RInfo = op->tmp1()->as_register();
  Register klass_RInfo = op->tmp2()->as_register();
  Register dst = op->result_opr()->as_register();
  ciKlass* k = op->klass();
  Register Rtmp1 = noreg;

  // check if it needs to be profiled
  ciMethodData* md = nullptr;
  ciProfileData* data = nullptr;

  const bool should_profile = op->should_profile();
  if (should_profile) {
    data_check(op, &md, &data);
  }
  Label profile_cast_success, profile_cast_failure;
  Label *success_target = should_profile ? &profile_cast_success : success;
  Label *failure_target = should_profile ? &profile_cast_failure : failure;

  if (obj == k_RInfo) {
    k_RInfo = dst;
  } else if (obj == klass_RInfo) {
    klass_RInfo = dst;
  }
  if (k->is_loaded() && !UseCompressedClassPointers) {
    select_different_registers(obj, dst, k_RInfo, klass_RInfo);
  } else {
    Rtmp1 = op->tmp3()->as_register();
    select_different_registers(obj, dst, k_RInfo, klass_RInfo, Rtmp1);
  }

  assert_different_registers(obj, k_RInfo, klass_RInfo);

  if (should_profile) {
    profile_object(md, data, obj, klass_RInfo, obj_is_null);
  } else {
    __ beqz(obj, *obj_is_null);
  }

  typecheck_loaded(op, k, k_RInfo);
  __ verify_oop(obj);

  if (op->fast_check()) {
    // get object class
    // not a safepoint as obj null check happens earlier
    __ load_klass(t0, obj, t1);
    __ bne(t0, k_RInfo, *failure_target, /* is_far */ true);
    // successful cast, fall through to profile or jump
  } else {
    typecheck_helper_slowcheck(k, obj, Rtmp1, k_RInfo, klass_RInfo, failure_target, success_target);
  }
  if (should_profile) {
    type_profile(obj, md, klass_RInfo, k_RInfo, data, success, failure, profile_cast_success, profile_cast_failure);
  }
  __ j(*success);
}

void LIR_Assembler::emit_opTypeCheck(LIR_OpTypeCheck* op) {
  const bool should_profile = op->should_profile();

  LIR_Code code = op->code();
  if (code == lir_store_check) {
    typecheck_lir_store(op, should_profile);
  } else if (code == lir_checkcast) {
    Register obj = op->object()->as_register();
    Register dst = op->result_opr()->as_register();
    Label success;
    emit_typecheck_helper(op, &success, op->stub()->entry(), &success);
    __ bind(success);
    if (dst != obj) {
      __ mv(dst, obj);
    }
  } else if (code == lir_instanceof) {
    Register obj = op->object()->as_register();
    Register dst = op->result_opr()->as_register();
    Label success, failure, done;
    emit_typecheck_helper(op, &success, &failure, &failure);
    __ bind(failure);
    __ mv(dst, zr);
    __ j(done);
    __ bind(success);
    __ mv(dst, 1);
    __ bind(done);
  } else {
    ShouldNotReachHere();
  }
}

void LIR_Assembler::emit_compare_and_swap(LIR_OpCompareAndSwap* op) {
  assert(VM_Version::supports_cx8(), "wrong machine");
  Register addr;
  if (op->addr()->is_register()) {
    addr = as_reg(op->addr());
  } else {
    assert(op->addr()->is_address(), "what else?");
    LIR_Address* addr_ptr = op->addr()->as_address_ptr();
    assert(addr_ptr->disp() == 0, "need 0 disp");
    assert(addr_ptr->index() == LIR_Opr::illegalOpr(), "need 0 index");
    addr = as_reg(addr_ptr->base());
  }
  Register newval = as_reg(op->new_value());
  Register cmpval = as_reg(op->cmp_value());

  if (op->code() == lir_cas_obj) {
    if (UseCompressedOops) {
      Register tmp1 = op->tmp1()->as_register();
      assert(op->tmp1()->is_valid(), "must be");
      __ encode_heap_oop(tmp1, cmpval);
      cmpval = tmp1;
      __ encode_heap_oop(t1, newval);
      newval = t1;
      caswu(addr, newval, cmpval);
    } else {
      casl(addr, newval, cmpval);
    }
  } else if (op->code() == lir_cas_int) {
    casw(addr, newval, cmpval);
  } else {
    casl(addr, newval, cmpval);
  }
}

void LIR_Assembler::intrinsic_op(LIR_Code code, LIR_Opr value, LIR_Opr unused, LIR_Opr dest, LIR_Op* op) {
  switch (code) {
    case lir_abs:  __ fabs_d(dest->as_double_reg(), value->as_double_reg()); break;
    case lir_sqrt: __ fsqrt_d(dest->as_double_reg(), value->as_double_reg()); break;
    default:       ShouldNotReachHere();
  }
}

void LIR_Assembler::logic_op(LIR_Code code, LIR_Opr left, LIR_Opr right, LIR_Opr dst) {
  assert(left->is_single_cpu() || left->is_double_cpu(), "expect single or double register");
  Register Rleft = left->is_single_cpu() ? left->as_register() : left->as_register_lo();
  if (dst->is_single_cpu()) {
    Register Rdst = dst->as_register();
    if (right->is_constant()) {
      int right_const = right->as_jint();
      if (Assembler::is_simm12(right_const)) {
        logic_op_imm(Rdst, Rleft, right_const, code);
        __ addw(Rdst, Rdst, zr);
     } else {
        __ mv(t0, right_const);
        logic_op_reg32(Rdst, Rleft, t0, code);
     }
    } else {
      Register Rright = right->is_single_cpu() ? right->as_register() : right->as_register_lo();
      logic_op_reg32(Rdst, Rleft, Rright, code);
    }
  } else {
    Register Rdst = dst->as_register_lo();
    if (right->is_constant()) {
      long right_const = right->as_jlong();
      if (Assembler::is_simm12(right_const)) {
        logic_op_imm(Rdst, Rleft, right_const, code);
      } else {
        __ mv(t0, right_const);
        logic_op_reg(Rdst, Rleft, t0, code);
      }
    } else {
      Register Rright = right->is_single_cpu() ? right->as_register() : right->as_register_lo();
      logic_op_reg(Rdst, Rleft, Rright, code);
    }
  }
}

void LIR_Assembler::comp_op(LIR_Condition condition, LIR_Opr src, LIR_Opr result, LIR_Op2* op) {
  ShouldNotCallThis();
}

void LIR_Assembler::comp_fl2i(LIR_Code code, LIR_Opr left, LIR_Opr right, LIR_Opr dst, LIR_Op2* op) {
  if (code == lir_cmp_fd2i || code == lir_ucmp_fd2i) {
    bool is_unordered_less = (code == lir_ucmp_fd2i);
    if (left->is_single_fpu()) {
      __ float_cmp(true, is_unordered_less ? -1 : 1,
                   left->as_float_reg(), right->as_float_reg(), dst->as_register());
    } else if (left->is_double_fpu()) {
      __ float_cmp(false, is_unordered_less ? -1 : 1,
                   left->as_double_reg(), right->as_double_reg(), dst->as_register());
    } else {
      ShouldNotReachHere();
    }
  } else if (code == lir_cmp_l2i) {
    __ cmp_l2i(dst->as_register(), left->as_register_lo(), right->as_register_lo());
  } else {
    ShouldNotReachHere();
  }
}

void LIR_Assembler::align_call(LIR_Code code) {
  // With RVC a call instruction may get 2-byte aligned.
  // The address of the call instruction needs to be 4-byte aligned to
  // ensure that it does not span a cache line so that it can be patched.
  __ align(NativeInstruction::instruction_size);
}

void LIR_Assembler::call(LIR_OpJavaCall* op, relocInfo::relocType rtype) {
  address call = __ trampoline_call(Address(op->addr(), rtype));
  if (call == nullptr) {
    bailout("trampoline stub overflow");
    return;
  }
  add_call_info(code_offset(), op->info());
  __ post_call_nop();
}

void LIR_Assembler::ic_call(LIR_OpJavaCall* op) {
  address call = __ ic_call(op->addr());
  if (call == nullptr) {
    bailout("trampoline stub overflow");
    return;
  }
  add_call_info(code_offset(), op->info());
  __ post_call_nop();
}

void LIR_Assembler::emit_static_call_stub() {
  address call_pc = __ pc();
  MacroAssembler::assert_alignment(call_pc);
  address stub = __ start_a_stub(call_stub_size());
  if (stub == nullptr) {
    bailout("static call stub overflow");
    return;
  }

  int start = __ offset();

  __ relocate(static_stub_Relocation::spec(call_pc));
  __ emit_static_call_stub();

  assert(__ offset() - start + CompiledStaticCall::to_trampoline_stub_size()
         <= call_stub_size(), "stub too big");
  __ end_a_stub();
}

void LIR_Assembler::throw_op(LIR_Opr exceptionPC, LIR_Opr exceptionOop, CodeEmitInfo* info) {
  assert(exceptionOop->as_register() == x10, "must match");
  assert(exceptionPC->as_register() == x13, "must match");

  // exception object is not added to oop map by LinearScan
  // (LinearScan assumes that no oops are in fixed registers)
  info->add_register_oop(exceptionOop);
  Runtime1::StubID unwind_id;

  // get current pc information
  // pc is only needed if the method has an exception handler, the unwind code does not need it.
  if (compilation()->debug_info_recorder()->last_pc_offset() == __ offset()) {
    // As no instructions have been generated yet for this LIR node it's
    // possible that an oop map already exists for the current offset.
    // In that case insert an dummy NOP here to ensure all oop map PCs
    // are unique. See JDK-8237483.
    __ nop();
  }
  int pc_for_athrow_offset = __ offset();
  InternalAddress pc_for_athrow(__ pc());
  __ relocate(pc_for_athrow.rspec(), [&] {
    int32_t offset;
    __ la_patchable(exceptionPC->as_register(), pc_for_athrow, offset);
    __ addi(exceptionPC->as_register(), exceptionPC->as_register(), offset);
  });
  add_call_info(pc_for_athrow_offset, info); // for exception handler

  __ verify_not_null_oop(x10);
  // search an exception handler (x10: exception oop, x13: throwing pc)
  if (compilation()->has_fpu_code()) {
    unwind_id = Runtime1::handle_exception_id;
  } else {
    unwind_id = Runtime1::handle_exception_nofpu_id;
  }
  __ far_call(RuntimeAddress(Runtime1::entry_for(unwind_id)));
  __ nop();
}

void LIR_Assembler::unwind_op(LIR_Opr exceptionOop) {
  assert(exceptionOop->as_register() == x10, "must match");
  __ j(_unwind_handler_entry);
}

void LIR_Assembler::shift_op(LIR_Code code, LIR_Opr left, LIR_Opr count, LIR_Opr dest, LIR_Opr tmp) {
  Register left_reg = left->is_single_cpu() ? left->as_register() : left->as_register_lo();
  Register dest_reg = dest->is_single_cpu() ? dest->as_register() : dest->as_register_lo();
  Register count_reg = count->as_register();
  if (dest->is_single_cpu()) {
    assert (dest->type() == T_INT, "unexpected result type");
    assert (left->type() == T_INT, "unexpected left type");
    __ andi(t0, count_reg, 31); // should not shift more than 31 bits
    switch (code) {
      case lir_shl:  __ sllw(dest_reg, left_reg, t0); break;
      case lir_shr:  __ sraw(dest_reg, left_reg, t0); break;
      case lir_ushr: __ srlw(dest_reg, left_reg, t0); break;
      default: ShouldNotReachHere();
    }
  } else if (dest->is_double_cpu()) {
    __ andi(t0, count_reg, 63); // should not shift more than 63 bits
    switch (code) {
      case lir_shl:  __ sll(dest_reg, left_reg, t0); break;
      case lir_shr:  __ sra(dest_reg, left_reg, t0); break;
      case lir_ushr: __ srl(dest_reg, left_reg, t0); break;
      default: ShouldNotReachHere();
    }
  } else {
    ShouldNotReachHere();
  }
}

void LIR_Assembler::shift_op(LIR_Code code, LIR_Opr left, jint count, LIR_Opr dest) {
  Register left_reg = left->is_single_cpu() ? left->as_register() : left->as_register_lo();
  Register dest_reg = dest->is_single_cpu() ? dest->as_register() : dest->as_register_lo();
  if (dest->is_single_cpu()) {
    assert (dest->type() == T_INT, "unexpected result type");
    assert (left->type() == T_INT, "unexpected left type");
    count &= 0x1f;
    if (count != 0) {
      switch (code) {
        case lir_shl:  __ slliw(dest_reg, left_reg, count); break;
        case lir_shr:  __ sraiw(dest_reg, left_reg, count); break;
        case lir_ushr: __ srliw(dest_reg, left_reg, count); break;
        default: ShouldNotReachHere();
      }
    } else {
      move_regs(left_reg, dest_reg);
    }
  } else if (dest->is_double_cpu()) {
    count &= 0x3f;
    if (count != 0) {
      switch (code) {
        case lir_shl:  __ slli(dest_reg, left_reg, count); break;
        case lir_shr:  __ srai(dest_reg, left_reg, count); break;
        case lir_ushr: __ srli(dest_reg, left_reg, count); break;
        default: ShouldNotReachHere();
      }
    } else {
      move_regs(left->as_register_lo(), dest->as_register_lo());
    }
  } else {
    ShouldNotReachHere();
  }
}

void LIR_Assembler::emit_lock(LIR_OpLock* op) {
  Register obj = op->obj_opr()->as_register();  // may not be an oop
  Register hdr = op->hdr_opr()->as_register();
  Register lock = op->lock_opr()->as_register();
<<<<<<< HEAD
  if (LockingMode == LM_MONITOR) {
    if (op->info() != NULL) {
=======
  if (UseHeavyMonitors) {
    if (op->info() != nullptr) {
>>>>>>> d2ce04bb
      add_debug_info_for_null_check_here(op->info());
      __ null_check(obj);
    }
    __ j(*op->stub()->entry());
  } else if (op->code() == lir_lock) {
    assert(BasicLock::displaced_header_offset_in_bytes() == 0, "lock_reg must point to the displaced header");
    // add debug info for NullPointerException only if one is possible
    int null_check_offset = __ lock_object(hdr, obj, lock, *op->stub()->entry());
    if (op->info() != nullptr) {
      add_debug_info_for_null_check(null_check_offset, op->info());
    }
  } else if (op->code() == lir_unlock) {
    assert(BasicLock::displaced_header_offset_in_bytes() == 0, "lock_reg must point to the displaced header");
    __ unlock_object(hdr, obj, lock, *op->stub()->entry());
  } else {
    Unimplemented();
  }
  __ bind(*op->stub()->continuation());
}

void LIR_Assembler::emit_load_klass(LIR_OpLoadKlass* op) {
  Register obj = op->obj()->as_pointer_register();
  Register result = op->result_opr()->as_pointer_register();

  CodeEmitInfo* info = op->info();
  if (info != nullptr) {
    add_debug_info_for_null_check_here(info);
  }

  if (UseCompressedClassPointers) {
    __ lwu(result, Address(obj, oopDesc::klass_offset_in_bytes()));
    __ decode_klass_not_null(result);
  } else {
    __ ld(result, Address(obj, oopDesc::klass_offset_in_bytes()));
  }
}

void LIR_Assembler::emit_profile_call(LIR_OpProfileCall* op) {
  ciMethod* method = op->profiled_method();
  int bci          = op->profiled_bci();

  // Update counter for all call types
  ciMethodData* md = method->method_data_or_null();
  guarantee(md != nullptr, "Sanity");
  ciProfileData* data = md->bci_to_data(bci);
  assert(data != nullptr && data->is_CounterData(), "need CounterData for calls");
  assert(op->mdo()->is_single_cpu(),  "mdo must be allocated");
  Register mdo  = op->mdo()->as_register();
  __ mov_metadata(mdo, md->constant_encoding());
  Address counter_addr(mdo, md->byte_offset_of_slot(data, CounterData::count_offset()));
  // Perform additional virtual call profiling for invokevirtual and
  // invokeinterface bytecodes
  if (op->should_profile_receiver_type()) {
    assert(op->recv()->is_single_cpu(), "recv must be allocated");
    Register recv = op->recv()->as_register();
    assert_different_registers(mdo, recv);
    assert(data->is_VirtualCallData(), "need VirtualCallData for virtual calls");
    ciKlass* known_klass = op->known_holder();
    if (C1OptimizeVirtualCallProfiling && known_klass != nullptr) {
      // We know the type that will be seen at this call site; we can
      // statically update the MethodData* rather than needing to do
      // dynamic tests on the receiver type
      // NOTE: we should probably put a lock around this search to
      // avoid collisions by concurrent compilations
      ciVirtualCallData* vc_data = (ciVirtualCallData*) data;
      uint i;
      for (i = 0; i < VirtualCallData::row_limit(); i++) {
        ciKlass* receiver = vc_data->receiver(i);
        if (known_klass->equals(receiver)) {
          Address data_addr(mdo, md->byte_offset_of_slot(data, VirtualCallData::receiver_count_offset(i)));
          __ increment(data_addr, DataLayout::counter_increment);
          return;
        }
      }

      // Receiver type not found in profile data; select an empty slot
      // Note that this is less efficient than it should be because it
      // always does a write to the receiver part of the
      // VirtualCallData rather than just the first time
      for (i = 0; i < VirtualCallData::row_limit(); i++) {
        ciKlass* receiver = vc_data->receiver(i);
        if (receiver == nullptr) {
          Address recv_addr(mdo, md->byte_offset_of_slot(data, VirtualCallData::receiver_offset(i)));
          __ mov_metadata(t1, known_klass->constant_encoding());
          __ sd(t1, recv_addr);
          Address data_addr(mdo, md->byte_offset_of_slot(data, VirtualCallData::receiver_count_offset(i)));
          __ increment(data_addr, DataLayout::counter_increment);
          return;
        }
      }
    } else {
      __ load_klass(recv, recv);
      Label update_done;
      type_profile_helper(mdo, md, data, recv, &update_done);
      // Receiver did not match any saved receiver and there is no empty row for it.
      // Increment total counter to indicate polymorphic case.
      __ increment(counter_addr, DataLayout::counter_increment);

      __ bind(update_done);
    }
  } else {
    // Static call
    __ increment(counter_addr, DataLayout::counter_increment);
  }
}

void LIR_Assembler::emit_delay(LIR_OpDelay*) { Unimplemented(); }

void LIR_Assembler::monitor_address(int monitor_no, LIR_Opr dst) {
  __ la(dst->as_register(), frame_map()->address_for_monitor_lock(monitor_no));
}

void LIR_Assembler::emit_updatecrc32(LIR_OpUpdateCRC32* op) { Unimplemented(); }

void LIR_Assembler::check_conflict(ciKlass* exact_klass, intptr_t current_klass,
                                   Register tmp, Label &next, Label &none,
                                   Address mdo_addr) {
  if (exact_klass == nullptr || TypeEntries::is_type_none(current_klass)) {
    if (exact_klass != nullptr) {
      __ mov_metadata(tmp, exact_klass->constant_encoding());
    } else {
      __ load_klass(tmp, tmp);
    }

    __ ld(t1, mdo_addr);
    __ xorr(tmp, tmp, t1);
    __ andi(t0, tmp, TypeEntries::type_klass_mask);
    // klass seen before, nothing to do. The unknown bit may have been
    // set already but no need to check.
    __ beqz(t0, next);

    // already unknown. Nothing to do anymore.
    __ test_bit(t0, tmp, exact_log2(TypeEntries::type_unknown));
    __ bnez(t0, next);

    if (TypeEntries::is_type_none(current_klass)) {
      __ beqz(t1, none);
      __ mv(t0, (u1)TypeEntries::null_seen);
      __ beq(t0, t1, none);
      // There is a chance that the checks above (re-reading profiling
      // data from memory) fail if another thread has just set the
      // profiling to this obj's klass
      __ membar(MacroAssembler::LoadLoad);
      __ ld(t1, mdo_addr);
      __ xorr(tmp, tmp, t1);
      __ andi(t0, tmp, TypeEntries::type_klass_mask);
      __ beqz(t0, next);
    }
  } else {
    assert(ciTypeEntries::valid_ciklass(current_klass) != nullptr &&
           ciTypeEntries::valid_ciklass(current_klass) != exact_klass, "conflict only");

    __ ld(tmp, mdo_addr);
    // already unknown. Nothing to do anymore.
    __ test_bit(t0, tmp, exact_log2(TypeEntries::type_unknown));
    __ bnez(t0, next);
  }

  // different than before. Cannot keep accurate profile.
  __ ld(t1, mdo_addr);
  __ ori(t1, t1, TypeEntries::type_unknown);
  __ sd(t1, mdo_addr);

  if (TypeEntries::is_type_none(current_klass)) {
    __ j(next);

    __ bind(none);
    // first time here. Set profile type.
    __ sd(tmp, mdo_addr);
  }
}

void LIR_Assembler::check_no_conflict(ciKlass* exact_klass, intptr_t current_klass, Register tmp,
                                      Address mdo_addr, Label &next) {
  // There's a single possible klass at this profile point
  assert(exact_klass != nullptr, "should be");
  if (TypeEntries::is_type_none(current_klass)) {
    __ mov_metadata(tmp, exact_klass->constant_encoding());
    __ ld(t1, mdo_addr);
    __ xorr(tmp, tmp, t1);
    __ andi(t0, tmp, TypeEntries::type_klass_mask);
    __ beqz(t0, next);
#ifdef ASSERT
  {
    Label ok;
    __ ld(t0, mdo_addr);
    __ beqz(t0, ok);
    __ mv(t1, (u1)TypeEntries::null_seen);
    __ beq(t0, t1, ok);
    // may have been set by another thread
    __ membar(MacroAssembler::LoadLoad);
    __ mov_metadata(t0, exact_klass->constant_encoding());
    __ ld(t1, mdo_addr);
    __ xorr(t1, t0, t1);
    __ andi(t1, t1, TypeEntries::type_mask);
    __ beqz(t1, ok);

    __ stop("unexpected profiling mismatch");
    __ bind(ok);
  }
#endif
    // first time here. Set profile type.
    __ sd(tmp, mdo_addr);
  } else {
    assert(ciTypeEntries::valid_ciklass(current_klass) != nullptr &&
           ciTypeEntries::valid_ciklass(current_klass) != exact_klass, "inconsistent");

    __ ld(tmp, mdo_addr);
    // already unknown. Nothing to do anymore.
    __ test_bit(t0, tmp, exact_log2(TypeEntries::type_unknown));
    __ bnez(t0, next);

    __ ori(tmp, tmp, TypeEntries::type_unknown);
    __ sd(tmp, mdo_addr);
  }
}

void LIR_Assembler::check_null(Register tmp, Label &update, intptr_t current_klass,
                               Address mdo_addr, bool do_update, Label &next) {
  __ bnez(tmp, update);
  if (!TypeEntries::was_null_seen(current_klass)) {
    __ ld(t1, mdo_addr);
    __ ori(t1, t1, TypeEntries::null_seen);
    __ sd(t1, mdo_addr);
  }
  if (do_update) {
    __ j(next);
  }
}

void LIR_Assembler::emit_profile_type(LIR_OpProfileType* op) {
  COMMENT("emit_profile_type {");
  Register obj = op->obj()->as_register();
  Register tmp = op->tmp()->as_pointer_register();
  Address mdo_addr = as_Address(op->mdp()->as_address_ptr());
  ciKlass* exact_klass = op->exact_klass();
  intptr_t current_klass = op->current_klass();
  bool not_null = op->not_null();
  bool no_conflict = op->no_conflict();

  Label update, next, none;

  bool do_null = !not_null;
  bool exact_klass_set = exact_klass != nullptr && ciTypeEntries::valid_ciklass(current_klass) == exact_klass;
  bool do_update = !TypeEntries::is_type_unknown(current_klass) && !exact_klass_set;

  assert(do_null || do_update, "why are we here?");
  assert(!TypeEntries::was_null_seen(current_klass) || do_update, "why are we here?");
  assert_different_registers(tmp, t0, t1, mdo_addr.base());

  __ verify_oop(obj);

  if (tmp != obj) {
    __ mv(tmp, obj);
  }
  if (do_null) {
    check_null(tmp, update, current_klass, mdo_addr, do_update, next);
#ifdef ASSERT
  } else {
    __ bnez(tmp, update);
    __ stop("unexpected null obj");
#endif
  }

  __ bind(update);

  if (do_update) {
#ifdef ASSERT
    if (exact_klass != nullptr) {
      check_exact_klass(tmp, exact_klass);
    }
#endif
    if (!no_conflict) {
      check_conflict(exact_klass, current_klass, tmp, next, none, mdo_addr);
    } else {
      check_no_conflict(exact_klass, current_klass, tmp, mdo_addr, next);
    }

    __ bind(next);
  }
  COMMENT("} emit_profile_type");
}

void LIR_Assembler::align_backward_branch_target() { }

void LIR_Assembler::negate(LIR_Opr left, LIR_Opr dest, LIR_Opr tmp) {
  // tmp must be unused
  assert(tmp->is_illegal(), "wasting a register if tmp is allocated");

  if (left->is_single_cpu()) {
    assert(dest->is_single_cpu(), "expect single result reg");
    __ negw(dest->as_register(), left->as_register());
  } else if (left->is_double_cpu()) {
    assert(dest->is_double_cpu(), "expect double result reg");
    __ neg(dest->as_register_lo(), left->as_register_lo());
  } else if (left->is_single_fpu()) {
    assert(dest->is_single_fpu(), "expect single float result reg");
    __ fneg_s(dest->as_float_reg(), left->as_float_reg());
  } else {
    assert(left->is_double_fpu(), "expect double float operand reg");
    assert(dest->is_double_fpu(), "expect double float result reg");
    __ fneg_d(dest->as_double_reg(), left->as_double_reg());
  }
}


void LIR_Assembler::leal(LIR_Opr addr, LIR_Opr dest, LIR_PatchCode patch_code, CodeEmitInfo* info) {
  if (patch_code != lir_patch_none) {
    deoptimize_trap(info);
    return;
  }

  LIR_Address* adr = addr->as_address_ptr();
  Register dst = dest->as_register_lo();

  assert_different_registers(dst, t0);
  if (adr->base()->is_valid() && dst == adr->base()->as_pointer_register() && (!adr->index()->is_cpu_register())) {
    int scale = adr->scale();
    intptr_t offset = adr->disp();
    LIR_Opr index_op = adr->index();
    if (index_op->is_constant()) {
      offset += ((intptr_t)index_op->as_constant_ptr()->as_jint()) << scale;
    }

    if (!Assembler::is_simm12(offset)) {
      __ la(t0, as_Address(adr));
      __ mv(dst, t0);
      return;
    }
  }

  __ la(dst, as_Address(adr));
}


void LIR_Assembler::rt_call(LIR_Opr result, address dest, const LIR_OprList* args, LIR_Opr tmp, CodeEmitInfo* info) {
  assert(!tmp->is_valid(), "don't need temporary");

  CodeBlob *cb = CodeCache::find_blob(dest);
  if (cb != nullptr) {
    __ far_call(RuntimeAddress(dest));
  } else {
    RuntimeAddress target(dest);
    __ relocate(target.rspec(), [&] {
      int32_t offset;
      __ la_patchable(t0, target, offset);
      __ jalr(x1, t0, offset);
    });
  }

  if (info != nullptr) {
    add_call_info_here(info);
  }
  __ post_call_nop();
}

void LIR_Assembler::volatile_move_op(LIR_Opr src, LIR_Opr dest, BasicType type, CodeEmitInfo* info) {
  if (dest->is_address() || src->is_address()) {
    move_op(src, dest, type, lir_patch_none, info, /* pop_fpu_stack */ false, /* wide */ false);
  } else {
    ShouldNotReachHere();
  }
}

#ifdef ASSERT
// emit run-time assertion
void LIR_Assembler::emit_assert(LIR_OpAssert* op) {
  assert(op->code() == lir_assert, "must be");

  Label ok;
  if (op->in_opr1()->is_valid()) {
    assert(op->in_opr2()->is_valid(), "both operands must be valid");
    bool is_unordered = false;
    LIR_Condition cond = op->condition();
    emit_branch(cond, op->in_opr1(), op->in_opr2(), ok, /* is_far */ false,
                /* is_unordered */(cond == lir_cond_greaterEqual || cond == lir_cond_greater) ? false : true);
  } else {
    assert(op->in_opr2()->is_illegal(), "both operands must be illegal");
    assert(op->condition() == lir_cond_always, "no other conditions allowed");
  }

  if (op->halt()) {
    const char* str = __ code_string(op->msg());
    __ stop(str);
  } else {
    breakpoint();
  }
  __ bind(ok);
}
#endif

#ifndef PRODUCT
#define COMMENT(x)   do { __ block_comment(x); } while (0)
#else
#define COMMENT(x)
#endif

void LIR_Assembler::membar() {
  COMMENT("membar");
  __ membar(MacroAssembler::AnyAny);
}

void LIR_Assembler::membar_acquire() {
  __ membar(MacroAssembler::LoadLoad | MacroAssembler::LoadStore);
}

void LIR_Assembler::membar_release() {
  __ membar(MacroAssembler::LoadStore | MacroAssembler::StoreStore);
}

void LIR_Assembler::membar_loadload() {
  __ membar(MacroAssembler::LoadLoad);
}

void LIR_Assembler::membar_storestore() {
  __ membar(MacroAssembler::StoreStore);
}

void LIR_Assembler::membar_loadstore() { __ membar(MacroAssembler::LoadStore); }

void LIR_Assembler::membar_storeload() { __ membar(MacroAssembler::StoreLoad); }

void LIR_Assembler::on_spin_wait() {
  __ pause();
}

void LIR_Assembler::get_thread(LIR_Opr result_reg) {
  __ mv(result_reg->as_register(), xthread);
}

void LIR_Assembler::peephole(LIR_List *lir) {}

void LIR_Assembler::atomic_op(LIR_Code code, LIR_Opr src, LIR_Opr data, LIR_Opr dest, LIR_Opr tmp_op) {
  Address addr = as_Address(src->as_address_ptr());
  BasicType type = src->type();
  bool is_oop = is_reference_type(type);

  get_op(type);

  switch (code) {
    case lir_xadd:
      {
        RegisterOrConstant inc;
        Register tmp = as_reg(tmp_op);
        Register dst = as_reg(dest);
        if (data->is_constant()) {
          inc = RegisterOrConstant(as_long(data));
          assert_different_registers(dst, addr.base(), tmp);
          assert_different_registers(tmp, t0);
        } else {
          inc = RegisterOrConstant(as_reg(data));
          assert_different_registers(inc.as_register(), dst, addr.base(), tmp);
        }
        __ la(tmp, addr);
        (_masm->*add)(dst, inc, tmp);
        break;
      }
    case lir_xchg:
      {
        Register tmp = tmp_op->as_register();
        Register obj = as_reg(data);
        Register dst = as_reg(dest);
        if (is_oop && UseCompressedOops) {
          __ encode_heap_oop(t0, obj);
          obj = t0;
        }
        assert_different_registers(obj, addr.base(), tmp);
        assert_different_registers(dst, addr.base(), tmp);
        __ la(tmp, addr);
        (_masm->*xchg)(dst, obj, tmp);
        if (is_oop && UseCompressedOops) {
          __ decode_heap_oop(dst);
        }
      }
      break;
    default:
      ShouldNotReachHere();
  }
  __ membar(MacroAssembler::AnyAny);
}

int LIR_Assembler::array_element_size(BasicType type) const {
  int elem_size = type2aelembytes(type);
  return exact_log2(elem_size);
}

// helper functions which checks for overflow and sets bailout if it
// occurs.  Always returns a valid embeddable pointer but in the
// bailout case the pointer won't be to unique storage.
address LIR_Assembler::float_constant(float f) {
  address const_addr = __ float_constant(f);
  if (const_addr == nullptr) {
    bailout("const section overflow");
    return __ code()->consts()->start();
  } else {
    return const_addr;
  }
}

address LIR_Assembler::double_constant(double d) {
  address const_addr = __ double_constant(d);
  if (const_addr == nullptr) {
    bailout("const section overflow");
    return __ code()->consts()->start();
  } else {
    return const_addr;
  }
}

address LIR_Assembler::int_constant(jlong n) {
  address const_addr = __ long_constant(n);
  if (const_addr == nullptr) {
    bailout("const section overflow");
    return __ code()->consts()->start();
  } else {
    return const_addr;
  }
}

void LIR_Assembler::casw(Register addr, Register newval, Register cmpval) {
  __ cmpxchg(addr, cmpval, newval, Assembler::int32, Assembler::aq /* acquire */,
             Assembler::rl /* release */, t0, true /* result as bool */);
  __ seqz(t0, t0); // cmpxchg not equal, set t0 to 1
  __ membar(MacroAssembler::AnyAny);
}

void LIR_Assembler::caswu(Register addr, Register newval, Register cmpval) {
  __ cmpxchg(addr, cmpval, newval, Assembler::uint32, Assembler::aq /* acquire */,
             Assembler::rl /* release */, t0, true /* result as bool */);
  __ seqz(t0, t0); // cmpxchg not equal, set t0 to 1
  __ membar(MacroAssembler::AnyAny);
}

void LIR_Assembler::casl(Register addr, Register newval, Register cmpval) {
  __ cmpxchg(addr, cmpval, newval, Assembler::int64, Assembler::aq /* acquire */,
             Assembler::rl /* release */, t0, true /* result as bool */);
  __ seqz(t0, t0); // cmpxchg not equal, set t0 to 1
  __ membar(MacroAssembler::AnyAny);
}

void LIR_Assembler::deoptimize_trap(CodeEmitInfo *info) {
  address target = nullptr;

  switch (patching_id(info)) {
    case PatchingStub::access_field_id:
      target = Runtime1::entry_for(Runtime1::access_field_patching_id);
      break;
    case PatchingStub::load_klass_id:
      target = Runtime1::entry_for(Runtime1::load_klass_patching_id);
      break;
    case PatchingStub::load_mirror_id:
      target = Runtime1::entry_for(Runtime1::load_mirror_patching_id);
      break;
    case PatchingStub::load_appendix_id:
      target = Runtime1::entry_for(Runtime1::load_appendix_patching_id);
      break;
    default: ShouldNotReachHere();
  }

  __ far_call(RuntimeAddress(target));
  add_call_info_here(info);
}

void LIR_Assembler::check_exact_klass(Register tmp, ciKlass* exact_klass) {
  Label ok;
  __ load_klass(tmp, tmp);
  __ mov_metadata(t0, exact_klass->constant_encoding());
  __ beq(tmp, t0, ok);
  __ stop("exact klass and actual klass differ");
  __ bind(ok);
}

void LIR_Assembler::get_op(BasicType type) {
  switch (type) {
    case T_INT:
      xchg = &MacroAssembler::atomic_xchgalw;
      add = &MacroAssembler::atomic_addalw;
      break;
    case T_LONG:
      xchg = &MacroAssembler::atomic_xchgal;
      add = &MacroAssembler::atomic_addal;
      break;
    case T_OBJECT:
    case T_ARRAY:
      if (UseCompressedOops) {
        xchg = &MacroAssembler::atomic_xchgalwu;
        add = &MacroAssembler::atomic_addalw;
      } else {
        xchg = &MacroAssembler::atomic_xchgal;
        add = &MacroAssembler::atomic_addal;
      }
      break;
    default:
      ShouldNotReachHere();
  }
}

// emit_opTypeCheck sub functions
void LIR_Assembler::typecheck_lir_store(LIR_OpTypeCheck* op, bool should_profile) {
  Register value = op->object()->as_register();
  Register array = op->array()->as_register();
  Register k_RInfo = op->tmp1()->as_register();
  Register klass_RInfo = op->tmp2()->as_register();
  Register Rtmp1 = op->tmp3()->as_register();

  CodeStub* stub = op->stub();

  // check if it needs to be profiled
  ciMethodData* md = nullptr;
  ciProfileData* data = nullptr;

  if (should_profile) {
    data_check(op, &md, &data);
  }
  Label profile_cast_success, profile_cast_failure, done;
  Label *success_target = should_profile ? &profile_cast_success : &done;
  Label *failure_target = should_profile ? &profile_cast_failure : stub->entry();

  if (should_profile) {
    profile_object(md, data, value, klass_RInfo, &done);
  } else {
    __ beqz(value, done);
  }

  add_debug_info_for_null_check_here(op->info_for_exception());
  __ load_klass(k_RInfo, array);
  __ load_klass(klass_RInfo, value);

  lir_store_slowcheck(k_RInfo, klass_RInfo, Rtmp1, success_target, failure_target);

  // fall through to the success case
  if (should_profile) {
    Register mdo = klass_RInfo;
    Register recv = k_RInfo;
    __ bind(profile_cast_success);
    __ mov_metadata(mdo, md->constant_encoding());
    __ load_klass(recv, value);
    type_profile_helper(mdo, md, data, recv, &done);
    __ j(done);

    __ bind(profile_cast_failure);
    __ mov_metadata(mdo, md->constant_encoding());
    Address counter_addr(mdo, md->byte_offset_of_slot(data, CounterData::count_offset()));
    __ ld(t1, counter_addr);
    __ addi(t1, t1, -DataLayout::counter_increment);
    __ sd(t1, counter_addr);
    __ j(*stub->entry());
  }

  __ bind(done);
}

void LIR_Assembler::type_profile(Register obj, ciMethodData* md, Register klass_RInfo, Register k_RInfo,
                                 ciProfileData* data, Label* success, Label* failure,
                                 Label& profile_cast_success, Label& profile_cast_failure) {
  Register mdo = klass_RInfo;
  Register recv = k_RInfo;
  __ bind(profile_cast_success);
  __ mov_metadata(mdo, md->constant_encoding());
  __ load_klass(recv, obj);
  Label update_done;
  type_profile_helper(mdo, md, data, recv, success);
  __ j(*success);

  __ bind(profile_cast_failure);
  __ mov_metadata(mdo, md->constant_encoding());
  Address counter_addr = __ form_address(t1, mdo, md->byte_offset_of_slot(data, CounterData::count_offset()));
  __ ld(t0, counter_addr);
  __ addi(t0, t0, -DataLayout::counter_increment);
  __ sd(t0, counter_addr);
  __ j(*failure);
}

void LIR_Assembler::lir_store_slowcheck(Register k_RInfo, Register klass_RInfo, Register Rtmp1,
                                        Label* success_target, Label* failure_target) {
  // get instance klass (it's already uncompressed)
  __ ld(k_RInfo, Address(k_RInfo, ObjArrayKlass::element_klass_offset()));
  // perform the fast part of the checking logic
  __ check_klass_subtype_fast_path(klass_RInfo, k_RInfo, Rtmp1, success_target, failure_target, nullptr);
  // call out-of-line instance of __ check_klass_subtype_slow_path(...)
  __ addi(sp, sp, -2 * wordSize); // 2: store k_RInfo and klass_RInfo
  __ sd(klass_RInfo, Address(sp, wordSize));  // sub klass
  __ sd(k_RInfo, Address(sp, 0));             // super klass
  __ far_call(RuntimeAddress(Runtime1::entry_for(Runtime1::slow_subtype_check_id)));
  // load result to k_RInfo
  __ ld(k_RInfo, Address(sp, 0));
  __ addi(sp, sp, 2 * wordSize); // 2: pop out k_RInfo and klass_RInfo
  // result is a boolean
  __ beqz(k_RInfo, *failure_target, /* is_far */ true);
}

void LIR_Assembler::const2reg_helper(LIR_Opr src) {
  switch (src->as_constant_ptr()->type()) {
    case T_INT:
    case T_ADDRESS:
    case T_OBJECT:
    case T_ARRAY:
    case T_METADATA:
        const2reg(src, FrameMap::t0_opr, lir_patch_none, nullptr);
        break;
    case T_LONG:
        const2reg(src, FrameMap::t0_long_opr, lir_patch_none, nullptr);
        break;
    case T_FLOAT:
    case T_DOUBLE:
    default:
      ShouldNotReachHere();
  }
}

void LIR_Assembler::logic_op_reg32(Register dst, Register left, Register right, LIR_Code code) {
  switch (code) {
    case lir_logic_and: __ andrw(dst, left, right); break;
    case lir_logic_or:  __ orrw (dst, left, right); break;
    case lir_logic_xor: __ xorrw(dst, left, right); break;
    default:            ShouldNotReachHere();
  }
}

void LIR_Assembler::logic_op_reg(Register dst, Register left, Register right, LIR_Code code) {
  switch (code) {
    case lir_logic_and: __ andr(dst, left, right); break;
    case lir_logic_or:  __ orr (dst, left, right); break;
    case lir_logic_xor: __ xorr(dst, left, right); break;
    default:            ShouldNotReachHere();
  }
}

void LIR_Assembler::logic_op_imm(Register dst, Register left, int right, LIR_Code code) {
  switch (code) {
    case lir_logic_and: __ andi(dst, left, right); break;
    case lir_logic_or:  __ ori (dst, left, right); break;
    case lir_logic_xor: __ xori(dst, left, right); break;
    default:            ShouldNotReachHere();
  }
}

void LIR_Assembler::store_parameter(Register r, int offset_from_rsp_in_words) {
  assert(offset_from_rsp_in_words >= 0, "invalid offset from rsp");
  int offset_from_rsp_in_bytes = offset_from_rsp_in_words * BytesPerWord;
  assert(offset_from_rsp_in_bytes < frame_map()->reserved_argument_area_size(), "invalid offset");
  __ sd(r, Address(sp, offset_from_rsp_in_bytes));
}

void LIR_Assembler::store_parameter(jint c, int offset_from_rsp_in_words) {
  assert(offset_from_rsp_in_words >= 0, "invalid offset from rsp");
  int offset_from_rsp_in_bytes = offset_from_rsp_in_words * BytesPerWord;
  assert(offset_from_rsp_in_bytes < frame_map()->reserved_argument_area_size(), "invalid offset");
  __ mv(t0, c);
  __ sd(t0, Address(sp, offset_from_rsp_in_bytes));
}

#undef __<|MERGE_RESOLUTION|>--- conflicted
+++ resolved
@@ -1499,13 +1499,8 @@
   Register obj = op->obj_opr()->as_register();  // may not be an oop
   Register hdr = op->hdr_opr()->as_register();
   Register lock = op->lock_opr()->as_register();
-<<<<<<< HEAD
   if (LockingMode == LM_MONITOR) {
-    if (op->info() != NULL) {
-=======
-  if (UseHeavyMonitors) {
     if (op->info() != nullptr) {
->>>>>>> d2ce04bb
       add_debug_info_for_null_check_here(op->info());
       __ null_check(obj);
     }
