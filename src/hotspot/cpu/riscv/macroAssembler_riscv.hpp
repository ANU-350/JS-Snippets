--- conflicted
+++ resolved
@@ -1106,11 +1106,7 @@
   address zero_words(Register ptr, Register cnt);
   void fill_words(Register base, Register cnt, Register value);
   void zero_memory(Register addr, Register len, Register tmp);
-<<<<<<< HEAD
   void zero_dcache_blocks(Register base, Register cnt, Register tmp1, Register tmp2);
-=======
-  void zero_dcache_blocks(Register base, Register cnt);
->>>>>>> 88784667
 
   // shift left by shamt and add
   void shadd(Register Rd, Register Rs1, Register Rs2, Register tmp, int shamt);
