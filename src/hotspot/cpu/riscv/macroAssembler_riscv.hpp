/*
 * Copyright (c) 1997, 2023, Oracle and/or its affiliates. All rights reserved.
 * Copyright (c) 2014, 2020, Red Hat Inc. All rights reserved.
 * Copyright (c) 2020, 2023, Huawei Technologies Co., Ltd. All rights reserved.
 * DO NOT ALTER OR REMOVE COPYRIGHT NOTICES OR THIS FILE HEADER.
 *
 * This code is free software; you can redistribute it and/or modify it
 * under the terms of the GNU General Public License version 2 only, as
 * published by the Free Software Foundation.
 *
 * This code is distributed in the hope that it will be useful, but WITHOUT
 * ANY WARRANTY; without even the implied warranty of MERCHANTABILITY or
 * FITNESS FOR A PARTICULAR PURPOSE.  See the GNU General Public License
 * version 2 for more details (a copy is included in the LICENSE file that
 * accompanied this code).
 *
 * You should have received a copy of the GNU General Public License version
 * 2 along with this work; if not, write to the Free Software Foundation,
 * Inc., 51 Franklin St, Fifth Floor, Boston, MA 02110-1301 USA.
 *
 * Please contact Oracle, 500 Oracle Parkway, Redwood Shores, CA 94065 USA
 * or visit www.oracle.com if you need additional information or have any
 * questions.
 *
 */

#ifndef CPU_RISCV_MACROASSEMBLER_RISCV_HPP
#define CPU_RISCV_MACROASSEMBLER_RISCV_HPP

#include "asm/assembler.hpp"
#include "code/vmreg.hpp"
#include "metaprogramming/enableIf.hpp"
#include "nativeInst_riscv.hpp"
#include "oops/compressedOops.hpp"
#include "utilities/powerOfTwo.hpp"

// MacroAssembler extends Assembler by frequently used macros.
//
// Instructions for which a 'better' code sequence exists depending
// on arguments should also go in here.

class MacroAssembler: public Assembler {

 public:
  MacroAssembler(CodeBuffer* code) : Assembler(code) {}

  void safepoint_poll(Label& slow_path, bool at_return, bool acquire, bool in_nmethod);

  // Alignment
  int align(int modulus, int extra_offset = 0);

  static inline void assert_alignment(address pc, int alignment = NativeInstruction::instruction_size) {
    assert(is_aligned(pc, alignment), "bad alignment");
  }

  // nop
  void post_call_nop();

  // Stack frame creation/removal
  // Note that SP must be updated to the right place before saving/restoring RA and FP
  // because signal based thread suspend/resume could happen asynchronously.
  void enter() {
    addi(sp, sp, - 2 * wordSize);
    sd(ra, Address(sp, wordSize));
    sd(fp, Address(sp));
    addi(fp, sp, 2 * wordSize);
  }

  void leave() {
    addi(sp, fp, - 2 * wordSize);
    ld(fp, Address(sp));
    ld(ra, Address(sp, wordSize));
    addi(sp, sp, 2 * wordSize);
  }


  // Support for getting the JavaThread pointer (i.e.; a reference to thread-local information)
  // The pointer will be loaded into the thread register.
  void get_thread(Register thread);

  // Support for VM calls
  //
  // It is imperative that all calls into the VM are handled via the call_VM macros.
  // They make sure that the stack linkage is setup correctly. call_VM's correspond
  // to ENTRY/ENTRY_X entry points while call_VM_leaf's correspond to LEAF entry points.

  void call_VM(Register oop_result,
               address entry_point,
               bool check_exceptions = true);
  void call_VM(Register oop_result,
               address entry_point,
               Register arg_1,
               bool check_exceptions = true);
  void call_VM(Register oop_result,
               address entry_point,
               Register arg_1, Register arg_2,
               bool check_exceptions = true);
  void call_VM(Register oop_result,
               address entry_point,
               Register arg_1, Register arg_2, Register arg_3,
               bool check_exceptions = true);

  // Overloadings with last_Java_sp
  void call_VM(Register oop_result,
               Register last_java_sp,
               address entry_point,
               int number_of_arguments = 0,
               bool check_exceptions = true);
  void call_VM(Register oop_result,
               Register last_java_sp,
               address entry_point,
               Register arg_1,
               bool check_exceptions = true);
  void call_VM(Register oop_result,
               Register last_java_sp,
               address entry_point,
               Register arg_1, Register arg_2,
               bool check_exceptions = true);
  void call_VM(Register oop_result,
               Register last_java_sp,
               address entry_point,
               Register arg_1, Register arg_2, Register arg_3,
               bool check_exceptions = true);

  void get_vm_result(Register oop_result, Register java_thread);
  void get_vm_result_2(Register metadata_result, Register java_thread);

  // These always tightly bind to MacroAssembler::call_VM_leaf_base
  // bypassing the virtual implementation
  void call_VM_leaf(address entry_point,
                    int number_of_arguments = 0);
  void call_VM_leaf(address entry_point,
                    Register arg_0);
  void call_VM_leaf(address entry_point,
                    Register arg_0, Register arg_1);
  void call_VM_leaf(address entry_point,
                    Register arg_0, Register arg_1, Register arg_2);

  // These always tightly bind to MacroAssembler::call_VM_base
  // bypassing the virtual implementation
  void super_call_VM_leaf(address entry_point, Register arg_0);
  void super_call_VM_leaf(address entry_point, Register arg_0, Register arg_1);
  void super_call_VM_leaf(address entry_point, Register arg_0, Register arg_1, Register arg_2);
  void super_call_VM_leaf(address entry_point, Register arg_0, Register arg_1, Register arg_2, Register arg_3);

  // last Java Frame (fills frame anchor)
  void set_last_Java_frame(Register last_java_sp, Register last_java_fp, address last_java_pc, Register tmp);
  void set_last_Java_frame(Register last_java_sp, Register last_java_fp, Label &last_java_pc, Register tmp);
  void set_last_Java_frame(Register last_java_sp, Register last_java_fp, Register last_java_pc, Register tmp);

  // thread in the default location (xthread)
  void reset_last_Java_frame(bool clear_fp);

  virtual void call_VM_leaf_base(
    address entry_point,                // the entry point
    int     number_of_arguments,        // the number of arguments to pop after the call
    Label*  retaddr = NULL
  );

  virtual void call_VM_leaf_base(
    address entry_point,                // the entry point
    int     number_of_arguments,        // the number of arguments to pop after the call
    Label&  retaddr) {
    call_VM_leaf_base(entry_point, number_of_arguments, &retaddr);
  }

  virtual void call_VM_base(           // returns the register containing the thread upon return
    Register oop_result,               // where an oop-result ends up if any; use noreg otherwise
    Register java_thread,              // the thread if computed before     ; use noreg otherwise
    Register last_java_sp,             // to set up last_Java_frame in stubs; use noreg otherwise
    address  entry_point,              // the entry point
    int      number_of_arguments,      // the number of arguments (w/o thread) to pop after the call
    bool     check_exceptions          // whether to check for pending exceptions after return
  );

  void call_VM_helper(Register oop_result, address entry_point, int number_of_arguments, bool check_exceptions);

  virtual void check_and_handle_earlyret(Register java_thread);
  virtual void check_and_handle_popframe(Register java_thread);

  void resolve_weak_handle(Register result, Register tmp1, Register tmp2);
  void resolve_oop_handle(Register result, Register tmp1, Register tmp2);
  void resolve_jobject(Register value, Register tmp1, Register tmp2);
  void resolve_global_jobject(Register value, Register tmp1, Register tmp2);

  void movoop(Register dst, jobject obj);
  void mov_metadata(Register dst, Metadata* obj);
  void bang_stack_size(Register size, Register tmp);
  void set_narrow_oop(Register dst, jobject obj);
  void set_narrow_klass(Register dst, Klass* k);

  void load_mirror(Register dst, Register method, Register tmp1, Register tmp2);
  void access_load_at(BasicType type, DecoratorSet decorators, Register dst,
                      Address src, Register tmp1, Register tmp2);
  void access_store_at(BasicType type, DecoratorSet decorators, Address dst,
                       Register val, Register tmp1, Register tmp2, Register tmp3);
  void load_klass(Register dst, Register src, Register tmp = t0);
  void store_klass(Register dst, Register src, Register tmp = t0);
  void cmp_klass(Register oop, Register trial_klass, Register tmp1, Register tmp2, Label &L);

  void encode_klass_not_null(Register r, Register tmp = t0);
  void decode_klass_not_null(Register r, Register tmp = t0);
  void encode_klass_not_null(Register dst, Register src, Register tmp);
  void decode_klass_not_null(Register dst, Register src, Register tmp);
  void decode_heap_oop_not_null(Register r);
  void decode_heap_oop_not_null(Register dst, Register src);
  void decode_heap_oop(Register d, Register s);
  void decode_heap_oop(Register r) { decode_heap_oop(r, r); }
  void encode_heap_oop(Register d, Register s);
  void encode_heap_oop(Register r) { encode_heap_oop(r, r); };
  void load_heap_oop(Register dst, Address src, Register tmp1,
                     Register tmp2, DecoratorSet decorators = 0);
  void load_heap_oop_not_null(Register dst, Address src, Register tmp1,
                              Register tmp2, DecoratorSet decorators = 0);
  void store_heap_oop(Address dst, Register val, Register tmp1,
                      Register tmp2, Register tmp3, DecoratorSet decorators = 0);

  void store_klass_gap(Register dst, Register src);

  // currently unimplemented
  // Used for storing NULL. All other oop constants should be
  // stored using routines that take a jobject.
  void store_heap_oop_null(Address dst);

  // This dummy is to prevent a call to store_heap_oop from
  // converting a zero (linked NULL) into a Register by giving
  // the compiler two choices it can't resolve

  void store_heap_oop(Address dst, void* dummy);

  // Support for NULL-checks
  //
  // Generates code that causes a NULL OS exception if the content of reg is NULL.
  // If the accessed location is M[reg + offset] and the offset is known, provide the
  // offset. No explicit code generateion is needed if the offset is within a certain
  // range (0 <= offset <= page_size).

  virtual void null_check(Register reg, int offset = -1);
  static bool needs_explicit_null_check(intptr_t offset);
  static bool uses_implicit_null_check(void* address);

  // idiv variant which deals with MINLONG as dividend and -1 as divisor
  int corrected_idivl(Register result, Register rs1, Register rs2,
                      bool want_remainder);
  int corrected_idivq(Register result, Register rs1, Register rs2,
                      bool want_remainder);

  // interface method calling
  void lookup_interface_method(Register recv_klass,
                               Register intf_klass,
                               RegisterOrConstant itable_index,
                               Register method_result,
                               Register scan_tmp,
                               Label& no_such_interface,
                               bool return_method = true);

  // virtual method calling
  // n.n. x86 allows RegisterOrConstant for vtable_index
  void lookup_virtual_method(Register recv_klass,
                             RegisterOrConstant vtable_index,
                             Register method_result);

  // Form an address from base + offset in Rd. Rd my or may not
  // actually be used: you must use the Address that is returned. It
  // is up to you to ensure that the shift provided matches the size
  // of your data.
  Address form_address(Register Rd, Register base, int64_t byte_offset);

  // Sometimes we get misaligned loads and stores, usually from Unsafe
  // accesses, and these can exceed the offset range.
  Address legitimize_address(Register Rd, const Address &adr) {
    if (adr.getMode() == Address::base_plus_offset) {
      if (!is_offset_in_range(adr.offset(), 12)) {
        return form_address(Rd, adr.base(), adr.offset());
      }
    }
    return adr;
  }

  // allocation
  void tlab_allocate(
    Register obj,                   // result: pointer to object after successful allocation
    Register var_size_in_bytes,     // object size in bytes if unknown at compile time; invalid otherwise
    int      con_size_in_bytes,     // object size in bytes if   known at compile time
    Register tmp1,                  // temp register
    Register tmp2,                  // temp register
    Label&   slow_case,             // continuation point of fast allocation fails
    bool     is_far = false
  );

  // Test sub_klass against super_klass, with fast and slow paths.

  // The fast path produces a tri-state answer: yes / no / maybe-slow.
  // One of the three labels can be NULL, meaning take the fall-through.
  // If super_check_offset is -1, the value is loaded up from super_klass.
  // No registers are killed, except tmp_reg
  void check_klass_subtype_fast_path(Register sub_klass,
                                     Register super_klass,
                                     Register tmp_reg,
                                     Label* L_success,
                                     Label* L_failure,
                                     Label* L_slow_path,
                                     Register super_check_offset = noreg);

  // The reset of the type check; must be wired to a corresponding fast path.
  // It does not repeat the fast path logic, so don't use it standalone.
  // The tmp1_reg and tmp2_reg can be noreg, if no temps are available.
  // Updates the sub's secondary super cache as necessary.
  void check_klass_subtype_slow_path(Register sub_klass,
                                     Register super_klass,
                                     Register tmp1_reg,
                                     Register tmp2_reg,
                                     Label* L_success,
                                     Label* L_failure);

  void check_klass_subtype(Register sub_klass,
                           Register super_klass,
                           Register tmp_reg,
                           Label& L_success);

  Address argument_address(RegisterOrConstant arg_slot, int extra_slot_offset = 0);

  // only if +VerifyOops
  void _verify_oop(Register reg, const char* s, const char* file, int line);
  void _verify_oop_addr(Address addr, const char* s, const char* file, int line);

  void _verify_oop_checked(Register reg, const char* s, const char* file, int line) {
    if (VerifyOops) {
      _verify_oop(reg, s, file, line);
    }
  }
  void _verify_oop_addr_checked(Address reg, const char* s, const char* file, int line) {
    if (VerifyOops) {
      _verify_oop_addr(reg, s, file, line);
    }
  }

  void _verify_method_ptr(Register reg, const char* msg, const char* file, int line) {}
  void _verify_klass_ptr(Register reg, const char* msg, const char* file, int line) {}

#define verify_oop(reg) _verify_oop_checked(reg, "broken oop " #reg, __FILE__, __LINE__)
#define verify_oop_msg(reg, msg) _verify_oop_checked(reg, "broken oop " #reg ", " #msg, __FILE__, __LINE__)
#define verify_oop_addr(addr) _verify_oop_addr_checked(addr, "broken oop addr " #addr, __FILE__, __LINE__)
#define verify_method_ptr(reg) _verify_method_ptr(reg, "broken method " #reg, __FILE__, __LINE__)
#define verify_klass_ptr(reg) _verify_method_ptr(reg, "broken klass " #reg, __FILE__, __LINE__)

  // A more convenient access to fence for our purposes
  // We used four bit to indicate the read and write bits in the predecessors and successors,
  // and extended i for r, o for w if UseConservativeFence enabled.
  enum Membar_mask_bits {
    StoreStore = 0b0101,               // (pred = ow   + succ =   ow)
    LoadStore  = 0b1001,               // (pred = ir   + succ =   ow)
    StoreLoad  = 0b0110,               // (pred = ow   + succ =   ir)
    LoadLoad   = 0b1010,               // (pred = ir   + succ =   ir)
    AnyAny     = LoadStore | StoreLoad // (pred = iorw + succ = iorw)
  };

  void membar(uint32_t order_constraint);

  static void membar_mask_to_pred_succ(uint32_t order_constraint,
                                       uint32_t& predecessor, uint32_t& successor) {
    predecessor = (order_constraint >> 2) & 0x3;
    successor = order_constraint & 0x3;
  }

  static int pred_succ_to_membar_mask(uint32_t predecessor, uint32_t successor) {
    return ((predecessor & 0x3) << 2) | (successor & 0x3);
  }

<<<<<<< HEAD
  void pause() {
    fence(w, 0);
=======
  void fence(uint32_t predecessor, uint32_t successor) {
    if (UseZtso) {
      // do not emit fence if it's not at least a StoreLoad fence
      if (!((predecessor & w) && (successor & r))) {
        return;
      }
    }
    if (UseConservativeFence) {
      // extend rw -> iorw:
      // 01(w) -> 0101(ow)
      // 10(r) -> 1010(ir)
      // 11(rw)-> 1111(iorw)
      predecessor |= (predecessor & 0b11) << 2;
      successor |= (successor & 0b11) << 2;
    }
    Assembler::fence(predecessor, successor);
>>>>>>> 455accd0
  }

  // prints msg, dumps registers and stops execution
  void stop(const char* msg);

  static void debug64(char* msg, int64_t pc, int64_t regs[]);

  void unimplemented(const char* what = "");

  void should_not_reach_here() { stop("should not reach here"); }

  static address target_addr_for_insn(address insn_addr);

  // Required platform-specific helpers for Label::patch_instructions.
  // They _shadow_ the declarations in AbstractAssembler, which are undefined.
  static int pd_patch_instruction_size(address branch, address target);
  static void pd_patch_instruction(address branch, address target, const char* file = NULL, int line = 0) {
    pd_patch_instruction_size(branch, target);
  }
  static address pd_call_destination(address branch) {
    return target_addr_for_insn(branch);
  }

  static int patch_oop(address insn_addr, address o);

  static address get_target_of_li32(address insn_addr);
  static int patch_imm_in_li32(address branch, int32_t target);

  // Return whether code is emitted to a scratch blob.
  virtual bool in_scratch_emit_size() {
    return false;
  }

  address emit_trampoline_stub(int insts_call_instruction_offset, address target);
  void emit_static_call_stub();

  // The following 4 methods return the offset of the appropriate move instruction

  // Support for fast byte/short loading with zero extension (depending on particular CPU)
  int load_unsigned_byte(Register dst, Address src);
  int load_unsigned_short(Register dst, Address src);

  // Support for fast byte/short loading with sign extension (depending on particular CPU)
  int load_signed_byte(Register dst, Address src);
  int load_signed_short(Register dst, Address src);

  // Load and store values by size and signed-ness
  void load_sized_value(Register dst, Address src, size_t size_in_bytes, bool is_signed);
  void store_sized_value(Address dst, Register src, size_t size_in_bytes);

 public:
  // Standard pseudo instructions
  inline void nop() {
    addi(x0, x0, 0);
  }

  inline void mv(Register Rd, Register Rs) {
    if (Rd != Rs) {
      addi(Rd, Rs, 0);
    }
  }

  inline void notr(Register Rd, Register Rs) {
    xori(Rd, Rs, -1);
  }

  inline void neg(Register Rd, Register Rs) {
    sub(Rd, x0, Rs);
  }

  inline void negw(Register Rd, Register Rs) {
    subw(Rd, x0, Rs);
  }

  inline void sext_w(Register Rd, Register Rs) {
    addiw(Rd, Rs, 0);
  }

  inline void zext_b(Register Rd, Register Rs) {
    andi(Rd, Rs, 0xFF);
  }

  inline void seqz(Register Rd, Register Rs) {
    sltiu(Rd, Rs, 1);
  }

  inline void snez(Register Rd, Register Rs) {
    sltu(Rd, x0, Rs);
  }

  inline void sltz(Register Rd, Register Rs) {
    slt(Rd, Rs, x0);
  }

  inline void sgtz(Register Rd, Register Rs) {
    slt(Rd, x0, Rs);
  }

  // Bit-manipulation extension pseudo instructions
  // zero extend word
  inline void zext_w(Register Rd, Register Rs) {
    add_uw(Rd, Rs, zr);
  }

  // Floating-point data-processing pseudo instructions
  inline void fmv_s(FloatRegister Rd, FloatRegister Rs) {
    if (Rd != Rs) {
      fsgnj_s(Rd, Rs, Rs);
    }
  }

  inline void fabs_s(FloatRegister Rd, FloatRegister Rs) {
    fsgnjx_s(Rd, Rs, Rs);
  }

  inline void fneg_s(FloatRegister Rd, FloatRegister Rs) {
    fsgnjn_s(Rd, Rs, Rs);
  }

  inline void fmv_d(FloatRegister Rd, FloatRegister Rs) {
    if (Rd != Rs) {
      fsgnj_d(Rd, Rs, Rs);
    }
  }

  inline void fabs_d(FloatRegister Rd, FloatRegister Rs) {
    fsgnjx_d(Rd, Rs, Rs);
  }

  inline void fneg_d(FloatRegister Rd, FloatRegister Rs) {
    fsgnjn_d(Rd, Rs, Rs);
  }

  // Control and status pseudo instructions
  void rdinstret(Register Rd);                  // read instruction-retired counter
  void rdcycle(Register Rd);                    // read cycle counter
  void rdtime(Register Rd);                     // read time
  void csrr(Register Rd, unsigned csr);         // read csr
  void csrw(unsigned csr, Register Rs);         // write csr
  void csrs(unsigned csr, Register Rs);         // set bits in csr
  void csrc(unsigned csr, Register Rs);         // clear bits in csr
  void csrwi(unsigned csr, unsigned imm);
  void csrsi(unsigned csr, unsigned imm);
  void csrci(unsigned csr, unsigned imm);
  void frcsr(Register Rd);                      // read float-point csr
  void fscsr(Register Rd, Register Rs);         // swap float-point csr
  void fscsr(Register Rs);                      // write float-point csr
  void frrm(Register Rd);                       // read float-point rounding mode
  void fsrm(Register Rd, Register Rs);          // swap float-point rounding mode
  void fsrm(Register Rs);                       // write float-point rounding mode
  void fsrmi(Register Rd, unsigned imm);
  void fsrmi(unsigned imm);
  void frflags(Register Rd);                    // read float-point exception flags
  void fsflags(Register Rd, Register Rs);       // swap float-point exception flags
  void fsflags(Register Rs);                    // write float-point exception flags
  void fsflagsi(Register Rd, unsigned imm);
  void fsflagsi(unsigned imm);

  // Control transfer pseudo instructions
  void beqz(Register Rs, const address dest);
  void bnez(Register Rs, const address dest);
  void blez(Register Rs, const address dest);
  void bgez(Register Rs, const address dest);
  void bltz(Register Rs, const address dest);
  void bgtz(Register Rs, const address dest);

  void j(Label &l, Register temp = t0);
  void j(const address dest, Register temp = t0);
  void j(const Address &adr, Register temp = t0);
  void jal(Label &l, Register temp = t0);
  void jal(const address dest, Register temp = t0);
  void jal(const Address &adr, Register temp = t0);
  void jal(Register Rd, Label &L, Register temp = t0);
  void jal(Register Rd, const address dest, Register temp = t0);

  //label
  void beqz(Register Rs, Label &l, bool is_far = false);
  void bnez(Register Rs, Label &l, bool is_far = false);
  void blez(Register Rs, Label &l, bool is_far = false);
  void bgez(Register Rs, Label &l, bool is_far = false);
  void bltz(Register Rs, Label &l, bool is_far = false);
  void bgtz(Register Rs, Label &l, bool is_far = false);

  void beq (Register Rs1, Register Rs2, Label &L, bool is_far = false);
  void bne (Register Rs1, Register Rs2, Label &L, bool is_far = false);
  void blt (Register Rs1, Register Rs2, Label &L, bool is_far = false);
  void bge (Register Rs1, Register Rs2, Label &L, bool is_far = false);
  void bltu(Register Rs1, Register Rs2, Label &L, bool is_far = false);
  void bgeu(Register Rs1, Register Rs2, Label &L, bool is_far = false);

  void bgt (Register Rs, Register Rt, const address dest);
  void ble (Register Rs, Register Rt, const address dest);
  void bgtu(Register Rs, Register Rt, const address dest);
  void bleu(Register Rs, Register Rt, const address dest);

  void bgt (Register Rs, Register Rt, Label &l, bool is_far = false);
  void ble (Register Rs, Register Rt, Label &l, bool is_far = false);
  void bgtu(Register Rs, Register Rt, Label &l, bool is_far = false);
  void bleu(Register Rs, Register Rt, Label &l, bool is_far = false);

#define INSN_ENTRY_RELOC(result_type, header)                               \
  result_type header {                                                      \
    guarantee(rtype == relocInfo::internal_word_type,                       \
              "only internal_word_type relocs make sense here");            \
    relocate(InternalAddress(dest).rspec());                                \
    IncompressibleRegion ir(this);  /* relocations */

#define INSN(NAME)                                                                                       \
  void NAME(Register Rs1, Register Rs2, const address dest) {                                            \
    assert_cond(dest != NULL);                                                                           \
    int64_t offset = dest - pc();                                                                        \
    guarantee(is_imm_in_range(offset, 12, 1), "offset is invalid.");                                     \
    Assembler::NAME(Rs1, Rs2, offset);                                                                   \
  }                                                                                                      \
  INSN_ENTRY_RELOC(void, NAME(Register Rs1, Register Rs2, address dest, relocInfo::relocType rtype))     \
    NAME(Rs1, Rs2, dest);                                                                                \
  }

  INSN(beq);
  INSN(bne);
  INSN(bge);
  INSN(bgeu);
  INSN(blt);
  INSN(bltu);

#undef INSN

#undef INSN_ENTRY_RELOC

  void float_beq(FloatRegister Rs1, FloatRegister Rs2, Label &l, bool is_far = false, bool is_unordered = false);
  void float_bne(FloatRegister Rs1, FloatRegister Rs2, Label &l, bool is_far = false, bool is_unordered = false);
  void float_ble(FloatRegister Rs1, FloatRegister Rs2, Label &l, bool is_far = false, bool is_unordered = false);
  void float_bge(FloatRegister Rs1, FloatRegister Rs2, Label &l, bool is_far = false, bool is_unordered = false);
  void float_blt(FloatRegister Rs1, FloatRegister Rs2, Label &l, bool is_far = false, bool is_unordered = false);
  void float_bgt(FloatRegister Rs1, FloatRegister Rs2, Label &l, bool is_far = false, bool is_unordered = false);

  void double_beq(FloatRegister Rs1, FloatRegister Rs2, Label &l, bool is_far = false, bool is_unordered = false);
  void double_bne(FloatRegister Rs1, FloatRegister Rs2, Label &l, bool is_far = false, bool is_unordered = false);
  void double_ble(FloatRegister Rs1, FloatRegister Rs2, Label &l, bool is_far = false, bool is_unordered = false);
  void double_bge(FloatRegister Rs1, FloatRegister Rs2, Label &l, bool is_far = false, bool is_unordered = false);
  void double_blt(FloatRegister Rs1, FloatRegister Rs2, Label &l, bool is_far = false, bool is_unordered = false);
  void double_bgt(FloatRegister Rs1, FloatRegister Rs2, Label &l, bool is_far = false, bool is_unordered = false);

private:
  int push_reg(unsigned int bitset, Register stack);
  int pop_reg(unsigned int bitset, Register stack);
  int push_fp(unsigned int bitset, Register stack);
  int pop_fp(unsigned int bitset, Register stack);
#ifdef COMPILER2
  int push_v(unsigned int bitset, Register stack);
  int pop_v(unsigned int bitset, Register stack);
#endif // COMPILER2

public:
  void push_reg(Register Rs);
  void pop_reg(Register Rd);
  void push_reg(RegSet regs, Register stack) { if (regs.bits()) push_reg(regs.bits(), stack); }
  void pop_reg(RegSet regs, Register stack)  { if (regs.bits()) pop_reg(regs.bits(), stack); }
  void push_fp(FloatRegSet regs, Register stack) { if (regs.bits()) push_fp(regs.bits(), stack); }
  void pop_fp(FloatRegSet regs, Register stack)  { if (regs.bits()) pop_fp(regs.bits(), stack); }
#ifdef COMPILER2
  void push_v(VectorRegSet regs, Register stack) { if (regs.bits()) push_v(regs.bits(), stack); }
  void pop_v(VectorRegSet regs, Register stack)  { if (regs.bits()) pop_v(regs.bits(), stack); }
#endif // COMPILER2

  // Push and pop everything that might be clobbered by a native
  // runtime call except t0 and t1. (They are always
  // temporary registers, so we don't have to protect them.)
  // Additional registers can be excluded in a passed RegSet.
  void push_call_clobbered_registers_except(RegSet exclude);
  void pop_call_clobbered_registers_except(RegSet exclude);

  void push_call_clobbered_registers() {
    push_call_clobbered_registers_except(RegSet());
  }
  void pop_call_clobbered_registers() {
    pop_call_clobbered_registers_except(RegSet());
  }

  void push_CPU_state(bool save_vectors = false, int vector_size_in_bytes = 0);
  void pop_CPU_state(bool restore_vectors = false, int vector_size_in_bytes = 0);

  void push_cont_fastpath(Register java_thread);
  void pop_cont_fastpath(Register java_thread);

  // if heap base register is used - reinit it with the correct value
  void reinit_heapbase();

  void bind(Label& L) {
    Assembler::bind(L);
    // fences across basic blocks should not be merged
    code()->clear_last_insn();
  }

  typedef void (MacroAssembler::* compare_and_branch_insn)(Register Rs1, Register Rs2, const address dest);
  typedef void (MacroAssembler::* compare_and_branch_label_insn)(Register Rs1, Register Rs2, Label &L, bool is_far);
  typedef void (MacroAssembler::* jal_jalr_insn)(Register Rt, address dest);
  typedef void (MacroAssembler::* load_insn_by_temp)(Register Rt, address dest, Register temp);

  void wrap_label(Register r, Label &L, Register t, load_insn_by_temp insn);
  void wrap_label(Register r, Label &L, jal_jalr_insn insn);
  void wrap_label(Register r1, Register r2, Label &L,
                  compare_and_branch_insn insn,
                  compare_and_branch_label_insn neg_insn, bool is_far = false);

  void la(Register Rd, Label &label);
  void la(Register Rd, const address dest);
  void la(Register Rd, const Address &adr);

  void li32(Register Rd, int32_t imm);
  void li64(Register Rd, int64_t imm);
  void li(Register Rd, int64_t imm);  // optimized load immediate

  // mv
  void mv(Register Rd, address addr)                  { li(Rd, (int64_t)addr); }
  void mv(Register Rd, address addr, int32_t &offset) {
    // Split address into a lower 12-bit sign-extended offset and the remainder,
    // so that the offset could be encoded in jalr or load/store instruction.
    offset = ((int32_t)(int64_t)addr << 20) >> 20;
    li(Rd, (int64_t)addr - offset);
  }

  template<typename T, ENABLE_IF(std::is_integral<T>::value)>
  inline void mv(Register Rd, T o)                    { li(Rd, (int64_t)o); }

  inline void mvw(Register Rd, int32_t imm32)         { mv(Rd, imm32); }

  void mv(Register Rd, Address dest) {
    assert(dest.getMode() == Address::literal, "Address mode should be Address::literal");
    relocate(dest.rspec(), [&] {
      movptr(Rd, dest.target());
    });
  }

  void mv(Register Rd, RegisterOrConstant src) {
    if (src.is_register()) {
      mv(Rd, src.as_register());
    } else {
      mv(Rd, src.as_constant());
    }
  }

  void movptr(Register Rd, address addr, int32_t &offset);

  void movptr(Register Rd, address addr) {
    int offset = 0;
    movptr(Rd, addr, offset);
    addi(Rd, Rd, offset);
  }

  inline void movptr(Register Rd, uintptr_t imm64) {
    movptr(Rd, (address)imm64);
  }

  // arith
  void add (Register Rd, Register Rn, int64_t increment, Register temp = t0);
  void addw(Register Rd, Register Rn, int32_t increment, Register temp = t0);
  void sub (Register Rd, Register Rn, int64_t decrement, Register temp = t0);
  void subw(Register Rd, Register Rn, int32_t decrement, Register temp = t0);

#define INSN(NAME)                                               \
  inline void NAME(Register Rd, Register Rs1, Register Rs2) {    \
    Assembler::NAME(Rd, Rs1, Rs2);                               \
  }

  INSN(add);
  INSN(addw);
  INSN(sub);
  INSN(subw);

#undef INSN

  // logic
  void andrw(Register Rd, Register Rs1, Register Rs2);
  void orrw(Register Rd, Register Rs1, Register Rs2);
  void xorrw(Register Rd, Register Rs1, Register Rs2);

  // revb
  void revb_h_h(Register Rd, Register Rs, Register tmp = t0);                           // reverse bytes in halfword in lower 16 bits, sign-extend
  void revb_w_w(Register Rd, Register Rs, Register tmp1 = t0, Register tmp2 = t1);      // reverse bytes in lower word, sign-extend
  void revb_h_h_u(Register Rd, Register Rs, Register tmp = t0);                         // reverse bytes in halfword in lower 16 bits, zero-extend
  void revb_h_w_u(Register Rd, Register Rs, Register tmp1 = t0, Register tmp2 = t1);    // reverse bytes in halfwords in lower 32 bits, zero-extend
  void revb_h_helper(Register Rd, Register Rs, Register tmp1 = t0, Register tmp2= t1);  // reverse bytes in upper 16 bits (48:63) and move to lower
  void revb_h(Register Rd, Register Rs, Register tmp1 = t0, Register tmp2= t1);         // reverse bytes in each halfword
  void revb_w(Register Rd, Register Rs, Register tmp1 = t0, Register tmp2= t1);         // reverse bytes in each word
  void revb(Register Rd, Register Rs, Register tmp1 = t0, Register tmp2 = t1);          // reverse bytes in doubleword

  void ror_imm(Register dst, Register src, uint32_t shift, Register tmp = t0);
  void andi(Register Rd, Register Rn, int64_t imm, Register tmp = t0);
  void orptr(Address adr, RegisterOrConstant src, Register tmp1 = t0, Register tmp2 = t1);

// Load and Store Instructions
#define INSN_ENTRY_RELOC(result_type, header)                               \
  result_type header {                                                      \
    guarantee(rtype == relocInfo::internal_word_type,                       \
              "only internal_word_type relocs make sense here");            \
    relocate(InternalAddress(dest).rspec());                                \
    IncompressibleRegion ir(this);  /* relocations */

#define INSN(NAME)                                                                                 \
  void NAME(Register Rd, address dest) {                                                           \
    assert_cond(dest != NULL);                                                                     \
    int64_t distance = dest - pc();                                                                \
    if (is_offset_in_range(distance, 32)) {                                                        \
      auipc(Rd, (int32_t)distance + 0x800);                                                        \
      Assembler::NAME(Rd, Rd, ((int32_t)distance << 20) >> 20);                                    \
    } else {                                                                                       \
      int32_t offset = 0;                                                                          \
      movptr(Rd, dest, offset);                                                                    \
      Assembler::NAME(Rd, Rd, offset);                                                             \
    }                                                                                              \
  }                                                                                                \
  INSN_ENTRY_RELOC(void, NAME(Register Rd, address dest, relocInfo::relocType rtype))              \
    NAME(Rd, dest);                                                                                \
  }                                                                                                \
  void NAME(Register Rd, const Address &adr, Register temp = t0) {                                 \
    switch (adr.getMode()) {                                                                       \
      case Address::literal: {                                                                     \
        relocate(adr.rspec(), [&] {                                                                \
          NAME(Rd, adr.target());                                                                  \
        });                                                                                        \
        break;                                                                                     \
      }                                                                                            \
      case Address::base_plus_offset: {                                                            \
        if (is_offset_in_range(adr.offset(), 12)) {                                                \
          Assembler::NAME(Rd, adr.base(), adr.offset());                                           \
        } else {                                                                                   \
          int32_t offset = ((int32_t)adr.offset() << 20) >> 20;                                    \
          if (Rd == adr.base()) {                                                                  \
            la(temp, Address(adr.base(), adr.offset() - offset));                                  \
            Assembler::NAME(Rd, temp, offset);                                                     \
          } else {                                                                                 \
            la(Rd, Address(adr.base(), adr.offset() - offset));                                    \
            Assembler::NAME(Rd, Rd, offset);                                                       \
          }                                                                                        \
        }                                                                                          \
        break;                                                                                     \
      }                                                                                            \
      default:                                                                                     \
        ShouldNotReachHere();                                                                      \
    }                                                                                              \
  }                                                                                                \
  void NAME(Register Rd, Label &L) {                                                               \
    wrap_label(Rd, L, &MacroAssembler::NAME);                                                      \
  }

  INSN(lb);
  INSN(lbu);
  INSN(lh);
  INSN(lhu);
  INSN(lw);
  INSN(lwu);
  INSN(ld);

#undef INSN

#define INSN(NAME)                                                                                 \
  void NAME(FloatRegister Rd, address dest, Register temp = t0) {                                  \
    assert_cond(dest != NULL);                                                                     \
    int64_t distance = dest - pc();                                                                \
    if (is_offset_in_range(distance, 32)) {                                                        \
      auipc(temp, (int32_t)distance + 0x800);                                                      \
      Assembler::NAME(Rd, temp, ((int32_t)distance << 20) >> 20);                                  \
    } else {                                                                                       \
      int32_t offset = 0;                                                                          \
      movptr(temp, dest, offset);                                                                  \
      Assembler::NAME(Rd, temp, offset);                                                           \
    }                                                                                              \
  }                                                                                                \
  INSN_ENTRY_RELOC(void, NAME(FloatRegister Rd, address dest,                                      \
                              relocInfo::relocType rtype, Register temp = t0))                     \
    NAME(Rd, dest, temp);                                                                          \
  }                                                                                                \
  void NAME(FloatRegister Rd, const Address &adr, Register temp = t0) {                            \
    switch (adr.getMode()) {                                                                       \
      case Address::literal: {                                                                     \
        relocate(adr.rspec(), [&] {                                                                \
          NAME(Rd, adr.target(), temp);                                                            \
        });                                                                                        \
        break;                                                                                     \
      }                                                                                            \
      case Address::base_plus_offset: {                                                            \
        if (is_offset_in_range(adr.offset(), 12)) {                                                \
          Assembler::NAME(Rd, adr.base(), adr.offset());                                           \
        } else {                                                                                   \
          int32_t offset = ((int32_t)adr.offset() << 20) >> 20;                                    \
          la(temp, Address(adr.base(), adr.offset() - offset));                                    \
          Assembler::NAME(Rd, temp, offset);                                                       \
        }                                                                                          \
        break;                                                                                     \
      }                                                                                            \
      default:                                                                                     \
        ShouldNotReachHere();                                                                      \
    }                                                                                              \
  }

  INSN(flw);
  INSN(fld);

#undef INSN

#define INSN(NAME, REGISTER)                                                                       \
  INSN_ENTRY_RELOC(void, NAME(REGISTER Rs, address dest,                                           \
                              relocInfo::relocType rtype, Register temp = t0))                     \
    NAME(Rs, dest, temp);                                                                          \
  }

  INSN(sb,  Register);
  INSN(sh,  Register);
  INSN(sw,  Register);
  INSN(sd,  Register);
  INSN(fsw, FloatRegister);
  INSN(fsd, FloatRegister);

#undef INSN

#define INSN(NAME)                                                                                 \
  void NAME(Register Rs, address dest, Register temp = t0) {                                       \
    assert_cond(dest != NULL);                                                                     \
    assert_different_registers(Rs, temp);                                                          \
    int64_t distance = dest - pc();                                                                \
    if (is_offset_in_range(distance, 32)) {                                                        \
      auipc(temp, (int32_t)distance + 0x800);                                                      \
      Assembler::NAME(Rs, temp, ((int32_t)distance << 20) >> 20);                                  \
    } else {                                                                                       \
      int32_t offset = 0;                                                                          \
      movptr(temp, dest, offset);                                                                  \
      Assembler::NAME(Rs, temp, offset);                                                           \
    }                                                                                              \
  }                                                                                                \
  void NAME(Register Rs, const Address &adr, Register temp = t0) {                                 \
    switch (adr.getMode()) {                                                                       \
      case Address::literal: {                                                                     \
        assert_different_registers(Rs, temp);                                                      \
        relocate(adr.rspec(), [&] {                                                                \
          NAME(Rs, adr.target(), temp);                                                            \
        });                                                                                        \
        break;                                                                                     \
      }                                                                                            \
      case Address::base_plus_offset: {                                                            \
        if (is_offset_in_range(adr.offset(), 12)) {                                                \
          Assembler::NAME(Rs, adr.base(), adr.offset());                                           \
        } else {                                                                                   \
          assert_different_registers(Rs, temp);                                                    \
          int32_t offset = ((int32_t)adr.offset() << 20) >> 20;                                    \
          la(temp, Address(adr.base(), adr.offset() - offset));                                    \
          Assembler::NAME(Rs, temp, offset);                                                       \
        }                                                                                          \
        break;                                                                                     \
      }                                                                                            \
      default:                                                                                     \
        ShouldNotReachHere();                                                                      \
    }                                                                                              \
  }

  INSN(sb);
  INSN(sh);
  INSN(sw);
  INSN(sd);

#undef INSN

#define INSN(NAME)                                                                                 \
  void NAME(FloatRegister Rs, address dest, Register temp = t0) {                                  \
    assert_cond(dest != NULL);                                                                     \
    int64_t distance = dest - pc();                                                                \
    if (is_offset_in_range(distance, 32)) {                                                        \
      auipc(temp, (int32_t)distance + 0x800);                                                      \
      Assembler::NAME(Rs, temp, ((int32_t)distance << 20) >> 20);                                  \
    } else {                                                                                       \
      int32_t offset = 0;                                                                          \
      movptr(temp, dest, offset);                                                                  \
      Assembler::NAME(Rs, temp, offset);                                                           \
    }                                                                                              \
  }                                                                                                \
  void NAME(FloatRegister Rs, const Address &adr, Register temp = t0) {                            \
    switch (adr.getMode()) {                                                                       \
      case Address::literal: {                                                                     \
        relocate(adr.rspec(), [&] {                                                                \
          NAME(Rs, adr.target(), temp);                                                            \
        });                                                                                        \
        break;                                                                                     \
      }                                                                                            \
      case Address::base_plus_offset: {                                                            \
        if (is_offset_in_range(adr.offset(), 12)) {                                                \
          Assembler::NAME(Rs, adr.base(), adr.offset());                                           \
        } else {                                                                                   \
          int32_t offset = ((int32_t)adr.offset() << 20) >> 20;                                    \
          la(temp, Address(adr.base(), adr.offset() - offset));                                    \
          Assembler::NAME(Rs, temp, offset);                                                       \
        }                                                                                          \
        break;                                                                                     \
      }                                                                                            \
      default:                                                                                     \
        ShouldNotReachHere();                                                                      \
    }                                                                                              \
  }

  INSN(fsw);
  INSN(fsd);

#undef INSN

#undef INSN_ENTRY_RELOC

  void cmpxchg_obj_header(Register oldv, Register newv, Register obj, Register tmp, Label &succeed, Label *fail);
  void cmpxchgptr(Register oldv, Register newv, Register addr, Register tmp, Label &succeed, Label *fail);
  void cmpxchg(Register addr, Register expected,
               Register new_val,
               enum operand_size size,
               Assembler::Aqrl acquire, Assembler::Aqrl release,
               Register result, bool result_as_bool = false);
  void cmpxchg_weak(Register addr, Register expected,
                    Register new_val,
                    enum operand_size size,
                    Assembler::Aqrl acquire, Assembler::Aqrl release,
                    Register result);
  void cmpxchg_narrow_value_helper(Register addr, Register expected,
                                   Register new_val,
                                   enum operand_size size,
                                   Register tmp1, Register tmp2, Register tmp3);
  void cmpxchg_narrow_value(Register addr, Register expected,
                            Register new_val,
                            enum operand_size size,
                            Assembler::Aqrl acquire, Assembler::Aqrl release,
                            Register result, bool result_as_bool,
                            Register tmp1, Register tmp2, Register tmp3);
  void weak_cmpxchg_narrow_value(Register addr, Register expected,
                                 Register new_val,
                                 enum operand_size size,
                                 Assembler::Aqrl acquire, Assembler::Aqrl release,
                                 Register result,
                                 Register tmp1, Register tmp2, Register tmp3);

  void atomic_add(Register prev, RegisterOrConstant incr, Register addr);
  void atomic_addw(Register prev, RegisterOrConstant incr, Register addr);
  void atomic_addal(Register prev, RegisterOrConstant incr, Register addr);
  void atomic_addalw(Register prev, RegisterOrConstant incr, Register addr);

  void atomic_xchg(Register prev, Register newv, Register addr);
  void atomic_xchgw(Register prev, Register newv, Register addr);
  void atomic_xchgal(Register prev, Register newv, Register addr);
  void atomic_xchgalw(Register prev, Register newv, Register addr);
  void atomic_xchgwu(Register prev, Register newv, Register addr);
  void atomic_xchgalwu(Register prev, Register newv, Register addr);

  static bool far_branches() {
    return ReservedCodeCacheSize > branch_range;
  }

  // Emit a direct call/jump if the entry address will always be in range,
  // otherwise a far call/jump.
  // The address must be inside the code cache.
  // Supported entry.rspec():
  // - relocInfo::external_word_type
  // - relocInfo::runtime_call_type
  // - relocInfo::none
  // In the case of a far call/jump, the entry address is put in the tmp register.
  // The tmp register is invalidated.
  void far_call(Address entry, Register tmp = t0);
  void far_jump(Address entry, Register tmp = t0);

  static int far_branch_size() {
    if (far_branches()) {
      return 2 * 4;  // auipc + jalr, see far_call() & far_jump()
    } else {
      return 4;
    }
  }

  void load_byte_map_base(Register reg);

  void bang_stack_with_offset(int offset) {
    // stack grows down, caller passes positive offset
    assert(offset > 0, "must bang with negative offset");
    sub(t0, sp, offset);
    sd(zr, Address(t0));
  }

  void la_patchable(Register reg1, const Address &dest, int32_t &offset);

  virtual void _call_Unimplemented(address call_site) {
    mv(t1, call_site);
  }

  #define call_Unimplemented() _call_Unimplemented((address)__PRETTY_FUNCTION__)

  // Frame creation and destruction shared between JITs.
  void build_frame(int framesize);
  void remove_frame(int framesize);

  void reserved_stack_check();

  void get_polling_page(Register dest, relocInfo::relocType rtype);
  void read_polling_page(Register r, int32_t offset, relocInfo::relocType rtype);

  // RISCV64 OpenJDK uses four different types of calls:
  //   - direct call: jal pc_relative_offset
  //     This is the shortest and the fastest, but the offset has the range: +/-1MB.
  //
  //   - far call: auipc reg, pc_relative_offset; jalr ra, reg, offset
  //     This is longer than a direct call. The offset has
  //     the range [-(2G + 2K), 2G - 2K). Addresses out of the range in the code cache
  //     requires indirect call.
  //     If a jump is needed rather than a call, a far jump 'jalr x0, reg, offset' can
  //     be used instead.
  //     All instructions are embedded at a call site.
  //
  //   - trampoline call:
  //     This is only available in C1/C2-generated code (nmethod). It is a combination
  //     of a direct call, which is used if the destination of a call is in range,
  //     and a register-indirect call. It has the advantages of reaching anywhere in
  //     the RISCV address space and being patchable at runtime when the generated
  //     code is being executed by other threads.
  //
  //     [Main code section]
  //       jal trampoline
  //     [Stub code section]
  //     trampoline:
  //       ld    reg, pc + 8 (auipc + ld)
  //       jr    reg
  //       <64-bit destination address>
  //
  //     If the destination is in range when the generated code is moved to the code
  //     cache, 'jal trampoline' is replaced with 'jal destination' and the trampoline
  //     is not used.
  //     The optimization does not remove the trampoline from the stub section.

  //     This is necessary because the trampoline may well be redirected later when
  //     code is patched, and the new destination may not be reachable by a simple JAL
  //     instruction.
  //
  //   - indirect call: movptr + jalr
  //     This too can reach anywhere in the address space, but it cannot be
  //     patched while code is running, so it must only be modified at a safepoint.
  //     This form of call is most suitable for targets at fixed addresses, which
  //     will never be patched.
  //
  //
  // To patch a trampoline call when the JAL can't reach, we first modify
  // the 64-bit destination address in the trampoline, then modify the
  // JAL to point to the trampoline, then flush the instruction cache to
  // broadcast the change to all executing threads. See
  // NativeCall::set_destination_mt_safe for the details.
  //
  // There is a benign race in that the other thread might observe the
  // modified JAL before it observes the modified 64-bit destination
  // address. That does not matter because the destination method has been
  // invalidated, so there will be a trap at its start.
  // For this to work, the destination address in the trampoline is
  // always updated, even if we're not using the trampoline.

  // Emit a direct call if the entry address will always be in range,
  // otherwise a trampoline call.
  // Supported entry.rspec():
  // - relocInfo::runtime_call_type
  // - relocInfo::opt_virtual_call_type
  // - relocInfo::static_call_type
  // - relocInfo::virtual_call_type
  //
  // Return: the call PC or NULL if CodeCache is full.
  address trampoline_call(Address entry);
  address ic_call(address entry, jint method_index = 0);

  // Support for memory inc/dec
  // n.b. increment/decrement calls with an Address destination will
  // need to use a scratch register to load the value to be
  // incremented. increment/decrement calls which add or subtract a
  // constant value other than sign-extended 12-bit immediate will need
  // to use a 2nd scratch register to hold the constant. so, an address
  // increment/decrement may trash both t0 and t1.

  void increment(const Address dst, int64_t value = 1, Register tmp1 = t0, Register tmp2 = t1);
  void incrementw(const Address dst, int32_t value = 1, Register tmp1 = t0, Register tmp2 = t1);

  void decrement(const Address dst, int64_t value = 1, Register tmp1 = t0, Register tmp2 = t1);
  void decrementw(const Address dst, int32_t value = 1, Register tmp1 = t0, Register tmp2 = t1);

  void cmpptr(Register src1, Address src2, Label& equal);

  void clinit_barrier(Register klass, Register tmp, Label* L_fast_path = NULL, Label* L_slow_path = NULL);
  void load_method_holder_cld(Register result, Register method);
  void load_method_holder(Register holder, Register method);

  void compute_index(Register str1, Register trailing_zeros, Register match_mask,
                     Register result, Register char_tmp, Register tmp,
                     bool haystack_isL);
  void compute_match_mask(Register src, Register pattern, Register match_mask,
                          Register mask1, Register mask2);

#ifdef COMPILER2
  void mul_add(Register out, Register in, Register offset,
               Register len, Register k, Register tmp);
  void cad(Register dst, Register src1, Register src2, Register carry);
  void cadc(Register dst, Register src1, Register src2, Register carry);
  void adc(Register dst, Register src1, Register src2, Register carry);
  void add2_with_carry(Register final_dest_hi, Register dest_hi, Register dest_lo,
                       Register src1, Register src2, Register carry);
  void multiply_32_x_32_loop(Register x, Register xstart, Register x_xstart,
                             Register y, Register y_idx, Register z,
                             Register carry, Register product,
                             Register idx, Register kdx);
  void multiply_64_x_64_loop(Register x, Register xstart, Register x_xstart,
                             Register y, Register y_idx, Register z,
                             Register carry, Register product,
                             Register idx, Register kdx);
  void multiply_128_x_128_loop(Register y, Register z,
                               Register carry, Register carry2,
                               Register idx, Register jdx,
                               Register yz_idx1, Register yz_idx2,
                               Register tmp, Register tmp3, Register tmp4,
                               Register tmp6, Register product_hi);
  void multiply_to_len(Register x, Register xlen, Register y, Register ylen,
                       Register z, Register zlen,
                       Register tmp1, Register tmp2, Register tmp3, Register tmp4,
                       Register tmp5, Register tmp6, Register product_hi);
#endif

  void inflate_lo32(Register Rd, Register Rs, Register tmp1 = t0, Register tmp2 = t1);
  void inflate_hi32(Register Rd, Register Rs, Register tmp1 = t0, Register tmp2 = t1);

  void ctzc_bit(Register Rd, Register Rs, bool isLL = false, Register tmp1 = t0, Register tmp2 = t1);

  void zero_words(Register base, uint64_t cnt);
  address zero_words(Register ptr, Register cnt);
  void fill_words(Register base, Register cnt, Register value);
  void zero_memory(Register addr, Register len, Register tmp);
  void zero_dcache_blocks(Register base, Register cnt, Register tmp1, Register tmp2);

  // shift left by shamt and add
  void shadd(Register Rd, Register Rs1, Register Rs2, Register tmp, int shamt);

  // Here the float instructions with safe deal with some exceptions.
  // e.g. convert from NaN, +Inf, -Inf to int, float, double
  // will trigger exception, we need to deal with these situations
  // to get correct results.
  void fcvt_w_s_safe(Register dst, FloatRegister src, Register tmp = t0);
  void fcvt_l_s_safe(Register dst, FloatRegister src, Register tmp = t0);
  void fcvt_w_d_safe(Register dst, FloatRegister src, Register tmp = t0);
  void fcvt_l_d_safe(Register dst, FloatRegister src, Register tmp = t0);

  // vector load/store unit-stride instructions
  void vlex_v(VectorRegister vd, Register base, Assembler::SEW sew, VectorMask vm = unmasked) {
    switch (sew) {
      case Assembler::e64:
        vle64_v(vd, base, vm);
        break;
      case Assembler::e32:
        vle32_v(vd, base, vm);
        break;
      case Assembler::e16:
        vle16_v(vd, base, vm);
        break;
      case Assembler::e8: // fall through
      default:
        vle8_v(vd, base, vm);
        break;
    }
  }

  void vsex_v(VectorRegister store_data, Register base, Assembler::SEW sew, VectorMask vm = unmasked) {
    switch (sew) {
      case Assembler::e64:
        vse64_v(store_data, base, vm);
        break;
      case Assembler::e32:
        vse32_v(store_data, base, vm);
        break;
      case Assembler::e16:
        vse16_v(store_data, base, vm);
        break;
      case Assembler::e8: // fall through
      default:
        vse8_v(store_data, base, vm);
        break;
    }
  }

  // vector pseudo instructions
  inline void vmnot_m(VectorRegister vd, VectorRegister vs) {
    vmnand_mm(vd, vs, vs);
  }

  inline void vncvt_x_x_w(VectorRegister vd, VectorRegister vs, VectorMask vm) {
    vnsrl_wx(vd, vs, x0, vm);
  }

  inline void vneg_v(VectorRegister vd, VectorRegister vs) {
    vrsub_vx(vd, vs, x0);
  }

  inline void vfneg_v(VectorRegister vd, VectorRegister vs) {
    vfsgnjn_vv(vd, vs, vs);
  }

  inline void vnot_v(VectorRegister Vd, VectorRegister Vs, VectorMask vm = unmasked) {
    vxor_vi(Vd, Vs, -1, vm);
  }

  inline void vmsltu_vi(VectorRegister Vd, VectorRegister Vs2, int32_t imm, VectorMask vm = unmasked) {
    vmsleu_vi(Vd, Vs2, imm-1, vm);
  }

  inline void vmsgeu_vi(VectorRegister Vd, VectorRegister Vs2, int32_t imm, VectorMask vm = unmasked) {
    vmsgtu_vi(Vd, Vs2, imm-1, vm);
  }

  static const int zero_words_block_size;

  void cast_primitive_type(BasicType type, Register Rt) {
    switch (type) {
      case T_BOOLEAN:
        sltu(Rt, zr, Rt);
        break;
      case T_CHAR   :
        zero_extend(Rt, Rt, 16);
        break;
      case T_BYTE   :
        sign_extend(Rt, Rt, 8);
        break;
      case T_SHORT  :
        sign_extend(Rt, Rt, 16);
        break;
      case T_INT    :
        addw(Rt, Rt, zr);
        break;
      case T_LONG   : /* nothing to do */        break;
      case T_VOID   : /* nothing to do */        break;
      case T_FLOAT  : /* nothing to do */        break;
      case T_DOUBLE : /* nothing to do */        break;
      default: ShouldNotReachHere();
    }
  }

  // float cmp with unordered_result
  void float_compare(Register result, FloatRegister Rs1, FloatRegister Rs2, int unordered_result);
  void double_compare(Register result, FloatRegister Rs1, FloatRegister Rs2, int unordered_result);

  // Zero/Sign-extend
  void zero_extend(Register dst, Register src, int bits);
  void sign_extend(Register dst, Register src, int bits);

  // compare src1 and src2 and get -1/0/1 in dst.
  // if [src1 > src2], dst = 1;
  // if [src1 == src2], dst = 0;
  // if [src1 < src2], dst = -1;
  void cmp_l2i(Register dst, Register src1, Register src2, Register tmp = t0);

  // support for argument shuffling
  void move32_64(VMRegPair src, VMRegPair dst, Register tmp = t0);
  void float_move(VMRegPair src, VMRegPair dst, Register tmp = t0);
  void long_move(VMRegPair src, VMRegPair dst, Register tmp = t0);
  void double_move(VMRegPair src, VMRegPair dst, Register tmp = t0);
  void object_move(OopMap* map,
                   int oop_handle_offset,
                   int framesize_in_slots,
                   VMRegPair src,
                   VMRegPair dst,
                   bool is_receiver,
                   int* receiver_offset);
  void rt_call(address dest, Register tmp = t0);

  void call(const address dest, Register temp = t0) {
    assert_cond(dest != NULL);
    assert(temp != noreg, "expecting a register");
    int32_t offset = 0;
    mv(temp, dest, offset);
    jalr(x1, temp, offset);
  }

  inline void ret() {
    jalr(x0, x1, 0);
  }

#ifdef ASSERT
  // Template short-hand support to clean-up after a failed call to trampoline
  // call generation (see trampoline_call() below), when a set of Labels must
  // be reset (before returning).
  template<typename Label, typename... More>
  void reset_labels(Label& lbl, More&... more) {
    lbl.reset(); reset_labels(more...);
  }
  template<typename Label>
  void reset_labels(Label& lbl) {
    lbl.reset();
  }
#endif

private:

  void repne_scan(Register addr, Register value, Register count, Register tmp);

  // Return true if an address is within the 48-bit RISCV64 address space.
  bool is_valid_riscv64_address(address addr) {
    // sv48: must have bits 63–48 all equal to bit 47
    return ((uintptr_t)addr >> 47) == 0;
  }

  void ld_constant(Register dest, const Address &const_addr) {
    if (NearCpool) {
      ld(dest, const_addr);
    } else {
      InternalAddress target(const_addr.target());
      relocate(target.rspec(), [&] {
        int32_t offset;
        la_patchable(dest, target, offset);
        ld(dest, Address(dest, offset));
      });
    }
  }

  int bitset_to_regs(unsigned int bitset, unsigned char* regs);
  Address add_memory_helper(const Address dst, Register tmp);

  void load_reserved(Register addr, enum operand_size size, Assembler::Aqrl acquire);
  void store_conditional(Register addr, Register new_val, enum operand_size size, Assembler::Aqrl release);
};

#ifdef ASSERT
inline bool AbstractAssembler::pd_check_instruction_mark() { return false; }
#endif

/**
 * class SkipIfEqual:
 *
 * Instantiating this class will result in assembly code being output that will
 * jump around any code emitted between the creation of the instance and it's
 * automatic destruction at the end of a scope block, depending on the value of
 * the flag passed to the constructor, which will be checked at run-time.
 */
class SkipIfEqual {
 private:
  MacroAssembler* _masm;
  Label _label;

 public:
   SkipIfEqual(MacroAssembler*, const bool* flag_addr, bool value);
   ~SkipIfEqual();
};

#endif // CPU_RISCV_MACROASSEMBLER_RISCV_HPP<|MERGE_RESOLUTION|>--- conflicted
+++ resolved
@@ -367,10 +367,10 @@
     return ((predecessor & 0x3) << 2) | (successor & 0x3);
   }
 
-<<<<<<< HEAD
   void pause() {
     fence(w, 0);
-=======
+  }
+
   void fence(uint32_t predecessor, uint32_t successor) {
     if (UseZtso) {
       // do not emit fence if it's not at least a StoreLoad fence
@@ -387,7 +387,6 @@
       successor |= (successor & 0b11) << 2;
     }
     Assembler::fence(predecessor, successor);
->>>>>>> 455accd0
   }
 
   // prints msg, dumps registers and stops execution
