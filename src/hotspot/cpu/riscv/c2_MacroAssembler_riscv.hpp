--- conflicted
+++ resolved
@@ -275,13 +275,8 @@
     }
   }
 
-<<<<<<< HEAD
-  void integer_extend_v(VectorRegister dst, BasicType dst_bt, int vector_length,
+  void integer_extend_v(VectorRegister dst, BasicType dst_bt, uint vector_length,
                         VectorRegister src, BasicType src_bt, bool is_signed);
-=======
-  void integer_extend_v(VectorRegister dst, BasicType dst_bt, uint vector_length,
-                        VectorRegister src, BasicType src_bt);
->>>>>>> 201042fd
 
   void integer_narrow_v(VectorRegister dst, BasicType dst_bt, uint vector_length,
                         VectorRegister src, BasicType src_bt);
