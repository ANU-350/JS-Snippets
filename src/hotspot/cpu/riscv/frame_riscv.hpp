/*
 * Copyright (c) 1997, 2022, Oracle and/or its affiliates. All rights reserved.
 * Copyright (c) 2020, 2022, Huawei Technologies Co., Ltd. All rights reserved.
 * DO NOT ALTER OR REMOVE COPYRIGHT NOTICES OR THIS FILE HEADER.
 *
 * This code is free software; you can redistribute it and/or modify it
 * under the terms of the GNU General Public License version 2 only, as
 * published by the Free Software Foundation.
 *
 * This code is distributed in the hope that it will be useful, but WITHOUT
 * ANY WARRANTY; without even the implied warranty of MERCHANTABILITY or
 * FITNESS FOR A PARTICULAR PURPOSE.  See the GNU General Public License
 * version 2 for more details (a copy is included in the LICENSE file that
 * accompanied this code).
 *
 * You should have received a copy of the GNU General Public License version
 * 2 along with this work; if not, write to the Free Software Foundation,
 * Inc., 51 Franklin St, Fifth Floor, Boston, MA 02110-1301 USA.
 *
 * Please contact Oracle, 500 Oracle Parkway, Redwood Shores, CA 94065 USA
 * or visit www.oracle.com if you need additional information or have any
 * questions.
 *
 */

#ifndef CPU_RISCV_FRAME_RISCV_HPP
#define CPU_RISCV_FRAME_RISCV_HPP

// A frame represents a physical stack frame (an activation).  Frames can be
// C or Java frames, and the Java frames can be interpreted or compiled.
// In contrast, vframes represent source-level activations, so that one physical frame
// can correspond to multiple source level frames because of inlining.
// A frame is comprised of {pc, fp, sp}
// ------------------------------ Asm interpreter ----------------------------------------
// Layout of asm interpreter frame:
//    [expression stack      ] * <- sp

//    [monitors[0]           ]   \
//     ...                        | monitor block size = k
//    [monitors[k-1]         ]   /
//    [frame initial esp     ] ( == &monitors[0], initially here)       initial_sp_offset
//    [byte code index/pointr]                   = bcx()                bcx_offset

//    [pointer to locals     ]                   = locals()             locals_offset
//    [constant pool cache   ]                   = cache()              cache_offset

//    [klass of method       ]                   = mirror()             mirror_offset
//    [extended SP           ]                                          extended_sp offset

//    [methodData            ]                   = mdp()                mdx_offset
//    [Method                ]                   = method()             method_offset

//    [last esp              ]                   = last_sp()            last_sp_offset
//    [sender's SP           ]                     (sender_sp)          sender_sp_offset

//    [old frame pointer     ]
//    [return pc             ]

//    [last sp               ]   <- fp           = link()
//    [oop temp              ]                     (only for native calls)

//    [padding               ]                     (to preserve machine SP alignment)
//    [locals and parameters ]
//                               <- sender sp
// ------------------------------ Asm interpreter ----------------------------------------

// ------------------------------ C Frame ------------------------------------------------
// Stack: gcc with -fno-omit-frame-pointer
//                    .
//                    .
//       +->          .
//       |   +-----------------+   |
//       |   | return address  |   |
//       |   |   previous fp ------+
//       |   | saved registers |
//       |   | local variables |
//       |   |       ...       | <-+
//       |   +-----------------+   |
//       |   | return address  |   |
//       +------ previous fp   |   |
//           | saved registers |   |
//           | local variables |   |
//       +-> |       ...       |   |
//       |   +-----------------+   |
//       |   | return address  |   |
//       |   |   previous fp ------+
//       |   | saved registers |
//       |   | local variables |
//       |   |       ...       | <-+
//       |   +-----------------+   |
//       |   | return address  |   |
//       +------ previous fp   |   |
//           | saved registers |   |
//           | local variables |   |
//   $fp --> |       ...       |   |
//           +-----------------+   |
//           | return address  |   |
//           |   previous fp ------+
//           | saved registers |
//   $sp --> | local variables |
//           +-----------------+
// ------------------------------ C Frame ------------------------------------------------

 public:
  enum {
    pc_return_offset                                 =  0,

    // All frames
    link_offset                                      = -2,
    return_addr_offset                               = -1,
    sender_sp_offset                                 =  0,

    // Interpreter frames
    interpreter_frame_oop_temp_offset                =  1, // for native calls only

    interpreter_frame_sender_sp_offset               = -3,
    // outgoing sp before a call to an invoked method
    interpreter_frame_last_sp_offset                 = interpreter_frame_sender_sp_offset - 1,
    interpreter_frame_method_offset                  = interpreter_frame_last_sp_offset - 1,
    interpreter_frame_mdp_offset                     = interpreter_frame_method_offset - 1,
    interpreter_frame_extended_sp_offset             = interpreter_frame_mdp_offset - 1,
    interpreter_frame_mirror_offset                  = interpreter_frame_extended_sp_offset - 1,
    interpreter_frame_cache_offset                   = interpreter_frame_mirror_offset - 1,
    interpreter_frame_locals_offset                  = interpreter_frame_cache_offset - 1,
    interpreter_frame_bcp_offset                     = interpreter_frame_locals_offset - 1,
    interpreter_frame_initial_sp_offset              = interpreter_frame_bcp_offset - 1,

    interpreter_frame_monitor_block_top_offset       = interpreter_frame_initial_sp_offset,
    interpreter_frame_monitor_block_bottom_offset    = interpreter_frame_initial_sp_offset,

    // Entry frames
    // n.b. these values are determined by the layout defined in
    // stubGenerator for the Java call stub
    entry_frame_after_call_words                     =  34,
    entry_frame_call_wrapper_offset                  = -10,

    // we don't need a save area
    arg_reg_save_area_bytes                          =  0,

    // size, in words, of frame metadata (e.g. pc and link)
<<<<<<< HEAD
    metadata_words                                   = sender_sp_offset,
    // size, in words, of metadata at frame bottom, i.e. it is not part of the
    // caller/callee overlap
    metadata_words_at_bottom                         = metadata_words,
    // size, in words, of frame metadata at the frame top, i.e. it is located
    // between a callee frame and its stack arguments, where it is part
    // of the caller/callee overlap
    metadata_words_at_top                            = 0,
=======
    metadata_words                                   =  2,
>>>>>>> 91292d56
    // in bytes
    frame_alignment                                  = 16,
    // size, in words, of maximum shift in frame position due to alignment
    align_wiggle                                     =  1
  };

  intptr_t ptr_at(int offset) const {
    return *ptr_at_addr(offset);
  }

  void ptr_at_put(int offset, intptr_t value) {
    *ptr_at_addr(offset) = value;
  }

 private:
  // an additional field beyond _sp and _pc:
  union {
    intptr_t*  _fp; // frame pointer
    int _offset_fp; // relative frame pointer for use in stack-chunk frames
  };
  // The interpreter and adapters will extend the frame of the caller.
  // Since oopMaps are based on the sp of the caller before extension
  // we need to know that value. However in order to compute the address
  // of the return address we need the real "raw" sp. Since sparc already
  // uses sp() to mean "raw" sp and unextended_sp() to mean the caller's
  // original sp we use that convention.

  union {
    intptr_t* _unextended_sp;
    int _offset_unextended_sp; // for use in stack-chunk frames
  };

  void adjust_unextended_sp() NOT_DEBUG_RETURN;

  intptr_t* ptr_at_addr(int offset) const {
    return (intptr_t*) addr_at(offset);
  }

#ifdef ASSERT
  // Used in frame::sender_for_{interpreter,compiled}_frame
  static void verify_deopt_original_pc(CompiledMethod* nm, intptr_t* unextended_sp);
#endif

  const ImmutableOopMap* get_oop_map() const;

 public:
  // Constructors

  frame(intptr_t* ptr_sp, intptr_t* ptr_fp, address pc);

  frame(intptr_t* ptr_sp, intptr_t* unextended_sp, intptr_t* ptr_fp, address pc);

  frame(intptr_t* sp, intptr_t* unextended_sp, intptr_t* fp, address pc, CodeBlob* cb);
  // used for fast frame construction by continuations
  frame(intptr_t* sp, intptr_t* unextended_sp, intptr_t* fp, address pc, CodeBlob* cb, const ImmutableOopMap* oop_map, bool on_heap);

  frame(intptr_t* ptr_sp, intptr_t* ptr_fp);

  void init(intptr_t* ptr_sp, intptr_t* ptr_fp, address pc);
  void setup(address pc);

  // accessors for the instance variables
  // Note: not necessarily the real 'frame pointer' (see real_fp)

  intptr_t* fp() const          { assert_absolute(); return _fp; }
  void set_fp(intptr_t* newfp)  { _fp = newfp; }
  int offset_fp() const         { assert_offset(); return _offset_fp; }
  void set_offset_fp(int value) { assert_on_heap(); _offset_fp = value; }

  inline address* sender_pc_addr() const;

  // expression stack tos if we are nested in a java call
  intptr_t* interpreter_frame_last_sp() const;

  void interpreter_frame_set_extended_sp(intptr_t* sp);

  template <typename RegisterMapT>
  static void update_map_with_saved_link(RegisterMapT* map, intptr_t** link_addr);

  // deoptimization support
  void interpreter_frame_set_last_sp(intptr_t* last_sp);

  static jint interpreter_frame_expression_stack_direction() { return -1; }

  // returns the sending frame, without applying any barriers
  inline frame sender_raw(RegisterMap* map) const;

#endif // CPU_RISCV_FRAME_RISCV_HPP<|MERGE_RESOLUTION|>--- conflicted
+++ resolved
@@ -138,8 +138,7 @@
     arg_reg_save_area_bytes                          =  0,
 
     // size, in words, of frame metadata (e.g. pc and link)
-<<<<<<< HEAD
-    metadata_words                                   = sender_sp_offset,
+    metadata_words                                   =  2,
     // size, in words, of metadata at frame bottom, i.e. it is not part of the
     // caller/callee overlap
     metadata_words_at_bottom                         = metadata_words,
@@ -147,9 +146,6 @@
     // between a callee frame and its stack arguments, where it is part
     // of the caller/callee overlap
     metadata_words_at_top                            = 0,
-=======
-    metadata_words                                   =  2,
->>>>>>> 91292d56
     // in bytes
     frame_alignment                                  = 16,
     // size, in words, of maximum shift in frame position due to alignment
