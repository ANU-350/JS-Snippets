/*
 * Copyright (c) 1997, 2023, Oracle and/or its affiliates. All rights reserved.
 * Copyright (c) 2015, 2020, Red Hat Inc. All rights reserved.
 * DO NOT ALTER OR REMOVE COPYRIGHT NOTICES OR THIS FILE HEADER.
 *
 * This code is free software; you can redistribute it and/or modify it
 * under the terms of the GNU General Public License version 2 only, as
 * published by the Free Software Foundation.
 *
 * This code is distributed in the hope that it will be useful, but WITHOUT
 * ANY WARRANTY; without even the implied warranty of MERCHANTABILITY or
 * FITNESS FOR A PARTICULAR PURPOSE.  See the GNU General Public License
 * version 2 for more details (a copy is included in the LICENSE file that
 * accompanied this code).
 *
 * You should have received a copy of the GNU General Public License version
 * 2 along with this work; if not, write to the Free Software Foundation,
 * Inc., 51 Franklin St, Fifth Floor, Boston, MA 02110-1301 USA.
 *
 * Please contact Oracle, 500 Oracle Parkway, Redwood Shores, CA 94065 USA
 * or visit www.oracle.com if you need additional information or have any
 * questions.
 *
 */

#include "precompiled.hpp"
#include "pauth_aarch64.hpp"
#include "runtime/arguments.hpp"
#include "runtime/globals_extension.hpp"
#include "runtime/java.hpp"
#include "runtime/os.inline.hpp"
#include "runtime/vm_version.hpp"
#include "utilities/formatBuffer.hpp"
#include "utilities/macros.hpp"

int VM_Version::_cpu;
int VM_Version::_model;
int VM_Version::_model2;
int VM_Version::_variant;
int VM_Version::_revision;
int VM_Version::_stepping;

int VM_Version::_zva_length;
int VM_Version::_dcache_line_size;
int VM_Version::_icache_line_size;
int VM_Version::_initial_sve_vector_length;
bool VM_Version::_rop_protection;
uintptr_t VM_Version::_pac_mask;

SpinWait VM_Version::_spin_wait;

static SpinWait get_spin_wait_desc() {
  if (strcmp(OnSpinWaitInst, "nop") == 0) {
    return SpinWait(SpinWait::NOP, OnSpinWaitInstCount);
  } else if (strcmp(OnSpinWaitInst, "isb") == 0) {
    return SpinWait(SpinWait::ISB, OnSpinWaitInstCount);
  } else if (strcmp(OnSpinWaitInst, "yield") == 0) {
    return SpinWait(SpinWait::YIELD, OnSpinWaitInstCount);
  } else if (strcmp(OnSpinWaitInst, "none") != 0) {
    vm_exit_during_initialization("The options for OnSpinWaitInst are nop, isb, yield, and none", OnSpinWaitInst);
  }

  if (!FLAG_IS_DEFAULT(OnSpinWaitInstCount) && OnSpinWaitInstCount > 0) {
    vm_exit_during_initialization("OnSpinWaitInstCount cannot be used for OnSpinWaitInst 'none'");
  }

  return SpinWait{};
}

void VM_Version::initialize() {
  _supports_cx8 = true;
  _supports_atomic_getset4 = true;
  _supports_atomic_getadd4 = true;
  _supports_atomic_getset8 = true;
  _supports_atomic_getadd8 = true;

  get_os_cpu_info();

  int dcache_line = VM_Version::dcache_line_size();

  // Limit AllocatePrefetchDistance so that it does not exceed the
  // static constraint of 512 defined in runtime/globals.hpp.
  if (FLAG_IS_DEFAULT(AllocatePrefetchDistance))
    FLAG_SET_DEFAULT(AllocatePrefetchDistance, MIN2(512, 3*dcache_line));

  if (FLAG_IS_DEFAULT(AllocatePrefetchStepSize))
    FLAG_SET_DEFAULT(AllocatePrefetchStepSize, dcache_line);
  if (FLAG_IS_DEFAULT(PrefetchScanIntervalInBytes))
    FLAG_SET_DEFAULT(PrefetchScanIntervalInBytes, 3*dcache_line);
  if (FLAG_IS_DEFAULT(PrefetchCopyIntervalInBytes))
    FLAG_SET_DEFAULT(PrefetchCopyIntervalInBytes, 3*dcache_line);
  if (FLAG_IS_DEFAULT(SoftwarePrefetchHintDistance))
    FLAG_SET_DEFAULT(SoftwarePrefetchHintDistance, 3*dcache_line);

  if (PrefetchCopyIntervalInBytes != -1 &&
       ((PrefetchCopyIntervalInBytes & 7) || (PrefetchCopyIntervalInBytes >= 32768))) {
    warning("PrefetchCopyIntervalInBytes must be -1, or a multiple of 8 and < 32768");
    PrefetchCopyIntervalInBytes &= ~7;
    if (PrefetchCopyIntervalInBytes >= 32768)
      PrefetchCopyIntervalInBytes = 32760;
  }

  if (AllocatePrefetchDistance != -1 && (AllocatePrefetchDistance & 7)) {
    warning("AllocatePrefetchDistance must be multiple of 8");
    AllocatePrefetchDistance &= ~7;
  }

  if (AllocatePrefetchStepSize & 7) {
    warning("AllocatePrefetchStepSize must be multiple of 8");
    AllocatePrefetchStepSize &= ~7;
  }

  if (SoftwarePrefetchHintDistance != -1 &&
       (SoftwarePrefetchHintDistance & 7)) {
    warning("SoftwarePrefetchHintDistance must be -1, or a multiple of 8");
    SoftwarePrefetchHintDistance &= ~7;
  }

  if (FLAG_IS_DEFAULT(ContendedPaddingWidth) && (dcache_line > ContendedPaddingWidth)) {
    ContendedPaddingWidth = dcache_line;
  }

  if (os::supports_map_sync()) {
    // if dcpop is available publish data cache line flush size via
    // generic field, otherwise let if default to zero thereby
    // disabling writeback
    if (VM_Version::supports_dcpop()) {
      _data_cache_line_flush_size = dcache_line;
    }
  }

  // Enable vendor specific features

  // Ampere eMAG
  if (_cpu == CPU_AMCC && (_model == CPU_MODEL_EMAG) && (_variant == 0x3)) {
    if (FLAG_IS_DEFAULT(AvoidUnalignedAccesses)) {
      FLAG_SET_DEFAULT(AvoidUnalignedAccesses, true);
    }
    if (FLAG_IS_DEFAULT(UseSIMDForMemoryOps)) {
      FLAG_SET_DEFAULT(UseSIMDForMemoryOps, true);
    }
    if (FLAG_IS_DEFAULT(UseSIMDForArrayEquals)) {
      FLAG_SET_DEFAULT(UseSIMDForArrayEquals, !(_revision == 1 || _revision == 2));
    }
  }

  // Ampere CPUs: Ampere-1 and Ampere-1A
  if (_cpu == CPU_AMPERE && ((_model == CPU_MODEL_AMPERE_1) || (_model == CPU_MODEL_AMPERE_1A))) {
    if (FLAG_IS_DEFAULT(UseSIMDForMemoryOps)) {
      FLAG_SET_DEFAULT(UseSIMDForMemoryOps, true);
    }
  }

  // ThunderX
  if (_cpu == CPU_CAVIUM && (_model == 0xA1)) {
    guarantee(_variant != 0, "Pre-release hardware no longer supported.");
    if (FLAG_IS_DEFAULT(AvoidUnalignedAccesses)) {
      FLAG_SET_DEFAULT(AvoidUnalignedAccesses, true);
    }
    if (FLAG_IS_DEFAULT(UseSIMDForMemoryOps)) {
      FLAG_SET_DEFAULT(UseSIMDForMemoryOps, (_variant > 0));
    }
    if (FLAG_IS_DEFAULT(UseSIMDForArrayEquals)) {
      FLAG_SET_DEFAULT(UseSIMDForArrayEquals, false);
    }
  }

  // ThunderX2
  if ((_cpu == CPU_CAVIUM && (_model == 0xAF)) ||
      (_cpu == CPU_BROADCOM && (_model == 0x516))) {
    if (FLAG_IS_DEFAULT(AvoidUnalignedAccesses)) {
      FLAG_SET_DEFAULT(AvoidUnalignedAccesses, true);
    }
    if (FLAG_IS_DEFAULT(UseSIMDForMemoryOps)) {
      FLAG_SET_DEFAULT(UseSIMDForMemoryOps, true);
    }
  }

  // HiSilicon TSV110
  if (_cpu == CPU_HISILICON && _model == 0xd01) {
    if (FLAG_IS_DEFAULT(AvoidUnalignedAccesses)) {
      FLAG_SET_DEFAULT(AvoidUnalignedAccesses, true);
    }
    if (FLAG_IS_DEFAULT(UseSIMDForMemoryOps)) {
      FLAG_SET_DEFAULT(UseSIMDForMemoryOps, true);
    }
  }

  // Cortex A53
  if (_cpu == CPU_ARM && model_is(0xd03)) {
    _features |= CPU_A53MAC;
    if (FLAG_IS_DEFAULT(UseSIMDForArrayEquals)) {
      FLAG_SET_DEFAULT(UseSIMDForArrayEquals, false);
    }
  }

  // Cortex A73
  if (_cpu == CPU_ARM && model_is(0xd09)) {
    if (FLAG_IS_DEFAULT(SoftwarePrefetchHintDistance)) {
      FLAG_SET_DEFAULT(SoftwarePrefetchHintDistance, -1);
    }
    // A73 is faster with short-and-easy-for-speculative-execution-loop
    if (FLAG_IS_DEFAULT(UseSimpleArrayEquals)) {
      FLAG_SET_DEFAULT(UseSimpleArrayEquals, true);
    }
  }

  // Neoverse N1, N2 and V1
  if (_cpu == CPU_ARM && (model_is(0xd0c) || model_is(0xd49) || model_is(0xd40))) {
    if (FLAG_IS_DEFAULT(UseSIMDForMemoryOps)) {
      FLAG_SET_DEFAULT(UseSIMDForMemoryOps, true);
    }

    if (FLAG_IS_DEFAULT(OnSpinWaitInst)) {
      FLAG_SET_DEFAULT(OnSpinWaitInst, "isb");
    }

    if (FLAG_IS_DEFAULT(OnSpinWaitInstCount)) {
      FLAG_SET_DEFAULT(OnSpinWaitInstCount, 1);
    }
  }

  if (_cpu == CPU_ARM) {
    if (FLAG_IS_DEFAULT(UseSignumIntrinsic)) {
      FLAG_SET_DEFAULT(UseSignumIntrinsic, true);
    }
  }

  if (FLAG_IS_DEFAULT(UseCRC32)) {
    UseCRC32 = VM_Version::supports_crc32();
  }

  if (UseCRC32 && !VM_Version::supports_crc32()) {
    warning("UseCRC32 specified, but not supported on this CPU");
    FLAG_SET_DEFAULT(UseCRC32, false);
  }

  // Neoverse V1
  if (_cpu == CPU_ARM && model_is(0xd40)) {
    if (FLAG_IS_DEFAULT(UseCryptoPmullForCRC32)) {
      FLAG_SET_DEFAULT(UseCryptoPmullForCRC32, true);
    }
  }

  if (UseCryptoPmullForCRC32 && (!VM_Version::supports_pmull() || !VM_Version::supports_sha3() || !VM_Version::supports_crc32())) {
    warning("UseCryptoPmullForCRC32 specified, but not supported on this CPU");
    FLAG_SET_DEFAULT(UseCryptoPmullForCRC32, false);
  }

  if (FLAG_IS_DEFAULT(UseAdler32Intrinsics)) {
    FLAG_SET_DEFAULT(UseAdler32Intrinsics, true);
  }

  if (UseVectorizedMismatchIntrinsic) {
    warning("UseVectorizedMismatchIntrinsic specified, but not available on this CPU.");
    FLAG_SET_DEFAULT(UseVectorizedMismatchIntrinsic, false);
  }

  if (VM_Version::supports_lse()) {
    if (FLAG_IS_DEFAULT(UseLSE))
      FLAG_SET_DEFAULT(UseLSE, true);
  } else {
    if (UseLSE) {
      warning("UseLSE specified, but not supported on this CPU");
      FLAG_SET_DEFAULT(UseLSE, false);
    }
  }

  if (VM_Version::supports_aes()) {
    UseAES = UseAES || FLAG_IS_DEFAULT(UseAES);
    UseAESIntrinsics =
        UseAESIntrinsics || (UseAES && FLAG_IS_DEFAULT(UseAESIntrinsics));
    if (UseAESIntrinsics && !UseAES) {
      warning("UseAESIntrinsics enabled, but UseAES not, enabling");
      UseAES = true;
    }
    if (FLAG_IS_DEFAULT(UseAESCTRIntrinsics)) {
      FLAG_SET_DEFAULT(UseAESCTRIntrinsics, true);
    }
  } else {
    if (UseAES) {
      warning("AES instructions are not available on this CPU");
      FLAG_SET_DEFAULT(UseAES, false);
    }
    if (UseAESIntrinsics) {
      warning("AES intrinsics are not available on this CPU");
      FLAG_SET_DEFAULT(UseAESIntrinsics, false);
    }
    if (UseAESCTRIntrinsics) {
      warning("AES/CTR intrinsics are not available on this CPU");
      FLAG_SET_DEFAULT(UseAESCTRIntrinsics, false);
    }
  }


  if (FLAG_IS_DEFAULT(UseCRC32Intrinsics)) {
    UseCRC32Intrinsics = true;
  }

  if (VM_Version::supports_crc32()) {
    if (FLAG_IS_DEFAULT(UseCRC32CIntrinsics)) {
      FLAG_SET_DEFAULT(UseCRC32CIntrinsics, true);
    }
  } else if (UseCRC32CIntrinsics) {
    warning("CRC32C is not available on the CPU");
    FLAG_SET_DEFAULT(UseCRC32CIntrinsics, false);
  }

  if (FLAG_IS_DEFAULT(UseFMA)) {
    FLAG_SET_DEFAULT(UseFMA, true);
  }

  if (FLAG_IS_DEFAULT(UseMD5Intrinsics)) {
    UseMD5Intrinsics = true;
  }

  if (VM_Version::supports_sha1() || VM_Version::supports_sha256() ||
      VM_Version::supports_sha3() || VM_Version::supports_sha512()) {
    if (FLAG_IS_DEFAULT(UseSHA)) {
      FLAG_SET_DEFAULT(UseSHA, true);
    }
  } else if (UseSHA) {
    warning("SHA instructions are not available on this CPU");
    FLAG_SET_DEFAULT(UseSHA, false);
  }

  if (UseSHA && VM_Version::supports_sha1()) {
    if (FLAG_IS_DEFAULT(UseSHA1Intrinsics)) {
      FLAG_SET_DEFAULT(UseSHA1Intrinsics, true);
    }
  } else if (UseSHA1Intrinsics) {
    warning("Intrinsics for SHA-1 crypto hash functions not available on this CPU.");
    FLAG_SET_DEFAULT(UseSHA1Intrinsics, false);
  }

  if (UseSHA && VM_Version::supports_sha256()) {
    if (FLAG_IS_DEFAULT(UseSHA256Intrinsics)) {
      FLAG_SET_DEFAULT(UseSHA256Intrinsics, true);
    }
  } else if (UseSHA256Intrinsics) {
    warning("Intrinsics for SHA-224 and SHA-256 crypto hash functions not available on this CPU.");
    FLAG_SET_DEFAULT(UseSHA256Intrinsics, false);
  }

  if (UseSHA && VM_Version::supports_sha3()) {
    // Auto-enable UseSHA3Intrinsics on hardware with performance benefit.
    // Note that the evaluation of UseSHA3Intrinsics shows better performance
    // on Apple silicon but worse performance on Neoverse V1 and N2.
    if (_cpu == CPU_APPLE) {  // Apple silicon
      if (FLAG_IS_DEFAULT(UseSHA3Intrinsics)) {
        FLAG_SET_DEFAULT(UseSHA3Intrinsics, true);
      }
    }
  } else if (UseSHA3Intrinsics) {
    warning("Intrinsics for SHA3-224, SHA3-256, SHA3-384 and SHA3-512 crypto hash functions not available on this CPU.");
    FLAG_SET_DEFAULT(UseSHA3Intrinsics, false);
  }

  if (UseSHA && VM_Version::supports_sha512()) {
    if (FLAG_IS_DEFAULT(UseSHA512Intrinsics)) {
      FLAG_SET_DEFAULT(UseSHA512Intrinsics, true);
    }
  } else if (UseSHA512Intrinsics) {
    warning("Intrinsics for SHA-384 and SHA-512 crypto hash functions not available on this CPU.");
    FLAG_SET_DEFAULT(UseSHA512Intrinsics, false);
  }

  if (!(UseSHA1Intrinsics || UseSHA256Intrinsics || UseSHA3Intrinsics || UseSHA512Intrinsics)) {
    FLAG_SET_DEFAULT(UseSHA, false);
  }

  if (VM_Version::supports_pmull()) {
    if (FLAG_IS_DEFAULT(UseGHASHIntrinsics)) {
      FLAG_SET_DEFAULT(UseGHASHIntrinsics, true);
    }
  } else if (UseGHASHIntrinsics) {
    warning("GHASH intrinsics are not available on this CPU");
    FLAG_SET_DEFAULT(UseGHASHIntrinsics, false);
  }

  if (_features & CPU_ASIMD) {
    if (FLAG_IS_DEFAULT(UseChaCha20Intrinsics)) {
      UseChaCha20Intrinsics = true;
    }
  } else if (UseChaCha20Intrinsics) {
    if (!FLAG_IS_DEFAULT(UseChaCha20Intrinsics)) {
      warning("ChaCha20 intrinsic requires ASIMD instructions");
    }
    FLAG_SET_DEFAULT(UseChaCha20Intrinsics, false);
  }

  if (FLAG_IS_DEFAULT(UseBASE64Intrinsics)) {
    UseBASE64Intrinsics = true;
  }

  if (is_zva_enabled()) {
    if (FLAG_IS_DEFAULT(UseBlockZeroing)) {
      FLAG_SET_DEFAULT(UseBlockZeroing, true);
    }
    if (FLAG_IS_DEFAULT(BlockZeroingLowLimit)) {
      FLAG_SET_DEFAULT(BlockZeroingLowLimit, 4 * VM_Version::zva_length());
    }
  } else if (UseBlockZeroing) {
    warning("DC ZVA is not available on this CPU");
    FLAG_SET_DEFAULT(UseBlockZeroing, false);
  }

  if (VM_Version::supports_sve2()) {
    if (FLAG_IS_DEFAULT(UseSVE)) {
      FLAG_SET_DEFAULT(UseSVE, 2);
    }
  } else if (VM_Version::supports_sve()) {
    if (FLAG_IS_DEFAULT(UseSVE)) {
      FLAG_SET_DEFAULT(UseSVE, 1);
    } else if (UseSVE > 1) {
      warning("SVE2 specified, but not supported on current CPU. Using SVE.");
      FLAG_SET_DEFAULT(UseSVE, 1);
    }
  } else if (UseSVE > 0) {
    warning("UseSVE specified, but not supported on current CPU. Disabling SVE.");
    FLAG_SET_DEFAULT(UseSVE, 0);
  }

  if (UseSVE > 0) {
    _initial_sve_vector_length = get_current_sve_vector_length();
  }

  // This machine allows unaligned memory accesses
  if (FLAG_IS_DEFAULT(UseUnalignedAccesses)) {
    FLAG_SET_DEFAULT(UseUnalignedAccesses, true);
  }

  if (FLAG_IS_DEFAULT(UsePopCountInstruction)) {
    FLAG_SET_DEFAULT(UsePopCountInstruction, true);
  }

  if (!UsePopCountInstruction) {
    warning("UsePopCountInstruction is always enabled on this CPU");
    UsePopCountInstruction = true;
  }

  if (UseBranchProtection == nullptr || strcmp(UseBranchProtection, "none") == 0) {
    _rop_protection = false;
  } else if (strcmp(UseBranchProtection, "standard") == 0 ||
             strcmp(UseBranchProtection, "pac-ret") == 0) {
    _rop_protection = false;
    // Enable ROP-protection if
    // 1) this code has been built with branch-protection,
    // 2) the CPU/OS supports it, and
    // 3) incompatible VMContinuations isn't enabled.
#ifdef __ARM_FEATURE_PAC_DEFAULT
    if (!VM_Version::supports_paca()) {
      // Disable PAC to prevent illegal instruction crashes.
      warning("ROP-protection specified, but not supported on this CPU. Disabling ROP-protection.");
    } else if (VMContinuations) {
      // Not currently compatible with continuation freeze/thaw.
      warning("ROP-protection is incompatible with VMContinuations. Disabling ROP-protection.");
    } else {
      _rop_protection = true;
    }
#else
    warning("ROP-protection specified, but this VM was built without ROP-protection support. Disabling ROP-protection.");
#endif
  } else {
    vm_exit_during_initialization(err_msg("Unsupported UseBranchProtection: %s", UseBranchProtection));
  }

  if (_rop_protection == true) {
    // Determine the mask of address bits used for PAC. Clear bit 55 of
    // the input to make it look like a user address.
    _pac_mask = (uintptr_t)pauth_strip_pointer((address)~(UINT64_C(1) << 55));

    // The frame pointer must be preserved for ROP protection.
    if (FLAG_IS_DEFAULT(PreserveFramePointer) == false && PreserveFramePointer == false ) {
      vm_exit_during_initialization(err_msg("PreserveFramePointer cannot be disabled for ROP-protection"));
    }
    PreserveFramePointer = true;
  }

#ifdef COMPILER2
  if (FLAG_IS_DEFAULT(UseMultiplyToLenIntrinsic)) {
    UseMultiplyToLenIntrinsic = true;
  }

  if (FLAG_IS_DEFAULT(UseSquareToLenIntrinsic)) {
    UseSquareToLenIntrinsic = true;
  }

  if (FLAG_IS_DEFAULT(UseMulAddIntrinsic)) {
    UseMulAddIntrinsic = true;
  }

  if (FLAG_IS_DEFAULT(UseMontgomeryMultiplyIntrinsic)) {
    UseMontgomeryMultiplyIntrinsic = true;
  }
  if (FLAG_IS_DEFAULT(UseMontgomerySquareIntrinsic)) {
    UseMontgomerySquareIntrinsic = true;
  }

  if (UseSVE > 0) {
    if (FLAG_IS_DEFAULT(MaxVectorSize)) {
      MaxVectorSize = _initial_sve_vector_length;
    } else if (MaxVectorSize < 16) {
      warning("SVE does not support vector length less than 16 bytes. Disabling SVE.");
      UseSVE = 0;
    } else if ((MaxVectorSize % 16) == 0 && is_power_of_2(MaxVectorSize)) {
      int new_vl = set_and_get_current_sve_vector_length(MaxVectorSize);
      _initial_sve_vector_length = new_vl;
      // Update MaxVectorSize to the largest supported value.
      if (new_vl < 0) {
        vm_exit_during_initialization(
          err_msg("Current system does not support SVE vector length for MaxVectorSize: %d",
                  (int)MaxVectorSize));
      } else if (new_vl != MaxVectorSize) {
        warning("Current system only supports max SVE vector length %d. Set MaxVectorSize to %d",
                new_vl, new_vl);
      }
      MaxVectorSize = new_vl;
    } else {
      vm_exit_during_initialization(err_msg("Unsupported MaxVectorSize: %d", (int)MaxVectorSize));
    }
  }

  if (UseSVE == 0) {  // NEON
    int min_vector_size = 8;
    int max_vector_size = 16;
    if (!FLAG_IS_DEFAULT(MaxVectorSize)) {
      if (!is_power_of_2(MaxVectorSize)) {
        vm_exit_during_initialization(err_msg("Unsupported MaxVectorSize: %d", (int)MaxVectorSize));
      } else if (MaxVectorSize < min_vector_size) {
        warning("MaxVectorSize must be at least %i on this platform", min_vector_size);
        FLAG_SET_DEFAULT(MaxVectorSize, min_vector_size);
      } else if (MaxVectorSize > max_vector_size) {
        warning("MaxVectorSize must be at most %i on this platform", max_vector_size);
        FLAG_SET_DEFAULT(MaxVectorSize, max_vector_size);
      }
    } else {
      FLAG_SET_DEFAULT(MaxVectorSize, 16);
    }
  }

  int inline_size = (UseSVE > 0 && MaxVectorSize >= 16) ? MaxVectorSize : 0;
  if (FLAG_IS_DEFAULT(ArrayOperationPartialInlineSize)) {
    FLAG_SET_DEFAULT(ArrayOperationPartialInlineSize, inline_size);
  } else if (ArrayOperationPartialInlineSize != 0 && ArrayOperationPartialInlineSize != inline_size) {
    warning("Setting ArrayOperationPartialInlineSize to %d", inline_size);
    ArrayOperationPartialInlineSize = inline_size;
  }

  if (FLAG_IS_DEFAULT(OptoScheduling)) {
    OptoScheduling = true;
  }

  if (FLAG_IS_DEFAULT(AlignVector)) {
    AlignVector = AvoidUnalignedAccesses;
  }

<<<<<<< HEAD
    if (FLAG_IS_DEFAULT(UsePoly1305Intrinsics)) {
      FLAG_SET_DEFAULT(UsePoly1305Intrinsics, true);
    }
=======
  if (FLAG_IS_DEFAULT(UsePoly1305Intrinsics)) {
    FLAG_SET_DEFAULT(UsePoly1305Intrinsics, true);
  }
>>>>>>> 4461eeb3
#endif

  _spin_wait = get_spin_wait_desc();

  check_virtualizations();

  // Sync SVE related CPU features with flags
  if (UseSVE < 2) {
    _features &= ~CPU_SVE2;
    _features &= ~CPU_SVEBITPERM;
  }
  if (UseSVE < 1) {
    _features &= ~CPU_SVE;
  }

  // Construct the "features" string
  char buf[512];
  int buf_used_len = os::snprintf_checked(buf, sizeof(buf), "0x%02x:0x%x:0x%03x:%d", _cpu, _variant, _model, _revision);
  if (_model2) {
    os::snprintf_checked(buf + buf_used_len, sizeof(buf) - buf_used_len, "(0x%03x)", _model2);
  }
#define ADD_FEATURE_IF_SUPPORTED(id, name, bit)                 \
  do {                                                          \
    if (VM_Version::supports_##name()) strcat(buf, ", " #name); \
  } while(0);
  CPU_FEATURE_FLAGS(ADD_FEATURE_IF_SUPPORTED)
#undef ADD_FEATURE_IF_SUPPORTED

  _features_string = os::strdup(buf);
}

#if defined(LINUX)
static bool check_info_file(const char* fpath,
                            const char* virt1, VirtualizationType vt1,
                            const char* virt2, VirtualizationType vt2) {
  char line[500];
  FILE* fp = os::fopen(fpath, "r");
  if (fp == nullptr) {
    return false;
  }
  while (fgets(line, sizeof(line), fp) != nullptr) {
    if (strcasestr(line, virt1) != 0) {
      Abstract_VM_Version::_detected_virtualization = vt1;
      fclose(fp);
      return true;
    }
    if (virt2 != nullptr && strcasestr(line, virt2) != 0) {
      Abstract_VM_Version::_detected_virtualization = vt2;
      fclose(fp);
      return true;
    }
  }
  fclose(fp);
  return false;
}
#endif

void VM_Version::check_virtualizations() {
#if defined(LINUX)
  const char* pname_file = "/sys/devices/virtual/dmi/id/product_name";
  const char* tname_file = "/sys/hypervisor/type";
  if (check_info_file(pname_file, "KVM", KVM, "VMWare", VMWare)) {
    return;
  }
  check_info_file(tname_file, "Xen", XenPVHVM, nullptr, NoDetectedVirtualization);
#endif
}

void VM_Version::print_platform_virtualization_info(outputStream* st) {
#if defined(LINUX)
  VirtualizationType vrt = VM_Version::get_detected_virtualization();
  if (vrt == KVM) {
    st->print_cr("KVM virtualization detected");
  } else if (vrt == VMWare) {
    st->print_cr("VMWare virtualization detected");
  } else if (vrt == XenPVHVM) {
    st->print_cr("Xen virtualization detected");
  }
#endif
}

void VM_Version::initialize_cpu_information(void) {
  // do nothing if cpu info has been initialized
  if (_initialized) {
    return;
  }

  _no_of_cores  = os::processor_count();
  _no_of_threads = _no_of_cores;
  _no_of_sockets = _no_of_cores;
  snprintf(_cpu_name, CPU_TYPE_DESC_BUF_SIZE - 1, "AArch64");

  int desc_len = snprintf(_cpu_desc, CPU_DETAILED_DESC_BUF_SIZE, "AArch64 ");
  get_compatible_board(_cpu_desc + desc_len, CPU_DETAILED_DESC_BUF_SIZE - desc_len);
  desc_len = (int)strlen(_cpu_desc);
  snprintf(_cpu_desc + desc_len, CPU_DETAILED_DESC_BUF_SIZE - desc_len, " %s", _features_string);

  _initialized = true;
}<|MERGE_RESOLUTION|>--- conflicted
+++ resolved
@@ -555,15 +555,9 @@
     AlignVector = AvoidUnalignedAccesses;
   }
 
-<<<<<<< HEAD
-    if (FLAG_IS_DEFAULT(UsePoly1305Intrinsics)) {
-      FLAG_SET_DEFAULT(UsePoly1305Intrinsics, true);
-    }
-=======
   if (FLAG_IS_DEFAULT(UsePoly1305Intrinsics)) {
     FLAG_SET_DEFAULT(UsePoly1305Intrinsics, true);
   }
->>>>>>> 4461eeb3
 #endif
 
   _spin_wait = get_spin_wait_desc();
