--- conflicted
+++ resolved
@@ -444,35 +444,15 @@
   } else if (strcmp(UseBranchProtection, "standard") == 0 ||
              strcmp(UseBranchProtection, "pac-ret") == 0) {
     _rop_protection = false;
-<<<<<<< HEAD
-    // Enable PAC if this code has been built with branch-protection, and the
-    // CPU/OS supports it.
-#ifdef __ARM_FEATURE_PAC_DEFAULT
-    if (VM_Version::supports_paca()) {
-      _rop_protection = true;
-    }
-#endif
-  } else if (strcmp(UseBranchProtection, "pac-ret") == 0) {
-    _rop_protection = true;
-=======
     // Enable ROP-protection if
     // 1) this code has been built with branch-protection,
-    // 2) the CPU/OS supports it, and
-    // 3) incompatible VMContinuations isn't enabled.
->>>>>>> d60352e2
+    // 2) the CPU/OS supports it
 #ifdef __ARM_FEATURE_PAC_DEFAULT
     if (!VM_Version::supports_paca()) {
       // Disable PAC to prevent illegal instruction crashes.
-<<<<<<< HEAD
-      _rop_protection = false;
-=======
       warning("ROP-protection specified, but not supported on this CPU. Disabling ROP-protection.");
-    } else if (VMContinuations) {
-      // Not currently compatible with continuation freeze/thaw.
-      warning("ROP-protection is incompatible with VMContinuations. Disabling ROP-protection.");
     } else {
       _rop_protection = true;
->>>>>>> d60352e2
     }
 #else
     warning("ROP-protection specified, but this VM was built without ROP-protection support. Disabling ROP-protection.");
