/*
 * Copyright (c) 2020, 2022, Oracle and/or its affiliates. All rights reserved.
 * DO NOT ALTER OR REMOVE COPYRIGHT NOTICES OR THIS FILE HEADER.
 *
 * This code is free software; you can redistribute it and/or modify it
 * under the terms of the GNU General Public License version 2 only, as
 * published by the Free Software Foundation.
 *
 * This code is distributed in the hope that it will be useful, but WITHOUT
 * ANY WARRANTY; without even the implied warranty of MERCHANTABILITY or
 * FITNESS FOR A PARTICULAR PURPOSE.  See the GNU General Public License
 * version 2 for more details (a copy is included in the LICENSE file that
 * accompanied this code).
 *
 * You should have received a copy of the GNU General Public License version
 * 2 along with this work; if not, write to the Free Software Foundation,
 * Inc., 51 Franklin St, Fifth Floor, Boston, MA 02110-1301 USA.
 *
 * Please contact Oracle, 500 Oracle Parkway, Redwood Shores, CA 94065 USA
 * or visit www.oracle.com if you need additional information or have any
 * questions.
 *
 */

#ifndef CPU_AARCH64_C2_MACROASSEMBLER_AARCH64_HPP
#define CPU_AARCH64_C2_MACROASSEMBLER_AARCH64_HPP

// C2_MacroAssembler contains high-level macros for C2

 private:
<<<<<<< HEAD

  void neon_reduce_logical_helper(int opc, bool sf, Register Rd, Register Rn, Register Rm,
                                  enum shift_kind kind = Assembler::LSL, unsigned shift = 0);
=======
  // Return true if the phase output is in the scratch emit size mode.
  virtual bool in_scratch_emit_size() override;
>>>>>>> b47438ca

 public:
  void emit_entry_barrier_stub(C2EntryBarrierStub* stub);
  static int entry_barrier_stub_size();

  void string_compare(Register str1, Register str2,
                      Register cnt1, Register cnt2, Register result,
                      Register tmp1, Register tmp2, FloatRegister vtmp1,
                      FloatRegister vtmp2, FloatRegister vtmp3,
                      PRegister pgtmp1, PRegister pgtmp2, int ae);

  void string_indexof(Register str1, Register str2,
                      Register cnt1, Register cnt2,
                      Register tmp1, Register tmp2,
                      Register tmp3, Register tmp4,
                      Register tmp5, Register tmp6,
                      int int_cnt1, Register result, int ae);

  void string_indexof_char(Register str1, Register cnt1,
                           Register ch, Register result,
                           Register tmp1, Register tmp2, Register tmp3);

  void stringL_indexof_char(Register str1, Register cnt1,
                            Register ch, Register result,
                            Register tmp1, Register tmp2, Register tmp3);

  void string_indexof_char_sve(Register str1, Register cnt1,
                               Register ch, Register result,
                               FloatRegister ztmp1, FloatRegister ztmp2,
                               PRegister pgtmp, PRegister ptmp, bool isL);

  // Compress the least significant bit of each byte to the rightmost and clear
  // the higher garbage bits.
  void bytemask_compress(Register dst);

  // Pack the lowest-numbered bit of each mask element in src into a long value
  // in dst, at most the first 64 lane elements.
  void sve_vmask_tolong(Register dst, PRegister src, BasicType bt, int lane_cnt,
                        FloatRegister vtmp1, FloatRegister vtmp2);

  // Unpack the mask, a long value in src, into predicate register dst based on the
  // corresponding data type. Note that dst can support at most 64 lanes.
  void sve_vmask_fromlong(PRegister dst, Register src, BasicType bt, int lane_cnt,
                          FloatRegister vtmp1, FloatRegister vtmp2);

  // SIMD&FP comparison
  void neon_compare(FloatRegister dst, BasicType bt, FloatRegister src1,
                    FloatRegister src2, int cond, bool isQ);

  void sve_compare(PRegister pd, BasicType bt, PRegister pg,
                   FloatRegister zn, FloatRegister zm, int cond);

  void sve_vmask_lasttrue(Register dst, BasicType bt, PRegister src, PRegister ptmp);

  // Vector cast
  void neon_vector_extend(FloatRegister dst, BasicType dst_bt, unsigned dst_vlen_in_bytes,
                          FloatRegister src, BasicType src_bt);

  void neon_vector_narrow(FloatRegister dst, BasicType dst_bt,
                          FloatRegister src, BasicType src_bt, unsigned src_vlen_in_bytes);

  void sve_vector_extend(FloatRegister dst, SIMD_RegVariant dst_size,
                         FloatRegister src, SIMD_RegVariant src_size);

  void sve_vector_narrow(FloatRegister dst, SIMD_RegVariant dst_size,
                         FloatRegister src, SIMD_RegVariant src_size, FloatRegister tmp);

  void sve_vmaskcast_extend(PRegister dst, PRegister src,
                            uint dst_element_length_in_bytes, uint src_element_lenght_in_bytes);

  void sve_vmaskcast_narrow(PRegister dst, PRegister src,
                            uint dst_element_length_in_bytes, uint src_element_lenght_in_bytes);

  // Vector reduction
  void neon_reduce_add_integral(Register dst, BasicType bt,
                                Register isrc, FloatRegister vsrc,
                                unsigned vector_length_in_bytes, FloatRegister vtmp);

  void neon_reduce_mul_integral(Register dst, BasicType bt,
                                Register isrc, FloatRegister vsrc,
                                unsigned vector_length_in_bytes,
                                FloatRegister vtmp1, FloatRegister vtmp2);

  void neon_reduce_mul_fp(FloatRegister dst, BasicType bt,
                          FloatRegister fsrc, FloatRegister vsrc,
                          unsigned vector_length_in_bytes, FloatRegister vtmp);

  void neon_reduce_logical(int opc, Register dst, BasicType bt, Register isrc,
                           FloatRegister vsrc, unsigned vector_length_in_bytes);

  void neon_reduce_minmax_integral(int opc, Register dst, BasicType bt,
                                   Register isrc, FloatRegister vsrc,
                                   unsigned vector_length_in_bytes, FloatRegister vtmp);

  void sve_reduce_integral(int opc, Register dst, BasicType bt, Register src1,
                           FloatRegister src2, PRegister pg, FloatRegister tmp);

  // Set elements of the dst predicate to true for lanes in the range of
  // [0, lane_cnt), or to false otherwise. The input "lane_cnt" should be
  // smaller than or equal to the supported max vector length of the basic
  // type. Clobbers: rscratch1 and the rFlagsReg.
  void sve_gen_mask_imm(PRegister dst, BasicType bt, uint32_t lane_cnt);

  // Extract a scalar element from an sve vector at position 'idx'.
  // The input elements in src are expected to be of integral type.
  void sve_extract_integral(Register dst, BasicType bt, FloatRegister src,
                            int idx, FloatRegister vtmp);

  // java.lang.Math::round intrinsics
  void vector_round_neon(FloatRegister dst, FloatRegister src, FloatRegister tmp1,
                         FloatRegister tmp2, FloatRegister tmp3,
                         SIMD_Arrangement T);
  void vector_round_sve(FloatRegister dst, FloatRegister src, FloatRegister tmp1,
                        FloatRegister tmp2, PRegister pgtmp,
                        SIMD_RegVariant T);

  // Pack active elements of src, under the control of mask, into the
  // lowest-numbered elements of dst. Any remaining elements of dst will
  // be filled with zero.
  void sve_compress_byte(FloatRegister dst, FloatRegister src, PRegister mask,
                         FloatRegister vtmp1, FloatRegister vtmp2,
                         FloatRegister vtmp3, FloatRegister vtmp4,
                         PRegister ptmp, PRegister pgtmp);

  void sve_compress_short(FloatRegister dst, FloatRegister src, PRegister mask,
                          FloatRegister vtmp1, FloatRegister vtmp2,
                          PRegister pgtmp);

  void neon_reverse_bits(FloatRegister dst, FloatRegister src, BasicType bt, bool isQ);

  void neon_reverse_bytes(FloatRegister dst, FloatRegister src, BasicType bt, bool isQ);

#endif // CPU_AARCH64_C2_MACROASSEMBLER_AARCH64_HPP<|MERGE_RESOLUTION|>--- conflicted
+++ resolved
@@ -28,14 +28,11 @@
 // C2_MacroAssembler contains high-level macros for C2
 
  private:
-<<<<<<< HEAD
+  // Return true if the phase output is in the scratch emit size mode.
+  virtual bool in_scratch_emit_size() override;
 
   void neon_reduce_logical_helper(int opc, bool sf, Register Rd, Register Rn, Register Rm,
                                   enum shift_kind kind = Assembler::LSL, unsigned shift = 0);
-=======
-  // Return true if the phase output is in the scratch emit size mode.
-  virtual bool in_scratch_emit_size() override;
->>>>>>> b47438ca
 
  public:
   void emit_entry_barrier_stub(C2EntryBarrierStub* stub);
