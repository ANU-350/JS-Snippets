/*
 * Copyright (c) 1997, 2023, Oracle and/or its affiliates. All rights reserved.
 * Copyright (c) 2014, 2021, Red Hat Inc. All rights reserved.
 * DO NOT ALTER OR REMOVE COPYRIGHT NOTICES OR THIS FILE HEADER.
 *
 * This code is free software; you can redistribute it and/or modify it
 * under the terms of the GNU General Public License version 2 only, as
 * published by the Free Software Foundation.
 *
 * This code is distributed in the hope that it will be useful, but WITHOUT
 * ANY WARRANTY; without even the implied warranty of MERCHANTABILITY or
 * FITNESS FOR A PARTICULAR PURPOSE.  See the GNU General Public License
 * version 2 for more details (a copy is included in the LICENSE file that
 * accompanied this code).
 *
 * You should have received a copy of the GNU General Public License version
 * 2 along with this work; if not, write to the Free Software Foundation,
 * Inc., 51 Franklin St, Fifth Floor, Boston, MA 02110-1301 USA.
 *
 * Please contact Oracle, 500 Oracle Parkway, Redwood Shores, CA 94065 USA
 * or visit www.oracle.com if you need additional information or have any
 * questions.
 *
 */

#ifndef CPU_AARCH64_ASSEMBLER_AARCH64_HPP
#define CPU_AARCH64_ASSEMBLER_AARCH64_HPP

#include "asm/register.hpp"
#include "metaprogramming/enableIf.hpp"
#include "utilities/debug.hpp"
#include "utilities/globalDefinitions.hpp"
#include "utilities/macros.hpp"
#include <type_traits>

#ifdef __GNUC__

// __nop needs volatile so that compiler doesn't optimize it away
#define NOP() asm volatile ("nop");

#elif defined(_MSC_VER)

// Use MSVC intrinsic: https://docs.microsoft.com/en-us/cpp/intrinsics/arm64-intrinsics?view=vs-2019#I
#define NOP() __nop();

#endif


// definitions of various symbolic names for machine registers

// First intercalls between C and Java which use 8 general registers
// and 8 floating registers

// we also have to copy between x86 and ARM registers but that's a
// secondary complication -- not all code employing C call convention
// executes as x86 code though -- we generate some of it

class Argument {
 public:
  enum {
    n_int_register_parameters_c   = 8,  // r0, r1, ... r7 (c_rarg0, c_rarg1, ...)
    n_float_register_parameters_c = 8,  // v0, v1, ... v7 (c_farg0, c_farg1, ... )

    n_int_register_parameters_j   = 8, // r1, ... r7, r0 (rj_rarg0, j_rarg1, ...
    n_float_register_parameters_j = 8  // v0, v1, ... v7 (j_farg0, j_farg1, ...
  };
};

constexpr Register c_rarg0 = r0;
constexpr Register c_rarg1 = r1;
constexpr Register c_rarg2 = r2;
constexpr Register c_rarg3 = r3;
constexpr Register c_rarg4 = r4;
constexpr Register c_rarg5 = r5;
constexpr Register c_rarg6 = r6;
constexpr Register c_rarg7 = r7;

constexpr FloatRegister c_farg0 = v0;
constexpr FloatRegister c_farg1 = v1;
constexpr FloatRegister c_farg2 = v2;
constexpr FloatRegister c_farg3 = v3;
constexpr FloatRegister c_farg4 = v4;
constexpr FloatRegister c_farg5 = v5;
constexpr FloatRegister c_farg6 = v6;
constexpr FloatRegister c_farg7 = v7;

// Symbolically name the register arguments used by the Java calling convention.
// We have control over the convention for java so we can do what we please.
// What pleases us is to offset the java calling convention so that when
// we call a suitable jni method the arguments are lined up and we don't
// have to do much shuffling. A suitable jni method is non-static and a
// small number of arguments
//
//  |--------------------------------------------------------------------|
//  | c_rarg0  c_rarg1  c_rarg2 c_rarg3 c_rarg4 c_rarg5 c_rarg6 c_rarg7  |
//  |--------------------------------------------------------------------|
//  | r0       r1       r2      r3      r4      r5      r6      r7       |
//  |--------------------------------------------------------------------|
//  | j_rarg7  j_rarg0  j_rarg1 j_rarg2 j_rarg3 j_rarg4 j_rarg5 j_rarg6  |
//  |--------------------------------------------------------------------|


constexpr Register j_rarg0 = c_rarg1;
constexpr Register j_rarg1 = c_rarg2;
constexpr Register j_rarg2 = c_rarg3;
constexpr Register j_rarg3 = c_rarg4;
constexpr Register j_rarg4 = c_rarg5;
constexpr Register j_rarg5 = c_rarg6;
constexpr Register j_rarg6 = c_rarg7;
constexpr Register j_rarg7 = c_rarg0;

// Java floating args are passed as per C

constexpr FloatRegister j_farg0 = v0;
constexpr FloatRegister j_farg1 = v1;
constexpr FloatRegister j_farg2 = v2;
constexpr FloatRegister j_farg3 = v3;
constexpr FloatRegister j_farg4 = v4;
constexpr FloatRegister j_farg5 = v5;
constexpr FloatRegister j_farg6 = v6;
constexpr FloatRegister j_farg7 = v7;

// registers used to hold VM data either temporarily within a method
// or across method calls

// volatile (caller-save) registers

// r8 is used for indirect result location return
// we use it and r9 as scratch registers
constexpr Register rscratch1 = r8;
constexpr Register rscratch2 = r9;

// current method -- must be in a call-clobbered register
constexpr Register rmethod = r12;

// non-volatile (callee-save) registers are r16-29
// of which the following are dedicated global state

constexpr Register lr            = r30; // link register
constexpr Register rfp           = r29; // frame pointer
constexpr Register rthread       = r28; // current thread
constexpr Register rheapbase     = r27; // base of heap
constexpr Register rcpool        = r26; // constant pool cache
constexpr Register rlocals       = r24; // locals on stack
constexpr Register rbcp          = r22; // bytecode pointer
constexpr Register rdispatch     = r21; // dispatch table base
constexpr Register esp           = r20; // Java expression stack pointer
constexpr Register r19_sender_sp = r19; // sender's SP while in interpreter

// Preserved predicate register with all elements set TRUE.
constexpr PRegister ptrue = p7;

#define assert_cond(ARG1) assert(ARG1, #ARG1)

namespace asm_util {
  uint32_t encode_logical_immediate(bool is32, uint64_t imm);
  uint32_t encode_sve_logical_immediate(unsigned elembits, uint64_t imm);
  bool operand_valid_for_immediate_bits(int64_t imm, unsigned nbits);
};

using namespace asm_util;


class Assembler;

class Instruction_aarch64 {
  unsigned insn;
#ifdef ASSERT
  unsigned bits;
#endif
  Assembler *assem;

public:

  Instruction_aarch64(class Assembler *as) {
#ifdef ASSERT
    bits = 0;
#endif
    insn = 0;
    assem = as;
  }

  inline ~Instruction_aarch64();

  unsigned &get_insn() { return insn; }
#ifdef ASSERT
  unsigned &get_bits() { return bits; }
#endif

  static inline int32_t extend(unsigned val, int hi = 31, int lo = 0) {
    union {
      unsigned u;
      int n;
    };

    u = val << (31 - hi);
    n = n >> (31 - hi + lo);
    return n;
  }

  static inline uint32_t extract(uint32_t val, int msb, int lsb) {
    int nbits = msb - lsb + 1;
    assert_cond(msb >= lsb);
    uint32_t mask = checked_cast<uint32_t>(right_n_bits(nbits));
    uint32_t result = val >> lsb;
    result &= mask;
    return result;
  }

  static inline int32_t sextract(uint32_t val, int msb, int lsb) {
    uint32_t uval = extract(val, msb, lsb);
    return extend(uval, msb - lsb);
  }

  static ALWAYSINLINE void patch(address a, int msb, int lsb, uint64_t val) {
    int nbits = msb - lsb + 1;
    guarantee(val < (1ULL << nbits), "Field too big for insn");
    assert_cond(msb >= lsb);
    unsigned mask = checked_cast<unsigned>(right_n_bits(nbits));
    val <<= lsb;
    mask <<= lsb;
    unsigned target = *(unsigned *)a;
    target &= ~mask;
    target |= val;
    *(unsigned *)a = target;
  }

  static void spatch(address a, int msb, int lsb, int64_t val) {
    int nbits = msb - lsb + 1;
    int64_t chk = val >> (nbits - 1);
    guarantee (chk == -1 || chk == 0, "Field too big for insn");
    unsigned uval = val;
    unsigned mask = checked_cast<unsigned>(right_n_bits(nbits));
    uval &= mask;
    uval <<= lsb;
    mask <<= lsb;
    unsigned target = *(unsigned *)a;
    target &= ~mask;
    target |= uval;
    *(unsigned *)a = target;
  }

  void f(unsigned val, int msb, int lsb) {
    int nbits = msb - lsb + 1;
    guarantee(val < (1ULL << nbits), "Field too big for insn");
    assert_cond(msb >= lsb);
    val <<= lsb;
    insn |= val;
#ifdef ASSERT
    unsigned mask = checked_cast<unsigned>(right_n_bits(nbits));
    mask <<= lsb;
    assert_cond((bits & mask) == 0);
    bits |= mask;
#endif
  }

  void f(unsigned val, int bit) {
    f(val, bit, bit);
  }

  void sf(int64_t val, int msb, int lsb) {
    int nbits = msb - lsb + 1;
    int64_t chk = val >> (nbits - 1);
    guarantee (chk == -1 || chk == 0, "Field too big for insn");
    unsigned uval = val;
    unsigned mask = checked_cast<unsigned>(right_n_bits(nbits));
    uval &= mask;
    f(uval, lsb + nbits - 1, lsb);
  }

  void rf(Register r, int lsb) {
    f(r->raw_encoding(), lsb + 4, lsb);
  }

  // reg|ZR
  void zrf(Register r, int lsb) {
    f(r->raw_encoding() - (r == zr), lsb + 4, lsb);
  }

  // reg|SP
  void srf(Register r, int lsb) {
    f(r == sp ? 31 : r->raw_encoding(), lsb + 4, lsb);
  }

  void rf(FloatRegister r, int lsb) {
    f(r->raw_encoding(), lsb + 4, lsb);
  }

  void prf(PRegister r, int lsb) {
    f(r->raw_encoding(), lsb + 3, lsb);
  }

  void pgrf(PRegister r, int lsb) {
    f(r->raw_encoding(), lsb + 2, lsb);
  }

  unsigned get(int msb = 31, int lsb = 0) {
    int nbits = msb - lsb + 1;
    unsigned mask = checked_cast<unsigned>(right_n_bits(nbits)) << lsb;
    assert_cond((bits & mask) == mask);
    return (insn & mask) >> lsb;
  }
};

#define starti Instruction_aarch64 current_insn(this);

class PrePost {
  int _offset;
  Register _r;
protected:
  PrePost(Register reg, int o) : _offset(o), _r(reg) { }
  ~PrePost() = default;
  PrePost(const PrePost&) = default;
  PrePost& operator=(const PrePost&) = default;
public:
  int offset() const { return _offset; }
  Register reg() const { return _r; }
};

class Pre : public PrePost {
public:
  Pre(Register reg, int o) : PrePost(reg, o) { }
};

class Post : public PrePost {
  Register _idx;
  bool _is_postreg;
public:
  Post(Register reg, int o) : PrePost(reg, o), _idx(noreg), _is_postreg(false) {}
  Post(Register reg, Register idx) : PrePost(reg, 0), _idx(idx), _is_postreg(true) {}
  Register idx_reg() const { return _idx; }
  bool is_postreg() const { return _is_postreg; }
};

namespace ext
{
  enum operation { uxtb, uxth, uxtw, uxtx, sxtb, sxth, sxtw, sxtx };
};

// Addressing modes
class Address {
 public:

  enum mode { no_mode, base_plus_offset, pre, post, post_reg,
              base_plus_offset_reg, literal };

  // Shift and extend for base reg + reg offset addressing
  class extend {
    int _option, _shift;
    ext::operation _op;
  public:
    extend() { }
    extend(int s, int o, ext::operation op) : _option(o), _shift(s), _op(op) { }
    int option() const{ return _option; }
    int shift() const { return _shift; }
    ext::operation op() const { return _op; }
  };

  static extend uxtw(int shift = -1) { return extend(shift, 0b010, ext::uxtw); }
  static extend lsl(int shift = -1)  { return extend(shift, 0b011, ext::uxtx); }
  static extend sxtw(int shift = -1) { return extend(shift, 0b110, ext::sxtw); }
  static extend sxtx(int shift = -1) { return extend(shift, 0b111, ext::sxtx); }

 private:
  struct Nonliteral {
    Nonliteral(Register base, Register index, int64_t offset, extend ext = extend())
      : _base(base), _index(index), _offset(offset), _ext(ext) {}
    Register _base;
    Register _index;
    int64_t _offset;
    extend _ext;
  };

  struct Literal {
    Literal(address target, const RelocationHolder& rspec)
      : _target(target), _rspec(rspec) {}

    // If the target is far we'll need to load the ea of this to a
    // register to reach it. Otherwise if near we can do PC-relative
    // addressing.
    address _target;

    RelocationHolder _rspec;
  };

  void assert_is_nonliteral() const NOT_DEBUG_RETURN;
  void assert_is_literal() const NOT_DEBUG_RETURN;

  // Discriminated union, based on _mode.
  // - no_mode: uses dummy _nonliteral, for ease of copying.
  // - literal: only _literal is used.
  // - others: only _nonliteral is used.
  enum mode _mode;
  union {
    Nonliteral _nonliteral;
    Literal _literal;
  };

  // Helper for copy constructor and assignment operator.
  // Copy mode-relevant part of a into this.
  void copy_data(const Address& a) {
    assert(_mode == a._mode, "precondition");
    if (_mode == literal) {
      new (&_literal) Literal(a._literal);
    } else {
      // non-literal mode or no_mode.
      new (&_nonliteral) Nonliteral(a._nonliteral);
    }
  }

  template<typename T>
  inline RelocationHolder address_relocation(T *target, relocInfo::relocType rtype);

 public:
  // no_mode initializes _nonliteral for ease of copying.
  Address() :
    _mode(no_mode),
    _nonliteral(noreg, noreg, 0)
  {}

  Address(Register r) :
    _mode(base_plus_offset),
    _nonliteral(r, noreg, 0)
  {}

  template<typename T, ENABLE_IF(std::is_integral<T>::value)>
  Address(Register r, T o) :
    _mode(base_plus_offset),
    _nonliteral(r, noreg, o)
  {}

  Address(Register r, ByteSize disp) : Address(r, in_bytes(disp)) {}

  Address(Register r, Register r1, extend ext = lsl()) :
    _mode(base_plus_offset_reg),
    _nonliteral(r, r1, 0, ext)
  {}

  Address(Pre p) :
    _mode(pre),
    _nonliteral(p.reg(), noreg, p.offset())
  {}

  Address(Post p) :
    _mode(p.is_postreg() ? post_reg : post),
    _nonliteral(p.reg(), p.idx_reg(), p.offset())
  {}

  template <typename T>
  Address(T *target, const RelocationHolder& rspec) :
    _mode(literal),
    _literal((address)target, rspec)
  {}

  template <typename T>
  Address(T *target, relocInfo::relocType rtype = relocInfo::external_word_type);

  Address(Register base, RegisterOrConstant index, extend ext = lsl()) {
    if (index.is_register()) {
      _mode = base_plus_offset_reg;
      new (&_nonliteral) Nonliteral(base, index.as_register(), 0, ext);
    } else {
      guarantee(ext.option() == ext::uxtx, "should be");
      assert(index.is_constant(), "should be");
      _mode = base_plus_offset;
      new (&_nonliteral) Nonliteral(base,
                                    noreg,
                                    index.as_constant() << ext.shift());
    }
  }

  Address(const Address& a) : _mode(a._mode) { copy_data(a); }

  // Verify the value is trivially destructible regardless of mode, so our
  // destructor can also be trivial, and so our assignment operator doesn't
  // need to destruct the old value before copying over it.
  static_assert(std::is_trivially_destructible<Literal>::value, "must be");
  static_assert(std::is_trivially_destructible<Nonliteral>::value, "must be");

  Address& operator=(const Address& a) {
    _mode = a._mode;
    copy_data(a);
    return *this;
  }

  ~Address() = default;

  Register base() const {
    assert_is_nonliteral();
    return _nonliteral._base;
  }

  int64_t offset() const {
    assert_is_nonliteral();
    return _nonliteral._offset;
  }

  Register index() const {
    assert_is_nonliteral();
    return _nonliteral._index;
  }

  extend ext() const {
    assert_is_nonliteral();
    return _nonliteral._ext;
  }

  mode getMode() const {
    return _mode;
  }

  bool uses(Register reg) const {
<<<<<<< HEAD
    return _mode != literal && (base() == reg || index() == reg);
=======
    switch (_mode) {
    case literal:
    case no_mode:
      return false;
    case base_plus_offset:
    case base_plus_offset_reg:
    case pre:
    case post:
    case post_reg:
      return base() == reg || index() == reg;
    default:
      ShouldNotReachHere();
      return false;
    }
>>>>>>> e97fe081
  }

  address target() const {
    assert_is_literal();
    return _literal._target;
  }

  const RelocationHolder& rspec() const {
    assert_is_literal();
    return _literal._rspec;
  }

  void encode(Instruction_aarch64 *i) const {
    i->f(0b111, 29, 27);
    i->srf(base(), 5);

    switch(_mode) {
    case base_plus_offset:
      {
        unsigned size = i->get(31, 30);
        if (i->get(26, 26) && i->get(23, 23)) {
          // SIMD Q Type - Size = 128 bits
          assert(size == 0, "bad size");
          size = 0b100;
        }
        assert(offset_ok_for_immed(offset(), size),
               "must be, was: " INT64_FORMAT ", %d", offset(), size);
        unsigned mask = (1 << size) - 1;
        if (offset() < 0 || offset() & mask) {
          i->f(0b00, 25, 24);
          i->f(0, 21), i->f(0b00, 11, 10);
          i->sf(offset(), 20, 12);
        } else {
          i->f(0b01, 25, 24);
          i->f(offset() >> size, 21, 10);
        }
      }
      break;

    case base_plus_offset_reg:
      {
        i->f(0b00, 25, 24);
        i->f(1, 21);
        i->rf(index(), 16);
        i->f(ext().option(), 15, 13);
        unsigned size = i->get(31, 30);
        if (i->get(26, 26) && i->get(23, 23)) {
          // SIMD Q Type - Size = 128 bits
          assert(size == 0, "bad size");
          size = 0b100;
        }
        if (size == 0) // It's a byte
          i->f(ext().shift() >= 0, 12);
        else {
          assert(ext().shift() <= 0 || ext().shift() == (int)size, "bad shift");
          i->f(ext().shift() > 0, 12);
        }
        i->f(0b10, 11, 10);
      }
      break;

    case pre:
      i->f(0b00, 25, 24);
      i->f(0, 21), i->f(0b11, 11, 10);
      i->sf(offset(), 20, 12);
      break;

    case post:
      i->f(0b00, 25, 24);
      i->f(0, 21), i->f(0b01, 11, 10);
      i->sf(offset(), 20, 12);
      break;

    default:
      ShouldNotReachHere();
    }
  }

  void encode_pair(Instruction_aarch64 *i) const {
    switch(_mode) {
    case base_plus_offset:
      i->f(0b010, 25, 23);
      break;
    case pre:
      i->f(0b011, 25, 23);
      break;
    case post:
      i->f(0b001, 25, 23);
      break;
    default:
      ShouldNotReachHere();
    }

    unsigned size; // Operand shift in 32-bit words

    if (i->get(26, 26)) { // float
      switch(i->get(31, 30)) {
      case 0b10:
        size = 2; break;
      case 0b01:
        size = 1; break;
      case 0b00:
        size = 0; break;
      default:
        ShouldNotReachHere();
        size = 0;  // unreachable
      }
    } else {
      size = i->get(31, 31);
    }

    size = 4 << size;
    guarantee(offset() % size == 0, "bad offset");
    i->sf(offset() / size, 21, 15);
    i->srf(base(), 5);
  }

  void encode_nontemporal_pair(Instruction_aarch64 *i) const {
    guarantee(_mode == base_plus_offset, "Bad addressing mode for nontemporal op");
    i->f(0b000, 25, 23);
    unsigned size = i->get(31, 31);
    size = 4 << size;
    guarantee(offset() % size == 0, "bad offset");
    i->sf(offset() / size, 21, 15);
    i->srf(base(), 5);
  }

  void lea(MacroAssembler *, Register) const;

  static bool offset_ok_for_immed(int64_t offset, uint shift);

  static bool offset_ok_for_sve_immed(int64_t offset, int shift, int vl /* sve vector length */) {
    if (offset % vl == 0) {
      // Convert address offset into sve imm offset (MUL VL).
      int sve_offset = offset / vl;
      if (((-(1 << (shift - 1))) <= sve_offset) && (sve_offset < (1 << (shift - 1)))) {
        // sve_offset can be encoded
        return true;
      }
    }
    return false;
  }
};

// Convenience classes
class RuntimeAddress: public Address {

  public:

  RuntimeAddress(address target) : Address(target, relocInfo::runtime_call_type) {}

};

class OopAddress: public Address {

  public:

  OopAddress(address target) : Address(target, relocInfo::oop_type){}

};

class ExternalAddress: public Address {
 private:
  static relocInfo::relocType reloc_for_target(address target) {
    // Sometimes ExternalAddress is used for values which aren't
    // exactly addresses, like the card table base.
    // external_word_type can't be used for values in the first page
    // so just skip the reloc in that case.
    return external_word_Relocation::can_be_relocated(target) ? relocInfo::external_word_type : relocInfo::none;
  }

 public:

  ExternalAddress(address target) : Address(target, reloc_for_target(target)) {}

};

class InternalAddress: public Address {

  public:

  InternalAddress(address target) : Address(target, relocInfo::internal_word_type) {}
};

const int FPUStateSizeInWords = FloatRegister::number_of_registers * FloatRegister::save_slots_per_register;

typedef enum {
  PLDL1KEEP = 0b00000, PLDL1STRM, PLDL2KEEP, PLDL2STRM, PLDL3KEEP, PLDL3STRM,
  PSTL1KEEP = 0b10000, PSTL1STRM, PSTL2KEEP, PSTL2STRM, PSTL3KEEP, PSTL3STRM,
  PLIL1KEEP = 0b01000, PLIL1STRM, PLIL2KEEP, PLIL2STRM, PLIL3KEEP, PLIL3STRM
} prfop;

class Assembler : public AbstractAssembler {

public:

#ifndef PRODUCT
  static const uintptr_t asm_bp;

  void emit_int32(jint x) {
    if ((uintptr_t)pc() == asm_bp)
      NOP();
    AbstractAssembler::emit_int32(x);
  }
#else
  void emit_int32(jint x) {
    AbstractAssembler::emit_int32(x);
  }
#endif

  enum { instruction_size = 4 };

  //---<  calculate length of instruction  >---
  // We just use the values set above.
  // instruction must start at passed address
  static unsigned int instr_len(unsigned char *instr) { return instruction_size; }

  //---<  longest instructions  >---
  static unsigned int instr_maxlen() { return instruction_size; }

  Address adjust(Register base, int offset, bool preIncrement) {
    if (preIncrement)
      return Address(Pre(base, offset));
    else
      return Address(Post(base, offset));
  }

  Address pre(Register base, int offset) {
    return adjust(base, offset, true);
  }

  Address post(Register base, int offset) {
    return adjust(base, offset, false);
  }

  Address post(Register base, Register idx) {
    return Address(Post(base, idx));
  }

  static address locate_next_instruction(address inst);

#define f current_insn.f
#define sf current_insn.sf
#define rf current_insn.rf
#define srf current_insn.srf
#define zrf current_insn.zrf
#define prf current_insn.prf
#define pgrf current_insn.pgrf

  typedef void (Assembler::* uncond_branch_insn)(address dest);
  typedef void (Assembler::* compare_and_branch_insn)(Register Rt, address dest);
  typedef void (Assembler::* test_and_branch_insn)(Register Rt, int bitpos, address dest);
  typedef void (Assembler::* prefetch_insn)(address target, prfop);

  void wrap_label(Label &L, uncond_branch_insn insn);
  void wrap_label(Register r, Label &L, compare_and_branch_insn insn);
  void wrap_label(Register r, int bitpos, Label &L, test_and_branch_insn insn);
  void wrap_label(Label &L, prfop, prefetch_insn insn);

  // PC-rel. addressing

  void adr(Register Rd, address dest);
  void _adrp(Register Rd, address dest);

  void adr(Register Rd, const Address &dest);
  void _adrp(Register Rd, const Address &dest);

  void adr(Register Rd, Label &L) {
    wrap_label(Rd, L, &Assembler::Assembler::adr);
  }
  void _adrp(Register Rd, Label &L) {
    wrap_label(Rd, L, &Assembler::_adrp);
  }

  void adrp(Register Rd, const Address &dest, uint64_t &offset) = delete;

#undef INSN

  void add_sub_immediate(Instruction_aarch64 &current_insn, Register Rd, Register Rn,
                         unsigned uimm, int op, int negated_op);

  // Add/subtract (immediate)
#define INSN(NAME, decode, negated)                                     \
  void NAME(Register Rd, Register Rn, unsigned imm, unsigned shift) {   \
    starti;                                                             \
    f(decode, 31, 29), f(0b10001, 28, 24), f(shift, 23, 22), f(imm, 21, 10); \
    zrf(Rd, 0), srf(Rn, 5);                                             \
  }                                                                     \
                                                                        \
  void NAME(Register Rd, Register Rn, unsigned imm) {                   \
    starti;                                                             \
    add_sub_immediate(current_insn, Rd, Rn, imm, decode, negated);      \
  }

  INSN(addsw, 0b001, 0b011);
  INSN(subsw, 0b011, 0b001);
  INSN(adds,  0b101, 0b111);
  INSN(subs,  0b111, 0b101);

#undef INSN

#define INSN(NAME, decode, negated)                     \
  void NAME(Register Rd, Register Rn, unsigned imm) {   \
    starti;                                             \
    add_sub_immediate(current_insn, Rd, Rn, imm, decode, negated);     \
  }

  INSN(addw, 0b000, 0b010);
  INSN(subw, 0b010, 0b000);
  INSN(add,  0b100, 0b110);
  INSN(sub,  0b110, 0b100);

#undef INSN

 // Logical (immediate)
#define INSN(NAME, decode, is32)                                \
  void NAME(Register Rd, Register Rn, uint64_t imm) {           \
    starti;                                                     \
    uint32_t val = encode_logical_immediate(is32, imm);         \
    f(decode, 31, 29), f(0b100100, 28, 23), f(val, 22, 10);     \
    srf(Rd, 0), zrf(Rn, 5);                                     \
  }

  INSN(andw, 0b000, true);
  INSN(orrw, 0b001, true);
  INSN(eorw, 0b010, true);
  INSN(andr, 0b100, false);
  INSN(orr,  0b101, false);
  INSN(eor,  0b110, false);

#undef INSN

#define INSN(NAME, decode, is32)                                \
  void NAME(Register Rd, Register Rn, uint64_t imm) {           \
    starti;                                                     \
    uint32_t val = encode_logical_immediate(is32, imm);         \
    f(decode, 31, 29), f(0b100100, 28, 23), f(val, 22, 10);     \
    zrf(Rd, 0), zrf(Rn, 5);                                     \
  }

  INSN(ands, 0b111, false);
  INSN(andsw, 0b011, true);

#undef INSN

  // Move wide (immediate)
#define INSN(NAME, opcode)                                              \
  void NAME(Register Rd, unsigned imm, unsigned shift = 0) {            \
    assert_cond((shift/16)*16 == shift);                                \
    starti;                                                             \
    f(opcode, 31, 29), f(0b100101, 28, 23), f(shift/16, 22, 21),        \
      f(imm, 20, 5);                                                    \
    zrf(Rd, 0);                                                         \
  }

  INSN(movnw, 0b000);
  INSN(movzw, 0b010);
  INSN(movkw, 0b011);
  INSN(movn,  0b100);
  INSN(movz,  0b110);
  INSN(movk,  0b111);

#undef INSN

  // Bitfield
#define INSN(NAME, opcode, size)                                        \
  void NAME(Register Rd, Register Rn, unsigned immr, unsigned imms) {   \
    starti;                                                             \
    guarantee(size == 1 || (immr < 32 && imms < 32), "incorrect immr/imms");\
    f(opcode, 31, 22), f(immr, 21, 16), f(imms, 15, 10);                \
    zrf(Rn, 5), rf(Rd, 0);                                              \
  }

  INSN(sbfmw, 0b0001001100, 0);
  INSN(bfmw,  0b0011001100, 0);
  INSN(ubfmw, 0b0101001100, 0);
  INSN(sbfm,  0b1001001101, 1);
  INSN(bfm,   0b1011001101, 1);
  INSN(ubfm,  0b1101001101, 1);

#undef INSN

  // Extract
#define INSN(NAME, opcode, size)                                        \
  void NAME(Register Rd, Register Rn, Register Rm, unsigned imms) {     \
    starti;                                                             \
    guarantee(size == 1 || imms < 32, "incorrect imms");                \
    f(opcode, 31, 21), f(imms, 15, 10);                                 \
    zrf(Rm, 16), zrf(Rn, 5), zrf(Rd, 0);                                \
  }

  INSN(extrw, 0b00010011100, 0);
  INSN(extr,  0b10010011110, 1);

#undef INSN

  // The maximum range of a branch is fixed for the AArch64
  // architecture.  In debug mode we shrink it in order to test
  // trampolines, but not so small that branches in the interpreter
  // are out of range.
  static const uint64_t branch_range = NOT_DEBUG(128 * M) DEBUG_ONLY(2 * M);

  static bool reachable_from_branch_at(address branch, address target) {
    return uabs(target - branch) < branch_range;
  }

  // Unconditional branch (immediate)
#define INSN(NAME, opcode)                                              \
  void NAME(address dest) {                                             \
    starti;                                                             \
    int64_t offset = (dest - pc()) >> 2;                                \
    DEBUG_ONLY(assert(reachable_from_branch_at(pc(), dest), "debug only")); \
    f(opcode, 31), f(0b00101, 30, 26), sf(offset, 25, 0);               \
  }                                                                     \
  void NAME(Label &L) {                                                 \
    wrap_label(L, &Assembler::NAME);                                    \
  }                                                                     \
  void NAME(const Address &dest);

  INSN(b, 0);
  INSN(bl, 1);

#undef INSN

  // Compare & branch (immediate)
#define INSN(NAME, opcode)                              \
  void NAME(Register Rt, address dest) {                \
    int64_t offset = (dest - pc()) >> 2;                \
    starti;                                             \
    f(opcode, 31, 24), sf(offset, 23, 5), rf(Rt, 0);    \
  }                                                     \
  void NAME(Register Rt, Label &L) {                    \
    wrap_label(Rt, L, &Assembler::NAME);                \
  }

  INSN(cbzw,  0b00110100);
  INSN(cbnzw, 0b00110101);
  INSN(cbz,   0b10110100);
  INSN(cbnz,  0b10110101);

#undef INSN

  // Test & branch (immediate)
#define INSN(NAME, opcode)                                              \
  void NAME(Register Rt, int bitpos, address dest) {                    \
    int64_t offset = (dest - pc()) >> 2;                                \
    int b5 = bitpos >> 5;                                               \
    bitpos &= 0x1f;                                                     \
    starti;                                                             \
    f(b5, 31), f(opcode, 30, 24), f(bitpos, 23, 19), sf(offset, 18, 5); \
    rf(Rt, 0);                                                          \
  }                                                                     \
  void NAME(Register Rt, int bitpos, Label &L) {                        \
    wrap_label(Rt, bitpos, L, &Assembler::NAME);                        \
  }

  INSN(tbz,  0b0110110);
  INSN(tbnz, 0b0110111);

#undef INSN

  // Conditional branch (immediate)
  enum Condition
    {EQ, NE, HS, CS=HS, LO, CC=LO, MI, PL, VS, VC, HI, LS, GE, LT, GT, LE, AL, NV};

  void br(Condition  cond, address dest) {
    int64_t offset = (dest - pc()) >> 2;
    starti;
    f(0b0101010, 31, 25), f(0, 24), sf(offset, 23, 5), f(0, 4), f(cond, 3, 0);
  }

#define INSN(NAME, cond)                        \
  void NAME(address dest) {                     \
    br(cond, dest);                             \
  }

  INSN(beq, EQ);
  INSN(bne, NE);
  INSN(bhs, HS);
  INSN(bcs, CS);
  INSN(blo, LO);
  INSN(bcc, CC);
  INSN(bmi, MI);
  INSN(bpl, PL);
  INSN(bvs, VS);
  INSN(bvc, VC);
  INSN(bhi, HI);
  INSN(bls, LS);
  INSN(bge, GE);
  INSN(blt, LT);
  INSN(bgt, GT);
  INSN(ble, LE);
  INSN(bal, AL);
  INSN(bnv, NV);

  void br(Condition cc, Label &L);

#undef INSN

  // Exception generation
  void generate_exception(int opc, int op2, int LL, unsigned imm) {
    starti;
    f(0b11010100, 31, 24);
    f(opc, 23, 21), f(imm, 20, 5), f(op2, 4, 2), f(LL, 1, 0);
  }

#define INSN(NAME, opc, op2, LL)                \
  void NAME(unsigned imm) {                     \
    generate_exception(opc, op2, LL, imm);      \
  }

  INSN(svc, 0b000, 0, 0b01);
  INSN(hvc, 0b000, 0, 0b10);
  INSN(smc, 0b000, 0, 0b11);
  INSN(brk, 0b001, 0, 0b00);
  INSN(hlt, 0b010, 0, 0b00);
  INSN(dcps1, 0b101, 0, 0b01);
  INSN(dcps2, 0b101, 0, 0b10);
  INSN(dcps3, 0b101, 0, 0b11);

#undef INSN

  // System
  void system(int op0, int op1, int CRn, int CRm, int op2,
              Register rt = dummy_reg)
  {
    starti;
    f(0b11010101000, 31, 21);
    f(op0, 20, 19);
    f(op1, 18, 16);
    f(CRn, 15, 12);
    f(CRm, 11, 8);
    f(op2, 7, 5);
    rf(rt, 0);
  }

  // Hint instructions

#define INSN(NAME, crm, op2)               \
  void NAME() {                            \
    system(0b00, 0b011, 0b0010, crm, op2); \
  }

  INSN(nop,   0b000, 0b0000);
  INSN(yield, 0b000, 0b0001);
  INSN(wfe,   0b000, 0b0010);
  INSN(wfi,   0b000, 0b0011);
  INSN(sev,   0b000, 0b0100);
  INSN(sevl,  0b000, 0b0101);

  INSN(autia1716, 0b0001, 0b100);
  INSN(autiasp,   0b0011, 0b101);
  INSN(autiaz,    0b0011, 0b100);
  INSN(autib1716, 0b0001, 0b110);
  INSN(autibsp,   0b0011, 0b111);
  INSN(autibz,    0b0011, 0b110);
  INSN(pacia1716, 0b0001, 0b000);
  INSN(paciasp,   0b0011, 0b001);
  INSN(paciaz,    0b0011, 0b000);
  INSN(pacib1716, 0b0001, 0b010);
  INSN(pacibsp,   0b0011, 0b011);
  INSN(pacibz,    0b0011, 0b010);
  INSN(xpaclri,   0b0000, 0b111);

#undef INSN

  // we only provide mrs and msr for the special purpose system
  // registers where op1 (instr[20:19]) == 11 and, (currently) only
  // use it for FPSR n.b msr has L (instr[21]) == 0 mrs has L == 1

  void msr(int op1, int CRn, int CRm, int op2, Register rt) {
    starti;
    f(0b1101010100011, 31, 19);
    f(op1, 18, 16);
    f(CRn, 15, 12);
    f(CRm, 11, 8);
    f(op2, 7, 5);
    // writing zr is ok
    zrf(rt, 0);
  }

  void mrs(int op1, int CRn, int CRm, int op2, Register rt) {
    starti;
    f(0b1101010100111, 31, 19);
    f(op1, 18, 16);
    f(CRn, 15, 12);
    f(CRm, 11, 8);
    f(op2, 7, 5);
    // reading to zr is a mistake
    rf(rt, 0);
  }

  enum barrier {OSHLD = 0b0001, OSHST, OSH, NSHLD=0b0101, NSHST, NSH,
                ISHLD = 0b1001, ISHST, ISH, LD=0b1101, ST, SY};

  void dsb(barrier imm) {
    system(0b00, 0b011, 0b00011, imm, 0b100);
  }

  void dmb(barrier imm) {
    system(0b00, 0b011, 0b00011, imm, 0b101);
  }

  void isb() {
    system(0b00, 0b011, 0b00011, SY, 0b110);
  }

  void sys(int op1, int CRn, int CRm, int op2,
           Register rt = as_Register(0b11111)) {
    system(0b01, op1, CRn, CRm, op2, rt);
  }

  // Only implement operations accessible from EL0 or higher, i.e.,
  //            op1    CRn    CRm    op2
  // IC IVAU     3      7      5      1
  // DC CVAC     3      7      10     1
  // DC CVAP     3      7      12     1
  // DC CVAU     3      7      11     1
  // DC CIVAC    3      7      14     1
  // DC ZVA      3      7      4      1
  // So only deal with the CRm field.
  enum icache_maintenance {IVAU = 0b0101};
  enum dcache_maintenance {CVAC = 0b1010, CVAP = 0b1100, CVAU = 0b1011, CIVAC = 0b1110, ZVA = 0b100};

  void dc(dcache_maintenance cm, Register Rt) {
    sys(0b011, 0b0111, cm, 0b001, Rt);
  }

  void ic(icache_maintenance cm, Register Rt) {
    sys(0b011, 0b0111, cm, 0b001, Rt);
  }

  // A more convenient access to dmb for our purposes
  enum Membar_mask_bits {
    // We can use ISH for a barrier because the Arm ARM says "This
    // architecture assumes that all Processing Elements that use the
    // same operating system or hypervisor are in the same Inner
    // Shareable shareability domain."
    StoreStore = ISHST,
    LoadStore  = ISHLD,
    LoadLoad   = ISHLD,
    StoreLoad  = ISH,
    AnyAny     = ISH
  };

  void membar(Membar_mask_bits order_constraint) {
    dmb(Assembler::barrier(order_constraint));
  }

  // Unconditional branch (register)

  void branch_reg(int OP, int A, int M, Register RN, Register RM) {
    starti;
    f(0b1101011, 31, 25);
    f(OP, 24, 21);
    f(0b111110000, 20, 12);
    f(A, 11, 11);
    f(M, 10, 10);
    rf(RN, 5);
    rf(RM, 0);
  }

#define INSN(NAME, opc)                         \
  void NAME(Register RN) {                      \
    branch_reg(opc, 0, 0, RN, r0);              \
  }

  INSN(br,  0b0000);
  INSN(blr, 0b0001);
  INSN(ret, 0b0010);

  void ret(void *p); // This forces a compile-time error for ret(0)

#undef INSN

#define INSN(NAME, opc)                         \
  void NAME() {                                 \
    branch_reg(opc, 0, 0, dummy_reg, r0);       \
  }

  INSN(eret, 0b0100);
  INSN(drps, 0b0101);

#undef INSN

#define INSN(NAME, M)                                  \
  void NAME() {                                        \
    branch_reg(0b0010, 1, M, dummy_reg, dummy_reg);    \
  }

  INSN(retaa, 0);
  INSN(retab, 1);

#undef INSN

#define INSN(NAME, OP, M)                   \
  void NAME(Register rn) {                  \
    branch_reg(OP, 1, M, rn, dummy_reg);    \
  }

  INSN(braaz,  0b0000, 0);
  INSN(brabz,  0b0000, 1);
  INSN(blraaz, 0b0001, 0);
  INSN(blrabz, 0b0001, 1);

#undef INSN

#define INSN(NAME, OP, M)                  \
  void NAME(Register rn, Register rm) {    \
    branch_reg(OP, 1, M, rn, rm);          \
  }

  INSN(braa,  0b1000, 0);
  INSN(brab,  0b1000, 1);
  INSN(blraa, 0b1001, 0);
  INSN(blrab, 0b1001, 1);

#undef INSN

  // Load/store exclusive
  enum operand_size { byte, halfword, word, xword };

  void load_store_exclusive(Register Rs, Register Rt1, Register Rt2,
    Register Rn, enum operand_size sz, int op, bool ordered) {
    starti;
    f(sz, 31, 30), f(0b001000, 29, 24), f(op, 23, 21);
    rf(Rs, 16), f(ordered, 15), zrf(Rt2, 10), srf(Rn, 5), zrf(Rt1, 0);
  }

  void load_exclusive(Register dst, Register addr,
                      enum operand_size sz, bool ordered) {
    load_store_exclusive(dummy_reg, dst, dummy_reg, addr,
                         sz, 0b010, ordered);
  }

  void store_exclusive(Register status, Register new_val, Register addr,
                       enum operand_size sz, bool ordered) {
    load_store_exclusive(status, new_val, dummy_reg, addr,
                         sz, 0b000, ordered);
  }

#define INSN4(NAME, sz, op, o0) /* Four registers */                    \
  void NAME(Register Rs, Register Rt1, Register Rt2, Register Rn) {     \
    guarantee(Rs != Rn && Rs != Rt1 && Rs != Rt2, "unpredictable instruction"); \
    load_store_exclusive(Rs, Rt1, Rt2, Rn, sz, op, o0);                 \
  }

#define INSN3(NAME, sz, op, o0) /* Three registers */                   \
  void NAME(Register Rs, Register Rt, Register Rn) {                    \
    guarantee(Rs != Rn && Rs != Rt, "unpredictable instruction");       \
    load_store_exclusive(Rs, Rt, dummy_reg, Rn, sz, op, o0); \
  }

#define INSN2(NAME, sz, op, o0) /* Two registers */                     \
  void NAME(Register Rt, Register Rn) {                                 \
    load_store_exclusive(dummy_reg, Rt, dummy_reg, \
                         Rn, sz, op, o0);                               \
  }

#define INSN_FOO(NAME, sz, op, o0) /* Three registers, encoded differently */ \
  void NAME(Register Rt1, Register Rt2, Register Rn) {                  \
    guarantee(Rt1 != Rt2, "unpredictable instruction");                 \
    load_store_exclusive(dummy_reg, Rt1, Rt2, Rn, sz, op, o0);          \
  }

  // bytes
  INSN3(stxrb,  byte, 0b000, 0);
  INSN3(stlxrb, byte, 0b000, 1);
  INSN2(ldxrb,  byte, 0b010, 0);
  INSN2(ldaxrb, byte, 0b010, 1);
  INSN2(stlrb,  byte, 0b100, 1);
  INSN2(ldarb,  byte, 0b110, 1);

  // halfwords
  INSN3(stxrh,  halfword, 0b000, 0);
  INSN3(stlxrh, halfword, 0b000, 1);
  INSN2(ldxrh,  halfword, 0b010, 0);
  INSN2(ldaxrh, halfword, 0b010, 1);
  INSN2(stlrh,  halfword, 0b100, 1);
  INSN2(ldarh,  halfword, 0b110, 1);

  // words
  INSN3(stxrw,  word, 0b000, 0);
  INSN3(stlxrw, word, 0b000, 1);
  INSN4(stxpw,  word, 0b001, 0);
  INSN4(stlxpw, word, 0b001, 1);
  INSN2(ldxrw,  word, 0b010, 0);
  INSN2(ldaxrw, word, 0b010, 1);
  INSN2(stlrw,  word, 0b100, 1);
  INSN2(ldarw,  word, 0b110, 1);
  // pairs of words
  INSN_FOO(ldxpw,  word, 0b011, 0);
  INSN_FOO(ldaxpw, word, 0b011, 1);

  // xwords
  INSN3(stxr,  xword, 0b000, 0);
  INSN3(stlxr, xword, 0b000, 1);
  INSN4(stxp,  xword, 0b001, 0);
  INSN4(stlxp, xword, 0b001, 1);
  INSN2(ldxr,  xword, 0b010, 0);
  INSN2(ldaxr, xword, 0b010, 1);
  INSN2(stlr,  xword, 0b100, 1);
  INSN2(ldar,  xword, 0b110, 1);
  // pairs of xwords
  INSN_FOO(ldxp,  xword, 0b011, 0);
  INSN_FOO(ldaxp, xword, 0b011, 1);

#undef INSN2
#undef INSN3
#undef INSN4
#undef INSN_FOO

  // 8.1 Compare and swap extensions
  void lse_cas(Register Rs, Register Rt, Register Rn,
                        enum operand_size sz, bool a, bool r, bool not_pair) {
    starti;
    if (! not_pair) { // Pair
      assert(sz == word || sz == xword, "invalid size");
      /* The size bit is in bit 30, not 31 */
      sz = (operand_size)(sz == word ? 0b00:0b01);
    }
    f(sz, 31, 30), f(0b001000, 29, 24), f(not_pair ? 1 : 0, 23), f(a, 22), f(1, 21);
    zrf(Rs, 16), f(r, 15), f(0b11111, 14, 10), srf(Rn, 5), zrf(Rt, 0);
  }

  // CAS
#define INSN(NAME, a, r)                                                \
  void NAME(operand_size sz, Register Rs, Register Rt, Register Rn) {   \
    assert(Rs != Rn && Rs != Rt, "unpredictable instruction");          \
    lse_cas(Rs, Rt, Rn, sz, a, r, true);                                \
  }
  INSN(cas,   false, false)
  INSN(casa,  true,  false)
  INSN(casl,  false, true)
  INSN(casal, true,  true)
#undef INSN

  // CASP
#define INSN(NAME, a, r)                                                \
  void NAME(operand_size sz, Register Rs, Register Rs1,                 \
            Register Rt, Register Rt1, Register Rn) {                   \
    assert((Rs->encoding() & 1) == 0 && (Rt->encoding() & 1) == 0 &&    \
           Rs->successor() == Rs1 && Rt->successor() == Rt1 &&          \
           Rs != Rn && Rs1 != Rn && Rs != Rt, "invalid registers");     \
    lse_cas(Rs, Rt, Rn, sz, a, r, false);                               \
  }
  INSN(casp,   false, false)
  INSN(caspa,  true,  false)
  INSN(caspl,  false, true)
  INSN(caspal, true,  true)
#undef INSN

  // 8.1 Atomic operations
  void lse_atomic(Register Rs, Register Rt, Register Rn,
                  enum operand_size sz, int op1, int op2, bool a, bool r) {
    starti;
    f(sz, 31, 30), f(0b111000, 29, 24), f(a, 23), f(r, 22), f(1, 21);
    zrf(Rs, 16), f(op1, 15), f(op2, 14, 12), f(0, 11, 10), srf(Rn, 5), zrf(Rt, 0);
  }

#define INSN(NAME, NAME_A, NAME_L, NAME_AL, op1, op2)                   \
  void NAME(operand_size sz, Register Rs, Register Rt, Register Rn) {   \
    lse_atomic(Rs, Rt, Rn, sz, op1, op2, false, false);                 \
  }                                                                     \
  void NAME_A(operand_size sz, Register Rs, Register Rt, Register Rn) { \
    lse_atomic(Rs, Rt, Rn, sz, op1, op2, true, false);                  \
  }                                                                     \
  void NAME_L(operand_size sz, Register Rs, Register Rt, Register Rn) { \
    lse_atomic(Rs, Rt, Rn, sz, op1, op2, false, true);                  \
  }                                                                     \
  void NAME_AL(operand_size sz, Register Rs, Register Rt, Register Rn) {\
    lse_atomic(Rs, Rt, Rn, sz, op1, op2, true, true);                   \
  }
  INSN(ldadd,  ldadda,  ldaddl,  ldaddal,  0, 0b000);
  INSN(ldbic,  ldbica,  ldbicl,  ldbical,  0, 0b001);
  INSN(ldeor,  ldeora,  ldeorl,  ldeoral,  0, 0b010);
  INSN(ldorr,  ldorra,  ldorrl,  ldorral,  0, 0b011);
  INSN(ldsmax, ldsmaxa, ldsmaxl, ldsmaxal, 0, 0b100);
  INSN(ldsmin, ldsmina, ldsminl, ldsminal, 0, 0b101);
  INSN(ldumax, ldumaxa, ldumaxl, ldumaxal, 0, 0b110);
  INSN(ldumin, ldumina, lduminl, lduminal, 0, 0b111);
  INSN(swp,    swpa,    swpl,    swpal,    1, 0b000);
#undef INSN

  // Load register (literal)
#define INSN(NAME, opc, V)                                              \
  void NAME(Register Rt, address dest) {                                \
    int64_t offset = (dest - pc()) >> 2;                                \
    starti;                                                             \
    f(opc, 31, 30), f(0b011, 29, 27), f(V, 26), f(0b00, 25, 24),        \
      sf(offset, 23, 5);                                                \
    rf(Rt, 0);                                                          \
  }                                                                     \
  void NAME(Register Rt, address dest, relocInfo::relocType rtype) {    \
    InstructionMark im(this);                                           \
    guarantee(rtype == relocInfo::internal_word_type,                   \
              "only internal_word_type relocs make sense here");        \
    code_section()->relocate(inst_mark(), InternalAddress(dest).rspec()); \
    NAME(Rt, dest);                                                     \
  }                                                                     \
  void NAME(Register Rt, Label &L) {                                    \
    wrap_label(Rt, L, &Assembler::NAME);                                \
  }

  INSN(ldrw, 0b00, 0);
  INSN(ldr, 0b01, 0);
  INSN(ldrsw, 0b10, 0);

#undef INSN

#define INSN(NAME, opc, V)                                              \
  void NAME(FloatRegister Rt, address dest) {                           \
    int64_t offset = (dest - pc()) >> 2;                                \
    starti;                                                             \
    f(opc, 31, 30), f(0b011, 29, 27), f(V, 26), f(0b00, 25, 24),        \
      sf(offset, 23, 5);                                                \
    rf(as_Register(Rt), 0);                                             \
  }

  INSN(ldrs, 0b00, 1);
  INSN(ldrd, 0b01, 1);
  INSN(ldrq, 0b10, 1);

#undef INSN

#define INSN(NAME, size, opc)                                           \
  void NAME(FloatRegister Rt, Register Rn) {                            \
    starti;                                                             \
    f(size, 31, 30), f(0b111100, 29, 24), f(opc, 23, 22), f(0, 21);     \
    f(0, 20, 12), f(0b01, 11, 10);                                      \
    rf(Rn, 5), rf(as_Register(Rt), 0);                                  \
  }

  INSN(ldrs, 0b10, 0b01);
  INSN(ldrd, 0b11, 0b01);
  INSN(ldrq, 0b00, 0b11);

#undef INSN


#define INSN(NAME, opc, V)                                              \
  void NAME(address dest, prfop op = PLDL1KEEP) {                       \
    int64_t offset = (dest - pc()) >> 2;                                \
    starti;                                                             \
    f(opc, 31, 30), f(0b011, 29, 27), f(V, 26), f(0b00, 25, 24),        \
      sf(offset, 23, 5);                                                \
    f(op, 4, 0);                                                        \
  }                                                                     \
  void NAME(Label &L, prfop op = PLDL1KEEP) {                           \
    wrap_label(L, op, &Assembler::NAME);                                \
  }

  INSN(prfm, 0b11, 0);

#undef INSN

  // Load/store
  void ld_st1(int opc, int p1, int V, int L,
              Register Rt1, Register Rt2, Address adr, bool no_allocate) {
    starti;
    f(opc, 31, 30), f(p1, 29, 27), f(V, 26), f(L, 22);
    zrf(Rt2, 10), zrf(Rt1, 0);
    if (no_allocate) {
      adr.encode_nontemporal_pair(&current_insn);
    } else {
      adr.encode_pair(&current_insn);
    }
  }

  // Load/store register pair (offset)
#define INSN(NAME, size, p1, V, L, no_allocate)         \
  void NAME(Register Rt1, Register Rt2, Address adr) {  \
    ld_st1(size, p1, V, L, Rt1, Rt2, adr, no_allocate); \
   }

  INSN(stpw,  0b00, 0b101, 0, 0, false);
  INSN(ldpw,  0b00, 0b101, 0, 1, false);
  INSN(ldpsw, 0b01, 0b101, 0, 1, false);
  INSN(stp,   0b10, 0b101, 0, 0, false);
  INSN(ldp,   0b10, 0b101, 0, 1, false);

  // Load/store no-allocate pair (offset)
  INSN(stnpw, 0b00, 0b101, 0, 0, true);
  INSN(ldnpw, 0b00, 0b101, 0, 1, true);
  INSN(stnp,  0b10, 0b101, 0, 0, true);
  INSN(ldnp,  0b10, 0b101, 0, 1, true);

#undef INSN

#define INSN(NAME, size, p1, V, L, no_allocate)                         \
  void NAME(FloatRegister Rt1, FloatRegister Rt2, Address adr) {        \
    ld_st1(size, p1, V, L,                                              \
           as_Register(Rt1), as_Register(Rt2), adr, no_allocate);       \
   }

  INSN(stps, 0b00, 0b101, 1, 0, false);
  INSN(ldps, 0b00, 0b101, 1, 1, false);
  INSN(stpd, 0b01, 0b101, 1, 0, false);
  INSN(ldpd, 0b01, 0b101, 1, 1, false);
  INSN(stpq, 0b10, 0b101, 1, 0, false);
  INSN(ldpq, 0b10, 0b101, 1, 1, false);

#undef INSN

  // Load/store register (all modes)
  void ld_st2(Register Rt, const Address &adr, int size, int op, int V = 0) {
    starti;

    f(V, 26); // general reg?
    zrf(Rt, 0);

    // Encoding for literal loads is done here (rather than pushed
    // down into Address::encode) because the encoding of this
    // instruction is too different from all of the other forms to
    // make it worth sharing.
    if (adr.getMode() == Address::literal) {
      assert(size == 0b10 || size == 0b11, "bad operand size in ldr");
      assert(op == 0b01, "literal form can only be used with loads");
      f(size & 0b01, 31, 30), f(0b011, 29, 27), f(0b00, 25, 24);
      int64_t offset = (adr.target() - pc()) >> 2;
      sf(offset, 23, 5);
      code_section()->relocate(pc(), adr.rspec());
      return;
    }

    f(size, 31, 30);
    f(op, 23, 22); // str
    adr.encode(&current_insn);
  }

#define INSN(NAME, size, op)                            \
  void NAME(Register Rt, const Address &adr) {          \
    ld_st2(Rt, adr, size, op);                          \
  }                                                     \

  INSN(str,  0b11, 0b00);
  INSN(strw, 0b10, 0b00);
  INSN(strb, 0b00, 0b00);
  INSN(strh, 0b01, 0b00);

  INSN(ldr,  0b11, 0b01);
  INSN(ldrw, 0b10, 0b01);
  INSN(ldrb, 0b00, 0b01);
  INSN(ldrh, 0b01, 0b01);

  INSN(ldrsb,  0b00, 0b10);
  INSN(ldrsbw, 0b00, 0b11);
  INSN(ldrsh,  0b01, 0b10);
  INSN(ldrshw, 0b01, 0b11);
  INSN(ldrsw,  0b10, 0b10);

#undef INSN

#define INSN(NAME, size, op)                                    \
  void NAME(const Address &adr, prfop pfop = PLDL1KEEP) {       \
    ld_st2(as_Register(pfop), adr, size, op);                   \
  }

  INSN(prfm, 0b11, 0b10); // FIXME: PRFM should not be used with
                          // writeback modes, but the assembler
                          // doesn't enfore that.

#undef INSN

#define INSN(NAME, size, op)                            \
  void NAME(FloatRegister Rt, const Address &adr) {     \
    ld_st2(as_Register(Rt), adr, size, op, 1);          \
  }

  INSN(strd, 0b11, 0b00);
  INSN(strs, 0b10, 0b00);
  INSN(ldrd, 0b11, 0b01);
  INSN(ldrs, 0b10, 0b01);
  INSN(strq, 0b00, 0b10);
  INSN(ldrq, 0x00, 0b11);

#undef INSN

/* SIMD extensions
 *
 * We just use FloatRegister in the following. They are exactly the same
 * as SIMD registers.
 */
public:

  enum SIMD_Arrangement {
    T8B = 0b000, T16B = 0b001, T4H = 0b010, T8H = 0b011,
    T2S = 0b100,  T4S = 0b101, T1D = 0b110, T2D = 0b111,
    T1Q, INVALID_ARRANGEMENT
  };

  enum SIMD_RegVariant {
      B, H, S, D, Q, INVALID
  };

private:

  static SIMD_Arrangement _esize2arrangement_table[9][2];
  static SIMD_RegVariant _esize2regvariant[9];

public:

  static SIMD_Arrangement esize2arrangement(unsigned esize, bool isQ);
  static SIMD_RegVariant elemType_to_regVariant(BasicType bt);
  static SIMD_RegVariant elemBytes_to_regVariant(unsigned esize);
  // Return the corresponding bits for different SIMD_RegVariant value.
  static unsigned regVariant_to_elemBits(SIMD_RegVariant T);

  enum shift_kind { LSL, LSR, ASR, ROR };

  void op_shifted_reg(Instruction_aarch64 &current_insn, unsigned decode,
                      enum shift_kind kind, unsigned shift,
                      unsigned size, unsigned op) {
    f(size, 31);
    f(op, 30, 29);
    f(decode, 28, 24);
    f(shift, 15, 10);
    f(kind, 23, 22);
  }

  // Logical (shifted register)
#define INSN(NAME, size, op, N)                                         \
  void NAME(Register Rd, Register Rn, Register Rm,                      \
            enum shift_kind kind = LSL, unsigned shift = 0) {           \
    starti;                                                             \
    guarantee(size == 1 || shift < 32, "incorrect shift");              \
    f(N, 21);                                                           \
    zrf(Rm, 16), zrf(Rn, 5), zrf(Rd, 0);                                \
    op_shifted_reg(current_insn, 0b01010, kind, shift, size, op);       \
  }

  INSN(andr,  1, 0b00, 0);
  INSN(orr,   1, 0b01, 0);
  INSN(eor,   1, 0b10, 0);
  INSN(ands,  1, 0b11, 0);
  INSN(andw,  0, 0b00, 0);
  INSN(orrw,  0, 0b01, 0);
  INSN(eorw,  0, 0b10, 0);
  INSN(andsw, 0, 0b11, 0);

#undef INSN

#define INSN(NAME, size, op, N)                                         \
  void NAME(Register Rd, Register Rn, Register Rm,                      \
            enum shift_kind kind = LSL, unsigned shift = 0) {           \
    starti;                                                             \
    f(N, 21);                                                           \
    zrf(Rm, 16), zrf(Rn, 5), zrf(Rd, 0);                                \
    op_shifted_reg(current_insn, 0b01010, kind, shift, size, op);       \
  }                                                                     \
                                                                        \
  /* These instructions have no immediate form. Provide an overload so  \
     that if anyone does try to use an immediate operand -- this has    \
     happened! -- we'll get a compile-time error. */                    \
  void NAME(Register Rd, Register Rn, unsigned imm,                     \
            enum shift_kind kind = LSL, unsigned shift = 0) {           \
    assert(false, " can't be used with immediate operand");             \
  }

  INSN(bic,   1, 0b00, 1);
  INSN(orn,   1, 0b01, 1);
  INSN(eon,   1, 0b10, 1);
  INSN(bics,  1, 0b11, 1);
  INSN(bicw,  0, 0b00, 1);
  INSN(ornw,  0, 0b01, 1);
  INSN(eonw,  0, 0b10, 1);
  INSN(bicsw, 0, 0b11, 1);

#undef INSN

#ifdef _WIN64
// In MSVC, `mvn` is defined as a macro and it affects compilation
#undef mvn
#endif

  // Aliases for short forms of orn
void mvn(Register Rd, Register Rm,
            enum shift_kind kind = LSL, unsigned shift = 0) {
  orn(Rd, zr, Rm, kind, shift);
}

void mvnw(Register Rd, Register Rm,
            enum shift_kind kind = LSL, unsigned shift = 0) {
  ornw(Rd, zr, Rm, kind, shift);
}

  // Add/subtract (shifted register)
#define INSN(NAME, size, op)                            \
  void NAME(Register Rd, Register Rn, Register Rm,      \
            enum shift_kind kind, unsigned shift = 0) { \
    starti;                                             \
    f(0, 21);                                           \
    assert_cond(kind != ROR);                           \
    guarantee(size == 1 || shift < 32, "incorrect shift");\
    zrf(Rd, 0), zrf(Rn, 5), zrf(Rm, 16);                \
    op_shifted_reg(current_insn, 0b01011, kind, shift, size, op);      \
  }

  INSN(add,  1, 0b000);
  INSN(sub,  1, 0b10);
  INSN(addw, 0, 0b000);
  INSN(subw, 0, 0b10);

  INSN(adds,  1, 0b001);
  INSN(subs,  1, 0b11);
  INSN(addsw, 0, 0b001);
  INSN(subsw, 0, 0b11);

#undef INSN

  // Add/subtract (extended register)
#define INSN(NAME, op)                                                  \
  void NAME(Register Rd, Register Rn, Register Rm,                      \
           ext::operation option, int amount = 0) {                     \
    starti;                                                             \
    zrf(Rm, 16), srf(Rn, 5), srf(Rd, 0);                                \
    add_sub_extended_reg(current_insn, op, 0b01011, Rd, Rn, Rm, 0b00, option, amount); \
  }

  void add_sub_extended_reg(Instruction_aarch64 &current_insn, unsigned op, unsigned decode,
    Register Rd, Register Rn, Register Rm,
    unsigned opt, ext::operation option, unsigned imm) {
    guarantee(imm <= 4, "shift amount must be <= 4");
    f(op, 31, 29), f(decode, 28, 24), f(opt, 23, 22), f(1, 21);
    f(option, 15, 13), f(imm, 12, 10);
  }

  INSN(addw, 0b000);
  INSN(subw, 0b010);
  INSN(add,  0b100);
  INSN(sub,  0b110);

#undef INSN

#define INSN(NAME, op)                                                  \
  void NAME(Register Rd, Register Rn, Register Rm,                      \
           ext::operation option, int amount = 0) {                     \
    starti;                                                             \
    zrf(Rm, 16), srf(Rn, 5), zrf(Rd, 0);                                \
    add_sub_extended_reg(current_insn, op, 0b01011, Rd, Rn, Rm, 0b00, option, amount); \
  }

  INSN(addsw, 0b001);
  INSN(subsw, 0b011);
  INSN(adds,  0b101);
  INSN(subs,  0b111);

#undef INSN

  // Aliases for short forms of add and sub
#define INSN(NAME)                                      \
  void NAME(Register Rd, Register Rn, Register Rm) {    \
    if (Rd == sp || Rn == sp)                           \
      NAME(Rd, Rn, Rm, ext::uxtx);                      \
    else                                                \
      NAME(Rd, Rn, Rm, LSL);                            \
  }

  INSN(addw);
  INSN(subw);
  INSN(add);
  INSN(sub);

  INSN(addsw);
  INSN(subsw);
  INSN(adds);
  INSN(subs);

#undef INSN

  // Add/subtract (with carry)
  void add_sub_carry(unsigned op, Register Rd, Register Rn, Register Rm) {
    starti;
    f(op, 31, 29);
    f(0b11010000, 28, 21);
    f(0b000000, 15, 10);
    zrf(Rm, 16), zrf(Rn, 5), zrf(Rd, 0);
  }

  #define INSN(NAME, op)                                \
    void NAME(Register Rd, Register Rn, Register Rm) {  \
      add_sub_carry(op, Rd, Rn, Rm);                    \
    }

  INSN(adcw,  0b000);
  INSN(adcsw, 0b001);
  INSN(sbcw,  0b010);
  INSN(sbcsw, 0b011);
  INSN(adc,   0b100);
  INSN(adcs,  0b101);
  INSN(sbc,   0b110);
  INSN(sbcs,  0b111);

#undef INSN

  // Conditional compare (both kinds)
  void conditional_compare(unsigned op, int o1, int o2, int o3,
                           Register Rn, unsigned imm5, unsigned nzcv,
                           unsigned cond) {
    starti;
    f(op, 31, 29);
    f(0b11010010, 28, 21);
    f(cond, 15, 12);
    f(o1, 11);
    f(o2, 10);
    f(o3, 4);
    f(nzcv, 3, 0);
    f(imm5, 20, 16), zrf(Rn, 5);
  }

#define INSN(NAME, op)                                                  \
  void NAME(Register Rn, Register Rm, int imm, Condition cond) {        \
    int regNumber = (Rm == zr ? 31 : Rm->encoding());                   \
    conditional_compare(op, 0, 0, 0, Rn, regNumber, imm, cond);         \
  }                                                                     \
                                                                        \
  void NAME(Register Rn, int imm5, int imm, Condition cond) {           \
    conditional_compare(op, 1, 0, 0, Rn, imm5, imm, cond);              \
  }

  INSN(ccmnw, 0b001);
  INSN(ccmpw, 0b011);
  INSN(ccmn, 0b101);
  INSN(ccmp, 0b111);

#undef INSN

  // Conditional select
  void conditional_select(unsigned op, unsigned op2,
                          Register Rd, Register Rn, Register Rm,
                          unsigned cond) {
    starti;
    f(op, 31, 29);
    f(0b11010100, 28, 21);
    f(cond, 15, 12);
    f(op2, 11, 10);
    zrf(Rm, 16), zrf(Rn, 5), rf(Rd, 0);
  }

#define INSN(NAME, op, op2)                                             \
  void NAME(Register Rd, Register Rn, Register Rm, Condition cond) {    \
    conditional_select(op, op2, Rd, Rn, Rm, cond);                      \
  }

  INSN(cselw,  0b000, 0b00);
  INSN(csincw, 0b000, 0b01);
  INSN(csinvw, 0b010, 0b00);
  INSN(csnegw, 0b010, 0b01);
  INSN(csel,   0b100, 0b00);
  INSN(csinc,  0b100, 0b01);
  INSN(csinv,  0b110, 0b00);
  INSN(csneg,  0b110, 0b01);

#undef INSN

  // Data processing
  void data_processing(Instruction_aarch64 &current_insn, unsigned op29, unsigned opcode,
                       Register Rd, Register Rn) {
    f(op29, 31, 29), f(0b11010110, 28, 21);
    f(opcode, 15, 10);
    rf(Rn, 5), rf(Rd, 0);
  }

  // (1 source)
#define INSN(NAME, op29, opcode2, opcode)                       \
  void NAME(Register Rd, Register Rn) {                         \
    starti;                                                     \
    f(opcode2, 20, 16);                                         \
    data_processing(current_insn, op29, opcode, Rd, Rn);        \
  }

  INSN(rbitw,  0b010, 0b00000, 0b00000);
  INSN(rev16w, 0b010, 0b00000, 0b00001);
  INSN(revw,   0b010, 0b00000, 0b00010);
  INSN(clzw,   0b010, 0b00000, 0b00100);
  INSN(clsw,   0b010, 0b00000, 0b00101);

  INSN(rbit,   0b110, 0b00000, 0b00000);
  INSN(rev16,  0b110, 0b00000, 0b00001);
  INSN(rev32,  0b110, 0b00000, 0b00010);
  INSN(rev,    0b110, 0b00000, 0b00011);
  INSN(clz,    0b110, 0b00000, 0b00100);
  INSN(cls,    0b110, 0b00000, 0b00101);

  // PAC instructions
  INSN(pacia,  0b110, 0b00001, 0b00000);
  INSN(pacib,  0b110, 0b00001, 0b00001);
  INSN(pacda,  0b110, 0b00001, 0b00010);
  INSN(pacdb,  0b110, 0b00001, 0b00011);
  INSN(autia,  0b110, 0b00001, 0b00100);
  INSN(autib,  0b110, 0b00001, 0b00101);
  INSN(autda,  0b110, 0b00001, 0b00110);
  INSN(autdb,  0b110, 0b00001, 0b00111);

#undef INSN

#define INSN(NAME, op29, opcode2, opcode)                       \
  void NAME(Register Rd) {                                      \
    starti;                                                     \
    f(opcode2, 20, 16);                                         \
    data_processing(current_insn, op29, opcode, Rd, dummy_reg); \
  }

  // PAC instructions (with zero modifier)
  INSN(paciza,  0b110, 0b00001, 0b01000);
  INSN(pacizb,  0b110, 0b00001, 0b01001);
  INSN(pacdza,  0b110, 0b00001, 0b01010);
  INSN(pacdzb,  0b110, 0b00001, 0b01011);
  INSN(autiza,  0b110, 0b00001, 0b01100);
  INSN(autizb,  0b110, 0b00001, 0b01101);
  INSN(autdza,  0b110, 0b00001, 0b01110);
  INSN(autdzb,  0b110, 0b00001, 0b01111);
  INSN(xpaci,   0b110, 0b00001, 0b10000);
  INSN(xpacd,   0b110, 0b00001, 0b10001);

#undef INSN

  // Data-processing (2 source)
#define INSN(NAME, op29, opcode)                                \
  void NAME(Register Rd, Register Rn, Register Rm) {            \
    starti;                                                     \
    rf(Rm, 16);                                                 \
    data_processing(current_insn, op29, opcode, Rd, Rn);        \
  }

  INSN(udivw, 0b000, 0b000010);
  INSN(sdivw, 0b000, 0b000011);
  INSN(lslvw, 0b000, 0b001000);
  INSN(lsrvw, 0b000, 0b001001);
  INSN(asrvw, 0b000, 0b001010);
  INSN(rorvw, 0b000, 0b001011);

  INSN(udiv, 0b100, 0b000010);
  INSN(sdiv, 0b100, 0b000011);
  INSN(lslv, 0b100, 0b001000);
  INSN(lsrv, 0b100, 0b001001);
  INSN(asrv, 0b100, 0b001010);
  INSN(rorv, 0b100, 0b001011);

#undef INSN

  // Data-processing (3 source)
  void data_processing(unsigned op54, unsigned op31, unsigned o0,
                       Register Rd, Register Rn, Register Rm,
                       Register Ra) {
    starti;
    f(op54, 31, 29), f(0b11011, 28, 24);
    f(op31, 23, 21), f(o0, 15);
    zrf(Rm, 16), zrf(Ra, 10), zrf(Rn, 5), zrf(Rd, 0);
  }

#define INSN(NAME, op54, op31, o0)                                      \
  void NAME(Register Rd, Register Rn, Register Rm, Register Ra) {       \
    data_processing(op54, op31, o0, Rd, Rn, Rm, Ra);                    \
  }

  INSN(maddw,  0b000, 0b000, 0);
  INSN(msubw,  0b000, 0b000, 1);
  INSN(madd,   0b100, 0b000, 0);
  INSN(msub,   0b100, 0b000, 1);
  INSN(smaddl, 0b100, 0b001, 0);
  INSN(smsubl, 0b100, 0b001, 1);
  INSN(umaddl, 0b100, 0b101, 0);
  INSN(umsubl, 0b100, 0b101, 1);

#undef INSN

#define INSN(NAME, op54, op31, o0)                                      \
  void NAME(Register Rd, Register Rn, Register Rm) {                    \
    data_processing(op54, op31, o0, Rd, Rn, Rm, as_Register(31));       \
  }

  INSN(smulh, 0b100, 0b010, 0);
  INSN(umulh, 0b100, 0b110, 0);

#undef INSN

  // Floating-point data-processing (1 source)
  void data_processing(unsigned type, unsigned opcode,
                       FloatRegister Vd, FloatRegister Vn) {
    starti;
    f(0b000, 31, 29);
    f(0b11110, 28, 24);
    f(type, 23, 22), f(1, 21), f(opcode, 20, 15), f(0b10000, 14, 10);
    rf(Vn, 5), rf(Vd, 0);
  }

#define INSN(NAME, type, opcode)                        \
  void NAME(FloatRegister Vd, FloatRegister Vn) {       \
    data_processing(type, opcode, Vd, Vn);              \
  }

  INSN(fmovs,  0b00, 0b000000);
  INSN(fabss,  0b00, 0b000001);
  INSN(fnegs,  0b00, 0b000010);
  INSN(fsqrts, 0b00, 0b000011);
  INSN(fcvts,  0b00, 0b000101);   // Single-precision to double-precision
  INSN(fcvths, 0b11, 0b000100);   // Half-precision to single-precision
  INSN(fcvtsh, 0b00, 0b000111);   // Single-precision to half-precision

  INSN(fmovd,  0b01, 0b000000);
  INSN(fabsd,  0b01, 0b000001);
  INSN(fnegd,  0b01, 0b000010);
  INSN(fsqrtd, 0b01, 0b000011);
  INSN(fcvtd,  0b01, 0b000100);   // Double-precision to single-precision

private:
  void _fcvt_narrow_extend(FloatRegister Vd, SIMD_Arrangement Ta,
                           FloatRegister Vn, SIMD_Arrangement Tb, bool do_extend) {
    assert((do_extend && (Tb >> 1) + 1 == (Ta >> 1))
           || (!do_extend && (Ta >> 1) + 1 == (Tb >> 1)), "Incompatible arrangement");
    starti;
    int op30 = (do_extend ? Tb : Ta) & 1;
    int op22 = ((do_extend ? Ta : Tb) >> 1) & 1;
    f(0, 31), f(op30, 30), f(0b0011100, 29, 23), f(op22, 22);
    f(0b100001011, 21, 13), f(do_extend ? 1 : 0, 12), f(0b10, 11, 10);
    rf(Vn, 5), rf(Vd, 0);
  }

public:
  void fcvtl(FloatRegister Vd, SIMD_Arrangement Ta, FloatRegister Vn,  SIMD_Arrangement Tb) {
    assert(Tb == T4H || Tb == T8H|| Tb == T2S || Tb == T4S, "invalid arrangement");
    _fcvt_narrow_extend(Vd, Ta, Vn, Tb, true);
  }

  void fcvtn(FloatRegister Vd, SIMD_Arrangement Ta, FloatRegister Vn,  SIMD_Arrangement Tb) {
    assert(Ta == T4H || Ta == T8H|| Ta == T2S || Ta == T4S, "invalid arrangement");
    _fcvt_narrow_extend(Vd, Ta, Vn, Tb, false);
  }

#undef INSN

  // Floating-point data-processing (2 source)
  void data_processing(unsigned op31, unsigned type, unsigned opcode,
                       FloatRegister Vd, FloatRegister Vn, FloatRegister Vm) {
    starti;
    f(op31, 31, 29);
    f(0b11110, 28, 24);
    f(type, 23, 22), f(1, 21), f(opcode, 15, 10);
    rf(Vm, 16), rf(Vn, 5), rf(Vd, 0);
  }

#define INSN(NAME, op31, type, opcode)                  \
  void NAME(FloatRegister Vd, FloatRegister Vn, FloatRegister Vm) {     \
    data_processing(op31, type, opcode, Vd, Vn, Vm);    \
  }

  INSN(fabds,  0b011, 0b10, 0b110101);
  INSN(fmuls,  0b000, 0b00, 0b000010);
  INSN(fdivs,  0b000, 0b00, 0b000110);
  INSN(fadds,  0b000, 0b00, 0b001010);
  INSN(fsubs,  0b000, 0b00, 0b001110);
  INSN(fmaxs,  0b000, 0b00, 0b010010);
  INSN(fmins,  0b000, 0b00, 0b010110);
  INSN(fnmuls, 0b000, 0b00, 0b100010);

  INSN(fabdd,  0b011, 0b11, 0b110101);
  INSN(fmuld,  0b000, 0b01, 0b000010);
  INSN(fdivd,  0b000, 0b01, 0b000110);
  INSN(faddd,  0b000, 0b01, 0b001010);
  INSN(fsubd,  0b000, 0b01, 0b001110);
  INSN(fmaxd,  0b000, 0b01, 0b010010);
  INSN(fmind,  0b000, 0b01, 0b010110);
  INSN(fnmuld, 0b000, 0b01, 0b100010);

#undef INSN

   // Floating-point data-processing (3 source)
  void data_processing(unsigned op31, unsigned type, unsigned o1, unsigned o0,
                       FloatRegister Vd, FloatRegister Vn, FloatRegister Vm,
                       FloatRegister Va) {
    starti;
    f(op31, 31, 29);
    f(0b11111, 28, 24);
    f(type, 23, 22), f(o1, 21), f(o0, 15);
    rf(Vm, 16), rf(Va, 10), rf(Vn, 5), rf(Vd, 0);
  }

#define INSN(NAME, op31, type, o1, o0)                                  \
  void NAME(FloatRegister Vd, FloatRegister Vn, FloatRegister Vm,       \
            FloatRegister Va) {                                         \
    data_processing(op31, type, o1, o0, Vd, Vn, Vm, Va);                \
  }

  INSN(fmadds,  0b000, 0b00, 0, 0);
  INSN(fmsubs,  0b000, 0b00, 0, 1);
  INSN(fnmadds, 0b000, 0b00, 1, 0);
  INSN(fnmsubs, 0b000, 0b00, 1, 1);

  INSN(fmaddd,  0b000, 0b01, 0, 0);
  INSN(fmsubd,  0b000, 0b01, 0, 1);
  INSN(fnmaddd, 0b000, 0b01, 1, 0);
  INSN(fnmsub,  0b000, 0b01, 1, 1);

#undef INSN

   // Floating-point conditional select
  void fp_conditional_select(unsigned op31, unsigned type,
                             unsigned op1, unsigned op2,
                             Condition cond, FloatRegister Vd,
                             FloatRegister Vn, FloatRegister Vm) {
    starti;
    f(op31, 31, 29);
    f(0b11110, 28, 24);
    f(type, 23, 22);
    f(op1, 21, 21);
    f(op2, 11, 10);
    f(cond, 15, 12);
    rf(Vm, 16), rf(Vn, 5), rf(Vd, 0);
  }

#define INSN(NAME, op31, type, op1, op2)                                \
  void NAME(FloatRegister Vd, FloatRegister Vn,                         \
            FloatRegister Vm, Condition cond) {                         \
    fp_conditional_select(op31, type, op1, op2, cond, Vd, Vn, Vm);      \
  }

  INSN(fcsels, 0b000, 0b00, 0b1, 0b11);
  INSN(fcseld, 0b000, 0b01, 0b1, 0b11);

#undef INSN

  // Conversion between floating-point and integer
  void float_int_convert(unsigned sflag, unsigned ftype,
                         unsigned rmode, unsigned opcode,
                         Register Rd, Register Rn) {
    starti;
    f(sflag, 31);
    f(0b00, 30, 29);
    f(0b11110, 28, 24);
    f(ftype, 23, 22), f(1, 21), f(rmode, 20, 19);
    f(opcode, 18, 16), f(0b000000, 15, 10);
    zrf(Rn, 5), zrf(Rd, 0);
  }

#define INSN(NAME, sflag, ftype, rmode, opcode)                          \
  void NAME(Register Rd, FloatRegister Vn) {                             \
    float_int_convert(sflag, ftype, rmode, opcode, Rd, as_Register(Vn)); \
  }

  INSN(fcvtzsw, 0b0, 0b00, 0b11, 0b000);
  INSN(fcvtzs,  0b1, 0b00, 0b11, 0b000);
  INSN(fcvtzdw, 0b0, 0b01, 0b11, 0b000);
  INSN(fcvtzd,  0b1, 0b01, 0b11, 0b000);

  // RoundToNearestTiesAway
  INSN(fcvtassw, 0b0, 0b00, 0b00, 0b100);  // float -> signed word
  INSN(fcvtasd,  0b1, 0b01, 0b00, 0b100);  // double -> signed xword

  // RoundTowardsNegative
  INSN(fcvtmssw, 0b0, 0b00, 0b10, 0b000);  // float -> signed word
  INSN(fcvtmsd,  0b1, 0b01, 0b10, 0b000);  // double -> signed xword

  INSN(fmovs, 0b0, 0b00, 0b00, 0b110);
  INSN(fmovd, 0b1, 0b01, 0b00, 0b110);

  INSN(fmovhid, 0b1, 0b10, 0b01, 0b110);

#undef INSN

#define INSN(NAME, sflag, type, rmode, opcode)                          \
  void NAME(FloatRegister Vd, Register Rn) {                            \
    float_int_convert(sflag, type, rmode, opcode, as_Register(Vd), Rn); \
  }

  INSN(fmovs, 0b0, 0b00, 0b00, 0b111);
  INSN(fmovd, 0b1, 0b01, 0b00, 0b111);

  INSN(scvtfws, 0b0, 0b00, 0b00, 0b010);
  INSN(scvtfs,  0b1, 0b00, 0b00, 0b010);
  INSN(scvtfwd, 0b0, 0b01, 0b00, 0b010);
  INSN(scvtfd,  0b1, 0b01, 0b00, 0b010);

  // INSN(fmovhid, 0b100, 0b10, 0b01, 0b111);

#undef INSN

  enum sign_kind { SIGNED, UNSIGNED };

private:
  void _xcvtf_scalar_integer(sign_kind sign, unsigned sz,
                             FloatRegister Rd, FloatRegister Rn) {
    starti;
    f(0b01, 31, 30), f(sign == SIGNED ? 0 : 1, 29);
    f(0b111100, 27, 23), f((sz >> 1) & 1, 22), f(0b100001110110, 21, 10);
    rf(Rn, 5), rf(Rd, 0);
  }

public:
#define INSN(NAME, sign, sz)                        \
  void NAME(FloatRegister Rd, FloatRegister Rn) {   \
    _xcvtf_scalar_integer(sign, sz, Rd, Rn);        \
  }

  INSN(scvtfs, SIGNED, 0);
  INSN(scvtfd, SIGNED, 1);

#undef INSN

private:
  void _xcvtf_vector_integer(sign_kind sign, SIMD_Arrangement T,
                             FloatRegister Rd, FloatRegister Rn) {
    assert(T == T2S || T == T4S || T == T2D, "invalid arrangement");
    starti;
    f(0, 31), f(T & 1, 30), f(sign == SIGNED ? 0 : 1, 29);
    f(0b011100, 28, 23), f((T >> 1) & 1, 22), f(0b100001110110, 21, 10);
    rf(Rn, 5), rf(Rd, 0);
  }

public:
  void scvtfv(SIMD_Arrangement T, FloatRegister Rd, FloatRegister Rn) {
    _xcvtf_vector_integer(SIGNED, T, Rd, Rn);
  }

  // Floating-point compare
  void float_compare(unsigned op31, unsigned type,
                     unsigned op, unsigned op2,
                     FloatRegister Vn, FloatRegister Vm = as_FloatRegister(0)) {
    starti;
    f(op31, 31, 29);
    f(0b11110, 28, 24);
    f(type, 23, 22), f(1, 21);
    f(op, 15, 14), f(0b1000, 13, 10), f(op2, 4, 0);
    rf(Vn, 5), rf(Vm, 16);
  }


#define INSN(NAME, op31, type, op, op2)                 \
  void NAME(FloatRegister Vn, FloatRegister Vm) {       \
    float_compare(op31, type, op, op2, Vn, Vm);         \
  }

#define INSN1(NAME, op31, type, op, op2)        \
  void NAME(FloatRegister Vn, double d) {       \
    assert_cond(d == 0.0);                      \
    float_compare(op31, type, op, op2, Vn);     \
  }

  INSN(fcmps, 0b000, 0b00, 0b00, 0b00000);
  INSN1(fcmps, 0b000, 0b00, 0b00, 0b01000);
  // INSN(fcmpes, 0b000, 0b00, 0b00, 0b10000);
  // INSN1(fcmpes, 0b000, 0b00, 0b00, 0b11000);

  INSN(fcmpd, 0b000,   0b01, 0b00, 0b00000);
  INSN1(fcmpd, 0b000,  0b01, 0b00, 0b01000);
  // INSN(fcmped, 0b000,  0b01, 0b00, 0b10000);
  // INSN1(fcmped, 0b000, 0b01, 0b00, 0b11000);

#undef INSN
#undef INSN1

// Floating-point compare. 3-registers versions (scalar).
#define INSN(NAME, sz, e)                                             \
  void NAME(FloatRegister Vd, FloatRegister Vn, FloatRegister Vm) {   \
    starti;                                                           \
    f(0b01111110, 31, 24), f(e, 23), f(sz, 22), f(1, 21), rf(Vm, 16); \
    f(0b111011, 15, 10), rf(Vn, 5), rf(Vd, 0);                        \
  }                                                                   \

  INSN(facged, 1, 0); // facge-double
  INSN(facges, 0, 0); // facge-single
  INSN(facgtd, 1, 1); // facgt-double
  INSN(facgts, 0, 1); // facgt-single

#undef INSN

  // Floating-point Move (immediate)
private:
  unsigned pack(double value);

  void fmov_imm(FloatRegister Vn, double value, unsigned size) {
    starti;
    f(0b00011110, 31, 24), f(size, 23, 22), f(1, 21);
    f(pack(value), 20, 13), f(0b10000000, 12, 5);
    rf(Vn, 0);
  }

public:

  void fmovs(FloatRegister Vn, double value) {
    if (value)
      fmov_imm(Vn, value, 0b00);
    else
      movi(Vn, T2S, 0);
  }
  void fmovd(FloatRegister Vn, double value) {
    if (value)
      fmov_imm(Vn, value, 0b01);
    else
      movi(Vn, T1D, 0);
  }

  // Floating-point data-processing (1 source)

   // Floating-point rounding
   // type: half-precision = 11
   //       single         = 00
   //       double         = 01
   // rmode: A = Away     = 100
   //        I = current  = 111
   //        M = MinusInf = 010
   //        N = eveN     = 000
   //        P = PlusInf  = 001
   //        X = eXact    = 110
   //        Z = Zero     = 011
  void float_round(unsigned type, unsigned rmode, FloatRegister Rd, FloatRegister Rn) {
    starti;
    f(0b00011110, 31, 24);
    f(type, 23, 22);
    f(0b1001, 21, 18);
    f(rmode, 17, 15);
    f(0b10000, 14, 10);
    rf(Rn, 5), rf(Rd, 0);
  }
#define INSN(NAME, type, rmode)                   \
  void NAME(FloatRegister Vd, FloatRegister Vn) { \
    float_round(type, rmode, Vd, Vn);             \
  }

public:
  INSN(frintah, 0b11, 0b100);
  INSN(frintih, 0b11, 0b111);
  INSN(frintmh, 0b11, 0b010);
  INSN(frintnh, 0b11, 0b000);
  INSN(frintph, 0b11, 0b001);
  INSN(frintxh, 0b11, 0b110);
  INSN(frintzh, 0b11, 0b011);

  INSN(frintas, 0b00, 0b100);
  INSN(frintis, 0b00, 0b111);
  INSN(frintms, 0b00, 0b010);
  INSN(frintns, 0b00, 0b000);
  INSN(frintps, 0b00, 0b001);
  INSN(frintxs, 0b00, 0b110);
  INSN(frintzs, 0b00, 0b011);

  INSN(frintad, 0b01, 0b100);
  INSN(frintid, 0b01, 0b111);
  INSN(frintmd, 0b01, 0b010);
  INSN(frintnd, 0b01, 0b000);
  INSN(frintpd, 0b01, 0b001);
  INSN(frintxd, 0b01, 0b110);
  INSN(frintzd, 0b01, 0b011);
#undef INSN

private:
  static short SIMD_Size_in_bytes[];

public:
#define INSN(NAME, op)                                                  \
  void NAME(FloatRegister Rt, SIMD_RegVariant T, const Address &adr) {  \
    ld_st2(as_Register(Rt), adr, (int)T & 3, op + ((T==Q) ? 0b10:0b00), 1); \
  }

  INSN(ldr, 1);
  INSN(str, 0);

#undef INSN

 private:

  void ld_st(FloatRegister Vt, SIMD_Arrangement T, Register Xn, int op1, int op2) {
    starti;
    f(0,31), f((int)T & 1, 30);
    f(op1, 29, 21), f(0, 20, 16), f(op2, 15, 12);
    f((int)T >> 1, 11, 10), srf(Xn, 5), rf(Vt, 0);
  }
  void ld_st(FloatRegister Vt, SIMD_Arrangement T, Register Xn,
             int imm, int op1, int op2, int regs) {

    bool replicate = op2 >> 2 == 3;
    // post-index value (imm) is formed differently for replicate/non-replicate ld* instructions
    int expectedImmediate = replicate ? regs * (1 << (T >> 1)) : SIMD_Size_in_bytes[T] * regs;
    guarantee(T < T1Q , "incorrect arrangement");
    guarantee(imm == expectedImmediate, "bad offset");
    starti;
    f(0,31), f((int)T & 1, 30);
    f(op1 | 0b100, 29, 21), f(0b11111, 20, 16), f(op2, 15, 12);
    f((int)T >> 1, 11, 10), srf(Xn, 5), rf(Vt, 0);
  }
  void ld_st(FloatRegister Vt, SIMD_Arrangement T, Register Xn,
             Register Xm, int op1, int op2) {
    starti;
    f(0,31), f((int)T & 1, 30);
    f(op1 | 0b100, 29, 21), rf(Xm, 16), f(op2, 15, 12);
    f((int)T >> 1, 11, 10), srf(Xn, 5), rf(Vt, 0);
  }

  void ld_st(FloatRegister Vt, SIMD_Arrangement T, Address a, int op1, int op2, int regs) {
    switch (a.getMode()) {
    case Address::base_plus_offset:
      guarantee(a.offset() == 0, "no offset allowed here");
      ld_st(Vt, T, a.base(), op1, op2);
      break;
    case Address::post:
      ld_st(Vt, T, a.base(), a.offset(), op1, op2, regs);
      break;
    case Address::post_reg:
      ld_st(Vt, T, a.base(), a.index(), op1, op2);
      break;
    default:
      ShouldNotReachHere();
    }
  }

  // Single-structure load/store method (all addressing variants)
  void ld_st(FloatRegister Vt, SIMD_RegVariant T, int index, Address a,
             int op1, int op2, int regs) {
    int expectedImmediate = (regVariant_to_elemBits(T) >> 3) * regs;
    int sVal = (T < D) ? (index >> (2 - T)) & 0x01 : 0;
    int opcode = (T < D) ? (T << 2) : ((T & 0x02) << 2);
    int size = (T < D) ? (index & (0x3 << T)) : 1;  // only care about low 2b
    Register Xn = a.base();
    int Rm;

    switch (a.getMode()) {
    case Address::base_plus_offset:
      guarantee(a.offset() == 0, "no offset allowed here");
      Rm = 0;
      break;
    case Address::post:
      guarantee(a.offset() == expectedImmediate, "bad offset");
      op1 |= 0b100;
      Rm = 0b11111;
      break;
    case Address::post_reg:
      op1 |= 0b100;
      Rm = a.index()->encoding();
      break;
    default:
      ShouldNotReachHere();
      Rm = 0;  // unreachable
    }

    starti;
    f(0,31), f((index >> (3 - T)), 30);
    f(op1, 29, 21), f(Rm, 20, 16), f(op2 | opcode | sVal, 15, 12);
    f(size, 11, 10), srf(Xn, 5), rf(Vt, 0);
  }

 public:

#define INSN1(NAME, op1, op2)                                           \
  void NAME(FloatRegister Vt, SIMD_Arrangement T, const Address &a) {   \
    ld_st(Vt, T, a, op1, op2, 1);                                       \
 }

#define INSN2(NAME, op1, op2)                                           \
  void NAME(FloatRegister Vt, FloatRegister Vt2, SIMD_Arrangement T, const Address &a) { \
    assert(Vt->successor() == Vt2, "Registers must be ordered");        \
    ld_st(Vt, T, a, op1, op2, 2);                                       \
  }

#define INSN3(NAME, op1, op2)                                           \
  void NAME(FloatRegister Vt, FloatRegister Vt2, FloatRegister Vt3,     \
            SIMD_Arrangement T, const Address &a) {                     \
    assert(Vt->successor() == Vt2 && Vt2->successor() == Vt3,           \
           "Registers must be ordered");                                \
    ld_st(Vt, T, a, op1, op2, 3);                                       \
  }

#define INSN4(NAME, op1, op2)                                           \
  void NAME(FloatRegister Vt, FloatRegister Vt2, FloatRegister Vt3,     \
            FloatRegister Vt4, SIMD_Arrangement T, const Address &a) {  \
    assert(Vt->successor() == Vt2 && Vt2->successor() == Vt3 &&         \
           Vt3->successor() == Vt4, "Registers must be ordered");       \
    ld_st(Vt, T, a, op1, op2, 4);                                       \
  }

  INSN1(ld1,  0b001100010, 0b0111);
  INSN2(ld1,  0b001100010, 0b1010);
  INSN3(ld1,  0b001100010, 0b0110);
  INSN4(ld1,  0b001100010, 0b0010);

  INSN2(ld2,  0b001100010, 0b1000);
  INSN3(ld3,  0b001100010, 0b0100);
  INSN4(ld4,  0b001100010, 0b0000);

  INSN1(st1,  0b001100000, 0b0111);
  INSN2(st1,  0b001100000, 0b1010);
  INSN3(st1,  0b001100000, 0b0110);
  INSN4(st1,  0b001100000, 0b0010);

  INSN2(st2,  0b001100000, 0b1000);
  INSN3(st3,  0b001100000, 0b0100);
  INSN4(st4,  0b001100000, 0b0000);

  INSN1(ld1r, 0b001101010, 0b1100);
  INSN2(ld2r, 0b001101011, 0b1100);
  INSN3(ld3r, 0b001101010, 0b1110);
  INSN4(ld4r, 0b001101011, 0b1110);

#undef INSN1
#undef INSN2
#undef INSN3
#undef INSN4

// Handle common single-structure ld/st parameter sanity checks
// for all variations (1 to 4) of SIMD reigster inputs.  This
// method will call the routine that generates the opcode.
template<typename R, typename... Rx>
  void ldst_sstr(SIMD_RegVariant T, int index, const Address &a,
            int op1, int op2, R firstReg, Rx... otherRegs) {
    const FloatRegister vtSet[] = { firstReg, otherRegs... };
    const int regCount = sizeof...(otherRegs) + 1;
    assert(index >= 0 && (T <= D) && ((T == B && index <= 15) ||
              (T == H && index <= 7) || (T == S && index <= 3) ||
              (T == D && index <= 1)), "invalid index");
    assert(regCount >= 1 && regCount <= 4, "illegal register count");

    // Check to make sure when multiple SIMD registers are used
    // that they are in successive order.
    for (int i = 0; i < regCount - 1; i++) {
      assert(vtSet[i]->successor() == vtSet[i + 1],
             "Registers must be ordered");
    }

    ld_st(firstReg, T, index, a, op1, op2, regCount);
  }

// Define a set of INSN1/2/3/4 macros to handle single-structure
// load/store instructions.
#define INSN1(NAME, op1, op2)                                           \
  void NAME(FloatRegister Vt, SIMD_RegVariant T, int index,             \
            const Address &a) {                                         \
    ldst_sstr(T, index, a, op1, op2, Vt);                               \
 }

#define INSN2(NAME, op1, op2)                                           \
  void NAME(FloatRegister Vt, FloatRegister Vt2, SIMD_RegVariant T,     \
            int index, const Address &a) {                              \
    ldst_sstr(T, index, a, op1, op2, Vt, Vt2);                          \
  }

#define INSN3(NAME, op1, op2)                                           \
  void NAME(FloatRegister Vt, FloatRegister Vt2, FloatRegister Vt3,     \
            SIMD_RegVariant T, int index, const Address &a) {           \
    ldst_sstr(T, index, a, op1, op2, Vt, Vt2, Vt3);                     \
  }

#define INSN4(NAME, op1, op2)                                           \
  void NAME(FloatRegister Vt, FloatRegister Vt2, FloatRegister Vt3,     \
            FloatRegister Vt4, SIMD_RegVariant T, int index,            \
            const Address &a) {                                         \
    ldst_sstr(T, index, a, op1, op2, Vt, Vt2, Vt3, Vt4);                \
  }

  INSN1(st1, 0b001101000, 0b0000);
  INSN2(st2, 0b001101001, 0b0000);
  INSN3(st3, 0b001101000, 0b0010);
  INSN4(st4, 0b001101001, 0b0010);

  INSN1(ld1, 0b001101010, 0b0000);
  INSN2(ld2, 0b001101011, 0b0000);
  INSN3(ld3, 0b001101010, 0b0010);
  INSN4(ld4, 0b001101011, 0b0010);

#undef INSN1
#undef INSN2
#undef INSN3
#undef INSN4

#define INSN(NAME, opc)                                                                 \
  void NAME(FloatRegister Vd, SIMD_Arrangement T, FloatRegister Vn, FloatRegister Vm) { \
    starti;                                                                             \
    assert(T == T8B || T == T16B, "must be T8B or T16B");                               \
    f(0, 31), f((int)T & 1, 30), f(opc, 29, 21);                                        \
    rf(Vm, 16), f(0b000111, 15, 10), rf(Vn, 5), rf(Vd, 0);                              \
  }

  INSN(eor,  0b101110001);
  INSN(orr,  0b001110101);
  INSN(andr, 0b001110001);
  INSN(bic,  0b001110011);
  INSN(bif,  0b101110111);
  INSN(bit,  0b101110101);
  INSN(bsl,  0b101110011);
  INSN(orn,  0b001110111);

#undef INSN

  // Advanced SIMD three different
#define INSN(NAME, opc, opc2, acceptT2D)                                                \
  void NAME(FloatRegister Vd, SIMD_Arrangement T, FloatRegister Vn, FloatRegister Vm) { \
    guarantee(T != T1Q && T != T1D, "incorrect arrangement");                           \
    if (!acceptT2D) guarantee(T != T2D, "incorrect arrangement");                       \
    starti;                                                                             \
    f(0, 31), f((int)T & 1, 30), f(opc, 29), f(0b01110, 28, 24);                        \
    f((int)T >> 1, 23, 22), f(1, 21), rf(Vm, 16), f(opc2, 15, 10);                      \
    rf(Vn, 5), rf(Vd, 0);                                                               \
  }

  INSN(addv,   0, 0b100001, true);  // accepted arrangements: T8B, T16B, T4H, T8H, T2S, T4S, T2D
  INSN(subv,   1, 0b100001, true);  // accepted arrangements: T8B, T16B, T4H, T8H, T2S, T4S, T2D
  INSN(uqsubv, 1, 0b001011, true);  // accepted arrangements: T8B, T16B, T4H, T8H, T2S, T4S, T2D
  INSN(mulv,   0, 0b100111, false); // accepted arrangements: T8B, T16B, T4H, T8H, T2S, T4S
  INSN(mlav,   0, 0b100101, false); // accepted arrangements: T8B, T16B, T4H, T8H, T2S, T4S
  INSN(mlsv,   1, 0b100101, false); // accepted arrangements: T8B, T16B, T4H, T8H, T2S, T4S
  INSN(sshl,   0, 0b010001, true);  // accepted arrangements: T8B, T16B, T4H, T8H, T2S, T4S, T2D
  INSN(ushl,   1, 0b010001, true);  // accepted arrangements: T8B, T16B, T4H, T8H, T2S, T4S, T2D
  INSN(addpv,  0, 0b101111, true);  // accepted arrangements: T8B, T16B, T4H, T8H, T2S, T4S, T2D
  INSN(smullv, 0, 0b110000, false); // accepted arrangements: T8B, T16B, T4H, T8H, T2S, T4S
  INSN(umullv, 1, 0b110000, false); // accepted arrangements: T8B, T16B, T4H, T8H, T2S, T4S
  INSN(umlalv, 1, 0b100000, false); // accepted arrangements: T8B, T16B, T4H, T8H, T2S, T4S
  INSN(maxv,   0, 0b011001, false); // accepted arrangements: T8B, T16B, T4H, T8H, T2S, T4S
  INSN(minv,   0, 0b011011, false); // accepted arrangements: T8B, T16B, T4H, T8H, T2S, T4S
  INSN(smaxp,  0, 0b101001, false); // accepted arrangements: T8B, T16B, T4H, T8H, T2S, T4S
  INSN(sminp,  0, 0b101011, false); // accepted arrangements: T8B, T16B, T4H, T8H, T2S, T4S

#undef INSN

#define INSN(NAME, opc, opc2, accepted) \
  void NAME(FloatRegister Vd, SIMD_Arrangement T, FloatRegister Vn) {                   \
    guarantee(T != T1Q && T != T1D, "incorrect arrangement");                           \
    if (accepted < 3) guarantee(T != T2D, "incorrect arrangement");                     \
    if (accepted < 2) guarantee(T != T2S, "incorrect arrangement");                     \
    if (accepted < 1) guarantee(T == T8B || T == T16B, "incorrect arrangement");        \
    starti;                                                                             \
    f(0, 31), f((int)T & 1, 30), f(opc, 29), f(0b01110, 28, 24);                        \
    f((int)T >> 1, 23, 22), f(opc2, 21, 10);                                            \
    rf(Vn, 5), rf(Vd, 0);                                                               \
  }

  INSN(absr,   0, 0b100000101110, 3); // accepted arrangements: T8B, T16B, T4H, T8H, T2S, T4S, T2D
  INSN(negr,   1, 0b100000101110, 3); // accepted arrangements: T8B, T16B, T4H, T8H, T2S, T4S, T2D
  INSN(notr,   1, 0b100000010110, 0); // accepted arrangements: T8B, T16B
  INSN(addv,   0, 0b110001101110, 1); // accepted arrangements: T8B, T16B, T4H, T8H,      T4S
  INSN(smaxv,  0, 0b110000101010, 1); // accepted arrangements: T8B, T16B, T4H, T8H,      T4S
  INSN(umaxv,  1, 0b110000101010, 1); // accepted arrangements: T8B, T16B, T4H, T8H,      T4S
  INSN(sminv,  0, 0b110001101010, 1); // accepted arrangements: T8B, T16B, T4H, T8H,      T4S
  INSN(uminv,  1, 0b110001101010, 1); // accepted arrangements: T8B, T16B, T4H, T8H,      T4S
  INSN(cls,    0, 0b100000010010, 2); // accepted arrangements: T8B, T16B, T4H, T8H, T2S, T4S
  INSN(clz,    1, 0b100000010010, 2); // accepted arrangements: T8B, T16B, T4H, T8H, T2S, T4S
  INSN(cnt,    0, 0b100000010110, 0); // accepted arrangements: T8B, T16B
  INSN(uaddlp, 1, 0b100000001010, 2); // accepted arrangements: T8B, T16B, T4H, T8H, T2S, T4S
  INSN(uaddlv, 1, 0b110000001110, 1); // accepted arrangements: T8B, T16B, T4H, T8H,      T4S

#undef INSN

#define INSN(NAME, opc) \
  void NAME(FloatRegister Vd, SIMD_Arrangement T, FloatRegister Vn) {                  \
    starti;                                                                            \
    assert(T == T4S, "arrangement must be T4S");                                       \
    f(0, 31), f((int)T & 1, 30), f(0b101110, 29, 24), f(opc, 23),                      \
    f(T == T4S ? 0 : 1, 22), f(0b110000111110, 21, 10); rf(Vn, 5), rf(Vd, 0);          \
  }

  INSN(fmaxv, 0);
  INSN(fminv, 1);

#undef INSN

// Advanced SIMD modified immediate
#define INSN(NAME, op0, cmode0) \
  void NAME(FloatRegister Vd, SIMD_Arrangement T, unsigned imm8, unsigned lsl = 0) {   \
    unsigned cmode = cmode0;                                                           \
    unsigned op = op0;                                                                 \
    starti;                                                                            \
    assert(lsl == 0 ||                                                                 \
           ((T == T4H || T == T8H) && lsl == 8) ||                                     \
           ((T == T2S || T == T4S) && ((lsl >> 3) < 4) && ((lsl & 7) == 0)), "invalid shift");\
    cmode |= lsl >> 2;                                                                 \
    if (T == T4H || T == T8H) cmode |= 0b1000;                                         \
    if (!(T == T4H || T == T8H || T == T2S || T == T4S)) {                             \
      assert(op == 0 && cmode0 == 0, "must be MOVI");                                  \
      cmode = 0b1110;                                                                  \
      if (T == T1D || T == T2D) op = 1;                                                \
    }                                                                                  \
    f(0, 31), f((int)T & 1, 30), f(op, 29), f(0b0111100000, 28, 19);                   \
    f(imm8 >> 5, 18, 16), f(cmode, 15, 12), f(0x01, 11, 10), f(imm8 & 0b11111, 9, 5);  \
    rf(Vd, 0);                                                                         \
  }

  INSN(movi, 0, 0);
  INSN(orri, 0, 1);
  INSN(mvni, 1, 0);
  INSN(bici, 1, 1);

#undef INSN

#define INSN(NAME, op, cmode)                                           \
  void NAME(FloatRegister Vd, SIMD_Arrangement T, double imm) {         \
    unsigned imm8 = pack(imm);                                          \
    starti;                                                             \
    f(0, 31), f((int)T & 1, 30), f(op, 29), f(0b0111100000, 28, 19);    \
    f(imm8 >> 5, 18, 16), f(cmode, 15, 12), f(0x01, 11, 10), f(imm8 & 0b11111, 9, 5); \
    rf(Vd, 0);                                                          \
  }

  INSN(fmovs, 0, 0b1111);
  INSN(fmovd, 1, 0b1111);

#undef INSN

// Advanced SIMD three same
#define INSN(NAME, U, op2, op3)                                                       \
  void NAME(FloatRegister Vd, SIMD_Arrangement T, FloatRegister Vn, FloatRegister Vm) { \
    starti;                                                                             \
    assert(T == T2S || T == T4S || T == T2D, "invalid arrangement");                    \
    f(0, 31), f((int)T & 1, 30), f(U, 29), f(0b01110, 28, 24), f(op2, 23);            \
    f(T==T2D ? 1:0, 22); f(1, 21), rf(Vm, 16), f(op3, 15, 10), rf(Vn, 5), rf(Vd, 0);    \
  }

  INSN(fabd, 1, 1, 0b110101);
  INSN(fadd, 0, 0, 0b110101);
  INSN(fdiv, 1, 0, 0b111111);
  INSN(faddp, 1, 0, 0b110101);
  INSN(fmul, 1, 0, 0b110111);
  INSN(fsub, 0, 1, 0b110101);
  INSN(fmla, 0, 0, 0b110011);
  INSN(fmls, 0, 1, 0b110011);
  INSN(fmax, 0, 0, 0b111101);
  INSN(fmin, 0, 1, 0b111101);
  INSN(facgt, 1, 1, 0b111011);

  INSN(add, 0, 1, 0b100001);
  INSN(sub, 1, 1, 0b100001);
#undef INSN

  // AdvSIMD vector compare
  void cm(Condition cond, FloatRegister Vd, SIMD_Arrangement T, FloatRegister Vn, FloatRegister Vm) {
    starti;
    assert(T != T1Q && T != T1D, "incorrect arrangement");
    int cond_op;
    switch (cond) {
      case EQ: cond_op = 0b110001; break;
      case GT: cond_op = 0b000110; break;
      case GE: cond_op = 0b000111; break;
      case HI: cond_op = 0b100110; break;
      case HS: cond_op = 0b100111; break;
      default:
        ShouldNotReachHere();
        break;
    }

    f(0, 31), f((int)T & 1, 30), f((cond_op >> 5) & 1, 29);
    f(0b01110, 28, 24), f((int)T >> 1, 23, 22), f(1, 21), rf(Vm, 16);
    f(cond_op & 0b11111, 15, 11), f(1, 10), rf(Vn, 5), rf(Vd, 0);
  }

  // AdvSIMD Floating-point vector compare
  void fcm(Condition cond, FloatRegister Vd, SIMD_Arrangement T, FloatRegister Vn, FloatRegister Vm) {
    starti;
    assert(T == T2S || T == T4S || T == T2D, "invalid arrangement");
    int cond_op;
    switch (cond) {
      case EQ: cond_op = 0b00; break;
      case GT: cond_op = 0b11; break;
      case GE: cond_op = 0b10; break;
      default:
        ShouldNotReachHere();
        break;
    }

    f(0, 31), f((int)T & 1, 30), f((cond_op >> 1) & 1, 29);
    f(0b01110, 28, 24), f(cond_op & 1, 23), f(T == T2D ? 1 : 0, 22);
    f(1, 21), rf(Vm, 16), f(0b111001, 15, 10), rf(Vn, 5), rf(Vd, 0);
  }

#define INSN(NAME, opc)                                                                 \
  void NAME(FloatRegister Vd, SIMD_Arrangement T, FloatRegister Vn, FloatRegister Vm) { \
    starti;                                                                             \
    assert(T == T4S, "arrangement must be T4S");                                        \
    f(0b01011110000, 31, 21), rf(Vm, 16), f(opc, 15, 10), rf(Vn, 5), rf(Vd, 0);         \
  }

  INSN(sha1c,     0b000000);
  INSN(sha1m,     0b001000);
  INSN(sha1p,     0b000100);
  INSN(sha1su0,   0b001100);
  INSN(sha256h2,  0b010100);
  INSN(sha256h,   0b010000);
  INSN(sha256su1, 0b011000);

#undef INSN

#define INSN(NAME, opc)                                                                 \
  void NAME(FloatRegister Vd, SIMD_Arrangement T, FloatRegister Vn) {                   \
    starti;                                                                             \
    assert(T == T4S, "arrangement must be T4S");                                        \
    f(0b0101111000101000, 31, 16), f(opc, 15, 10), rf(Vn, 5), rf(Vd, 0);                \
  }

  INSN(sha1h,     0b000010);
  INSN(sha1su1,   0b000110);
  INSN(sha256su0, 0b001010);

#undef INSN

#define INSN(NAME, opc)                                                                 \
  void NAME(FloatRegister Vd, SIMD_Arrangement T, FloatRegister Vn, FloatRegister Vm) { \
    starti;                                                                             \
    assert(T == T2D, "arrangement must be T2D");                                        \
    f(0b11001110011, 31, 21), rf(Vm, 16), f(opc, 15, 10), rf(Vn, 5), rf(Vd, 0);         \
  }

  INSN(sha512h,   0b100000);
  INSN(sha512h2,  0b100001);
  INSN(sha512su1, 0b100010);

#undef INSN

#define INSN(NAME, opc)                                                                 \
  void NAME(FloatRegister Vd, SIMD_Arrangement T, FloatRegister Vn) {                   \
    starti;                                                                             \
    assert(T == T2D, "arrangement must be T2D");                                        \
    f(opc, 31, 10), rf(Vn, 5), rf(Vd, 0);                                               \
  }

  INSN(sha512su0, 0b1100111011000000100000);

#undef INSN

#define INSN(NAME, opc)                                                                                   \
  void NAME(FloatRegister Vd, SIMD_Arrangement T, FloatRegister Vn, FloatRegister Vm, FloatRegister Va) { \
    starti;                                                                                               \
    assert(T == T16B, "arrangement must be T16B");                                                        \
    f(0b11001110, 31, 24), f(opc, 23, 21), rf(Vm, 16), f(0b0, 15, 15), rf(Va, 10), rf(Vn, 5), rf(Vd, 0);  \
  }

  INSN(eor3, 0b000);
  INSN(bcax, 0b001);

#undef INSN

#define INSN(NAME, opc)                                                                               \
  void NAME(FloatRegister Vd, SIMD_Arrangement T, FloatRegister Vn, FloatRegister Vm, unsigned imm) { \
    starti;                                                                                           \
    assert(T == T2D, "arrangement must be T2D");                                                      \
    f(0b11001110, 31, 24), f(opc, 23, 21), rf(Vm, 16), f(imm, 15, 10), rf(Vn, 5), rf(Vd, 0);          \
  }

  INSN(xar, 0b100);

#undef INSN

#define INSN(NAME, opc)                                                                           \
  void NAME(FloatRegister Vd, SIMD_Arrangement T, FloatRegister Vn, FloatRegister Vm) {           \
    starti;                                                                                       \
    assert(T == T2D, "arrangement must be T2D");                                                  \
    f(0b11001110, 31, 24), f(opc, 23, 21), rf(Vm, 16), f(0b100011, 15, 10), rf(Vn, 5), rf(Vd, 0); \
  }

  INSN(rax1, 0b011);

#undef INSN

#define INSN(NAME, opc)                           \
  void NAME(FloatRegister Vd, FloatRegister Vn) { \
    starti;                                       \
    f(opc, 31, 10), rf(Vn, 5), rf(Vd, 0);         \
  }

  INSN(aese,   0b0100111000101000010010);
  INSN(aesd,   0b0100111000101000010110);
  INSN(aesmc,  0b0100111000101000011010);
  INSN(aesimc, 0b0100111000101000011110);

#undef INSN

  // Advanced SIMD vector x indexed element

#define INSN(NAME, op1, op2)                                                               \
  void NAME(FloatRegister Vd, SIMD_Arrangement T, FloatRegister Vn, FloatRegister Vm, int index = 0) { \
    starti;                                                                                            \
    assert(T == T2S || T == T4S || T == T2D, "invalid arrangement");                                   \
    assert(index >= 0 && ((T == T2D && index <= 1) || (T != T2D && index <= 3)), "invalid index");     \
    f(0, 31), f((int)T & 1, 30), f(op1, 29); f(0b011111, 28, 23);                                      \
    f(T == T2D ? 1 : 0, 22), f(T == T2D ? 0 : index & 1, 21), rf(Vm, 16);                              \
    f(op2, 15, 12), f(T == T2D ? index : (index >> 1), 11), f(0, 10);                                  \
    rf(Vn, 5), rf(Vd, 0);                                                                              \
  }

  // FMLA/FMLS - Vector - Scalar
  INSN(fmlavs, 0, 0b0001);
  INSN(fmlsvs, 0, 0b0101);
  // FMULX - Vector - Scalar
  INSN(fmulxvs, 1, 0b1001);

#undef INSN

// NB: When using Arrangement T4S, Vm is restricted to v0-v15
#define INSN(NAME, opc, upper, U)                                                          \
  void NAME(FloatRegister Vd, SIMD_Arrangement T, FloatRegister Vn, FloatRegister Vm, int index) { \
    starti;                                                                                \
    f(0, 31); f(upper, 30); f(U, 29); f(0b01111,28, 24);                                   \
    switch(T) {                                                                            \
      case T4S: {                                                                          \
        f(0b01, 23, 22);                                                                   \
        int H = index >> 2, L = (index >> 1) & 1, M = index & 1;                           \
        f(H, 11); f(L, 21); f(M, 20);                                                      \
        f(Vm->encoding(), 19, 16);                                                         \
        break;                                                                             \
      }                                                                                    \
      case T2D: {                                                                          \
        f(0b10, 23, 22);                                                                   \
        int H = index >> 1, L = index & 1;                                                 \
        f(H, 11); f(L, 21);                                                                \
        rf(Vm, 16);                                                                        \
        break;                                                                             \
      }                                                                                    \
      default:                                                                             \
        ShouldNotReachHere();                                                              \
    }                                                                                      \
    f(opc, 15, 12); f(0, 10);                                                              \
    rf(Vn, 5); rf(Vd, 0);                                                                  \
  }

  INSN(umull, 0b1010, false, 1);
  INSN(umull2, 0b1010, true, 1);
  INSN(umlal, 0b0010, false, 1);
  INSN(umlal2, 0b0010, true, 1);

#undef INSN

  // Floating-point Reciprocal Estimate
  void frecpe(FloatRegister Vd, FloatRegister Vn, SIMD_RegVariant type) {
    assert(type == D || type == S, "Wrong type for frecpe");
    starti;
    f(0b010111101, 31, 23);
    f(type == D ? 1 : 0, 22);
    f(0b100001110110, 21, 10);
    rf(Vn, 5), rf(Vd, 0);
  }

  // (long) {a, b} -> (a + b)
  void addpd(FloatRegister Vd, FloatRegister Vn) {
    starti;
    f(0b0101111011110001101110, 31, 10);
    rf(Vn, 5), rf(Vd, 0);
  }

  // Floating-point AdvSIMD scalar pairwise
#define INSN(NAME, op1, op2) \
  void NAME(FloatRegister Vd, FloatRegister Vn, SIMD_RegVariant type) {                 \
    starti;                                                                             \
    assert(type == D || type == S, "Wrong type for faddp/fmaxp/fminp");                 \
    f(0b0111111, 31, 25), f(op1, 24, 23),                                               \
    f(type == S ? 0 : 1, 22), f(0b11000, 21, 17), f(op2, 16, 10), rf(Vn, 5), rf(Vd, 0); \
  }

  INSN(faddp, 0b00, 0b0110110);
  INSN(fmaxp, 0b00, 0b0111110);
  INSN(fminp, 0b01, 0b0111110);

#undef INSN

  void ins(FloatRegister Vd, SIMD_RegVariant T, FloatRegister Vn, int didx, int sidx) {
    starti;
    assert(T != Q, "invalid register variant");
    f(0b01101110000, 31, 21), f(((didx<<1)|1)<<(int)T, 20, 16), f(0, 15);
    f(sidx<<(int)T, 14, 11), f(1, 10), rf(Vn, 5), rf(Vd, 0);
  }

#define INSN(NAME, cond, op1, op2)                                                      \
  void NAME(Register Rd, FloatRegister Vn, SIMD_RegVariant T, int idx) {                \
    starti;                                                                             \
    assert(cond, "invalid register variant");                                           \
    f(0, 31), f(op1, 30), f(0b001110000, 29, 21);                                       \
    f(((idx << 1) | 1) << (int)T, 20, 16), f(op2, 15, 10);                              \
    rf(Vn, 5), rf(Rd, 0);                                                               \
  }

  INSN(umov, (T != Q), (T == D ? 1 : 0), 0b001111);
  INSN(smov, (T < D),  1,                0b001011);

#undef INSN

#define INSN(NAME, opc, opc2, isSHR)                                    \
  void NAME(FloatRegister Vd, SIMD_Arrangement T, FloatRegister Vn, int shift){ \
    starti;                                                             \
    /* The encodings for the immh:immb fields (bits 22:16) in *SHR are  \
     *   0001 xxx       8B/16B, shift = 16  - UInt(immh:immb)           \
     *   001x xxx       4H/8H,  shift = 32  - UInt(immh:immb)           \
     *   01xx xxx       2S/4S,  shift = 64  - UInt(immh:immb)           \
     *   1xxx xxx       1D/2D,  shift = 128 - UInt(immh:immb)           \
     *   (1D is RESERVED)                                               \
     * for SHL shift is calculated as:                                  \
     *   0001 xxx       8B/16B, shift = UInt(immh:immb) - 8             \
     *   001x xxx       4H/8H,  shift = UInt(immh:immb) - 16            \
     *   01xx xxx       2S/4S,  shift = UInt(immh:immb) - 32            \
     *   1xxx xxx       1D/2D,  shift = UInt(immh:immb) - 64            \
     *   (1D is RESERVED)                                               \
     */                                                                 \
    guarantee(!isSHR || (isSHR && (shift != 0)), "impossible encoding");\
    assert((1 << ((T>>1)+3)) > shift, "Invalid Shift value");           \
    int cVal = (1 << (((T >> 1) + 3) + (isSHR ? 1 : 0)));               \
    int encodedShift = isSHR ? cVal - shift : cVal + shift;             \
    f(0, 31), f(T & 1, 30), f(opc, 29), f(0b011110, 28, 23),            \
    f(encodedShift, 22, 16); f(opc2, 15, 10), rf(Vn, 5), rf(Vd, 0);     \
  }

  INSN(shl,  0, 0b010101, /* isSHR = */ false);
  INSN(sshr, 0, 0b000001, /* isSHR = */ true);
  INSN(ushr, 1, 0b000001, /* isSHR = */ true);
  INSN(usra, 1, 0b000101, /* isSHR = */ true);
  INSN(ssra, 0, 0b000101, /* isSHR = */ true);
  INSN(sli,  1, 0b010101, /* isSHR = */ false);

#undef INSN

#define INSN(NAME, opc, opc2, isSHR)                                    \
  void NAME(FloatRegister Vd, FloatRegister Vn, int shift){             \
    starti;                                                             \
    int encodedShift = isSHR ? 128 - shift : 64 + shift;                \
    f(0b01, 31, 30), f(opc, 29), f(0b111110, 28, 23),                   \
    f(encodedShift, 22, 16); f(opc2, 15, 10), rf(Vn, 5), rf(Vd, 0);     \
  }

  INSN(shld,  0, 0b010101, /* isSHR = */ false);
  INSN(sshrd, 0, 0b000001, /* isSHR = */ true);
  INSN(ushrd, 1, 0b000001, /* isSHR = */ true);

#undef INSN

private:
  void _xshll(sign_kind sign, FloatRegister Vd, SIMD_Arrangement Ta, FloatRegister Vn, SIMD_Arrangement Tb, int shift) {
    starti;
    /* The encodings for the immh:immb fields (bits 22:16) are
     *   0001 xxx       8H, 8B/16B shift = xxx
     *   001x xxx       4S, 4H/8H  shift = xxxx
     *   01xx xxx       2D, 2S/4S  shift = xxxxx
     *   1xxx xxx       RESERVED
     */
    assert((Tb >> 1) + 1 == (Ta >> 1), "Incompatible arrangement");
    assert((1 << ((Tb>>1)+3)) > shift, "Invalid shift value");
    f(0, 31), f(Tb & 1, 30), f(sign == SIGNED ? 0 : 1, 29), f(0b011110, 28, 23);
    f((1 << ((Tb>>1)+3))|shift, 22, 16);
    f(0b101001, 15, 10), rf(Vn, 5), rf(Vd, 0);
  }

public:
  void ushll(FloatRegister Vd, SIMD_Arrangement Ta, FloatRegister Vn,  SIMD_Arrangement Tb, int shift) {
    assert(Tb == T8B || Tb == T4H || Tb == T2S, "invalid arrangement");
    _xshll(UNSIGNED, Vd, Ta, Vn, Tb, shift);
  }

  void ushll2(FloatRegister Vd, SIMD_Arrangement Ta, FloatRegister Vn,  SIMD_Arrangement Tb, int shift) {
    assert(Tb == T16B || Tb == T8H || Tb == T4S, "invalid arrangement");
    _xshll(UNSIGNED, Vd, Ta, Vn, Tb, shift);
  }

  void uxtl(FloatRegister Vd, SIMD_Arrangement Ta, FloatRegister Vn,  SIMD_Arrangement Tb) {
    ushll(Vd, Ta, Vn, Tb, 0);
  }

  void sshll(FloatRegister Vd, SIMD_Arrangement Ta, FloatRegister Vn,  SIMD_Arrangement Tb, int shift) {
    assert(Tb == T8B || Tb == T4H || Tb == T2S, "invalid arrangement");
    _xshll(SIGNED, Vd, Ta, Vn, Tb, shift);
  }

  void sshll2(FloatRegister Vd, SIMD_Arrangement Ta, FloatRegister Vn,  SIMD_Arrangement Tb, int shift) {
    assert(Tb == T16B || Tb == T8H || Tb == T4S, "invalid arrangement");
    _xshll(SIGNED, Vd, Ta, Vn, Tb, shift);
  }

  void sxtl(FloatRegister Vd, SIMD_Arrangement Ta, FloatRegister Vn,  SIMD_Arrangement Tb) {
    sshll(Vd, Ta, Vn, Tb, 0);
  }

  // Move from general purpose register
  //   mov  Vd.T[index], Rn
  void mov(FloatRegister Vd, SIMD_RegVariant T, int index, Register Xn) {
    guarantee(T != Q, "invalid register variant");
    starti;
    f(0b01001110000, 31, 21), f(((1 << T) | (index << (T + 1))), 20, 16);
    f(0b000111, 15, 10), zrf(Xn, 5), rf(Vd, 0);
  }

  // Move to general purpose register
  //   mov  Rd, Vn.T[index]
  void mov(Register Xd, FloatRegister Vn, SIMD_RegVariant T, int index) {
    guarantee(T == S || T == D, "invalid register variant");
    umov(Xd, Vn, T, index);
  }

private:
  void _pmull(FloatRegister Vd, SIMD_Arrangement Ta, FloatRegister Vn, FloatRegister Vm, SIMD_Arrangement Tb) {
    starti;
    assert((Ta == T1Q && (Tb == T1D || Tb == T2D)) ||
           (Ta == T8H && (Tb == T8B || Tb == T16B)), "Invalid Size specifier");
    int size = (Ta == T1Q) ? 0b11 : 0b00;
    f(0, 31), f(Tb & 1, 30), f(0b001110, 29, 24), f(size, 23, 22);
    f(1, 21), rf(Vm, 16), f(0b111000, 15, 10), rf(Vn, 5), rf(Vd, 0);
  }

public:
  void pmull(FloatRegister Vd, SIMD_Arrangement Ta, FloatRegister Vn, FloatRegister Vm, SIMD_Arrangement Tb) {
    assert(Tb == T1D || Tb == T8B, "pmull assumes T1D or T8B as the second size specifier");
    _pmull(Vd, Ta, Vn, Vm, Tb);
  }

  void pmull2(FloatRegister Vd, SIMD_Arrangement Ta, FloatRegister Vn, FloatRegister Vm, SIMD_Arrangement Tb) {
    assert(Tb == T2D || Tb == T16B, "pmull2 assumes T2D or T16B as the second size specifier");
    _pmull(Vd, Ta, Vn, Vm, Tb);
  }

  void uqxtn(FloatRegister Vd, SIMD_Arrangement Tb, FloatRegister Vn, SIMD_Arrangement Ta) {
    starti;
    int size_b = (int)Tb >> 1;
    int size_a = (int)Ta >> 1;
    assert(size_b < 3 && size_b == size_a - 1, "Invalid size specifier");
    f(0, 31), f(Tb & 1, 30), f(0b101110, 29, 24), f(size_b, 23, 22);
    f(0b100001010010, 21, 10), rf(Vn, 5), rf(Vd, 0);
  }

  void xtn(FloatRegister Vd, SIMD_Arrangement Tb, FloatRegister Vn, SIMD_Arrangement Ta) {
    starti;
    int size_b = (int)Tb >> 1;
    int size_a = (int)Ta >> 1;
    assert(size_b < 3 && size_b == size_a - 1, "Invalid size specifier");
    f(0, 31), f(Tb & 1, 30), f(0b001110, 29, 24), f(size_b, 23, 22);
    f(0b100001001010, 21, 10), rf(Vn, 5), rf(Vd, 0);
  }

  void dup(FloatRegister Vd, SIMD_Arrangement T, Register Xs)
  {
    starti;
    assert(T != T1D, "reserved encoding");
    f(0,31), f((int)T & 1, 30), f(0b001110000, 29, 21);
    f((1 << (T >> 1)), 20, 16), f(0b000011, 15, 10), zrf(Xs, 5), rf(Vd, 0);
  }

  void dup(FloatRegister Vd, SIMD_Arrangement T, FloatRegister Vn, int index = 0)
  {
    starti;
    assert(T != T1D, "reserved encoding");
    f(0, 31), f((int)T & 1, 30), f(0b001110000, 29, 21);
    f(((1 << (T >> 1)) | (index << ((T >> 1) + 1))), 20, 16);
    f(0b000001, 15, 10), rf(Vn, 5), rf(Vd, 0);
  }

  // Advanced SIMD scalar copy
  void dup(FloatRegister Vd, SIMD_RegVariant T, FloatRegister Vn, int index = 0)
  {
    starti;
    assert(T != Q, "invalid size");
    f(0b01011110000, 31, 21);
    f((1 << T) | (index << (T + 1)), 20, 16);
    f(0b000001, 15, 10), rf(Vn, 5), rf(Vd, 0);
  }

  // AdvSIMD ZIP/UZP/TRN
#define INSN(NAME, opcode)                                              \
  void NAME(FloatRegister Vd, SIMD_Arrangement T, FloatRegister Vn, FloatRegister Vm) { \
    guarantee(T != T1D && T != T1Q, "invalid arrangement");             \
    starti;                                                             \
    f(0, 31), f(0b001110, 29, 24), f(0, 21), f(0, 15);                  \
    f(opcode, 14, 12), f(0b10, 11, 10);                                 \
    rf(Vm, 16), rf(Vn, 5), rf(Vd, 0);                                   \
    f(T & 1, 30), f(T >> 1, 23, 22);                                    \
  }

  INSN(uzp1, 0b001);
  INSN(trn1, 0b010);
  INSN(zip1, 0b011);
  INSN(uzp2, 0b101);
  INSN(trn2, 0b110);
  INSN(zip2, 0b111);

#undef INSN

  // CRC32 instructions
#define INSN(NAME, c, sf, sz)                                             \
  void NAME(Register Rd, Register Rn, Register Rm) {                      \
    starti;                                                               \
    f(sf, 31), f(0b0011010110, 30, 21), f(0b010, 15, 13), f(c, 12);       \
    f(sz, 11, 10), rf(Rm, 16), rf(Rn, 5), rf(Rd, 0);                      \
  }

  INSN(crc32b,  0, 0, 0b00);
  INSN(crc32h,  0, 0, 0b01);
  INSN(crc32w,  0, 0, 0b10);
  INSN(crc32x,  0, 1, 0b11);
  INSN(crc32cb, 1, 0, 0b00);
  INSN(crc32ch, 1, 0, 0b01);
  INSN(crc32cw, 1, 0, 0b10);
  INSN(crc32cx, 1, 1, 0b11);

#undef INSN

  // Table vector lookup
#define INSN(NAME, op)                                                  \
  void NAME(FloatRegister Vd, SIMD_Arrangement T, FloatRegister Vn, unsigned registers, FloatRegister Vm) { \
    starti;                                                             \
    assert(T == T8B || T == T16B, "invalid arrangement");               \
    assert(0 < registers && registers <= 4, "invalid number of registers"); \
    f(0, 31), f((int)T & 1, 30), f(0b001110000, 29, 21), rf(Vm, 16), f(0, 15); \
    f(registers - 1, 14, 13), f(op, 12),f(0b00, 11, 10), rf(Vn, 5), rf(Vd, 0); \
  }

  INSN(tbl, 0);
  INSN(tbx, 1);

#undef INSN

  // AdvSIMD two-reg misc
  // In this instruction group, the 2 bits in the size field ([23:22]) may be
  // fixed or determined by the "SIMD_Arrangement T", or both. The additional
  // parameter "tmask" is a 2-bit mask used to indicate which bits in the size
  // field are determined by the SIMD_Arrangement. The bit of "tmask" should be
  // set to 1 if corresponding bit marked as "x" in the ArmARM.
#define INSN(NAME, U, size, tmask, opcode)                                          \
  void NAME(FloatRegister Vd, SIMD_Arrangement T, FloatRegister Vn) {               \
       starti;                                                                      \
       assert((ASSERTION), MSG);                                                    \
       f(0, 31), f((int)T & 1, 30), f(U, 29), f(0b01110, 28, 24);                   \
       f(size | ((int)(T >> 1) & tmask), 23, 22), f(0b10000, 21, 17);               \
       f(opcode, 16, 12), f(0b10, 11, 10), rf(Vn, 5), rf(Vd, 0);                    \
 }

#define MSG "invalid arrangement"

#define ASSERTION (T == T2S || T == T4S || T == T2D)
  INSN(fsqrt,  1, 0b10, 0b01, 0b11111);
  INSN(fabs,   0, 0b10, 0b01, 0b01111);
  INSN(fneg,   1, 0b10, 0b01, 0b01111);
  INSN(frintn, 0, 0b00, 0b01, 0b11000);
  INSN(frintm, 0, 0b00, 0b01, 0b11001);
  INSN(frintp, 0, 0b10, 0b01, 0b11000);
  INSN(fcvtas, 0, 0b00, 0b01, 0b11100);
  INSN(fcvtzs, 0, 0b10, 0b01, 0b11011);
  INSN(fcvtms, 0, 0b00, 0b01, 0b11011);
#undef ASSERTION

#define ASSERTION (T == T8B || T == T16B || T == T4H || T == T8H || T == T2S || T == T4S)
  INSN(rev64, 0, 0b00, 0b11, 0b00000);
#undef ASSERTION

#define ASSERTION (T == T8B || T == T16B || T == T4H || T == T8H)
  INSN(rev32, 1, 0b00, 0b11, 0b00000);
#undef ASSERTION

#define ASSERTION (T == T8B || T == T16B)
  INSN(rev16, 0, 0b00, 0b11, 0b00001);
  INSN(rbit,  1, 0b01, 0b00, 0b00101);
#undef ASSERTION

#undef MSG

#undef INSN

  // AdvSIMD compare with zero (vector)
  void cm(Condition cond, FloatRegister Vd, SIMD_Arrangement T, FloatRegister Vn) {
    starti;
    assert(T != T1Q && T != T1D, "invalid arrangement");
    int cond_op;
    switch (cond) {
      case EQ: cond_op = 0b001; break;
      case GE: cond_op = 0b100; break;
      case GT: cond_op = 0b000; break;
      case LE: cond_op = 0b101; break;
      case LT: cond_op = 0b010; break;
      default:
        ShouldNotReachHere();
        break;
    }

    f(0, 31), f((int)T & 1, 30), f((cond_op >> 2) & 1, 29);
    f(0b01110, 28, 24), f((int)T >> 1, 23, 22), f(0b10000010, 21, 14);
    f(cond_op & 0b11, 13, 12), f(0b10, 11, 10), rf(Vn, 5), rf(Vd, 0);
  }

  // AdvSIMD Floating-point compare with zero (vector)
  void fcm(Condition cond, FloatRegister Vd, SIMD_Arrangement T, FloatRegister Vn) {
    starti;
    assert(T == T2S || T == T4S || T == T2D, "invalid arrangement");
    int cond_op;
    switch (cond) {
      case EQ: cond_op = 0b010; break;
      case GT: cond_op = 0b000; break;
      case GE: cond_op = 0b001; break;
      case LE: cond_op = 0b011; break;
      case LT: cond_op = 0b100; break;
      default:
        ShouldNotReachHere();
        break;
    }

    f(0, 31), f((int)T & 1, 30), f(cond_op & 1, 29), f(0b011101, 28, 23);
    f(((int)(T >> 1) & 1), 22), f(0b10000011, 21, 14);
    f((cond_op >> 1) & 0b11, 13, 12), f(0b10, 11, 10), rf(Vn, 5), rf(Vd, 0);
  }

  void ext(FloatRegister Vd, SIMD_Arrangement T, FloatRegister Vn, FloatRegister Vm, int index)
  {
    starti;
    assert(T == T8B || T == T16B, "invalid arrangement");
    assert((T == T8B && index <= 0b0111) || (T == T16B && index <= 0b1111), "Invalid index value");
    f(0, 31), f((int)T & 1, 30), f(0b101110000, 29, 21);
    rf(Vm, 16), f(0, 15), f(index, 14, 11);
    f(0, 10), rf(Vn, 5), rf(Vd, 0);
  }

// SVE arithmetic - unpredicated
#define INSN(NAME, opcode)                                                             \
  void NAME(FloatRegister Zd, SIMD_RegVariant T, FloatRegister Zn, FloatRegister Zm) { \
    starti;                                                                            \
    assert(T != Q, "invalid register variant");                                        \
    f(0b00000100, 31, 24), f(T, 23, 22), f(1, 21),                                     \
    rf(Zm, 16), f(0, 15, 13), f(opcode, 12, 10), rf(Zn, 5), rf(Zd, 0);                 \
  }
  INSN(sve_add, 0b000);
  INSN(sve_sub, 0b001);
#undef INSN

// SVE integer add/subtract immediate (unpredicated)
#define INSN(NAME, op)                                                  \
  void NAME(FloatRegister Zd, SIMD_RegVariant T, unsigned imm8) {       \
    starti;                                                             \
    /* The immediate is an unsigned value in the range 0 to 255, and    \
     * for element width of 16 bits or higher it may also be a          \
     * positive multiple of 256 in the range 256 to 65280.              \
     */                                                                 \
    assert(T != Q, "invalid size");                                     \
    int sh = 0;                                                         \
    if (imm8 <= 0xff) {                                                 \
      sh = 0;                                                           \
    } else if (T != B && imm8 <= 0xff00 && (imm8 & 0xff) == 0) {        \
      sh = 1;                                                           \
      imm8 = (imm8 >> 8);                                               \
    } else {                                                            \
      guarantee(false, "invalid immediate");                            \
    }                                                                   \
    f(0b00100101, 31, 24), f(T, 23, 22), f(0b10000, 21, 17);            \
    f(op, 16, 14), f(sh, 13), f(imm8, 12, 5), rf(Zd, 0);                \
  }

  INSN(sve_add, 0b011);
  INSN(sve_sub, 0b111);
#undef INSN

// SVE floating-point arithmetic - unpredicated
#define INSN(NAME, opcode)                                                             \
  void NAME(FloatRegister Zd, SIMD_RegVariant T, FloatRegister Zn, FloatRegister Zm) { \
    starti;                                                                            \
    assert(T == S || T == D, "invalid register variant");                              \
    f(0b01100101, 31, 24), f(T, 23, 22), f(0, 21),                                     \
    rf(Zm, 16), f(0, 15, 13), f(opcode, 12, 10), rf(Zn, 5), rf(Zd, 0);                 \
  }

  INSN(sve_fadd, 0b000);
  INSN(sve_fmul, 0b010);
  INSN(sve_fsub, 0b001);
#undef INSN

private:
  void sve_predicate_reg_insn(unsigned op24, unsigned op13,
                              FloatRegister Zd_or_Vd, SIMD_RegVariant T,
                              PRegister Pg, FloatRegister Zn_or_Vn) {
    starti;
    f(op24, 31, 24), f(T, 23, 22), f(op13, 21, 13);
    pgrf(Pg, 10), rf(Zn_or_Vn, 5), rf(Zd_or_Vd, 0);
  }

  void sve_shift_imm_encoding(SIMD_RegVariant T, int shift, bool isSHR,
                              int& tszh, int& tszl_imm) {
    /* The encodings for the tszh:tszl:imm3 fields
     * for shift right is calculated as:
     *   0001 xxx       B, shift = 16  - UInt(tszh:tszl:imm3)
     *   001x xxx       H, shift = 32  - UInt(tszh:tszl:imm3)
     *   01xx xxx       S, shift = 64  - UInt(tszh:tszl:imm3)
     *   1xxx xxx       D, shift = 128 - UInt(tszh:tszl:imm3)
     * for shift left is calculated as:
     *   0001 xxx       B, shift = UInt(tszh:tszl:imm3) - 8
     *   001x xxx       H, shift = UInt(tszh:tszl:imm3) - 16
     *   01xx xxx       S, shift = UInt(tszh:tszl:imm3) - 32
     *   1xxx xxx       D, shift = UInt(tszh:tszl:imm3) - 64
     */
    assert(T != Q, "Invalid register variant");
    if (isSHR) {
      assert(((1 << (T + 3)) >= shift) && (shift > 0) , "Invalid shift value");
    } else {
      assert(((1 << (T + 3)) > shift) && (shift >= 0) , "Invalid shift value");
    }
    int cVal = (1 << ((T + 3) + (isSHR ? 1 : 0)));
    int encodedShift = isSHR ? cVal - shift : cVal + shift;
    tszh = encodedShift >> 5;
    tszl_imm = encodedShift & 0x1f;
  }

public:

// SVE integer arithmetic - predicate
#define INSN(NAME, op1, op2)                                                                            \
  void NAME(FloatRegister Zdn_or_Zd_or_Vd, SIMD_RegVariant T, PRegister Pg, FloatRegister Znm_or_Vn) {  \
    assert(T != Q, "invalid register variant");                                                         \
    sve_predicate_reg_insn(op1, op2, Zdn_or_Zd_or_Vd, T, Pg, Znm_or_Vn);                                \
  }

  INSN(sve_abs,   0b00000100, 0b010110101); // vector abs, unary
  INSN(sve_add,   0b00000100, 0b000000000); // vector add
  INSN(sve_and,   0b00000100, 0b011010000); // vector and
  INSN(sve_andv,  0b00000100, 0b011010001); // bitwise and reduction to scalar
  INSN(sve_asr,   0b00000100, 0b010000100); // vector arithmetic shift right
  INSN(sve_bic,   0b00000100, 0b011011000); // vector bitwise clear
  INSN(sve_clz,   0b00000100, 0b011001101); // vector count leading zero bits
  INSN(sve_cnt,   0b00000100, 0b011010101); // count non-zero bits
  INSN(sve_cpy,   0b00000101, 0b100000100); // copy scalar to each active vector element
  INSN(sve_eor,   0b00000100, 0b011001000); // vector eor
  INSN(sve_eorv,  0b00000100, 0b011001001); // bitwise xor reduction to scalar
  INSN(sve_lsl,   0b00000100, 0b010011100); // vector logical shift left
  INSN(sve_lsr,   0b00000100, 0b010001100); // vector logical shift right
  INSN(sve_mul,   0b00000100, 0b010000000); // vector mul
  INSN(sve_neg,   0b00000100, 0b010111101); // vector neg, unary
  INSN(sve_not,   0b00000100, 0b011110101); // bitwise invert vector, unary
  INSN(sve_orr,   0b00000100, 0b011000000); // vector or
  INSN(sve_orv,   0b00000100, 0b011000001); // bitwise or reduction to scalar
  INSN(sve_smax,  0b00000100, 0b001000000); // signed maximum vectors
  INSN(sve_smaxv, 0b00000100, 0b001000001); // signed maximum reduction to scalar
  INSN(sve_smin,  0b00000100, 0b001010000); // signed minimum vectors
  INSN(sve_sminv, 0b00000100, 0b001010001); // signed minimum reduction to scalar
  INSN(sve_sub,   0b00000100, 0b000001000); // vector sub
  INSN(sve_uaddv, 0b00000100, 0b000001001); // unsigned add reduction to scalar
#undef INSN

// SVE floating-point arithmetic - predicate
#define INSN(NAME, op1, op2)                                                                          \
  void NAME(FloatRegister Zd_or_Zdn_or_Vd, SIMD_RegVariant T, PRegister Pg, FloatRegister Zn_or_Zm) { \
    assert(T == S || T == D, "invalid register variant");                                             \
    sve_predicate_reg_insn(op1, op2, Zd_or_Zdn_or_Vd, T, Pg, Zn_or_Zm);                               \
  }

  INSN(sve_fabd,   0b01100101, 0b001000100); // floating-point absolute difference
  INSN(sve_fabs,   0b00000100, 0b011100101);
  INSN(sve_fadd,   0b01100101, 0b000000100);
  INSN(sve_fadda,  0b01100101, 0b011000001); // add strictly-ordered reduction to scalar Vd
  INSN(sve_fdiv,   0b01100101, 0b001101100);
  INSN(sve_fmax,   0b01100101, 0b000110100); // floating-point maximum
  INSN(sve_fmaxv,  0b01100101, 0b000110001); // floating-point maximum recursive reduction to scalar
  INSN(sve_fmin,   0b01100101, 0b000111100); // floating-point minimum
  INSN(sve_fminv,  0b01100101, 0b000111001); // floating-point minimum recursive reduction to scalar
  INSN(sve_fmul,   0b01100101, 0b000010100);
  INSN(sve_fneg,   0b00000100, 0b011101101);
  INSN(sve_frintm, 0b01100101, 0b000010101); // floating-point round to integral value, toward minus infinity
  INSN(sve_frintn, 0b01100101, 0b000000101); // floating-point round to integral value, nearest with ties to even
  INSN(sve_frinta, 0b01100101, 0b000100101); // floating-point round to integral value, nearest with ties to away
  INSN(sve_frintp, 0b01100101, 0b000001101); // floating-point round to integral value, toward plus infinity
  INSN(sve_fsqrt,  0b01100101, 0b001101101);
  INSN(sve_fsub,   0b01100101, 0b000001100);
#undef INSN

  // SVE multiple-add/sub - predicated
#define INSN(NAME, op0, op1, op2)                                                                     \
  void NAME(FloatRegister Zda, SIMD_RegVariant T, PRegister Pg, FloatRegister Zn, FloatRegister Zm) { \
    starti;                                                                                           \
    assert(T != Q, "invalid size");                                                                   \
    f(op0, 31, 24), f(T, 23, 22), f(op1, 21), rf(Zm, 16);                                             \
    f(op2, 15, 13), pgrf(Pg, 10), rf(Zn, 5), rf(Zda, 0);                                              \
  }

  INSN(sve_fmla,  0b01100101, 1, 0b000); // floating-point fused multiply-add, writing addend: Zda = Zda + Zn * Zm
  INSN(sve_fmls,  0b01100101, 1, 0b001); // floating-point fused multiply-subtract: Zda = Zda + -Zn * Zm
  INSN(sve_fnmla, 0b01100101, 1, 0b010); // floating-point negated fused multiply-add: Zda = -Zda + -Zn * Zm
  INSN(sve_fnmls, 0b01100101, 1, 0b011); // floating-point negated fused multiply-subtract: Zda = -Zda + Zn * Zm
  INSN(sve_fmad,  0b01100101, 1, 0b100); // floating-point fused multiply-add, writing multiplicand: Zda = Zm + Zda * Zn
  INSN(sve_fmsb,  0b01100101, 1, 0b101); // floating-point fused multiply-subtract, writing multiplicand: Zda = Zm + -Zda * Zn
  INSN(sve_fnmad, 0b01100101, 1, 0b110); // floating-point negated fused multiply-add, writing multiplicand: Zda = -Zm + -Zda * Zn
  INSN(sve_fnmsb, 0b01100101, 1, 0b111); // floating-point negated fused multiply-subtract, writing multiplicand: Zda = -Zm + Zda * Zn
  INSN(sve_mla,   0b00000100, 0, 0b010); // multiply-add, writing addend: Zda = Zda + Zn*Zm
  INSN(sve_mls,   0b00000100, 0, 0b011); // multiply-subtract, writing addend: Zda = Zda + -Zn*Zm
#undef INSN

// SVE bitwise logical - unpredicated
#define INSN(NAME, opc)                                              \
  void NAME(FloatRegister Zd, FloatRegister Zn, FloatRegister Zm) {  \
    starti;                                                          \
    f(0b00000100, 31, 24), f(opc, 23, 22), f(1, 21),                 \
    rf(Zm, 16), f(0b001100, 15, 10), rf(Zn, 5), rf(Zd, 0);           \
  }
  INSN(sve_and, 0b00);
  INSN(sve_eor, 0b10);
  INSN(sve_orr, 0b01);
  INSN(sve_bic, 0b11);
#undef INSN

// SVE bitwise logical with immediate (unpredicated)
#define INSN(NAME, opc)                                                      \
  void NAME(FloatRegister Zd, SIMD_RegVariant T, uint64_t imm) {             \
    starti;                                                                  \
    unsigned elembits = regVariant_to_elemBits(T);                           \
    uint32_t val = encode_sve_logical_immediate(elembits, imm);              \
    f(0b00000101, 31, 24), f(opc, 23, 22), f(0b0000, 21, 18);                \
    f(val, 17, 5), rf(Zd, 0);                                                \
  }
  INSN(sve_and, 0b10);
  INSN(sve_eor, 0b01);
  INSN(sve_orr, 0b00);
#undef INSN

// SVE shift immediate - unpredicated
#define INSN(NAME, opc, isSHR)                                                  \
  void NAME(FloatRegister Zd, SIMD_RegVariant T, FloatRegister Zn, int shift) { \
    starti;                                                                     \
    int tszh, tszl_imm;                                                         \
    sve_shift_imm_encoding(T, shift, isSHR, tszh, tszl_imm);                    \
    f(0b00000100, 31, 24);                                                      \
    f(tszh, 23, 22), f(1,21), f(tszl_imm, 20, 16);                              \
    f(0b100, 15, 13), f(opc, 12, 10), rf(Zn, 5), rf(Zd, 0);                     \
  }

  INSN(sve_asr, 0b100, /* isSHR = */ true);
  INSN(sve_lsl, 0b111, /* isSHR = */ false);
  INSN(sve_lsr, 0b101, /* isSHR = */ true);
#undef INSN

// SVE bitwise shift by immediate (predicated)
#define INSN(NAME, opc, isSHR)                                                  \
  void NAME(FloatRegister Zdn, SIMD_RegVariant T, PRegister Pg, int shift) {    \
    starti;                                                                     \
    int tszh, tszl_imm;                                                         \
    sve_shift_imm_encoding(T, shift, isSHR, tszh, tszl_imm);                    \
    f(0b00000100, 31, 24), f(tszh, 23, 22), f(0b00, 21, 20), f(opc, 19, 16);    \
    f(0b100, 15, 13), pgrf(Pg, 10), f(tszl_imm, 9, 5), rf(Zdn, 0);              \
  }

  INSN(sve_asr, 0b0000, /* isSHR = */ true);
  INSN(sve_lsl, 0b0011, /* isSHR = */ false);
  INSN(sve_lsr, 0b0001, /* isSHR = */ true);
#undef INSN

private:

  // Scalar base + immediate index
  void sve_ld_st1(FloatRegister Zt, Register Xn, int imm, PRegister Pg,
              SIMD_RegVariant T, int op1, int type, int op2) {
    starti;
    assert_cond(T >= type);
    f(op1, 31, 25), f(type, 24, 23), f(T, 22, 21);
    f(0, 20), sf(imm, 19, 16), f(op2, 15, 13);
    pgrf(Pg, 10), srf(Xn, 5), rf(Zt, 0);
  }

  // Scalar base + scalar index
  void sve_ld_st1(FloatRegister Zt, Register Xn, Register Xm, PRegister Pg,
              SIMD_RegVariant T, int op1, int type, int op2) {
    starti;
    assert_cond(T >= type);
    f(op1, 31, 25), f(type, 24, 23), f(T, 22, 21);
    rf(Xm, 16), f(op2, 15, 13);
    pgrf(Pg, 10), srf(Xn, 5), rf(Zt, 0);
  }

  void sve_ld_st1(FloatRegister Zt, PRegister Pg,
              SIMD_RegVariant T, const Address &a,
              int op1, int type, int imm_op2, int scalar_op2) {
    switch (a.getMode()) {
    case Address::base_plus_offset:
      sve_ld_st1(Zt, a.base(), a.offset(), Pg, T, op1, type, imm_op2);
      break;
    case Address::base_plus_offset_reg:
      sve_ld_st1(Zt, a.base(), a.index(), Pg, T, op1, type, scalar_op2);
      break;
    default:
      ShouldNotReachHere();
    }
  }

public:

// SVE contiguous load/store
#define INSN(NAME, op1, type, imm_op2, scalar_op2)                                   \
  void NAME(FloatRegister Zt, SIMD_RegVariant T, PRegister Pg, const Address &a) {   \
    assert(T != Q, "invalid register variant");                                      \
    sve_ld_st1(Zt, Pg, T, a, op1, type, imm_op2, scalar_op2);                        \
  }

  INSN(sve_ld1b, 0b1010010, 0b00, 0b101, 0b010);
  INSN(sve_st1b, 0b1110010, 0b00, 0b111, 0b010);
  INSN(sve_ld1h, 0b1010010, 0b01, 0b101, 0b010);
  INSN(sve_st1h, 0b1110010, 0b01, 0b111, 0b010);
  INSN(sve_ld1w, 0b1010010, 0b10, 0b101, 0b010);
  INSN(sve_st1w, 0b1110010, 0b10, 0b111, 0b010);
  INSN(sve_ld1d, 0b1010010, 0b11, 0b101, 0b010);
  INSN(sve_st1d, 0b1110010, 0b11, 0b111, 0b010);
#undef INSN

// Gather/scatter load/store (SVE) - scalar plus vector
#define INSN(NAME, op1, type, op2, op3)                                         \
  void NAME(FloatRegister Zt, PRegister Pg, Register Xn, FloatRegister Zm) {    \
    starti;                                                                     \
    f(op1, 31, 25), f(type, 24, 23), f(op2, 22, 21), rf(Zm, 16);                \
    f(op3, 15, 13), pgrf(Pg, 10), srf(Xn, 5), rf(Zt, 0);                        \
  }
  // SVE 32-bit gather load words (scalar plus 32-bit scaled offsets)
  INSN(sve_ld1w_gather,  0b1000010, 0b10, 0b01, 0b010);
  // SVE 64-bit gather load (scalar plus 32-bit unpacked scaled offsets)
  INSN(sve_ld1d_gather,  0b1100010, 0b11, 0b01, 0b010);
  // SVE 32-bit scatter store (scalar plus 32-bit scaled offsets)
  INSN(sve_st1w_scatter, 0b1110010, 0b10, 0b11, 0b100);
  // SVE 64-bit scatter store (scalar plus unpacked 32-bit scaled offsets)
  INSN(sve_st1d_scatter, 0b1110010, 0b11, 0b01, 0b100);
#undef INSN

// SVE load/store - unpredicated
#define INSN(NAME, op1)                                                         \
  void NAME(FloatRegister Zt, const Address &a)  {                              \
    starti;                                                                     \
    assert(a.index() == noreg, "invalid address variant");                      \
    f(op1, 31, 29), f(0b0010110, 28, 22), sf(a.offset() >> 3, 21, 16),          \
    f(0b010, 15, 13), f(a.offset() & 0x7, 12, 10), srf(a.base(), 5), rf(Zt, 0); \
  }

  INSN(sve_ldr, 0b100); // LDR (vector)
  INSN(sve_str, 0b111); // STR (vector)
#undef INSN

// SVE stack frame adjustment
#define INSN(NAME, op) \
  void NAME(Register Xd, Register Xn, int imm6) {                 \
    starti;                                                       \
    f(0b000001000, 31, 23), f(op, 22, 21);                        \
    srf(Xn, 16), f(0b01010, 15, 11), sf(imm6, 10, 5), srf(Xd, 0); \
  }

  INSN(sve_addvl, 0b01); // Add multiple of vector register size to scalar register
  INSN(sve_addpl, 0b11); // Add multiple of predicate register size to scalar register
#undef INSN

// SVE inc/dec register by element count
#define INSN(NAME, op) \
  void NAME(Register Xdn, SIMD_RegVariant T, unsigned imm4 = 1, int pattern = 0b11111) { \
    starti;                                                                              \
    assert(T != Q, "invalid size");                                                      \
    f(0b00000100,31, 24), f(T, 23, 22), f(0b11, 21, 20);                                 \
    f(imm4 - 1, 19, 16), f(0b11100, 15, 11), f(op, 10), f(pattern, 9, 5), rf(Xdn, 0);    \
  }

  INSN(sve_inc, 0);
  INSN(sve_dec, 1);
#undef INSN

// SVE predicate logical operations
#define INSN(NAME, op1, op2, op3) \
  void NAME(PRegister Pd, PRegister Pg, PRegister Pn, PRegister Pm) { \
    starti;                                                           \
    f(0b00100101, 31, 24), f(op1, 23, 22), f(0b00, 21, 20);           \
    prf(Pm, 16), f(0b01, 15, 14), prf(Pg, 10), f(op2, 9);             \
    prf(Pn, 5), f(op3, 4), prf(Pd, 0);                                \
  }

  INSN(sve_and,  0b00, 0b0, 0b0);
  INSN(sve_ands, 0b01, 0b0, 0b0);
  INSN(sve_eor,  0b00, 0b1, 0b0);
  INSN(sve_eors, 0b01, 0b1, 0b0);
  INSN(sve_orr,  0b10, 0b0, 0b0);
  INSN(sve_orrs, 0b11, 0b0, 0b0);
  INSN(sve_bic,  0b00, 0b0, 0b1);
#undef INSN

  // SVE increment register by predicate count
  void sve_incp(const Register rd, SIMD_RegVariant T, PRegister pg) {
    starti;
    assert(T != Q, "invalid size");
    f(0b00100101, 31, 24), f(T, 23, 22), f(0b1011001000100, 21, 9),
    prf(pg, 5), rf(rd, 0);
  }

  // SVE broadcast general-purpose register to vector elements (unpredicated)
  void sve_dup(FloatRegister Zd, SIMD_RegVariant T, Register Rn) {
    starti;
    assert(T != Q, "invalid size");
    f(0b00000101, 31, 24), f(T, 23, 22), f(0b100000001110, 21, 10);
    srf(Rn, 5), rf(Zd, 0);
  }

  // SVE broadcast signed immediate to vector elements (unpredicated)
  void sve_dup(FloatRegister Zd, SIMD_RegVariant T, int imm8) {
    starti;
    assert(T != Q, "invalid size");
    int sh = 0;
    if (imm8 <= 127 && imm8 >= -128) {
      sh = 0;
    } else if (T != B && imm8 <= 32512 && imm8 >= -32768 && (imm8 & 0xff) == 0) {
      sh = 1;
      imm8 = (imm8 >> 8);
    } else {
      guarantee(false, "invalid immediate");
    }
    f(0b00100101, 31, 24), f(T, 23, 22), f(0b11100011, 21, 14);
    f(sh, 13), sf(imm8, 12, 5), rf(Zd, 0);
  }

  // SVE predicate test
  void sve_ptest(PRegister Pg, PRegister Pn) {
    starti;
    f(0b001001010101000011, 31, 14), prf(Pg, 10), f(0, 9), prf(Pn, 5), f(0, 4, 0);
  }

  // SVE predicate initialize
  void sve_ptrue(PRegister pd, SIMD_RegVariant esize, int pattern = 0b11111) {
    starti;
    f(0b00100101, 31, 24), f(esize, 23, 22), f(0b011000111000, 21, 10);
    f(pattern, 9, 5), f(0b0, 4), prf(pd, 0);
  }

  // SVE predicate zero
  void sve_pfalse(PRegister pd) {
    starti;
    f(0b00100101, 31, 24), f(0b00, 23, 22), f(0b011000111001, 21, 10);
    f(0b000000, 9, 4), prf(pd, 0);
  }

// SVE load/store predicate register
#define INSN(NAME, op1)                                                  \
  void NAME(PRegister Pt, const Address &a)  {                           \
    starti;                                                              \
    assert(a.index() == noreg, "invalid address variant");               \
    f(op1, 31, 29), f(0b0010110, 28, 22), sf(a.offset() >> 3, 21, 16),   \
    f(0b000, 15, 13), f(a.offset() & 0x7, 12, 10), srf(a.base(), 5),     \
    f(0, 4), prf(Pt, 0);                                                 \
  }

  INSN(sve_ldr, 0b100); // LDR (predicate)
  INSN(sve_str, 0b111); // STR (predicate)
#undef INSN

  // SVE move predicate register
  void sve_mov(PRegister Pd, PRegister Pn) {
    starti;
    f(0b001001011000, 31, 20), prf(Pn, 16), f(0b01, 15, 14), prf(Pn, 10);
    f(0, 9), prf(Pn, 5), f(0, 4), prf(Pd, 0);
  }

  // SVE copy general-purpose register to vector elements (predicated)
  void sve_cpy(FloatRegister Zd, SIMD_RegVariant T, PRegister Pg, Register Rn) {
    starti;
    assert(T != Q, "invalid size");
    f(0b00000101, 31, 24), f(T, 23, 22), f(0b101000101, 21, 13);
    pgrf(Pg, 10), srf(Rn, 5), rf(Zd, 0);
  }

private:
  void sve_cpy(FloatRegister Zd, SIMD_RegVariant T, PRegister Pg, int imm8,
               bool isMerge, bool isFloat) {
    starti;
    assert(T != Q, "invalid size");
    int sh = 0;
    if (imm8 <= 127 && imm8 >= -128) {
      sh = 0;
    } else if (T != B && imm8 <= 32512 && imm8 >= -32768 && (imm8 & 0xff) == 0) {
      sh = 1;
      imm8 = (imm8 >> 8);
    } else {
      guarantee(false, "invalid immediate");
    }
    int m = isMerge ? 1 : 0;
    f(0b00000101, 31, 24), f(T, 23, 22), f(0b01, 21, 20);
    prf(Pg, 16), f(isFloat ? 1 : 0, 15), f(m, 14), f(sh, 13), sf(imm8, 12, 5), rf(Zd, 0);
  }

public:
  // SVE copy signed integer immediate to vector elements (predicated)
  void sve_cpy(FloatRegister Zd, SIMD_RegVariant T, PRegister Pg, int imm8, bool isMerge) {
    sve_cpy(Zd, T, Pg, imm8, isMerge, /*isFloat*/false);
  }
  // SVE copy floating-point immediate to vector elements (predicated)
  void sve_cpy(FloatRegister Zd, SIMD_RegVariant T, PRegister Pg, double d) {
    sve_cpy(Zd, T, Pg, checked_cast<int8_t>(pack(d)), /*isMerge*/true, /*isFloat*/true);
  }

  // SVE conditionally select elements from two vectors
  void sve_sel(FloatRegister Zd, SIMD_RegVariant T, PRegister Pg,
               FloatRegister Zn, FloatRegister Zm) {
    starti;
    assert(T != Q, "invalid size");
    f(0b00000101, 31, 24), f(T, 23, 22), f(0b1, 21), rf(Zm, 16);
    f(0b11, 15, 14), prf(Pg, 10), rf(Zn, 5), rf(Zd, 0);
  }

  // SVE Permute Vector - Extract
  void sve_ext(FloatRegister Zdn, FloatRegister Zm, int imm8) {
    starti;
    f(0b00000101001, 31, 21), f(imm8 >> 3, 20, 16), f(0b000, 15, 13);
    f(imm8 & 0b111, 12, 10), rf(Zm, 5), rf(Zdn, 0);
  }

// SVE Integer/Floating-Point Compare - Vectors
#define INSN(NAME, op1, op2, fp)  \
  void NAME(Condition cond, PRegister Pd, SIMD_RegVariant T, PRegister Pg,             \
            FloatRegister Zn, FloatRegister Zm) {                                      \
    starti;                                                                            \
    assert(T != Q, "invalid size");                                                    \
    bool is_absolute = op2 == 0b11;                                                    \
    if (fp == 1) {                                                                     \
      assert(T != B, "invalid size");                                                  \
      if (is_absolute) {                                                               \
        assert(cond == GT || cond == GE, "invalid condition for fac");                 \
      } else {                                                                         \
        assert(cond != HI && cond != HS, "invalid condition for fcm");                 \
      }                                                                                \
    }                                                                                  \
    int cond_op;                                                                       \
    switch(cond) {                                                                     \
      case EQ: cond_op = (op2 << 2) | 0b10; break;                                     \
      case NE: cond_op = (op2 << 2) | 0b11; break;                                     \
      case GE: cond_op = (op2 << 2) | (is_absolute ? 0b01 : 0b00); break;              \
      case GT: cond_op = (op2 << 2) | (is_absolute ? 0b11 : 0b01); break;              \
      case HI: cond_op = 0b0001; break;                                                \
      case HS: cond_op = 0b0000; break;                                                \
      default:                                                                         \
        ShouldNotReachHere();                                                          \
    }                                                                                  \
    f(op1, 31, 24), f(T, 23, 22), f(0, 21), rf(Zm, 16), f((cond_op >> 1) & 7, 15, 13); \
    pgrf(Pg, 10), rf(Zn, 5), f(cond_op & 1, 4), prf(Pd, 0);                            \
  }

  INSN(sve_cmp, 0b00100100, 0b10, 0); // Integer compare vectors
  INSN(sve_fcm, 0b01100101, 0b01, 1); // Floating-point compare vectors
  INSN(sve_fac, 0b01100101, 0b11, 1); // Floating-point absolute compare vectors
#undef INSN

// SVE Integer Compare - Signed Immediate
void sve_cmp(Condition cond, PRegister Pd, SIMD_RegVariant T,
             PRegister Pg, FloatRegister Zn, int imm5) {
  starti;
  assert(T != Q, "invalid size");
  guarantee(-16 <= imm5 && imm5 <= 15, "invalid immediate");
  int cond_op;
  switch(cond) {
    case EQ: cond_op = 0b1000; break;
    case NE: cond_op = 0b1001; break;
    case GE: cond_op = 0b0000; break;
    case GT: cond_op = 0b0001; break;
    case LE: cond_op = 0b0011; break;
    case LT: cond_op = 0b0010; break;
    default:
      ShouldNotReachHere();
  }
  f(0b00100101, 31, 24), f(T, 23, 22), f(0b0, 21), sf(imm5, 20, 16),
  f((cond_op >> 1) & 0x7, 15, 13), pgrf(Pg, 10), rf(Zn, 5);
  f(cond_op & 0x1, 4), prf(Pd, 0);
}

// SVE Floating-point compare vector with zero
void sve_fcm(Condition cond, PRegister Pd, SIMD_RegVariant T,
             PRegister Pg, FloatRegister Zn, double d) {
  starti;
  assert(T != Q, "invalid size");
  guarantee(d == 0.0, "invalid immediate");
  int cond_op;
  switch(cond) {
    case EQ: cond_op = 0b100; break;
    case GT: cond_op = 0b001; break;
    case GE: cond_op = 0b000; break;
    case LT: cond_op = 0b010; break;
    case LE: cond_op = 0b011; break;
    case NE: cond_op = 0b110; break;
    default:
      ShouldNotReachHere();
  }
  f(0b01100101, 31, 24), f(T, 23, 22), f(0b0100, 21, 18),
  f((cond_op >> 1) & 0x3, 17, 16), f(0b001, 15, 13),
  pgrf(Pg, 10), rf(Zn, 5);
  f(cond_op & 0x1, 4), prf(Pd, 0);
}

// SVE unpack vector elements
#define INSN(NAME, op) \
  void NAME(FloatRegister Zd, SIMD_RegVariant T, FloatRegister Zn) { \
    starti;                                                          \
    assert(T != B && T != Q, "invalid size");                        \
    f(0b00000101, 31, 24), f(T, 23, 22), f(0b1100, 21, 18);          \
    f(op, 17, 16), f(0b001110, 15, 10), rf(Zn, 5), rf(Zd, 0);        \
  }

  INSN(sve_uunpkhi, 0b11); // Signed unpack and extend half of vector - high half
  INSN(sve_uunpklo, 0b10); // Signed unpack and extend half of vector - low half
  INSN(sve_sunpkhi, 0b01); // Unsigned unpack and extend half of vector - high half
  INSN(sve_sunpklo, 0b00); // Unsigned unpack and extend half of vector - low half
#undef INSN

// SVE unpack predicate elements
#define INSN(NAME, op) \
  void NAME(PRegister Pd, PRegister Pn) { \
    starti;                                                          \
    f(0b000001010011000, 31, 17), f(op, 16), f(0b0100000, 15, 9);    \
    prf(Pn, 5), f(0b0, 4), prf(Pd, 0);                               \
  }

  INSN(sve_punpkhi, 0b1); // Unpack and widen high half of predicate
  INSN(sve_punpklo, 0b0); // Unpack and widen low half of predicate
#undef INSN

// SVE permute vector elements
#define INSN(NAME, op) \
  void NAME(FloatRegister Zd, SIMD_RegVariant T, FloatRegister Zn, FloatRegister Zm) { \
    starti;                                                                            \
    assert(T != Q, "invalid size");                                                    \
    f(0b00000101, 31, 24), f(T, 23, 22), f(0b1, 21), rf(Zm, 16);                       \
    f(0b01101, 15, 11), f(op, 10), rf(Zn, 5), rf(Zd, 0);                               \
  }

  INSN(sve_uzp1, 0b0); // Concatenate even elements from two vectors
  INSN(sve_uzp2, 0b1); // Concatenate odd elements from two vectors
#undef INSN

// SVE permute predicate elements
#define INSN(NAME, op) \
  void NAME(PRegister Pd, SIMD_RegVariant T, PRegister Pn, PRegister Pm) {             \
    starti;                                                                            \
    assert(T != Q, "invalid size");                                                    \
    f(0b00000101, 31, 24), f(T, 23, 22), f(0b10, 21, 20), prf(Pm, 16);                 \
    f(0b01001, 15, 11), f(op, 10), f(0b0, 9), prf(Pn, 5), f(0b0, 4), prf(Pd, 0);       \
  }

  INSN(sve_uzp1, 0b0); // Concatenate even elements from two predicates
  INSN(sve_uzp2, 0b1); // Concatenate odd elements from two predicates
#undef INSN

// SVE integer compare scalar count and limit
#define INSN(NAME, sf, op)                                                \
  void NAME(PRegister Pd, SIMD_RegVariant T, Register Rn, Register Rm) {  \
    starti;                                                               \
    assert(T != Q, "invalid register variant");                           \
    f(0b00100101, 31, 24), f(T, 23, 22), f(1, 21),                        \
    zrf(Rm, 16), f(0, 15, 13), f(sf, 12), f(op >> 1, 11, 10),             \
    zrf(Rn, 5), f(op & 1, 4), prf(Pd, 0);                                 \
  }
  // While incrementing signed scalar less than scalar
  INSN(sve_whileltw, 0b0, 0b010);
  INSN(sve_whilelt,  0b1, 0b010);
  // While incrementing signed scalar less than or equal to scalar
  INSN(sve_whilelew, 0b0, 0b011);
  INSN(sve_whilele,  0b1, 0b011);
  // While incrementing unsigned scalar lower than scalar
  INSN(sve_whilelow, 0b0, 0b110);
  INSN(sve_whilelo,  0b1, 0b110);
  // While incrementing unsigned scalar lower than or the same as scalar
  INSN(sve_whilelsw, 0b0, 0b111);
  INSN(sve_whilels,  0b1, 0b111);
#undef INSN

  // SVE predicate reverse
  void sve_rev(PRegister Pd, SIMD_RegVariant T, PRegister Pn) {
    starti;
    assert(T != Q, "invalid size");
    f(0b00000101, 31, 24), f(T, 23, 22), f(0b1101000100000, 21, 9);
    prf(Pn, 5), f(0, 4), prf(Pd, 0);
  }

// SVE partition break condition
#define INSN(NAME, op) \
  void NAME(PRegister Pd, PRegister Pg, PRegister Pn, bool isMerge) {      \
    starti;                                                                \
    f(0b00100101, 31, 24), f(op, 23, 22), f(0b01000001, 21, 14);           \
    prf(Pg, 10), f(0b0, 9), prf(Pn, 5), f(isMerge ? 1 : 0, 4), prf(Pd, 0); \
  }

  INSN(sve_brka, 0b00); // Break after first true condition
  INSN(sve_brkb, 0b10); // Break before first true condition
#undef INSN

// Element count and increment scalar (SVE)
#define INSN(NAME, TYPE)                                                             \
  void NAME(Register Xdn, unsigned imm4 = 1, int pattern = 0b11111) {                \
    starti;                                                                          \
    f(0b00000100, 31, 24), f(TYPE, 23, 22), f(0b10, 21, 20);                         \
    f(imm4 - 1, 19, 16), f(0b11100, 15, 11), f(0, 10), f(pattern, 9, 5), rf(Xdn, 0); \
  }

  INSN(sve_cntb, B);  // Set scalar to multiple of 8-bit predicate constraint element count
  INSN(sve_cnth, H);  // Set scalar to multiple of 16-bit predicate constraint element count
  INSN(sve_cntw, S);  // Set scalar to multiple of 32-bit predicate constraint element count
  INSN(sve_cntd, D);  // Set scalar to multiple of 64-bit predicate constraint element count
#undef INSN

  // Set scalar to active predicate element count
  void sve_cntp(Register Xd, SIMD_RegVariant T, PRegister Pg, PRegister Pn) {
    starti;
    assert(T != Q, "invalid size");
    f(0b00100101, 31, 24), f(T, 23, 22), f(0b10000010, 21, 14);
    prf(Pg, 10), f(0, 9), prf(Pn, 5), rf(Xd, 0);
  }

  // SVE convert signed integer to floating-point (predicated)
  void sve_scvtf(FloatRegister Zd, SIMD_RegVariant T_dst, PRegister Pg,
                 FloatRegister Zn, SIMD_RegVariant T_src) {
    starti;
    assert(T_src != B && T_dst != B && T_src != Q && T_dst != Q &&
           (T_src != H || T_dst == T_src), "invalid register variant");
    int opc = T_dst;
    int opc2 = T_src;
    // In most cases we can treat T_dst, T_src as opc, opc2,
    // except for the following two combinations.
    // +-----+------+---+------------------------------------+
    // | opc | opc2 | U |        Instruction Details         |
    // +-----+------+---+------------------------------------+
    // |  11 |   00 | 0 | SCVTF - 32-bit to double-precision |
    // |  11 |   10 | 0 | SCVTF - 64-bit to single-precision |
    // +-----+------+---+------------------------------------+
    if (T_src == S && T_dst == D) {
      opc = 0b11;
      opc2 = 0b00;
    } else if (T_src == D && T_dst == S) {
      opc = 0b11;
      opc2 = 0b10;
    }
    f(0b01100101, 31, 24), f(opc, 23, 22), f(0b010, 21, 19);
    f(opc2, 18, 17), f(0b0101, 16, 13);
    pgrf(Pg, 10), rf(Zn, 5), rf(Zd, 0);
  }

  // SVE floating-point convert to signed integer, rounding toward zero (predicated)
  void sve_fcvtzs(FloatRegister Zd, SIMD_RegVariant T_dst, PRegister Pg,
                  FloatRegister Zn, SIMD_RegVariant T_src) {
    starti;
    assert(T_src != B && T_dst != B && T_src != Q && T_dst != Q &&
           (T_dst != H || T_src == H), "invalid register variant");
    int opc = T_src;
    int opc2 = T_dst;
    // In most cases we can treat T_src, T_dst as opc, opc2,
    // except for the following two combinations.
    // +-----+------+---+-------------------------------------+
    // | opc | opc2 | U |         Instruction Details         |
    // +-----+------+---+-------------------------------------+
    // |  11 |  10  | 0 | FCVTZS - single-precision to 64-bit |
    // |  11 |  00  | 0 | FCVTZS - double-precision to 32-bit |
    // +-----+------+---+-------------------------------------+
    if (T_src == S && T_dst == D) {
      opc = 0b11;
      opc2 = 0b10;
    } else if (T_src == D && T_dst == S) {
      opc = 0b11;
      opc2 = 0b00;
    }
    f(0b01100101, 31, 24), f(opc, 23, 22), f(0b011, 21, 19);
    f(opc2, 18, 17), f(0b0101, 16, 13);
    pgrf(Pg, 10), rf(Zn, 5), rf(Zd, 0);
  }

  // SVE floating-point convert precision (predicated)
  void sve_fcvt(FloatRegister Zd, SIMD_RegVariant T_dst, PRegister Pg,
                FloatRegister Zn, SIMD_RegVariant T_src) {
    starti;
    assert(T_src != B && T_dst != B && T_src != Q && T_dst != Q &&
           T_src != T_dst, "invalid register variant");
    // The encodings of fields op1 (bits 17-16) and op2 (bits 23-22)
    // depend on T_src and T_dst as given below -
    // +-----+------+---------------------------------------------+
    // | op2 | op1  |             Instruction Details             |
    // +-----+------+---------------------------------------------+
    // |  10 |  01  | FCVT - half-precision to single-precision   |
    // |  11 |  01  | FCVT - half-precision to double-precision   |
    // |  10 |  00  | FCVT - single-precision to half-precision   |
    // |  11 |  11  | FCVT - single-precision to double-precision |
    // |  11 |  00  | FCVT - double-preciison to half-precision   |
    // |  11 |  10  | FCVT - double-precision to single-precision |
    // +-----+------+---+-----------------------------------------+
    int op1 = 0b00;
    int op2 = (T_src == D || T_dst == D) ? 0b11 : 0b10;
    if (T_src == H) {
      op1 = 0b01;
    } else if (T_dst == S) {
      op1 = 0b10;
    } else if (T_dst == D) {
      op1 = 0b11;
    }
    f(0b01100101, 31, 24), f(op2, 23, 22), f(0b0010, 21, 18);
    f(op1, 17, 16), f(0b101, 15, 13);
    pgrf(Pg, 10), rf(Zn, 5), rf(Zd, 0);
  }

// SVE extract element to general-purpose register
#define INSN(NAME, before)                                                      \
  void NAME(Register Rd, SIMD_RegVariant T, PRegister Pg,  FloatRegister Zn) {  \
    starti;                                                                     \
    f(0b00000101, 31, 24), f(T, 23, 22), f(0b10000, 21, 17);                    \
    f(before, 16), f(0b101, 15, 13);                                            \
    pgrf(Pg, 10), rf(Zn, 5), rf(Rd, 0);                                         \
  }

  INSN(sve_lasta, 0b0);
  INSN(sve_lastb, 0b1);
#undef INSN

// SVE extract element to SIMD&FP scalar register
#define INSN(NAME, before)                                                           \
  void NAME(FloatRegister Vd, SIMD_RegVariant T, PRegister Pg,  FloatRegister Zn) {  \
    starti;                                                                          \
    f(0b00000101, 31, 24), f(T, 23, 22), f(0b10001, 21, 17);                         \
    f(before, 16), f(0b100, 15, 13);                                                 \
    pgrf(Pg, 10), rf(Zn, 5), rf(Vd, 0);                                              \
  }

  INSN(sve_lasta, 0b0);
  INSN(sve_lastb, 0b1);
#undef INSN

// SVE reverse within elements
#define INSN(NAME, opc, cond)                                                        \
  void NAME(FloatRegister Zd, SIMD_RegVariant T, PRegister Pg,  FloatRegister Zn) {  \
    starti;                                                                          \
    assert(cond, "invalid size");                                                    \
    f(0b00000101, 31, 24), f(T, 23, 22), f(0b1001, 21, 18), f(opc, 17, 16);          \
    f(0b100, 15, 13), pgrf(Pg, 10), rf(Zn, 5), rf(Zd, 0);                            \
  }

  INSN(sve_revb, 0b00, T == H || T == S || T == D);
  INSN(sve_rbit, 0b11, T != Q);
#undef INSN

  // SVE Create index starting from general-purpose register and incremented by immediate
  void sve_index(FloatRegister Zd, SIMD_RegVariant T, Register Rn, int imm) {
    starti;
    assert(T != Q, "invalid size");
    f(0b00000100, 31, 24), f(T, 23, 22), f(0b1, 21);
    sf(imm, 20, 16), f(0b010001, 15, 10);
    rf(Rn, 5), rf(Zd, 0);
  }

  // SVE create index starting from and incremented by immediate
  void sve_index(FloatRegister Zd, SIMD_RegVariant T, int imm1, int imm2) {
    starti;
    assert(T != Q, "invalid size");
    f(0b00000100, 31, 24), f(T, 23, 22), f(0b1, 21);
    sf(imm2, 20, 16), f(0b010000, 15, 10);
    sf(imm1, 9, 5), rf(Zd, 0);
  }

  // SVE programmable table lookup/permute using vector of element indices
  void sve_tbl(FloatRegister Zd, SIMD_RegVariant T, FloatRegister Zn, FloatRegister Zm) {
    starti;
    assert(T != Q, "invalid size");
    f(0b00000101, 31, 24), f(T, 23, 22), f(0b1, 21), rf(Zm, 16);
    f(0b001100, 15, 10), rf(Zn, 5), rf(Zd, 0);
  }

  // Shuffle active elements of vector to the right and fill with zero
  void sve_compact(FloatRegister Zd, SIMD_RegVariant T, FloatRegister Zn, PRegister Pg) {
    starti;
    assert(T == S || T == D, "invalid size");
    f(0b00000101, 31, 24), f(T, 23, 22), f(0b100001100, 21, 13);
    pgrf(Pg, 10), rf(Zn, 5), rf(Zd, 0);
  }

  // SVE2 Count matching elements in vector
  void sve_histcnt(FloatRegister Zd, SIMD_RegVariant T, PRegister Pg,
                   FloatRegister Zn, FloatRegister Zm) {
    starti;
    assert(T == S || T == D, "invalid size");
    f(0b01000101, 31, 24), f(T, 23, 22), f(0b1, 21), rf(Zm, 16);
    f(0b110, 15, 13), pgrf(Pg, 10), rf(Zn, 5), rf(Zd, 0);
  }

// SVE2 bitwise permute
#define INSN(NAME, opc)                                                                  \
  void NAME(FloatRegister Zd, SIMD_RegVariant T, FloatRegister Zn,  FloatRegister Zm) {  \
    starti;                                                                              \
    assert(T != Q, "invalid size");                                                      \
    f(0b01000101, 31, 24), f(T, 23, 22), f(0b0, 21);                                     \
    rf(Zm, 16), f(0b1011, 15, 12), f(opc, 11, 10);                                       \
    rf(Zn, 5), rf(Zd, 0);                                                                \
  }

  INSN(sve_bext, 0b00);
  INSN(sve_bdep, 0b01);
#undef INSN

// SVE2 bitwise ternary operations
#define INSN(NAME, opc)                                               \
  void NAME(FloatRegister Zdn, FloatRegister Zm, FloatRegister Zk) {  \
    starti;                                                           \
    f(0b00000100, 31, 24), f(opc, 23, 21), rf(Zm, 16);                \
    f(0b001110, 15, 10), rf(Zk, 5), rf(Zdn, 0);                       \
  }

  INSN(sve_eor3, 0b001); // Bitwise exclusive OR of three vectors
#undef INSN

  Assembler(CodeBuffer* code) : AbstractAssembler(code) {
  }

  // Stack overflow checking
  virtual void bang_stack_with_offset(int offset);

  static bool operand_valid_for_logical_immediate(bool is32, uint64_t imm);
  static bool operand_valid_for_sve_logical_immediate(unsigned elembits, uint64_t imm);
  static bool operand_valid_for_add_sub_immediate(int64_t imm);
  static bool operand_valid_for_sve_add_sub_immediate(int64_t imm);
  static bool operand_valid_for_float_immediate(double imm);
  static int  operand_valid_for_movi_immediate(uint64_t imm64, SIMD_Arrangement T);

  void emit_data64(jlong data, relocInfo::relocType rtype, int format = 0);
  void emit_data64(jlong data, RelocationHolder const& rspec, int format = 0);
};

inline Assembler::Membar_mask_bits operator|(Assembler::Membar_mask_bits a,
                                             Assembler::Membar_mask_bits b) {
  return Assembler::Membar_mask_bits(unsigned(a)|unsigned(b));
}

Instruction_aarch64::~Instruction_aarch64() {
  assem->emit_int32(insn);
  assert_cond(get_bits() == 0xffffffff);
}

#undef f
#undef sf
#undef rf
#undef srf
#undef zrf
#undef prf
#undef pgrf
#undef fixed

#undef starti

// Invert a condition
inline const Assembler::Condition operator~(const Assembler::Condition cond) {
  return Assembler::Condition(int(cond) ^ 1);
}

extern "C" void das(uint64_t start, int len);

#endif // CPU_AARCH64_ASSEMBLER_AARCH64_HPP<|MERGE_RESOLUTION|>--- conflicted
+++ resolved
@@ -510,9 +510,6 @@
   }
 
   bool uses(Register reg) const {
-<<<<<<< HEAD
-    return _mode != literal && (base() == reg || index() == reg);
-=======
     switch (_mode) {
     case literal:
     case no_mode:
@@ -527,7 +524,6 @@
       ShouldNotReachHere();
       return false;
     }
->>>>>>> e97fe081
   }
 
   address target() const {
