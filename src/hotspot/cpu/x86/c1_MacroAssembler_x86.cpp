--- conflicted
+++ resolved
@@ -61,7 +61,6 @@
 
   // Load object header
   movptr(hdr, Address(obj, hdr_offset));
-<<<<<<< HEAD
 
   if (UseFastLocking) {
 #ifdef _LP64
@@ -73,7 +72,6 @@
     fast_lock_impl(obj, hdr, thread, tmp, slow_case, LP64_ONLY(false) NOT_LP64(true));
   } else {
     Label done;
-    // mark header as unlocked
     orptr(hdr, markWord::unlocked_value);
     // save unlocked object header into the displaced header location on the stack
     movptr(Address(disp_hdr, 0), hdr);
@@ -98,7 +96,7 @@
     // assuming both the stack pointer and page_size have their least
     // significant 2 bits cleared and page_size is a power of 2
     subptr(hdr, rsp);
-    andptr(hdr, aligned_mask - os::vm_page_size());
+    andptr(hdr, aligned_mask - (int)os::vm_page_size());
     // for recursive locking, the result is zero => save it in the displaced header
     // location (NULL in the displaced hdr location indicates recursive locking)
     movptr(Address(disp_hdr, 0), hdr);
@@ -107,41 +105,6 @@
     // done
     bind(done);
   }
-=======
-  // and mark it as unlocked
-  orptr(hdr, markWord::unlocked_value);
-  // save unlocked object header into the displaced header location on the stack
-  movptr(Address(disp_hdr, 0), hdr);
-  // test if object header is still the same (i.e. unlocked), and if so, store the
-  // displaced header address in the object header - if it is not the same, get the
-  // object header instead
-  MacroAssembler::lock(); // must be immediately before cmpxchg!
-  cmpxchgptr(disp_hdr, Address(obj, hdr_offset));
-  // if the object header was the same, we're done
-  jcc(Assembler::equal, done);
-  // if the object header was not the same, it is now in the hdr register
-  // => test if it is a stack pointer into the same stack (recursive locking), i.e.:
-  //
-  // 1) (hdr & aligned_mask) == 0
-  // 2) rsp <= hdr
-  // 3) hdr <= rsp + page_size
-  //
-  // these 3 tests can be done by evaluating the following expression:
-  //
-  // (hdr - rsp) & (aligned_mask - page_size)
-  //
-  // assuming both the stack pointer and page_size have their least
-  // significant 2 bits cleared and page_size is a power of 2
-  subptr(hdr, rsp);
-  andptr(hdr, aligned_mask - (int)os::vm_page_size());
-  // for recursive locking, the result is zero => save it in the displaced header
-  // location (NULL in the displaced hdr location indicates recursive locking)
-  movptr(Address(disp_hdr, 0), hdr);
-  // otherwise we don't care about the result and handle locking via runtime call
-  jcc(Assembler::notZero, slow_case);
-  // done
-  bind(done);
->>>>>>> 6e19387f
 
   inc_held_monitor_count();
 
