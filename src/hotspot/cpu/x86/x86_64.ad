//
// Copyright (c) 2003, 2023, Oracle and/or its affiliates. All rights reserved.
// DO NOT ALTER OR REMOVE COPYRIGHT NOTICES OR THIS FILE HEADER.
//
// This code is free software; you can redistribute it and/or modify it
// under the terms of the GNU General Public License version 2 only, as
// published by the Free Software Foundation.
//
// This code is distributed in the hope that it will be useful, but WITHOUT
// ANY WARRANTY; without even the implied warranty of MERCHANTABILITY or
// FITNESS FOR A PARTICULAR PURPOSE.  See the GNU General Public License
// version 2 for more details (a copy is included in the LICENSE file that
// accompanied this code).
//
// You should have received a copy of the GNU General Public License version
// 2 along with this work; if not, write to the Free Software Foundation,
// Inc., 51 Franklin St, Fifth Floor, Boston, MA 02110-1301 USA.
//
// Please contact Oracle, 500 Oracle Parkway, Redwood Shores, CA 94065 USA
// or visit www.oracle.com if you need additional information or have any
// questions.
//
//

// AMD64 Architecture Description File

//----------REGISTER DEFINITION BLOCK------------------------------------------
// This information is used by the matcher and the register allocator to
// describe individual registers and classes of registers within the target
// architecture.

register %{
//----------Architecture Description Register Definitions----------------------
// General Registers
// "reg_def"  name ( register save type, C convention save type,
//                   ideal register type, encoding );
// Register Save Types:
//
// NS  = No-Save:       The register allocator assumes that these registers
//                      can be used without saving upon entry to the method, &
//                      that they do not need to be saved at call sites.
//
// SOC = Save-On-Call:  The register allocator assumes that these registers
//                      can be used without saving upon entry to the method,
//                      but that they must be saved at call sites.
//
// SOE = Save-On-Entry: The register allocator assumes that these registers
//                      must be saved before using them upon entry to the
//                      method, but they do not need to be saved at call
//                      sites.
//
// AS  = Always-Save:   The register allocator assumes that these registers
//                      must be saved before using them upon entry to the
//                      method, & that they must be saved at call sites.
//
// Ideal Register Type is used to determine how to save & restore a
// register.  Op_RegI will get spilled with LoadI/StoreI, Op_RegP will get
// spilled with LoadP/StoreP.  If the register supports both, use Op_RegI.
//
// The encoding number is the actual bit-pattern placed into the opcodes.

// General Registers
// R8-R15 must be encoded with REX.  (RSP, RBP, RSI, RDI need REX when
// used as byte registers)

// Previously set RBX, RSI, and RDI as save-on-entry for java code
// Turn off SOE in java-code due to frequent use of uncommon-traps.
// Now that allocator is better, turn on RSI and RDI as SOE registers.

reg_def RAX  (SOC, SOC, Op_RegI,  0, rax->as_VMReg());
reg_def RAX_H(SOC, SOC, Op_RegI,  0, rax->as_VMReg()->next());

reg_def RCX  (SOC, SOC, Op_RegI,  1, rcx->as_VMReg());
reg_def RCX_H(SOC, SOC, Op_RegI,  1, rcx->as_VMReg()->next());

reg_def RDX  (SOC, SOC, Op_RegI,  2, rdx->as_VMReg());
reg_def RDX_H(SOC, SOC, Op_RegI,  2, rdx->as_VMReg()->next());

reg_def RBX  (SOC, SOE, Op_RegI,  3, rbx->as_VMReg());
reg_def RBX_H(SOC, SOE, Op_RegI,  3, rbx->as_VMReg()->next());

reg_def RSP  (NS,  NS,  Op_RegI,  4, rsp->as_VMReg());
reg_def RSP_H(NS,  NS,  Op_RegI,  4, rsp->as_VMReg()->next());

// now that adapter frames are gone RBP is always saved and restored by the prolog/epilog code
reg_def RBP  (NS, SOE, Op_RegI,  5, rbp->as_VMReg());
reg_def RBP_H(NS, SOE, Op_RegI,  5, rbp->as_VMReg()->next());

#ifdef _WIN64

reg_def RSI  (SOC, SOE, Op_RegI,  6, rsi->as_VMReg());
reg_def RSI_H(SOC, SOE, Op_RegI,  6, rsi->as_VMReg()->next());

reg_def RDI  (SOC, SOE, Op_RegI,  7, rdi->as_VMReg());
reg_def RDI_H(SOC, SOE, Op_RegI,  7, rdi->as_VMReg()->next());

#else

reg_def RSI  (SOC, SOC, Op_RegI,  6, rsi->as_VMReg());
reg_def RSI_H(SOC, SOC, Op_RegI,  6, rsi->as_VMReg()->next());

reg_def RDI  (SOC, SOC, Op_RegI,  7, rdi->as_VMReg());
reg_def RDI_H(SOC, SOC, Op_RegI,  7, rdi->as_VMReg()->next());

#endif

reg_def R8   (SOC, SOC, Op_RegI,  8, r8->as_VMReg());
reg_def R8_H (SOC, SOC, Op_RegI,  8, r8->as_VMReg()->next());

reg_def R9   (SOC, SOC, Op_RegI,  9, r9->as_VMReg());
reg_def R9_H (SOC, SOC, Op_RegI,  9, r9->as_VMReg()->next());

reg_def R10  (SOC, SOC, Op_RegI, 10, r10->as_VMReg());
reg_def R10_H(SOC, SOC, Op_RegI, 10, r10->as_VMReg()->next());

reg_def R11  (SOC, SOC, Op_RegI, 11, r11->as_VMReg());
reg_def R11_H(SOC, SOC, Op_RegI, 11, r11->as_VMReg()->next());

reg_def R12  (SOC, SOE, Op_RegI, 12, r12->as_VMReg());
reg_def R12_H(SOC, SOE, Op_RegI, 12, r12->as_VMReg()->next());

reg_def R13  (SOC, SOE, Op_RegI, 13, r13->as_VMReg());
reg_def R13_H(SOC, SOE, Op_RegI, 13, r13->as_VMReg()->next());

reg_def R14  (SOC, SOE, Op_RegI, 14, r14->as_VMReg());
reg_def R14_H(SOC, SOE, Op_RegI, 14, r14->as_VMReg()->next());

reg_def R15  (SOC, SOE, Op_RegI, 15, r15->as_VMReg());
reg_def R15_H(SOC, SOE, Op_RegI, 15, r15->as_VMReg()->next());


// Floating Point Registers

// Specify priority of register selection within phases of register
// allocation.  Highest priority is first.  A useful heuristic is to
// give registers a low priority when they are required by machine
// instructions, like EAX and EDX on I486, and choose no-save registers
// before save-on-call, & save-on-call before save-on-entry.  Registers
// which participate in fixed calling sequences should come last.
// Registers which are used as pairs must fall on an even boundary.

alloc_class chunk0(R10,         R10_H,
                   R11,         R11_H,
                   R8,          R8_H,
                   R9,          R9_H,
                   R12,         R12_H,
                   RCX,         RCX_H,
                   RBX,         RBX_H,
                   RDI,         RDI_H,
                   RDX,         RDX_H,
                   RSI,         RSI_H,
                   RAX,         RAX_H,
                   RBP,         RBP_H,
                   R13,         R13_H,
                   R14,         R14_H,
                   R15,         R15_H,
                   RSP,         RSP_H);


//----------Architecture Description Register Classes--------------------------
// Several register classes are automatically defined based upon information in
// this architecture description.
// 1) reg_class inline_cache_reg           ( /* as def'd in frame section */ )
// 2) reg_class stack_slots( /* one chunk of stack-based "registers" */ )
//

// Empty register class.
reg_class no_reg();

// Class for all pointer/long registers
reg_class all_reg(RAX, RAX_H,
                  RDX, RDX_H,
                  RBP, RBP_H,
                  RDI, RDI_H,
                  RSI, RSI_H,
                  RCX, RCX_H,
                  RBX, RBX_H,
                  RSP, RSP_H,
                  R8,  R8_H,
                  R9,  R9_H,
                  R10, R10_H,
                  R11, R11_H,
                  R12, R12_H,
                  R13, R13_H,
                  R14, R14_H,
                  R15, R15_H);

// Class for all int registers
reg_class all_int_reg(RAX
                      RDX,
                      RBP,
                      RDI,
                      RSI,
                      RCX,
                      RBX,
                      R8,
                      R9,
                      R10,
                      R11,
                      R12,
                      R13,
                      R14);

// Class for all pointer registers
reg_class any_reg %{
  return _ANY_REG_mask;
%}

// Class for all pointer registers (excluding RSP)
reg_class ptr_reg %{
  return _PTR_REG_mask;
%}

// Class for all pointer registers (excluding RSP and RBP)
reg_class ptr_reg_no_rbp %{
  return _PTR_REG_NO_RBP_mask;
%}

// Class for all pointer registers (excluding RAX and RSP)
reg_class ptr_no_rax_reg %{
  return _PTR_NO_RAX_REG_mask;
%}

// Class for all pointer registers (excluding RAX, RBX, and RSP)
reg_class ptr_no_rax_rbx_reg %{
  return _PTR_NO_RAX_RBX_REG_mask;
%}

// Class for all long registers (excluding RSP)
reg_class long_reg %{
  return _LONG_REG_mask;
%}

// Class for all long registers (excluding RAX, RDX and RSP)
reg_class long_no_rax_rdx_reg %{
  return _LONG_NO_RAX_RDX_REG_mask;
%}

// Class for all long registers (excluding RCX and RSP)
reg_class long_no_rcx_reg %{
  return _LONG_NO_RCX_REG_mask;
%}

// Class for all long registers (excluding RBP and R13)
reg_class long_no_rbp_r13_reg %{
  return _LONG_NO_RBP_R13_REG_mask;
%}

// Class for all int registers (excluding RSP)
reg_class int_reg %{
  return _INT_REG_mask;
%}

// Class for all int registers (excluding RAX, RDX, and RSP)
reg_class int_no_rax_rdx_reg %{
  return _INT_NO_RAX_RDX_REG_mask;
%}

// Class for all int registers (excluding RCX and RSP)
reg_class int_no_rcx_reg %{
  return _INT_NO_RCX_REG_mask;
%}

// Class for all int registers (excluding RBP and R13)
reg_class int_no_rbp_r13_reg %{
  return _INT_NO_RBP_R13_REG_mask;
%}

// Singleton class for RAX pointer register
reg_class ptr_rax_reg(RAX, RAX_H);

// Singleton class for RBX pointer register
reg_class ptr_rbx_reg(RBX, RBX_H);

// Singleton class for RSI pointer register
reg_class ptr_rsi_reg(RSI, RSI_H);

// Singleton class for RBP pointer register
reg_class ptr_rbp_reg(RBP, RBP_H);

// Singleton class for RDI pointer register
reg_class ptr_rdi_reg(RDI, RDI_H);

// Singleton class for stack pointer
reg_class ptr_rsp_reg(RSP, RSP_H);

// Singleton class for TLS pointer
reg_class ptr_r15_reg(R15, R15_H);

// Singleton class for RAX long register
reg_class long_rax_reg(RAX, RAX_H);

// Singleton class for RCX long register
reg_class long_rcx_reg(RCX, RCX_H);

// Singleton class for RDX long register
reg_class long_rdx_reg(RDX, RDX_H);

// Singleton class for RAX int register
reg_class int_rax_reg(RAX);

// Singleton class for RBX int register
reg_class int_rbx_reg(RBX);

// Singleton class for RCX int register
reg_class int_rcx_reg(RCX);

// Singleton class for RDX int register
reg_class int_rdx_reg(RDX);

// Singleton class for RDI int register
reg_class int_rdi_reg(RDI);

// Singleton class for instruction pointer
// reg_class ip_reg(RIP);

%}

//----------SOURCE BLOCK-------------------------------------------------------
// This is a block of C++ code which provides values, functions, and
// definitions necessary in the rest of the architecture description

source_hpp %{

#include "peephole_x86_64.hpp"

%}

// Register masks
source_hpp %{

extern RegMask _ANY_REG_mask;
extern RegMask _PTR_REG_mask;
extern RegMask _PTR_REG_NO_RBP_mask;
extern RegMask _PTR_NO_RAX_REG_mask;
extern RegMask _PTR_NO_RAX_RBX_REG_mask;
extern RegMask _LONG_REG_mask;
extern RegMask _LONG_NO_RAX_RDX_REG_mask;
extern RegMask _LONG_NO_RCX_REG_mask;
extern RegMask _LONG_NO_RBP_R13_REG_mask;
extern RegMask _INT_REG_mask;
extern RegMask _INT_NO_RAX_RDX_REG_mask;
extern RegMask _INT_NO_RCX_REG_mask;
extern RegMask _INT_NO_RBP_R13_REG_mask;
extern RegMask _FLOAT_REG_mask;

extern RegMask _STACK_OR_PTR_REG_mask;
extern RegMask _STACK_OR_LONG_REG_mask;
extern RegMask _STACK_OR_INT_REG_mask;

inline const RegMask& STACK_OR_PTR_REG_mask()  { return _STACK_OR_PTR_REG_mask;  }
inline const RegMask& STACK_OR_LONG_REG_mask() { return _STACK_OR_LONG_REG_mask; }
inline const RegMask& STACK_OR_INT_REG_mask()  { return _STACK_OR_INT_REG_mask;  }

%}

source %{
#define   RELOC_IMM64    Assembler::imm_operand
#define   RELOC_DISP32   Assembler::disp32_operand

#define __ _masm.

RegMask _ANY_REG_mask;
RegMask _PTR_REG_mask;
RegMask _PTR_REG_NO_RBP_mask;
RegMask _PTR_NO_RAX_REG_mask;
RegMask _PTR_NO_RAX_RBX_REG_mask;
RegMask _LONG_REG_mask;
RegMask _LONG_NO_RAX_RDX_REG_mask;
RegMask _LONG_NO_RCX_REG_mask;
RegMask _LONG_NO_RBP_R13_REG_mask;
RegMask _INT_REG_mask;
RegMask _INT_NO_RAX_RDX_REG_mask;
RegMask _INT_NO_RCX_REG_mask;
RegMask _INT_NO_RBP_R13_REG_mask;
RegMask _FLOAT_REG_mask;
RegMask _STACK_OR_PTR_REG_mask;
RegMask _STACK_OR_LONG_REG_mask;
RegMask _STACK_OR_INT_REG_mask;

static bool need_r12_heapbase() {
  return UseCompressedOops;
}

void reg_mask_init() {
  // _ALL_REG_mask is generated by adlc from the all_reg register class below.
  // We derive a number of subsets from it.
  _ANY_REG_mask = _ALL_REG_mask;

  if (PreserveFramePointer) {
    _ANY_REG_mask.Remove(OptoReg::as_OptoReg(rbp->as_VMReg()));
    _ANY_REG_mask.Remove(OptoReg::as_OptoReg(rbp->as_VMReg()->next()));
  }
  if (need_r12_heapbase()) {
    _ANY_REG_mask.Remove(OptoReg::as_OptoReg(r12->as_VMReg()));
    _ANY_REG_mask.Remove(OptoReg::as_OptoReg(r12->as_VMReg()->next()));
  }

  _PTR_REG_mask = _ANY_REG_mask;
  _PTR_REG_mask.Remove(OptoReg::as_OptoReg(rsp->as_VMReg()));
  _PTR_REG_mask.Remove(OptoReg::as_OptoReg(rsp->as_VMReg()->next()));
  _PTR_REG_mask.Remove(OptoReg::as_OptoReg(r15->as_VMReg()));
  _PTR_REG_mask.Remove(OptoReg::as_OptoReg(r15->as_VMReg()->next()));

  _STACK_OR_PTR_REG_mask = _PTR_REG_mask;
  _STACK_OR_PTR_REG_mask.OR(STACK_OR_STACK_SLOTS_mask());

  _PTR_REG_NO_RBP_mask = _PTR_REG_mask;
  _PTR_REG_NO_RBP_mask.Remove(OptoReg::as_OptoReg(rbp->as_VMReg()));
  _PTR_REG_NO_RBP_mask.Remove(OptoReg::as_OptoReg(rbp->as_VMReg()->next()));

  _PTR_NO_RAX_REG_mask = _PTR_REG_mask;
  _PTR_NO_RAX_REG_mask.Remove(OptoReg::as_OptoReg(rax->as_VMReg()));
  _PTR_NO_RAX_REG_mask.Remove(OptoReg::as_OptoReg(rax->as_VMReg()->next()));

  _PTR_NO_RAX_RBX_REG_mask = _PTR_NO_RAX_REG_mask;
  _PTR_NO_RAX_RBX_REG_mask.Remove(OptoReg::as_OptoReg(rbx->as_VMReg()));
  _PTR_NO_RAX_RBX_REG_mask.Remove(OptoReg::as_OptoReg(rbx->as_VMReg()->next()));

  _LONG_REG_mask = _PTR_REG_mask;
  _STACK_OR_LONG_REG_mask = _LONG_REG_mask;
  _STACK_OR_LONG_REG_mask.OR(STACK_OR_STACK_SLOTS_mask());

  _LONG_NO_RAX_RDX_REG_mask = _LONG_REG_mask;
  _LONG_NO_RAX_RDX_REG_mask.Remove(OptoReg::as_OptoReg(rax->as_VMReg()));
  _LONG_NO_RAX_RDX_REG_mask.Remove(OptoReg::as_OptoReg(rax->as_VMReg()->next()));
  _LONG_NO_RAX_RDX_REG_mask.Remove(OptoReg::as_OptoReg(rdx->as_VMReg()));
  _LONG_NO_RAX_RDX_REG_mask.Remove(OptoReg::as_OptoReg(rdx->as_VMReg()->next()));

  _LONG_NO_RCX_REG_mask = _LONG_REG_mask;
  _LONG_NO_RCX_REG_mask.Remove(OptoReg::as_OptoReg(rcx->as_VMReg()));
  _LONG_NO_RCX_REG_mask.Remove(OptoReg::as_OptoReg(rcx->as_VMReg()->next()));

  _LONG_NO_RBP_R13_REG_mask = _LONG_REG_mask;
  _LONG_NO_RBP_R13_REG_mask.Remove(OptoReg::as_OptoReg(rbp->as_VMReg()));
  _LONG_NO_RBP_R13_REG_mask.Remove(OptoReg::as_OptoReg(rbp->as_VMReg()->next()));
  _LONG_NO_RBP_R13_REG_mask.Remove(OptoReg::as_OptoReg(r13->as_VMReg()));
  _LONG_NO_RBP_R13_REG_mask.Remove(OptoReg::as_OptoReg(r13->as_VMReg()->next()));

  _INT_REG_mask = _ALL_INT_REG_mask;
  if (PreserveFramePointer) {
    _INT_REG_mask.Remove(OptoReg::as_OptoReg(rbp->as_VMReg()));
  }
  if (need_r12_heapbase()) {
    _INT_REG_mask.Remove(OptoReg::as_OptoReg(r12->as_VMReg()));
  }

  _STACK_OR_INT_REG_mask = _INT_REG_mask;
  _STACK_OR_INT_REG_mask.OR(STACK_OR_STACK_SLOTS_mask());

  _INT_NO_RAX_RDX_REG_mask = _INT_REG_mask;
  _INT_NO_RAX_RDX_REG_mask.Remove(OptoReg::as_OptoReg(rax->as_VMReg()));
  _INT_NO_RAX_RDX_REG_mask.Remove(OptoReg::as_OptoReg(rdx->as_VMReg()));

  _INT_NO_RCX_REG_mask = _INT_REG_mask;
  _INT_NO_RCX_REG_mask.Remove(OptoReg::as_OptoReg(rcx->as_VMReg()));

  _INT_NO_RBP_R13_REG_mask = _INT_REG_mask;
  _INT_NO_RBP_R13_REG_mask.Remove(OptoReg::as_OptoReg(rbp->as_VMReg()));
  _INT_NO_RBP_R13_REG_mask.Remove(OptoReg::as_OptoReg(r13->as_VMReg()));

  // _FLOAT_REG_LEGACY_mask/_FLOAT_REG_EVEX_mask is generated by adlc
  // from the float_reg_legacy/float_reg_evex register class.
  _FLOAT_REG_mask = VM_Version::supports_evex() ? _FLOAT_REG_EVEX_mask : _FLOAT_REG_LEGACY_mask;
}

static bool generate_vzeroupper(Compile* C) {
  return (VM_Version::supports_vzeroupper() && (C->max_vector_size() > 16 || C->clear_upper_avx() == true)) ? true: false;  // Generate vzeroupper
}

static int clear_avx_size() {
  return generate_vzeroupper(Compile::current()) ? 3: 0;  // vzeroupper
}

// !!!!! Special hack to get all types of calls to specify the byte offset
//       from the start of the call to the point where the return address
//       will point.
int MachCallStaticJavaNode::ret_addr_offset()
{
  int offset = 5; // 5 bytes from start of call to where return address points
  offset += clear_avx_size();
  return offset;
}

int MachCallDynamicJavaNode::ret_addr_offset()
{
  int offset = 15; // 15 bytes from start of call to where return address points
  offset += clear_avx_size();
  return offset;
}

int MachCallRuntimeNode::ret_addr_offset() {
  int offset = 13; // movq r10,#addr; callq (r10)
  if (this->ideal_Opcode() != Op_CallLeafVector) {
    offset += clear_avx_size();
  }
  return offset;
}
//
// Compute padding required for nodes which need alignment
//

// The address of the call instruction needs to be 4-byte aligned to
// ensure that it does not span a cache line so that it can be patched.
int CallStaticJavaDirectNode::compute_padding(int current_offset) const
{
  current_offset += clear_avx_size(); // skip vzeroupper
  current_offset += 1; // skip call opcode byte
  return align_up(current_offset, alignment_required()) - current_offset;
}

// The address of the call instruction needs to be 4-byte aligned to
// ensure that it does not span a cache line so that it can be patched.
int CallDynamicJavaDirectNode::compute_padding(int current_offset) const
{
  current_offset += clear_avx_size(); // skip vzeroupper
  current_offset += 11; // skip movq instruction + call opcode byte
  return align_up(current_offset, alignment_required()) - current_offset;
}

// EMIT_RM()
void emit_rm(CodeBuffer &cbuf, int f1, int f2, int f3) {
  unsigned char c = (unsigned char) ((f1 << 6) | (f2 << 3) | f3);
  cbuf.insts()->emit_int8(c);
}

// EMIT_CC()
void emit_cc(CodeBuffer &cbuf, int f1, int f2) {
  unsigned char c = (unsigned char) (f1 | f2);
  cbuf.insts()->emit_int8(c);
}

// EMIT_OPCODE()
void emit_opcode(CodeBuffer &cbuf, int code) {
  cbuf.insts()->emit_int8((unsigned char) code);
}

// EMIT_OPCODE() w/ relocation information
void emit_opcode(CodeBuffer &cbuf,
                 int code, relocInfo::relocType reloc, int offset, int format)
{
  cbuf.relocate(cbuf.insts_mark() + offset, reloc, format);
  emit_opcode(cbuf, code);
}

// EMIT_D8()
void emit_d8(CodeBuffer &cbuf, int d8) {
  cbuf.insts()->emit_int8((unsigned char) d8);
}

// EMIT_D16()
void emit_d16(CodeBuffer &cbuf, int d16) {
  cbuf.insts()->emit_int16(d16);
}

// EMIT_D32()
void emit_d32(CodeBuffer &cbuf, int d32) {
  cbuf.insts()->emit_int32(d32);
}

// EMIT_D64()
void emit_d64(CodeBuffer &cbuf, int64_t d64) {
  cbuf.insts()->emit_int64(d64);
}

// emit 32 bit value and construct relocation entry from relocInfo::relocType
void emit_d32_reloc(CodeBuffer& cbuf,
                    int d32,
                    relocInfo::relocType reloc,
                    int format)
{
  assert(reloc != relocInfo::external_word_type, "use 2-arg emit_d32_reloc");
  cbuf.relocate(cbuf.insts_mark(), reloc, format);
  cbuf.insts()->emit_int32(d32);
}

// emit 32 bit value and construct relocation entry from RelocationHolder
void emit_d32_reloc(CodeBuffer& cbuf, int d32, RelocationHolder const& rspec, int format) {
#ifdef ASSERT
  if (rspec.reloc()->type() == relocInfo::oop_type &&
      d32 != 0 && d32 != (intptr_t) Universe::non_oop_word()) {
    assert(Universe::heap()->is_in((address)(intptr_t)d32), "should be real oop");
    assert(oopDesc::is_oop(cast_to_oop((intptr_t)d32)), "cannot embed broken oops in code");
  }
#endif
  cbuf.relocate(cbuf.insts_mark(), rspec, format);
  cbuf.insts()->emit_int32(d32);
}

void emit_d32_reloc(CodeBuffer& cbuf, address addr) {
  address next_ip = cbuf.insts_end() + 4;
  emit_d32_reloc(cbuf, (int) (addr - next_ip),
                 external_word_Relocation::spec(addr),
                 RELOC_DISP32);
}


// emit 64 bit value and construct relocation entry from relocInfo::relocType
void emit_d64_reloc(CodeBuffer& cbuf, int64_t d64, relocInfo::relocType reloc, int format) {
  cbuf.relocate(cbuf.insts_mark(), reloc, format);
  cbuf.insts()->emit_int64(d64);
}

// emit 64 bit value and construct relocation entry from RelocationHolder
void emit_d64_reloc(CodeBuffer& cbuf, int64_t d64, RelocationHolder const& rspec, int format) {
#ifdef ASSERT
  if (rspec.reloc()->type() == relocInfo::oop_type &&
      d64 != 0 && d64 != (int64_t) Universe::non_oop_word()) {
    assert(Universe::heap()->is_in((address)d64), "should be real oop");
    assert(oopDesc::is_oop(cast_to_oop(d64)), "cannot embed broken oops in code");
  }
#endif
  cbuf.relocate(cbuf.insts_mark(), rspec, format);
  cbuf.insts()->emit_int64(d64);
}

// Access stack slot for load or store
void store_to_stackslot(CodeBuffer &cbuf, int opcode, int rm_field, int disp)
{
  emit_opcode(cbuf, opcode);                  // (e.g., FILD   [RSP+src])
  if (-0x80 <= disp && disp < 0x80) {
    emit_rm(cbuf, 0x01, rm_field, RSP_enc);   // R/M byte
    emit_rm(cbuf, 0x00, RSP_enc, RSP_enc);    // SIB byte
    emit_d8(cbuf, disp);     // Displacement  // R/M byte
  } else {
    emit_rm(cbuf, 0x02, rm_field, RSP_enc);   // R/M byte
    emit_rm(cbuf, 0x00, RSP_enc, RSP_enc);    // SIB byte
    emit_d32(cbuf, disp);     // Displacement // R/M byte
  }
}

   // rRegI ereg, memory mem) %{    // emit_reg_mem
void encode_RegMem(CodeBuffer &cbuf,
                   int reg,
                   int base, int index, int scale, int disp, relocInfo::relocType disp_reloc)
{
  assert(disp_reloc == relocInfo::none, "cannot have disp");
  int regenc = reg & 7;
  int baseenc = base & 7;
  int indexenc = index & 7;

  // There is no index & no scale, use form without SIB byte
  if (index == 0x4 && scale == 0 && base != RSP_enc && base != R12_enc) {
    // If no displacement, mode is 0x0; unless base is [RBP] or [R13]
    if (disp == 0 && base != RBP_enc && base != R13_enc) {
      emit_rm(cbuf, 0x0, regenc, baseenc); // *
    } else if (-0x80 <= disp && disp < 0x80 && disp_reloc == relocInfo::none) {
      // If 8-bit displacement, mode 0x1
      emit_rm(cbuf, 0x1, regenc, baseenc); // *
      emit_d8(cbuf, disp);
    } else {
      // If 32-bit displacement
      if (base == -1) { // Special flag for absolute address
        emit_rm(cbuf, 0x0, regenc, 0x5); // *
        if (disp_reloc != relocInfo::none) {
          emit_d32_reloc(cbuf, disp, relocInfo::oop_type, RELOC_DISP32);
        } else {
          emit_d32(cbuf, disp);
        }
      } else {
        // Normal base + offset
        emit_rm(cbuf, 0x2, regenc, baseenc); // *
        if (disp_reloc != relocInfo::none) {
          emit_d32_reloc(cbuf, disp, relocInfo::oop_type, RELOC_DISP32);
        } else {
          emit_d32(cbuf, disp);
        }
      }
    }
  } else {
    // Else, encode with the SIB byte
    // If no displacement, mode is 0x0; unless base is [RBP] or [R13]
    if (disp == 0 && base != RBP_enc && base != R13_enc) {
      // If no displacement
      emit_rm(cbuf, 0x0, regenc, 0x4); // *
      emit_rm(cbuf, scale, indexenc, baseenc);
    } else {
      if (-0x80 <= disp && disp < 0x80 && disp_reloc == relocInfo::none) {
        // If 8-bit displacement, mode 0x1
        emit_rm(cbuf, 0x1, regenc, 0x4); // *
        emit_rm(cbuf, scale, indexenc, baseenc);
        emit_d8(cbuf, disp);
      } else {
        // If 32-bit displacement
        if (base == 0x04 ) {
          emit_rm(cbuf, 0x2, regenc, 0x4);
          emit_rm(cbuf, scale, indexenc, 0x04); // XXX is this valid???
        } else {
          emit_rm(cbuf, 0x2, regenc, 0x4);
          emit_rm(cbuf, scale, indexenc, baseenc); // *
        }
        if (disp_reloc != relocInfo::none) {
          emit_d32_reloc(cbuf, disp, relocInfo::oop_type, RELOC_DISP32);
        } else {
          emit_d32(cbuf, disp);
        }
      }
    }
  }
}

// This could be in MacroAssembler but it's fairly C2 specific
void emit_cmpfp_fixup(MacroAssembler& _masm) {
  Label exit;
  __ jccb(Assembler::noParity, exit);
  __ pushf();
  //
  // comiss/ucomiss instructions set ZF,PF,CF flags and
  // zero OF,AF,SF for NaN values.
  // Fixup flags by zeroing ZF,PF so that compare of NaN
  // values returns 'less than' result (CF is set).
  // Leave the rest of flags unchanged.
  //
  //    7 6 5 4 3 2 1 0
  //   |S|Z|r|A|r|P|r|C|  (r - reserved bit)
  //    0 0 1 0 1 0 1 1   (0x2B)
  //
  __ andq(Address(rsp, 0), 0xffffff2b);
  __ popf();
  __ bind(exit);
}

void emit_cmpfp3(MacroAssembler& _masm, Register dst) {
  Label done;
  __ movl(dst, -1);
  __ jcc(Assembler::parity, done);
  __ jcc(Assembler::below, done);
  __ setb(Assembler::notEqual, dst);
  __ movzbl(dst, dst);
  __ bind(done);
}

// Math.min()    # Math.max()
// --------------------------
// ucomis[s/d]   #
// ja   -> b     # a
// jp   -> NaN   # NaN
// jb   -> a     # b
// je            #
// |-jz -> a | b # a & b
// |    -> a     #
void emit_fp_min_max(MacroAssembler& _masm, XMMRegister dst,
                     XMMRegister a, XMMRegister b,
                     XMMRegister xmmt, Register rt,
                     bool min, bool single) {

  Label nan, zero, below, above, done;

  if (single)
    __ ucomiss(a, b);
  else
    __ ucomisd(a, b);

  if (dst->encoding() != (min ? b : a)->encoding())
    __ jccb(Assembler::above, above); // CF=0 & ZF=0
  else
    __ jccb(Assembler::above, done);

  __ jccb(Assembler::parity, nan);  // PF=1
  __ jccb(Assembler::below, below); // CF=1

  // equal
  __ vpxor(xmmt, xmmt, xmmt, Assembler::AVX_128bit);
  if (single) {
    __ ucomiss(a, xmmt);
    __ jccb(Assembler::equal, zero);

    __ movflt(dst, a);
    __ jmp(done);
  }
  else {
    __ ucomisd(a, xmmt);
    __ jccb(Assembler::equal, zero);

    __ movdbl(dst, a);
    __ jmp(done);
  }

  __ bind(zero);
  if (min)
    __ vpor(dst, a, b, Assembler::AVX_128bit);
  else
    __ vpand(dst, a, b, Assembler::AVX_128bit);

  __ jmp(done);

  __ bind(above);
  if (single)
    __ movflt(dst, min ? b : a);
  else
    __ movdbl(dst, min ? b : a);

  __ jmp(done);

  __ bind(nan);
  if (single) {
    __ movl(rt, 0x7fc00000); // Float.NaN
    __ movdl(dst, rt);
  }
  else {
    __ mov64(rt, 0x7ff8000000000000L); // Double.NaN
    __ movdq(dst, rt);
  }
  __ jmp(done);

  __ bind(below);
  if (single)
    __ movflt(dst, min ? a : b);
  else
    __ movdbl(dst, min ? a : b);

  __ bind(done);
}

//=============================================================================
const RegMask& MachConstantBaseNode::_out_RegMask = RegMask::Empty;

int ConstantTable::calculate_table_base_offset() const {
  return 0;  // absolute addressing, no offset
}

bool MachConstantBaseNode::requires_postalloc_expand() const { return false; }
void MachConstantBaseNode::postalloc_expand(GrowableArray <Node *> *nodes, PhaseRegAlloc *ra_) {
  ShouldNotReachHere();
}

void MachConstantBaseNode::emit(CodeBuffer& cbuf, PhaseRegAlloc* ra_) const {
  // Empty encoding
}

uint MachConstantBaseNode::size(PhaseRegAlloc* ra_) const {
  return 0;
}

#ifndef PRODUCT
void MachConstantBaseNode::format(PhaseRegAlloc* ra_, outputStream* st) const {
  st->print("# MachConstantBaseNode (empty encoding)");
}
#endif


//=============================================================================
#ifndef PRODUCT
void MachPrologNode::format(PhaseRegAlloc* ra_, outputStream* st) const {
  Compile* C = ra_->C;

  int framesize = C->output()->frame_size_in_bytes();
  int bangsize = C->output()->bang_size_in_bytes();
  assert((framesize & (StackAlignmentInBytes-1)) == 0, "frame size not aligned");
  // Remove wordSize for return addr which is already pushed.
  framesize -= wordSize;

  if (C->output()->need_stack_bang(bangsize)) {
    framesize -= wordSize;
    st->print("# stack bang (%d bytes)", bangsize);
    st->print("\n\t");
    st->print("pushq   rbp\t# Save rbp");
    if (PreserveFramePointer) {
        st->print("\n\t");
        st->print("movq    rbp, rsp\t# Save the caller's SP into rbp");
    }
    if (framesize) {
      st->print("\n\t");
      st->print("subq    rsp, #%d\t# Create frame",framesize);
    }
  } else {
    st->print("subq    rsp, #%d\t# Create frame",framesize);
    st->print("\n\t");
    framesize -= wordSize;
    st->print("movq    [rsp + #%d], rbp\t# Save rbp",framesize);
    if (PreserveFramePointer) {
      st->print("\n\t");
      st->print("movq    rbp, rsp\t# Save the caller's SP into rbp");
      if (framesize > 0) {
        st->print("\n\t");
        st->print("addq    rbp, #%d", framesize);
      }
    }
  }

  if (VerifyStackAtCalls) {
    st->print("\n\t");
    framesize -= wordSize;
    st->print("movq    [rsp + #%d], 0xbadb100d\t# Majik cookie for stack depth check",framesize);
#ifdef ASSERT
    st->print("\n\t");
    st->print("# stack alignment check");
#endif
  }
  if (C->stub_function() != NULL && BarrierSet::barrier_set()->barrier_set_nmethod() != NULL) {
    st->print("\n\t");
    st->print("cmpl    [r15_thread + #disarmed_guard_value_offset], #disarmed_guard_value\t");
    st->print("\n\t");
    st->print("je      fast_entry\t");
    st->print("\n\t");
    st->print("call    #nmethod_entry_barrier_stub\t");
    st->print("\n\tfast_entry:");
  }
  st->cr();
}
#endif

void MachPrologNode::emit(CodeBuffer &cbuf, PhaseRegAlloc *ra_) const {
  Compile* C = ra_->C;
  C2_MacroAssembler _masm(&cbuf);

  int framesize = C->output()->frame_size_in_bytes();
  int bangsize = C->output()->bang_size_in_bytes();

  if (C->clinit_barrier_on_entry()) {
    assert(VM_Version::supports_fast_class_init_checks(), "sanity");
    assert(!C->method()->holder()->is_not_initialized(), "initialization should have been started");

    Label L_skip_barrier;
    Register klass = rscratch1;

    __ mov_metadata(klass, C->method()->holder()->constant_encoding());
    __ clinit_barrier(klass, r15_thread, &L_skip_barrier /*L_fast_path*/);

    __ jump(RuntimeAddress(SharedRuntime::get_handle_wrong_method_stub())); // slow path

    __ bind(L_skip_barrier);
  }

  int max_monitors = C->method() != NULL ? C->max_monitors() : 0;
  __ verified_entry(framesize, C->output()->need_stack_bang(bangsize)?bangsize:0, false, C->stub_function() != NULL, max_monitors);

  C->output()->set_frame_complete(cbuf.insts_size());

  if (C->has_mach_constant_base_node()) {
    // NOTE: We set the table base offset here because users might be
    // emitted before MachConstantBaseNode.
    ConstantTable& constant_table = C->output()->constant_table();
    constant_table.set_table_base_offset(constant_table.calculate_table_base_offset());
  }
}

uint MachPrologNode::size(PhaseRegAlloc* ra_) const
{
  return MachNode::size(ra_); // too many variables; just compute it
                              // the hard way
}

int MachPrologNode::reloc() const
{
  return 0; // a large enough number
}

//=============================================================================
#ifndef PRODUCT
void MachEpilogNode::format(PhaseRegAlloc* ra_, outputStream* st) const
{
  Compile* C = ra_->C;
  if (generate_vzeroupper(C)) {
    st->print("vzeroupper");
    st->cr(); st->print("\t");
  }

  int framesize = C->output()->frame_size_in_bytes();
  assert((framesize & (StackAlignmentInBytes-1)) == 0, "frame size not aligned");
  // Remove word for return adr already pushed
  // and RBP
  framesize -= 2*wordSize;

  if (framesize) {
    st->print_cr("addq    rsp, %d\t# Destroy frame", framesize);
    st->print("\t");
  }

  st->print_cr("popq    rbp");
  if (do_polling() && C->is_method_compilation()) {
    st->print("\t");
    st->print_cr("cmpq    rsp, poll_offset[r15_thread] \n\t"
                 "ja      #safepoint_stub\t"
                 "# Safepoint: poll for GC");
  }
}
#endif

void MachEpilogNode::emit(CodeBuffer& cbuf, PhaseRegAlloc* ra_) const
{
  Compile* C = ra_->C;
  MacroAssembler _masm(&cbuf);

  if (generate_vzeroupper(C)) {
    // Clear upper bits of YMM registers when current compiled code uses
    // wide vectors to avoid AVX <-> SSE transition penalty during call.
    __ vzeroupper();
  }

  int framesize = C->output()->frame_size_in_bytes();
  assert((framesize & (StackAlignmentInBytes-1)) == 0, "frame size not aligned");
  // Remove word for return adr already pushed
  // and RBP
  framesize -= 2*wordSize;

  // Note that VerifyStackAtCalls' Majik cookie does not change the frame size popped here

  if (framesize) {
    emit_opcode(cbuf, Assembler::REX_W);
    if (framesize < 0x80) {
      emit_opcode(cbuf, 0x83); // addq rsp, #framesize
      emit_rm(cbuf, 0x3, 0x00, RSP_enc);
      emit_d8(cbuf, framesize);
    } else {
      emit_opcode(cbuf, 0x81); // addq rsp, #framesize
      emit_rm(cbuf, 0x3, 0x00, RSP_enc);
      emit_d32(cbuf, framesize);
    }
  }

  // popq rbp
  emit_opcode(cbuf, 0x58 | RBP_enc);

  if (StackReservedPages > 0 && C->has_reserved_stack_access()) {
    __ reserved_stack_check();
  }

  if (do_polling() && C->is_method_compilation()) {
    MacroAssembler _masm(&cbuf);
    Label dummy_label;
    Label* code_stub = &dummy_label;
    if (!C->output()->in_scratch_emit_size()) {
      C2SafepointPollStub* stub = new (C->comp_arena()) C2SafepointPollStub(__ offset());
      C->output()->add_stub(stub);
      code_stub = &stub->entry();
    }
    __ relocate(relocInfo::poll_return_type);
    __ safepoint_poll(*code_stub, r15_thread, true /* at_return */, true /* in_nmethod */);
  }
}

uint MachEpilogNode::size(PhaseRegAlloc* ra_) const
{
  return MachNode::size(ra_); // too many variables; just compute it
                              // the hard way
}

int MachEpilogNode::reloc() const
{
  return 2; // a large enough number
}

const Pipeline* MachEpilogNode::pipeline() const
{
  return MachNode::pipeline_class();
}

//=============================================================================

enum RC {
  rc_bad,
  rc_int,
  rc_kreg,
  rc_float,
  rc_stack
};

static enum RC rc_class(OptoReg::Name reg)
{
  if( !OptoReg::is_valid(reg)  ) return rc_bad;

  if (OptoReg::is_stack(reg)) return rc_stack;

  VMReg r = OptoReg::as_VMReg(reg);

  if (r->is_Register()) return rc_int;

  if (r->is_KRegister()) return rc_kreg;

  assert(r->is_XMMRegister(), "must be");
  return rc_float;
}

// Next two methods are shared by 32- and 64-bit VM. They are defined in x86.ad.
static void vec_mov_helper(CodeBuffer *cbuf, int src_lo, int dst_lo,
                          int src_hi, int dst_hi, uint ireg, outputStream* st);

void vec_spill_helper(CodeBuffer *cbuf, bool is_load,
                     int stack_offset, int reg, uint ireg, outputStream* st);

static void vec_stack_to_stack_helper(CodeBuffer *cbuf, int src_offset,
                                      int dst_offset, uint ireg, outputStream* st) {
  if (cbuf) {
    MacroAssembler _masm(cbuf);
    switch (ireg) {
    case Op_VecS:
      __ movq(Address(rsp, -8), rax);
      __ movl(rax, Address(rsp, src_offset));
      __ movl(Address(rsp, dst_offset), rax);
      __ movq(rax, Address(rsp, -8));
      break;
    case Op_VecD:
      __ pushq(Address(rsp, src_offset));
      __ popq (Address(rsp, dst_offset));
      break;
    case Op_VecX:
      __ pushq(Address(rsp, src_offset));
      __ popq (Address(rsp, dst_offset));
      __ pushq(Address(rsp, src_offset+8));
      __ popq (Address(rsp, dst_offset+8));
      break;
    case Op_VecY:
      __ vmovdqu(Address(rsp, -32), xmm0);
      __ vmovdqu(xmm0, Address(rsp, src_offset));
      __ vmovdqu(Address(rsp, dst_offset), xmm0);
      __ vmovdqu(xmm0, Address(rsp, -32));
      break;
    case Op_VecZ:
      __ evmovdquq(Address(rsp, -64), xmm0, 2);
      __ evmovdquq(xmm0, Address(rsp, src_offset), 2);
      __ evmovdquq(Address(rsp, dst_offset), xmm0, 2);
      __ evmovdquq(xmm0, Address(rsp, -64), 2);
      break;
    default:
      ShouldNotReachHere();
    }
#ifndef PRODUCT
  } else {
    switch (ireg) {
    case Op_VecS:
      st->print("movq    [rsp - #8], rax\t# 32-bit mem-mem spill\n\t"
                "movl    rax, [rsp + #%d]\n\t"
                "movl    [rsp + #%d], rax\n\t"
                "movq    rax, [rsp - #8]",
                src_offset, dst_offset);
      break;
    case Op_VecD:
      st->print("pushq   [rsp + #%d]\t# 64-bit mem-mem spill\n\t"
                "popq    [rsp + #%d]",
                src_offset, dst_offset);
      break;
     case Op_VecX:
      st->print("pushq   [rsp + #%d]\t# 128-bit mem-mem spill\n\t"
                "popq    [rsp + #%d]\n\t"
                "pushq   [rsp + #%d]\n\t"
                "popq    [rsp + #%d]",
                src_offset, dst_offset, src_offset+8, dst_offset+8);
      break;
    case Op_VecY:
      st->print("vmovdqu [rsp - #32], xmm0\t# 256-bit mem-mem spill\n\t"
                "vmovdqu xmm0, [rsp + #%d]\n\t"
                "vmovdqu [rsp + #%d], xmm0\n\t"
                "vmovdqu xmm0, [rsp - #32]",
                src_offset, dst_offset);
      break;
    case Op_VecZ:
      st->print("vmovdqu [rsp - #64], xmm0\t# 512-bit mem-mem spill\n\t"
                "vmovdqu xmm0, [rsp + #%d]\n\t"
                "vmovdqu [rsp + #%d], xmm0\n\t"
                "vmovdqu xmm0, [rsp - #64]",
                src_offset, dst_offset);
      break;
    default:
      ShouldNotReachHere();
    }
#endif
  }
}

uint MachSpillCopyNode::implementation(CodeBuffer* cbuf,
                                       PhaseRegAlloc* ra_,
                                       bool do_size,
                                       outputStream* st) const {
  assert(cbuf != NULL || st  != NULL, "sanity");
  // Get registers to move
  OptoReg::Name src_second = ra_->get_reg_second(in(1));
  OptoReg::Name src_first = ra_->get_reg_first(in(1));
  OptoReg::Name dst_second = ra_->get_reg_second(this);
  OptoReg::Name dst_first = ra_->get_reg_first(this);

  enum RC src_second_rc = rc_class(src_second);
  enum RC src_first_rc = rc_class(src_first);
  enum RC dst_second_rc = rc_class(dst_second);
  enum RC dst_first_rc = rc_class(dst_first);

  assert(OptoReg::is_valid(src_first) && OptoReg::is_valid(dst_first),
         "must move at least 1 register" );

  if (src_first == dst_first && src_second == dst_second) {
    // Self copy, no move
    return 0;
  }
  if (bottom_type()->isa_vect() != NULL && bottom_type()->isa_vectmask() == NULL) {
    uint ireg = ideal_reg();
    assert((src_first_rc != rc_int && dst_first_rc != rc_int), "sanity");
    assert((ireg == Op_VecS || ireg == Op_VecD || ireg == Op_VecX || ireg == Op_VecY || ireg == Op_VecZ ), "sanity");
    if( src_first_rc == rc_stack && dst_first_rc == rc_stack ) {
      // mem -> mem
      int src_offset = ra_->reg2offset(src_first);
      int dst_offset = ra_->reg2offset(dst_first);
      vec_stack_to_stack_helper(cbuf, src_offset, dst_offset, ireg, st);
    } else if (src_first_rc == rc_float && dst_first_rc == rc_float ) {
      vec_mov_helper(cbuf, src_first, dst_first, src_second, dst_second, ireg, st);
    } else if (src_first_rc == rc_float && dst_first_rc == rc_stack ) {
      int stack_offset = ra_->reg2offset(dst_first);
      vec_spill_helper(cbuf, false, stack_offset, src_first, ireg, st);
    } else if (src_first_rc == rc_stack && dst_first_rc == rc_float ) {
      int stack_offset = ra_->reg2offset(src_first);
      vec_spill_helper(cbuf, true,  stack_offset, dst_first, ireg, st);
    } else {
      ShouldNotReachHere();
    }
    return 0;
  }
  if (src_first_rc == rc_stack) {
    // mem ->
    if (dst_first_rc == rc_stack) {
      // mem -> mem
      assert(src_second != dst_first, "overlap");
      if ((src_first & 1) == 0 && src_first + 1 == src_second &&
          (dst_first & 1) == 0 && dst_first + 1 == dst_second) {
        // 64-bit
        int src_offset = ra_->reg2offset(src_first);
        int dst_offset = ra_->reg2offset(dst_first);
        if (cbuf) {
          MacroAssembler _masm(cbuf);
          __ pushq(Address(rsp, src_offset));
          __ popq (Address(rsp, dst_offset));
#ifndef PRODUCT
        } else {
          st->print("pushq   [rsp + #%d]\t# 64-bit mem-mem spill\n\t"
                    "popq    [rsp + #%d]",
                     src_offset, dst_offset);
#endif
        }
      } else {
        // 32-bit
        assert(!((src_first & 1) == 0 && src_first + 1 == src_second), "no transform");
        assert(!((dst_first & 1) == 0 && dst_first + 1 == dst_second), "no transform");
        // No pushl/popl, so:
        int src_offset = ra_->reg2offset(src_first);
        int dst_offset = ra_->reg2offset(dst_first);
        if (cbuf) {
          MacroAssembler _masm(cbuf);
          __ movq(Address(rsp, -8), rax);
          __ movl(rax, Address(rsp, src_offset));
          __ movl(Address(rsp, dst_offset), rax);
          __ movq(rax, Address(rsp, -8));
#ifndef PRODUCT
        } else {
          st->print("movq    [rsp - #8], rax\t# 32-bit mem-mem spill\n\t"
                    "movl    rax, [rsp + #%d]\n\t"
                    "movl    [rsp + #%d], rax\n\t"
                    "movq    rax, [rsp - #8]",
                     src_offset, dst_offset);
#endif
        }
      }
      return 0;
    } else if (dst_first_rc == rc_int) {
      // mem -> gpr
      if ((src_first & 1) == 0 && src_first + 1 == src_second &&
          (dst_first & 1) == 0 && dst_first + 1 == dst_second) {
        // 64-bit
        int offset = ra_->reg2offset(src_first);
        if (cbuf) {
          MacroAssembler _masm(cbuf);
          __ movq(as_Register(Matcher::_regEncode[dst_first]), Address(rsp, offset));
#ifndef PRODUCT
        } else {
          st->print("movq    %s, [rsp + #%d]\t# spill",
                     Matcher::regName[dst_first],
                     offset);
#endif
        }
      } else {
        // 32-bit
        assert(!((src_first & 1) == 0 && src_first + 1 == src_second), "no transform");
        assert(!((dst_first & 1) == 0 && dst_first + 1 == dst_second), "no transform");
        int offset = ra_->reg2offset(src_first);
        if (cbuf) {
          MacroAssembler _masm(cbuf);
          __ movl(as_Register(Matcher::_regEncode[dst_first]), Address(rsp, offset));
#ifndef PRODUCT
        } else {
          st->print("movl    %s, [rsp + #%d]\t# spill",
                     Matcher::regName[dst_first],
                     offset);
#endif
        }
      }
      return 0;
    } else if (dst_first_rc == rc_float) {
      // mem-> xmm
      if ((src_first & 1) == 0 && src_first + 1 == src_second &&
          (dst_first & 1) == 0 && dst_first + 1 == dst_second) {
        // 64-bit
        int offset = ra_->reg2offset(src_first);
        if (cbuf) {
          MacroAssembler _masm(cbuf);
          __ movdbl( as_XMMRegister(Matcher::_regEncode[dst_first]), Address(rsp, offset));
#ifndef PRODUCT
        } else {
          st->print("%s  %s, [rsp + #%d]\t# spill",
                     UseXmmLoadAndClearUpper ? "movsd " : "movlpd",
                     Matcher::regName[dst_first],
                     offset);
#endif
        }
      } else {
        // 32-bit
        assert(!((src_first & 1) == 0 && src_first + 1 == src_second), "no transform");
        assert(!((dst_first & 1) == 0 && dst_first + 1 == dst_second), "no transform");
        int offset = ra_->reg2offset(src_first);
        if (cbuf) {
          MacroAssembler _masm(cbuf);
          __ movflt( as_XMMRegister(Matcher::_regEncode[dst_first]), Address(rsp, offset));
#ifndef PRODUCT
        } else {
          st->print("movss   %s, [rsp + #%d]\t# spill",
                     Matcher::regName[dst_first],
                     offset);
#endif
        }
      }
      return 0;
    } else if (dst_first_rc == rc_kreg) {
      // mem -> kreg
      if ((src_first & 1) == 0 && src_first + 1 == src_second &&
          (dst_first & 1) == 0 && dst_first + 1 == dst_second) {
        // 64-bit
        int offset = ra_->reg2offset(src_first);
        if (cbuf) {
          MacroAssembler _masm(cbuf);
          __ kmov(as_KRegister(Matcher::_regEncode[dst_first]), Address(rsp, offset));
#ifndef PRODUCT
        } else {
          st->print("kmovq   %s, [rsp + #%d]\t# spill",
                     Matcher::regName[dst_first],
                     offset);
#endif
        }
      }
      return 0;
    }
  } else if (src_first_rc == rc_int) {
    // gpr ->
    if (dst_first_rc == rc_stack) {
      // gpr -> mem
      if ((src_first & 1) == 0 && src_first + 1 == src_second &&
          (dst_first & 1) == 0 && dst_first + 1 == dst_second) {
        // 64-bit
        int offset = ra_->reg2offset(dst_first);
        if (cbuf) {
          MacroAssembler _masm(cbuf);
          __ movq(Address(rsp, offset), as_Register(Matcher::_regEncode[src_first]));
#ifndef PRODUCT
        } else {
          st->print("movq    [rsp + #%d], %s\t# spill",
                     offset,
                     Matcher::regName[src_first]);
#endif
        }
      } else {
        // 32-bit
        assert(!((src_first & 1) == 0 && src_first + 1 == src_second), "no transform");
        assert(!((dst_first & 1) == 0 && dst_first + 1 == dst_second), "no transform");
        int offset = ra_->reg2offset(dst_first);
        if (cbuf) {
          MacroAssembler _masm(cbuf);
          __ movl(Address(rsp, offset), as_Register(Matcher::_regEncode[src_first]));
#ifndef PRODUCT
        } else {
          st->print("movl    [rsp + #%d], %s\t# spill",
                     offset,
                     Matcher::regName[src_first]);
#endif
        }
      }
      return 0;
    } else if (dst_first_rc == rc_int) {
      // gpr -> gpr
      if ((src_first & 1) == 0 && src_first + 1 == src_second &&
          (dst_first & 1) == 0 && dst_first + 1 == dst_second) {
        // 64-bit
        if (cbuf) {
          MacroAssembler _masm(cbuf);
          __ movq(as_Register(Matcher::_regEncode[dst_first]),
                  as_Register(Matcher::_regEncode[src_first]));
#ifndef PRODUCT
        } else {
          st->print("movq    %s, %s\t# spill",
                     Matcher::regName[dst_first],
                     Matcher::regName[src_first]);
#endif
        }
        return 0;
      } else {
        // 32-bit
        assert(!((src_first & 1) == 0 && src_first + 1 == src_second), "no transform");
        assert(!((dst_first & 1) == 0 && dst_first + 1 == dst_second), "no transform");
        if (cbuf) {
          MacroAssembler _masm(cbuf);
          __ movl(as_Register(Matcher::_regEncode[dst_first]),
                  as_Register(Matcher::_regEncode[src_first]));
#ifndef PRODUCT
        } else {
          st->print("movl    %s, %s\t# spill",
                     Matcher::regName[dst_first],
                     Matcher::regName[src_first]);
#endif
        }
        return 0;
      }
    } else if (dst_first_rc == rc_float) {
      // gpr -> xmm
      if ((src_first & 1) == 0 && src_first + 1 == src_second &&
          (dst_first & 1) == 0 && dst_first + 1 == dst_second) {
        // 64-bit
        if (cbuf) {
          MacroAssembler _masm(cbuf);
          __ movdq( as_XMMRegister(Matcher::_regEncode[dst_first]), as_Register(Matcher::_regEncode[src_first]));
#ifndef PRODUCT
        } else {
          st->print("movdq   %s, %s\t# spill",
                     Matcher::regName[dst_first],
                     Matcher::regName[src_first]);
#endif
        }
      } else {
        // 32-bit
        assert(!((src_first & 1) == 0 && src_first + 1 == src_second), "no transform");
        assert(!((dst_first & 1) == 0 && dst_first + 1 == dst_second), "no transform");
        if (cbuf) {
          MacroAssembler _masm(cbuf);
          __ movdl( as_XMMRegister(Matcher::_regEncode[dst_first]), as_Register(Matcher::_regEncode[src_first]));
#ifndef PRODUCT
        } else {
          st->print("movdl   %s, %s\t# spill",
                     Matcher::regName[dst_first],
                     Matcher::regName[src_first]);
#endif
        }
      }
      return 0;
    } else if (dst_first_rc == rc_kreg) {
      if ((src_first & 1) == 0 && src_first + 1 == src_second &&
          (dst_first & 1) == 0 && dst_first + 1 == dst_second) {
        // 64-bit
        if (cbuf) {
          MacroAssembler _masm(cbuf);
          __ kmov(as_KRegister(Matcher::_regEncode[dst_first]), as_Register(Matcher::_regEncode[src_first]));
  #ifndef PRODUCT
        } else {
           st->print("kmovq   %s, %s\t# spill",
                       Matcher::regName[dst_first],
                       Matcher::regName[src_first]);
  #endif
        }
      }
      Unimplemented();
      return 0;
    }
  } else if (src_first_rc == rc_float) {
    // xmm ->
    if (dst_first_rc == rc_stack) {
      // xmm -> mem
      if ((src_first & 1) == 0 && src_first + 1 == src_second &&
          (dst_first & 1) == 0 && dst_first + 1 == dst_second) {
        // 64-bit
        int offset = ra_->reg2offset(dst_first);
        if (cbuf) {
          MacroAssembler _masm(cbuf);
          __ movdbl( Address(rsp, offset), as_XMMRegister(Matcher::_regEncode[src_first]));
#ifndef PRODUCT
        } else {
          st->print("movsd   [rsp + #%d], %s\t# spill",
                     offset,
                     Matcher::regName[src_first]);
#endif
        }
      } else {
        // 32-bit
        assert(!((src_first & 1) == 0 && src_first + 1 == src_second), "no transform");
        assert(!((dst_first & 1) == 0 && dst_first + 1 == dst_second), "no transform");
        int offset = ra_->reg2offset(dst_first);
        if (cbuf) {
          MacroAssembler _masm(cbuf);
          __ movflt(Address(rsp, offset), as_XMMRegister(Matcher::_regEncode[src_first]));
#ifndef PRODUCT
        } else {
          st->print("movss   [rsp + #%d], %s\t# spill",
                     offset,
                     Matcher::regName[src_first]);
#endif
        }
      }
      return 0;
    } else if (dst_first_rc == rc_int) {
      // xmm -> gpr
      if ((src_first & 1) == 0 && src_first + 1 == src_second &&
          (dst_first & 1) == 0 && dst_first + 1 == dst_second) {
        // 64-bit
        if (cbuf) {
          MacroAssembler _masm(cbuf);
          __ movdq( as_Register(Matcher::_regEncode[dst_first]), as_XMMRegister(Matcher::_regEncode[src_first]));
#ifndef PRODUCT
        } else {
          st->print("movdq   %s, %s\t# spill",
                     Matcher::regName[dst_first],
                     Matcher::regName[src_first]);
#endif
        }
      } else {
        // 32-bit
        assert(!((src_first & 1) == 0 && src_first + 1 == src_second), "no transform");
        assert(!((dst_first & 1) == 0 && dst_first + 1 == dst_second), "no transform");
        if (cbuf) {
          MacroAssembler _masm(cbuf);
          __ movdl( as_Register(Matcher::_regEncode[dst_first]), as_XMMRegister(Matcher::_regEncode[src_first]));
#ifndef PRODUCT
        } else {
          st->print("movdl   %s, %s\t# spill",
                     Matcher::regName[dst_first],
                     Matcher::regName[src_first]);
#endif
        }
      }
      return 0;
    } else if (dst_first_rc == rc_float) {
      // xmm -> xmm
      if ((src_first & 1) == 0 && src_first + 1 == src_second &&
          (dst_first & 1) == 0 && dst_first + 1 == dst_second) {
        // 64-bit
        if (cbuf) {
          MacroAssembler _masm(cbuf);
          __ movdbl( as_XMMRegister(Matcher::_regEncode[dst_first]), as_XMMRegister(Matcher::_regEncode[src_first]));
#ifndef PRODUCT
        } else {
          st->print("%s  %s, %s\t# spill",
                     UseXmmRegToRegMoveAll ? "movapd" : "movsd ",
                     Matcher::regName[dst_first],
                     Matcher::regName[src_first]);
#endif
        }
      } else {
        // 32-bit
        assert(!((src_first & 1) == 0 && src_first + 1 == src_second), "no transform");
        assert(!((dst_first & 1) == 0 && dst_first + 1 == dst_second), "no transform");
        if (cbuf) {
          MacroAssembler _masm(cbuf);
          __ movflt( as_XMMRegister(Matcher::_regEncode[dst_first]), as_XMMRegister(Matcher::_regEncode[src_first]));
#ifndef PRODUCT
        } else {
          st->print("%s  %s, %s\t# spill",
                     UseXmmRegToRegMoveAll ? "movaps" : "movss ",
                     Matcher::regName[dst_first],
                     Matcher::regName[src_first]);
#endif
        }
      }
      return 0;
    } else if (dst_first_rc == rc_kreg) {
      assert(false, "Illegal spilling");
      return 0;
    }
  } else if (src_first_rc == rc_kreg) {
    if (dst_first_rc == rc_stack) {
      // mem -> kreg
      if ((src_first & 1) == 0 && src_first + 1 == src_second &&
          (dst_first & 1) == 0 && dst_first + 1 == dst_second) {
        // 64-bit
        int offset = ra_->reg2offset(dst_first);
        if (cbuf) {
          MacroAssembler _masm(cbuf);
          __ kmov(Address(rsp, offset), as_KRegister(Matcher::_regEncode[src_first]));
#ifndef PRODUCT
        } else {
          st->print("kmovq   [rsp + #%d] , %s\t# spill",
                     offset,
                     Matcher::regName[src_first]);
#endif
        }
      }
      return 0;
    } else if (dst_first_rc == rc_int) {
      if ((src_first & 1) == 0 && src_first + 1 == src_second &&
          (dst_first & 1) == 0 && dst_first + 1 == dst_second) {
        // 64-bit
        if (cbuf) {
          MacroAssembler _masm(cbuf);
          __ kmov(as_Register(Matcher::_regEncode[dst_first]), as_KRegister(Matcher::_regEncode[src_first]));
#ifndef PRODUCT
        } else {
         st->print("kmovq   %s, %s\t# spill",
                     Matcher::regName[dst_first],
                     Matcher::regName[src_first]);
#endif
        }
      }
      Unimplemented();
      return 0;
    } else if (dst_first_rc == rc_kreg) {
      if ((src_first & 1) == 0 && src_first + 1 == src_second &&
          (dst_first & 1) == 0 && dst_first + 1 == dst_second) {
        // 64-bit
        if (cbuf) {
          MacroAssembler _masm(cbuf);
          __ kmov(as_KRegister(Matcher::_regEncode[dst_first]), as_KRegister(Matcher::_regEncode[src_first]));
#ifndef PRODUCT
        } else {
         st->print("kmovq   %s, %s\t# spill",
                     Matcher::regName[dst_first],
                     Matcher::regName[src_first]);
#endif
        }
      }
      return 0;
    } else if (dst_first_rc == rc_float) {
      assert(false, "Illegal spill");
      return 0;
    }
  }

  assert(0," foo ");
  Unimplemented();
  return 0;
}

#ifndef PRODUCT
void MachSpillCopyNode::format(PhaseRegAlloc *ra_, outputStream* st) const {
  implementation(NULL, ra_, false, st);
}
#endif

void MachSpillCopyNode::emit(CodeBuffer &cbuf, PhaseRegAlloc *ra_) const {
  implementation(&cbuf, ra_, false, NULL);
}

uint MachSpillCopyNode::size(PhaseRegAlloc *ra_) const {
  return MachNode::size(ra_);
}

//=============================================================================
#ifndef PRODUCT
void BoxLockNode::format(PhaseRegAlloc* ra_, outputStream* st) const
{
  int offset = ra_->reg2offset(in_RegMask(0).find_first_elem());
  int reg = ra_->get_reg_first(this);
  st->print("leaq    %s, [rsp + #%d]\t# box lock",
            Matcher::regName[reg], offset);
}
#endif

void BoxLockNode::emit(CodeBuffer& cbuf, PhaseRegAlloc* ra_) const
{
  int offset = ra_->reg2offset(in_RegMask(0).find_first_elem());
  int reg = ra_->get_encode(this);
  if (offset >= 0x80) {
    emit_opcode(cbuf, reg < 8 ? Assembler::REX_W : Assembler::REX_WR);
    emit_opcode(cbuf, 0x8D); // LEA  reg,[SP+offset]
    emit_rm(cbuf, 0x2, reg & 7, 0x04);
    emit_rm(cbuf, 0x0, 0x04, RSP_enc);
    emit_d32(cbuf, offset);
  } else {
    emit_opcode(cbuf, reg < 8 ? Assembler::REX_W : Assembler::REX_WR);
    emit_opcode(cbuf, 0x8D); // LEA  reg,[SP+offset]
    emit_rm(cbuf, 0x1, reg & 7, 0x04);
    emit_rm(cbuf, 0x0, 0x04, RSP_enc);
    emit_d8(cbuf, offset);
  }
}

uint BoxLockNode::size(PhaseRegAlloc *ra_) const
{
  int offset = ra_->reg2offset(in_RegMask(0).find_first_elem());
  return (offset < 0x80) ? 5 : 8; // REX
}

//=============================================================================
#ifndef PRODUCT
void MachUEPNode::format(PhaseRegAlloc* ra_, outputStream* st) const
{
  if (UseCompressedClassPointers) {
    st->print_cr("movl    rscratch1, [j_rarg0 + oopDesc::klass_offset_in_bytes()]\t# compressed klass");
    st->print_cr("\tdecode_klass_not_null rscratch1, rscratch1");
    st->print_cr("\tcmpq    rax, rscratch1\t # Inline cache check");
  } else {
    st->print_cr("\tcmpq    rax, [j_rarg0 + oopDesc::klass_offset_in_bytes()]\t"
                 "# Inline cache check");
  }
  st->print_cr("\tjne     SharedRuntime::_ic_miss_stub");
  st->print_cr("\tnop\t# nops to align entry point");
}
#endif

void MachUEPNode::emit(CodeBuffer& cbuf, PhaseRegAlloc* ra_) const
{
  MacroAssembler masm(&cbuf);
  uint insts_size = cbuf.insts_size();
  if (UseCompressedClassPointers) {
    masm.load_klass(rscratch1, j_rarg0, rscratch2);
    masm.cmpptr(rax, rscratch1);
  } else {
    masm.cmpptr(rax, Address(j_rarg0, oopDesc::klass_offset_in_bytes()));
  }

  masm.jump_cc(Assembler::notEqual, RuntimeAddress(SharedRuntime::get_ic_miss_stub()));

  /* WARNING these NOPs are critical so that verified entry point is properly
     4 bytes aligned for patching by NativeJump::patch_verified_entry() */
  int nops_cnt = 4 - ((cbuf.insts_size() - insts_size) & 0x3);
  if (OptoBreakpoint) {
    // Leave space for int3
    nops_cnt -= 1;
  }
  nops_cnt &= 0x3; // Do not add nops if code is aligned.
  if (nops_cnt > 0)
    masm.nop(nops_cnt);
}

uint MachUEPNode::size(PhaseRegAlloc* ra_) const
{
  return MachNode::size(ra_); // too many variables; just compute it
                              // the hard way
}


//=============================================================================

const bool Matcher::supports_vector_calling_convention(void) {
  if (EnableVectorSupport && UseVectorStubs) {
    return true;
  }
  return false;
}

OptoRegPair Matcher::vector_return_value(uint ideal_reg) {
  assert(EnableVectorSupport && UseVectorStubs, "sanity");
  int lo = XMM0_num;
  int hi = XMM0b_num;
  if (ideal_reg == Op_VecX) hi = XMM0d_num;
  else if (ideal_reg == Op_VecY) hi = XMM0h_num;
  else if (ideal_reg == Op_VecZ) hi = XMM0p_num;
  return OptoRegPair(hi, lo);
}

// Is this branch offset short enough that a short branch can be used?
//
// NOTE: If the platform does not provide any short branch variants, then
//       this method should return false for offset 0.
bool Matcher::is_short_branch_offset(int rule, int br_size, int offset) {
  // The passed offset is relative to address of the branch.
  // On 86 a branch displacement is calculated relative to address
  // of a next instruction.
  offset -= br_size;

  // the short version of jmpConUCF2 contains multiple branches,
  // making the reach slightly less
  if (rule == jmpConUCF2_rule)
    return (-126 <= offset && offset <= 125);
  return (-128 <= offset && offset <= 127);
}

// Return whether or not this register is ever used as an argument.
// This function is used on startup to build the trampoline stubs in
// generateOptoStub.  Registers not mentioned will be killed by the VM
// call in the trampoline, and arguments in those registers not be
// available to the callee.
bool Matcher::can_be_java_arg(int reg)
{
  return
    reg ==  RDI_num || reg == RDI_H_num ||
    reg ==  RSI_num || reg == RSI_H_num ||
    reg ==  RDX_num || reg == RDX_H_num ||
    reg ==  RCX_num || reg == RCX_H_num ||
    reg ==   R8_num || reg ==  R8_H_num ||
    reg ==   R9_num || reg ==  R9_H_num ||
    reg ==  R12_num || reg == R12_H_num ||
    reg == XMM0_num || reg == XMM0b_num ||
    reg == XMM1_num || reg == XMM1b_num ||
    reg == XMM2_num || reg == XMM2b_num ||
    reg == XMM3_num || reg == XMM3b_num ||
    reg == XMM4_num || reg == XMM4b_num ||
    reg == XMM5_num || reg == XMM5b_num ||
    reg == XMM6_num || reg == XMM6b_num ||
    reg == XMM7_num || reg == XMM7b_num;
}

bool Matcher::is_spillable_arg(int reg)
{
  return can_be_java_arg(reg);
}

uint Matcher::int_pressure_limit()
{
  return (INTPRESSURE == -1) ? _INT_REG_mask.Size() : INTPRESSURE;
}

uint Matcher::float_pressure_limit()
{
  // After experiment around with different values, the following default threshold
  // works best for LCM's register pressure scheduling on x64.
  uint dec_count  = VM_Version::supports_evex() ? 4 : 2;
  uint default_float_pressure_threshold = _FLOAT_REG_mask.Size() - dec_count;
  return (FLOATPRESSURE == -1) ? default_float_pressure_threshold : FLOATPRESSURE;
}

bool Matcher::use_asm_for_ldiv_by_con( jlong divisor ) {
  // In 64 bit mode a code which use multiply when
  // devisor is constant is faster than hardware
  // DIV instruction (it uses MulHiL).
  return false;
}

// Register for DIVI projection of divmodI
RegMask Matcher::divI_proj_mask() {
  return INT_RAX_REG_mask();
}

// Register for MODI projection of divmodI
RegMask Matcher::modI_proj_mask() {
  return INT_RDX_REG_mask();
}

// Register for DIVL projection of divmodL
RegMask Matcher::divL_proj_mask() {
  return LONG_RAX_REG_mask();
}

// Register for MODL projection of divmodL
RegMask Matcher::modL_proj_mask() {
  return LONG_RDX_REG_mask();
}

// Register for saving SP into on method handle invokes. Not used on x86_64.
const RegMask Matcher::method_handle_invoke_SP_save_mask() {
    return NO_REG_mask();
}

%}

//----------ENCODING BLOCK-----------------------------------------------------
// This block specifies the encoding classes used by the compiler to
// output byte streams.  Encoding classes are parameterized macros
// used by Machine Instruction Nodes in order to generate the bit
// encoding of the instruction.  Operands specify their base encoding
// interface with the interface keyword.  There are currently
// supported four interfaces, REG_INTER, CONST_INTER, MEMORY_INTER, &
// COND_INTER.  REG_INTER causes an operand to generate a function
// which returns its register number when queried.  CONST_INTER causes
// an operand to generate a function which returns the value of the
// constant when queried.  MEMORY_INTER causes an operand to generate
// four functions which return the Base Register, the Index Register,
// the Scale Value, and the Offset Value of the operand when queried.
// COND_INTER causes an operand to generate six functions which return
// the encoding code (ie - encoding bits for the instruction)
// associated with each basic boolean condition for a conditional
// instruction.
//
// Instructions specify two basic values for encoding.  Again, a
// function is available to check if the constant displacement is an
// oop. They use the ins_encode keyword to specify their encoding
// classes (which must be a sequence of enc_class names, and their
// parameters, specified in the encoding block), and they use the
// opcode keyword to specify, in order, their primary, secondary, and
// tertiary opcode.  Only the opcode sections which a particular
// instruction needs for encoding need to be specified.
encode %{
  // Build emit functions for each basic byte or larger field in the
  // intel encoding scheme (opcode, rm, sib, immediate), and call them
  // from C++ code in the enc_class source block.  Emit functions will
  // live in the main source block for now.  In future, we can
  // generalize this by adding a syntax that specifies the sizes of
  // fields in an order, so that the adlc can build the emit functions
  // automagically

  // Emit primary opcode
  enc_class OpcP
  %{
    emit_opcode(cbuf, $primary);
  %}

  // Emit secondary opcode
  enc_class OpcS
  %{
    emit_opcode(cbuf, $secondary);
  %}

  // Emit tertiary opcode
  enc_class OpcT
  %{
    emit_opcode(cbuf, $tertiary);
  %}

  // Emit opcode directly
  enc_class Opcode(immI d8)
  %{
    emit_opcode(cbuf, $d8$$constant);
  %}

  // Emit size prefix
  enc_class SizePrefix
  %{
    emit_opcode(cbuf, 0x66);
  %}

  enc_class reg(rRegI reg)
  %{
    emit_rm(cbuf, 0x3, 0, $reg$$reg & 7);
  %}

  enc_class reg_reg(rRegI dst, rRegI src)
  %{
    emit_rm(cbuf, 0x3, $dst$$reg & 7, $src$$reg & 7);
  %}

  enc_class opc_reg_reg(immI opcode, rRegI dst, rRegI src)
  %{
    emit_opcode(cbuf, $opcode$$constant);
    emit_rm(cbuf, 0x3, $dst$$reg & 7, $src$$reg & 7);
  %}

  enc_class cdql_enc(no_rax_rdx_RegI div)
  %{
    // Full implementation of Java idiv and irem; checks for
    // special case as described in JVM spec., p.243 & p.271.
    //
    //         normal case                           special case
    //
    // input : rax: dividend                         min_int
    //         reg: divisor                          -1
    //
    // output: rax: quotient  (= rax idiv reg)       min_int
    //         rdx: remainder (= rax irem reg)       0
    //
    //  Code sequnce:
    //
    //    0:   3d 00 00 00 80          cmp    $0x80000000,%eax
    //    5:   75 07/08                jne    e <normal>
    //    7:   33 d2                   xor    %edx,%edx
    //  [div >= 8 -> offset + 1]
    //  [REX_B]
    //    9:   83 f9 ff                cmp    $0xffffffffffffffff,$div
    //    c:   74 03/04                je     11 <done>
    // 000000000000000e <normal>:
    //    e:   99                      cltd
    //  [div >= 8 -> offset + 1]
    //  [REX_B]
    //    f:   f7 f9                   idiv   $div
    // 0000000000000011 <done>:
    MacroAssembler _masm(&cbuf);
    Label normal;
    Label done;

    // cmp    $0x80000000,%eax
    __ cmpl(as_Register(RAX_enc), 0x80000000);

    // jne    e <normal>
    __ jccb(Assembler::notEqual, normal);

    // xor    %edx,%edx
    __ xorl(as_Register(RDX_enc), as_Register(RDX_enc));

    // cmp    $0xffffffffffffffff,%ecx
    __ cmpl($div$$Register, -1);

    // je     11 <done>
    __ jccb(Assembler::equal, done);

    // <normal>
    // cltd
    __ bind(normal);
    __ cdql();

    // idivl
    // <done>
    __ idivl($div$$Register);
    __ bind(done);
  %}

  enc_class cdqq_enc(no_rax_rdx_RegL div)
  %{
    // Full implementation of Java ldiv and lrem; checks for
    // special case as described in JVM spec., p.243 & p.271.
    //
    //         normal case                           special case
    //
    // input : rax: dividend                         min_long
    //         reg: divisor                          -1
    //
    // output: rax: quotient  (= rax idiv reg)       min_long
    //         rdx: remainder (= rax irem reg)       0
    //
    //  Code sequnce:
    //
    //    0:   48 ba 00 00 00 00 00    mov    $0x8000000000000000,%rdx
    //    7:   00 00 80
    //    a:   48 39 d0                cmp    %rdx,%rax
    //    d:   75 08                   jne    17 <normal>
    //    f:   33 d2                   xor    %edx,%edx
    //   11:   48 83 f9 ff             cmp    $0xffffffffffffffff,$div
    //   15:   74 05                   je     1c <done>
    // 0000000000000017 <normal>:
    //   17:   48 99                   cqto
    //   19:   48 f7 f9                idiv   $div
    // 000000000000001c <done>:
    MacroAssembler _masm(&cbuf);
    Label normal;
    Label done;

    // mov    $0x8000000000000000,%rdx
    __ mov64(as_Register(RDX_enc), 0x8000000000000000);

    // cmp    %rdx,%rax
    __ cmpq(as_Register(RAX_enc), as_Register(RDX_enc));

    // jne    17 <normal>
    __ jccb(Assembler::notEqual, normal);

    // xor    %edx,%edx
    __ xorl(as_Register(RDX_enc), as_Register(RDX_enc));

    // cmp    $0xffffffffffffffff,$div
    __ cmpq($div$$Register, -1);

    // je     1e <done>
    __ jccb(Assembler::equal, done);

    // <normal>
    // cqto
    __ bind(normal);
    __ cdqq();

    // idivq (note: must be emitted by the user of this rule)
    // <done>
    __ idivq($div$$Register);
    __ bind(done);
  %}

  // Opcde enc_class for 8/32 bit immediate instructions with sign-extension
  enc_class OpcSE(immI imm)
  %{
    // Emit primary opcode and set sign-extend bit
    // Check for 8-bit immediate, and set sign extend bit in opcode
    if (-0x80 <= $imm$$constant && $imm$$constant < 0x80) {
      emit_opcode(cbuf, $primary | 0x02);
    } else {
      // 32-bit immediate
      emit_opcode(cbuf, $primary);
    }
  %}

  enc_class OpcSErm(rRegI dst, immI imm)
  %{
    // OpcSEr/m
    int dstenc = $dst$$reg;
    if (dstenc >= 8) {
      emit_opcode(cbuf, Assembler::REX_B);
      dstenc -= 8;
    }
    // Emit primary opcode and set sign-extend bit
    // Check for 8-bit immediate, and set sign extend bit in opcode
    if (-0x80 <= $imm$$constant && $imm$$constant < 0x80) {
      emit_opcode(cbuf, $primary | 0x02);
    } else {
      // 32-bit immediate
      emit_opcode(cbuf, $primary);
    }
    // Emit r/m byte with secondary opcode, after primary opcode.
    emit_rm(cbuf, 0x3, $secondary, dstenc);
  %}

  enc_class OpcSErm_wide(rRegL dst, immI imm)
  %{
    // OpcSEr/m
    int dstenc = $dst$$reg;
    if (dstenc < 8) {
      emit_opcode(cbuf, Assembler::REX_W);
    } else {
      emit_opcode(cbuf, Assembler::REX_WB);
      dstenc -= 8;
    }
    // Emit primary opcode and set sign-extend bit
    // Check for 8-bit immediate, and set sign extend bit in opcode
    if (-0x80 <= $imm$$constant && $imm$$constant < 0x80) {
      emit_opcode(cbuf, $primary | 0x02);
    } else {
      // 32-bit immediate
      emit_opcode(cbuf, $primary);
    }
    // Emit r/m byte with secondary opcode, after primary opcode.
    emit_rm(cbuf, 0x3, $secondary, dstenc);
  %}

  enc_class Con8or32(immI imm)
  %{
    // Check for 8-bit immediate, and set sign extend bit in opcode
    if (-0x80 <= $imm$$constant && $imm$$constant < 0x80) {
      $$$emit8$imm$$constant;
    } else {
      // 32-bit immediate
      $$$emit32$imm$$constant;
    }
  %}

  enc_class opc2_reg(rRegI dst)
  %{
    // BSWAP
    emit_cc(cbuf, $secondary, $dst$$reg);
  %}

  enc_class opc3_reg(rRegI dst)
  %{
    // BSWAP
    emit_cc(cbuf, $tertiary, $dst$$reg);
  %}

  enc_class reg_opc(rRegI div)
  %{
    // INC, DEC, IDIV, IMOD, JMP indirect, ...
    emit_rm(cbuf, 0x3, $secondary, $div$$reg & 7);
  %}

  enc_class enc_cmov(cmpOp cop)
  %{
    // CMOV
    $$$emit8$primary;
    emit_cc(cbuf, $secondary, $cop$$cmpcode);
  %}

  enc_class enc_PartialSubtypeCheck()
  %{
    Register Rrdi = as_Register(RDI_enc); // result register
    Register Rrax = as_Register(RAX_enc); // super class
    Register Rrcx = as_Register(RCX_enc); // killed
    Register Rrsi = as_Register(RSI_enc); // sub class
    Label miss;
    const bool set_cond_codes = true;

    MacroAssembler _masm(&cbuf);
    __ check_klass_subtype_slow_path(Rrsi, Rrax, Rrcx, Rrdi,
                                     NULL, &miss,
                                     /*set_cond_codes:*/ true);
    if ($primary) {
      __ xorptr(Rrdi, Rrdi);
    }
    __ bind(miss);
  %}

  enc_class clear_avx %{
    debug_only(int off0 = cbuf.insts_size());
    if (generate_vzeroupper(Compile::current())) {
      // Clear upper bits of YMM registers to avoid AVX <-> SSE transition penalty
      // Clear upper bits of YMM registers when current compiled code uses
      // wide vectors to avoid AVX <-> SSE transition penalty during call.
      MacroAssembler _masm(&cbuf);
      __ vzeroupper();
    }
    debug_only(int off1 = cbuf.insts_size());
    assert(off1 - off0 == clear_avx_size(), "correct size prediction");
  %}

  enc_class Java_To_Runtime(method meth) %{
    // No relocation needed
    MacroAssembler _masm(&cbuf);
    __ mov64(r10, (int64_t) $meth$$method);
    __ call(r10);
    __ post_call_nop();
  %}

  enc_class Java_Static_Call(method meth)
  %{
    // JAVA STATIC CALL
    // CALL to fixup routine.  Fixup routine uses ScopeDesc info to
    // determine who we intended to call.
    MacroAssembler _masm(&cbuf);
    cbuf.set_insts_mark();

    if (!_method) {
      $$$emit8$primary;
      emit_d32_reloc(cbuf, (int) ($meth$$method - ((intptr_t) cbuf.insts_end()) - 4),
                     runtime_call_Relocation::spec(),
                     RELOC_DISP32);
    } else if (_method->intrinsic_id() == vmIntrinsicID::_ensureMaterializedForStackWalk) {
      // The NOP here is purely to ensure that eliding a call to
      // JVM_EnsureMaterializedForStackWalk doesn't change the code size.
      __ addr_nop_5();
      __ block_comment("call JVM_EnsureMaterializedForStackWalk (elided)");
    } else {
      $$$emit8$primary;
      int method_index = resolved_method_index(cbuf);
      RelocationHolder rspec = _optimized_virtual ? opt_virtual_call_Relocation::spec(method_index)
                                                  : static_call_Relocation::spec(method_index);
      emit_d32_reloc(cbuf, (int) ($meth$$method - ((intptr_t) cbuf.insts_end()) - 4),
                     rspec, RELOC_DISP32);
      address mark = cbuf.insts_mark();
      if (CodeBuffer::supports_shared_stubs() && _method->can_be_statically_bound()) {
        // Calls of the same statically bound method can share
        // a stub to the interpreter.
        cbuf.shared_stub_to_interp_for(_method, cbuf.insts()->mark_off());
      } else {
        // Emit stubs for static call.
        address stub = CompiledStaticCall::emit_to_interp_stub(cbuf, mark);
        if (stub == NULL) {
          ciEnv::current()->record_failure("CodeCache is full");
          return;
        }
      }
    }
    _masm.clear_inst_mark();
    __ post_call_nop();
  %}

  enc_class Java_Dynamic_Call(method meth) %{
    MacroAssembler _masm(&cbuf);
    __ ic_call((address)$meth$$method, resolved_method_index(cbuf));
    __ post_call_nop();
  %}

  enc_class reg_opc_imm(rRegI dst, immI8 shift)
  %{
    // SAL, SAR, SHR
    int dstenc = $dst$$reg;
    if (dstenc >= 8) {
      emit_opcode(cbuf, Assembler::REX_B);
      dstenc -= 8;
    }
    $$$emit8$primary;
    emit_rm(cbuf, 0x3, $secondary, dstenc);
    $$$emit8$shift$$constant;
  %}

  enc_class reg_opc_imm_wide(rRegL dst, immI8 shift)
  %{
    // SAL, SAR, SHR
    int dstenc = $dst$$reg;
    if (dstenc < 8) {
      emit_opcode(cbuf, Assembler::REX_W);
    } else {
      emit_opcode(cbuf, Assembler::REX_WB);
      dstenc -= 8;
    }
    $$$emit8$primary;
    emit_rm(cbuf, 0x3, $secondary, dstenc);
    $$$emit8$shift$$constant;
  %}

  enc_class load_immI(rRegI dst, immI src)
  %{
    int dstenc = $dst$$reg;
    if (dstenc >= 8) {
      emit_opcode(cbuf, Assembler::REX_B);
      dstenc -= 8;
    }
    emit_opcode(cbuf, 0xB8 | dstenc);
    $$$emit32$src$$constant;
  %}

  enc_class load_immL(rRegL dst, immL src)
  %{
    int dstenc = $dst$$reg;
    if (dstenc < 8) {
      emit_opcode(cbuf, Assembler::REX_W);
    } else {
      emit_opcode(cbuf, Assembler::REX_WB);
      dstenc -= 8;
    }
    emit_opcode(cbuf, 0xB8 | dstenc);
    emit_d64(cbuf, $src$$constant);
  %}

  enc_class load_immUL32(rRegL dst, immUL32 src)
  %{
    // same as load_immI, but this time we care about zeroes in the high word
    int dstenc = $dst$$reg;
    if (dstenc >= 8) {
      emit_opcode(cbuf, Assembler::REX_B);
      dstenc -= 8;
    }
    emit_opcode(cbuf, 0xB8 | dstenc);
    $$$emit32$src$$constant;
  %}

  enc_class load_immL32(rRegL dst, immL32 src)
  %{
    int dstenc = $dst$$reg;
    if (dstenc < 8) {
      emit_opcode(cbuf, Assembler::REX_W);
    } else {
      emit_opcode(cbuf, Assembler::REX_WB);
      dstenc -= 8;
    }
    emit_opcode(cbuf, 0xC7);
    emit_rm(cbuf, 0x03, 0x00, dstenc);
    $$$emit32$src$$constant;
  %}

  enc_class load_immP31(rRegP dst, immP32 src)
  %{
    // same as load_immI, but this time we care about zeroes in the high word
    int dstenc = $dst$$reg;
    if (dstenc >= 8) {
      emit_opcode(cbuf, Assembler::REX_B);
      dstenc -= 8;
    }
    emit_opcode(cbuf, 0xB8 | dstenc);
    $$$emit32$src$$constant;
  %}

  enc_class load_immP(rRegP dst, immP src)
  %{
    int dstenc = $dst$$reg;
    if (dstenc < 8) {
      emit_opcode(cbuf, Assembler::REX_W);
    } else {
      emit_opcode(cbuf, Assembler::REX_WB);
      dstenc -= 8;
    }
    emit_opcode(cbuf, 0xB8 | dstenc);
    // This next line should be generated from ADLC
    if ($src->constant_reloc() != relocInfo::none) {
      emit_d64_reloc(cbuf, $src$$constant, $src->constant_reloc(), RELOC_IMM64);
    } else {
      emit_d64(cbuf, $src$$constant);
    }
  %}

  enc_class Con32(immI src)
  %{
    // Output immediate
    $$$emit32$src$$constant;
  %}

  enc_class Con32F_as_bits(immF src)
  %{
    // Output Float immediate bits
    jfloat jf = $src$$constant;
    jint jf_as_bits = jint_cast(jf);
    emit_d32(cbuf, jf_as_bits);
  %}

  enc_class Con16(immI src)
  %{
    // Output immediate
    $$$emit16$src$$constant;
  %}

  // How is this different from Con32??? XXX
  enc_class Con_d32(immI src)
  %{
    emit_d32(cbuf,$src$$constant);
  %}

  enc_class conmemref (rRegP t1) %{    // Con32(storeImmI)
    // Output immediate memory reference
    emit_rm(cbuf, 0x00, $t1$$reg, 0x05 );
    emit_d32(cbuf, 0x00);
  %}

  enc_class lock_prefix()
  %{
    emit_opcode(cbuf, 0xF0); // lock
  %}

  enc_class REX_mem(memory mem)
  %{
    if ($mem$$base >= 8) {
      if ($mem$$index < 8) {
        emit_opcode(cbuf, Assembler::REX_B);
      } else {
        emit_opcode(cbuf, Assembler::REX_XB);
      }
    } else {
      if ($mem$$index >= 8) {
        emit_opcode(cbuf, Assembler::REX_X);
      }
    }
  %}

  enc_class REX_mem_wide(memory mem)
  %{
    if ($mem$$base >= 8) {
      if ($mem$$index < 8) {
        emit_opcode(cbuf, Assembler::REX_WB);
      } else {
        emit_opcode(cbuf, Assembler::REX_WXB);
      }
    } else {
      if ($mem$$index < 8) {
        emit_opcode(cbuf, Assembler::REX_W);
      } else {
        emit_opcode(cbuf, Assembler::REX_WX);
      }
    }
  %}

  // for byte regs
  enc_class REX_breg(rRegI reg)
  %{
    if ($reg$$reg >= 4) {
      emit_opcode(cbuf, $reg$$reg < 8 ? Assembler::REX : Assembler::REX_B);
    }
  %}

  // for byte regs
  enc_class REX_reg_breg(rRegI dst, rRegI src)
  %{
    if ($dst$$reg < 8) {
      if ($src$$reg >= 4) {
        emit_opcode(cbuf, $src$$reg < 8 ? Assembler::REX : Assembler::REX_B);
      }
    } else {
      if ($src$$reg < 8) {
        emit_opcode(cbuf, Assembler::REX_R);
      } else {
        emit_opcode(cbuf, Assembler::REX_RB);
      }
    }
  %}

  // for byte regs
  enc_class REX_breg_mem(rRegI reg, memory mem)
  %{
    if ($reg$$reg < 8) {
      if ($mem$$base < 8) {
        if ($mem$$index >= 8) {
          emit_opcode(cbuf, Assembler::REX_X);
        } else if ($reg$$reg >= 4) {
          emit_opcode(cbuf, Assembler::REX);
        }
      } else {
        if ($mem$$index < 8) {
          emit_opcode(cbuf, Assembler::REX_B);
        } else {
          emit_opcode(cbuf, Assembler::REX_XB);
        }
      }
    } else {
      if ($mem$$base < 8) {
        if ($mem$$index < 8) {
          emit_opcode(cbuf, Assembler::REX_R);
        } else {
          emit_opcode(cbuf, Assembler::REX_RX);
        }
      } else {
        if ($mem$$index < 8) {
          emit_opcode(cbuf, Assembler::REX_RB);
        } else {
          emit_opcode(cbuf, Assembler::REX_RXB);
        }
      }
    }
  %}

  enc_class REX_reg(rRegI reg)
  %{
    if ($reg$$reg >= 8) {
      emit_opcode(cbuf, Assembler::REX_B);
    }
  %}

  enc_class REX_reg_wide(rRegI reg)
  %{
    if ($reg$$reg < 8) {
      emit_opcode(cbuf, Assembler::REX_W);
    } else {
      emit_opcode(cbuf, Assembler::REX_WB);
    }
  %}

  enc_class REX_reg_reg(rRegI dst, rRegI src)
  %{
    if ($dst$$reg < 8) {
      if ($src$$reg >= 8) {
        emit_opcode(cbuf, Assembler::REX_B);
      }
    } else {
      if ($src$$reg < 8) {
        emit_opcode(cbuf, Assembler::REX_R);
      } else {
        emit_opcode(cbuf, Assembler::REX_RB);
      }
    }
  %}

  enc_class REX_reg_reg_wide(rRegI dst, rRegI src)
  %{
    if ($dst$$reg < 8) {
      if ($src$$reg < 8) {
        emit_opcode(cbuf, Assembler::REX_W);
      } else {
        emit_opcode(cbuf, Assembler::REX_WB);
      }
    } else {
      if ($src$$reg < 8) {
        emit_opcode(cbuf, Assembler::REX_WR);
      } else {
        emit_opcode(cbuf, Assembler::REX_WRB);
      }
    }
  %}

  enc_class REX_reg_mem(rRegI reg, memory mem)
  %{
    if ($reg$$reg < 8) {
      if ($mem$$base < 8) {
        if ($mem$$index >= 8) {
          emit_opcode(cbuf, Assembler::REX_X);
        }
      } else {
        if ($mem$$index < 8) {
          emit_opcode(cbuf, Assembler::REX_B);
        } else {
          emit_opcode(cbuf, Assembler::REX_XB);
        }
      }
    } else {
      if ($mem$$base < 8) {
        if ($mem$$index < 8) {
          emit_opcode(cbuf, Assembler::REX_R);
        } else {
          emit_opcode(cbuf, Assembler::REX_RX);
        }
      } else {
        if ($mem$$index < 8) {
          emit_opcode(cbuf, Assembler::REX_RB);
        } else {
          emit_opcode(cbuf, Assembler::REX_RXB);
        }
      }
    }
  %}

  enc_class REX_reg_mem_wide(rRegL reg, memory mem)
  %{
    if ($reg$$reg < 8) {
      if ($mem$$base < 8) {
        if ($mem$$index < 8) {
          emit_opcode(cbuf, Assembler::REX_W);
        } else {
          emit_opcode(cbuf, Assembler::REX_WX);
        }
      } else {
        if ($mem$$index < 8) {
          emit_opcode(cbuf, Assembler::REX_WB);
        } else {
          emit_opcode(cbuf, Assembler::REX_WXB);
        }
      }
    } else {
      if ($mem$$base < 8) {
        if ($mem$$index < 8) {
          emit_opcode(cbuf, Assembler::REX_WR);
        } else {
          emit_opcode(cbuf, Assembler::REX_WRX);
        }
      } else {
        if ($mem$$index < 8) {
          emit_opcode(cbuf, Assembler::REX_WRB);
        } else {
          emit_opcode(cbuf, Assembler::REX_WRXB);
        }
      }
    }
  %}

  enc_class reg_mem(rRegI ereg, memory mem)
  %{
    // High registers handle in encode_RegMem
    int reg = $ereg$$reg;
    int base = $mem$$base;
    int index = $mem$$index;
    int scale = $mem$$scale;
    int disp = $mem$$disp;
    relocInfo::relocType disp_reloc = $mem->disp_reloc();

    encode_RegMem(cbuf, reg, base, index, scale, disp, disp_reloc);
  %}

  enc_class RM_opc_mem(immI rm_opcode, memory mem)
  %{
    int rm_byte_opcode = $rm_opcode$$constant;

    // High registers handle in encode_RegMem
    int base = $mem$$base;
    int index = $mem$$index;
    int scale = $mem$$scale;
    int displace = $mem$$disp;

    relocInfo::relocType disp_reloc = $mem->disp_reloc();       // disp-as-oop when
                                            // working with static
                                            // globals
    encode_RegMem(cbuf, rm_byte_opcode, base, index, scale, displace,
                  disp_reloc);
  %}

  enc_class reg_lea(rRegI dst, rRegI src0, immI src1)
  %{
    int reg_encoding = $dst$$reg;
    int base         = $src0$$reg;      // 0xFFFFFFFF indicates no base
    int index        = 0x04;            // 0x04 indicates no index
    int scale        = 0x00;            // 0x00 indicates no scale
    int displace     = $src1$$constant; // 0x00 indicates no displacement
    relocInfo::relocType disp_reloc = relocInfo::none;
    encode_RegMem(cbuf, reg_encoding, base, index, scale, displace,
                  disp_reloc);
  %}

  enc_class neg_reg(rRegI dst)
  %{
    int dstenc = $dst$$reg;
    if (dstenc >= 8) {
      emit_opcode(cbuf, Assembler::REX_B);
      dstenc -= 8;
    }
    // NEG $dst
    emit_opcode(cbuf, 0xF7);
    emit_rm(cbuf, 0x3, 0x03, dstenc);
  %}

  enc_class neg_reg_wide(rRegI dst)
  %{
    int dstenc = $dst$$reg;
    if (dstenc < 8) {
      emit_opcode(cbuf, Assembler::REX_W);
    } else {
      emit_opcode(cbuf, Assembler::REX_WB);
      dstenc -= 8;
    }
    // NEG $dst
    emit_opcode(cbuf, 0xF7);
    emit_rm(cbuf, 0x3, 0x03, dstenc);
  %}

  enc_class setLT_reg(rRegI dst)
  %{
    int dstenc = $dst$$reg;
    if (dstenc >= 8) {
      emit_opcode(cbuf, Assembler::REX_B);
      dstenc -= 8;
    } else if (dstenc >= 4) {
      emit_opcode(cbuf, Assembler::REX);
    }
    // SETLT $dst
    emit_opcode(cbuf, 0x0F);
    emit_opcode(cbuf, 0x9C);
    emit_rm(cbuf, 0x3, 0x0, dstenc);
  %}

  enc_class setNZ_reg(rRegI dst)
  %{
    int dstenc = $dst$$reg;
    if (dstenc >= 8) {
      emit_opcode(cbuf, Assembler::REX_B);
      dstenc -= 8;
    } else if (dstenc >= 4) {
      emit_opcode(cbuf, Assembler::REX);
    }
    // SETNZ $dst
    emit_opcode(cbuf, 0x0F);
    emit_opcode(cbuf, 0x95);
    emit_rm(cbuf, 0x3, 0x0, dstenc);
  %}


  // Compare the lonogs and set -1, 0, or 1 into dst
  enc_class cmpl3_flag(rRegL src1, rRegL src2, rRegI dst)
  %{
    int src1enc = $src1$$reg;
    int src2enc = $src2$$reg;
    int dstenc = $dst$$reg;

    // cmpq $src1, $src2
    if (src1enc < 8) {
      if (src2enc < 8) {
        emit_opcode(cbuf, Assembler::REX_W);
      } else {
        emit_opcode(cbuf, Assembler::REX_WB);
      }
    } else {
      if (src2enc < 8) {
        emit_opcode(cbuf, Assembler::REX_WR);
      } else {
        emit_opcode(cbuf, Assembler::REX_WRB);
      }
    }
    emit_opcode(cbuf, 0x3B);
    emit_rm(cbuf, 0x3, src1enc & 7, src2enc & 7);

    // movl $dst, -1
    if (dstenc >= 8) {
      emit_opcode(cbuf, Assembler::REX_B);
    }
    emit_opcode(cbuf, 0xB8 | (dstenc & 7));
    emit_d32(cbuf, -1);

    // jl,s done
    emit_opcode(cbuf, 0x7C);
    emit_d8(cbuf, dstenc < 4 ? 0x06 : 0x08);

    // setne $dst
    if (dstenc >= 4) {
      emit_opcode(cbuf, dstenc < 8 ? Assembler::REX : Assembler::REX_B);
    }
    emit_opcode(cbuf, 0x0F);
    emit_opcode(cbuf, 0x95);
    emit_opcode(cbuf, 0xC0 | (dstenc & 7));

    // movzbl $dst, $dst
    if (dstenc >= 4) {
      emit_opcode(cbuf, dstenc < 8 ? Assembler::REX : Assembler::REX_RB);
    }
    emit_opcode(cbuf, 0x0F);
    emit_opcode(cbuf, 0xB6);
    emit_rm(cbuf, 0x3, dstenc & 7, dstenc & 7);
  %}

  enc_class Push_ResultXD(regD dst) %{
    MacroAssembler _masm(&cbuf);
    __ fstp_d(Address(rsp, 0));
    __ movdbl($dst$$XMMRegister, Address(rsp, 0));
    __ addptr(rsp, 8);
  %}

  enc_class Push_SrcXD(regD src) %{
    MacroAssembler _masm(&cbuf);
    __ subptr(rsp, 8);
    __ movdbl(Address(rsp, 0), $src$$XMMRegister);
    __ fld_d(Address(rsp, 0));
  %}


  enc_class enc_rethrow()
  %{
    cbuf.set_insts_mark();
    emit_opcode(cbuf, 0xE9); // jmp entry
    emit_d32_reloc(cbuf,
                   (int) (OptoRuntime::rethrow_stub() - cbuf.insts_end() - 4),
                   runtime_call_Relocation::spec(),
                   RELOC_DISP32);
  %}

%}



//----------FRAME--------------------------------------------------------------
// Definition of frame structure and management information.
//
//  S T A C K   L A Y O U T    Allocators stack-slot number
//                             |   (to get allocators register number
//  G  Owned by    |        |  v    add OptoReg::stack0())
//  r   CALLER     |        |
//  o     |        +--------+      pad to even-align allocators stack-slot
//  w     V        |  pad0  |        numbers; owned by CALLER
//  t   -----------+--------+----> Matcher::_in_arg_limit, unaligned
//  h     ^        |   in   |  5
//        |        |  args  |  4   Holes in incoming args owned by SELF
//  |     |        |        |  3
//  |     |        +--------+
//  V     |        | old out|      Empty on Intel, window on Sparc
//        |    old |preserve|      Must be even aligned.
//        |     SP-+--------+----> Matcher::_old_SP, even aligned
//        |        |   in   |  3   area for Intel ret address
//     Owned by    |preserve|      Empty on Sparc.
//       SELF      +--------+
//        |        |  pad2  |  2   pad to align old SP
//        |        +--------+  1
//        |        | locks  |  0
//        |        +--------+----> OptoReg::stack0(), even aligned
//        |        |  pad1  | 11   pad to align new SP
//        |        +--------+
//        |        |        | 10
//        |        | spills |  9   spills
//        V        |        |  8   (pad0 slot for callee)
//      -----------+--------+----> Matcher::_out_arg_limit, unaligned
//        ^        |  out   |  7
//        |        |  args  |  6   Holes in outgoing args owned by CALLEE
//     Owned by    +--------+
//      CALLEE     | new out|  6   Empty on Intel, window on Sparc
//        |    new |preserve|      Must be even-aligned.
//        |     SP-+--------+----> Matcher::_new_SP, even aligned
//        |        |        |
//
// Note 1: Only region 8-11 is determined by the allocator.  Region 0-5 is
//         known from SELF's arguments and the Java calling convention.
//         Region 6-7 is determined per call site.
// Note 2: If the calling convention leaves holes in the incoming argument
//         area, those holes are owned by SELF.  Holes in the outgoing area
//         are owned by the CALLEE.  Holes should not be necessary in the
//         incoming area, as the Java calling convention is completely under
//         the control of the AD file.  Doubles can be sorted and packed to
//         avoid holes.  Holes in the outgoing arguments may be necessary for
//         varargs C calling conventions.
// Note 3: Region 0-3 is even aligned, with pad2 as needed.  Region 3-5 is
//         even aligned with pad0 as needed.
//         Region 6 is even aligned.  Region 6-7 is NOT even aligned;
//         region 6-11 is even aligned; it may be padded out more so that
//         the region from SP to FP meets the minimum stack alignment.
// Note 4: For I2C adapters, the incoming FP may not meet the minimum stack
//         alignment.  Region 11, pad1, may be dynamically extended so that
//         SP meets the minimum alignment.

frame
%{
  // These three registers define part of the calling convention
  // between compiled code and the interpreter.
  inline_cache_reg(RAX);                // Inline Cache Register

  // Optional: name the operand used by cisc-spilling to access
  // [stack_pointer + offset]
  cisc_spilling_operand_name(indOffset32);

  // Number of stack slots consumed by locking an object
  sync_stack_slots(2);

  // Compiled code's Frame Pointer
  frame_pointer(RSP);

  // Interpreter stores its frame pointer in a register which is
  // stored to the stack by I2CAdaptors.
  // I2CAdaptors convert from interpreted java to compiled java.
  interpreter_frame_pointer(RBP);

  // Stack alignment requirement
  stack_alignment(StackAlignmentInBytes); // Alignment size in bytes (128-bit -> 16 bytes)

  // Number of outgoing stack slots killed above the out_preserve_stack_slots
  // for calls to C.  Supports the var-args backing area for register parms.
  varargs_C_out_slots_killed(frame::arg_reg_save_area_bytes/BytesPerInt);

  // The after-PROLOG location of the return address.  Location of
  // return address specifies a type (REG or STACK) and a number
  // representing the register number (i.e. - use a register name) or
  // stack slot.
  // Ret Addr is on stack in slot 0 if no locks or verification or alignment.
  // Otherwise, it is above the locks and verification slot and alignment word
  return_addr(STACK - 2 +
              align_up((Compile::current()->in_preserve_stack_slots() +
                        Compile::current()->fixed_slots()),
                       stack_alignment_in_slots()));

  // Location of compiled Java return values.  Same as C for now.
  return_value
  %{
    assert(ideal_reg >= Op_RegI && ideal_reg <= Op_RegL,
           "only return normal values");

    static const int lo[Op_RegL + 1] = {
      0,
      0,
      RAX_num,  // Op_RegN
      RAX_num,  // Op_RegI
      RAX_num,  // Op_RegP
      XMM0_num, // Op_RegF
      XMM0_num, // Op_RegD
      RAX_num   // Op_RegL
    };
    static const int hi[Op_RegL + 1] = {
      0,
      0,
      OptoReg::Bad, // Op_RegN
      OptoReg::Bad, // Op_RegI
      RAX_H_num,    // Op_RegP
      OptoReg::Bad, // Op_RegF
      XMM0b_num,    // Op_RegD
      RAX_H_num     // Op_RegL
    };
    // Excluded flags and vector registers.
    assert(ARRAY_SIZE(hi) == _last_machine_leaf - 8, "missing type");
    return OptoRegPair(hi[ideal_reg], lo[ideal_reg]);
  %}
%}

//----------ATTRIBUTES---------------------------------------------------------
//----------Operand Attributes-------------------------------------------------
op_attrib op_cost(0);        // Required cost attribute

//----------Instruction Attributes---------------------------------------------
ins_attrib ins_cost(100);       // Required cost attribute
ins_attrib ins_size(8);         // Required size attribute (in bits)
ins_attrib ins_short_branch(0); // Required flag: is this instruction
                                // a non-matching short branch variant
                                // of some long branch?
ins_attrib ins_alignment(1);    // Required alignment attribute (must
                                // be a power of 2) specifies the
                                // alignment that some part of the
                                // instruction (not necessarily the
                                // start) requires.  If > 1, a
                                // compute_padding() function must be
                                // provided for the instruction

//----------OPERANDS-----------------------------------------------------------
// Operand definitions must precede instruction definitions for correct parsing
// in the ADLC because operands constitute user defined types which are used in
// instruction definitions.

//----------Simple Operands----------------------------------------------------
// Immediate Operands
// Integer Immediate
operand immI()
%{
  match(ConI);

  op_cost(10);
  format %{ %}
  interface(CONST_INTER);
%}

// Constant for test vs zero
operand immI_0()
%{
  predicate(n->get_int() == 0);
  match(ConI);

  op_cost(0);
  format %{ %}
  interface(CONST_INTER);
%}

// Constant for increment
operand immI_1()
%{
  predicate(n->get_int() == 1);
  match(ConI);

  op_cost(0);
  format %{ %}
  interface(CONST_INTER);
%}

// Constant for decrement
operand immI_M1()
%{
  predicate(n->get_int() == -1);
  match(ConI);

  op_cost(0);
  format %{ %}
  interface(CONST_INTER);
%}

operand immI_2()
%{
  predicate(n->get_int() == 2);
  match(ConI);

  op_cost(0);
  format %{ %}
  interface(CONST_INTER);
%}

operand immI_4()
%{
  predicate(n->get_int() == 4);
  match(ConI);

  op_cost(0);
  format %{ %}
  interface(CONST_INTER);
%}

operand immI_8()
%{
  predicate(n->get_int() == 8);
  match(ConI);

  op_cost(0);
  format %{ %}
  interface(CONST_INTER);
%}

// Valid scale values for addressing modes
operand immI2()
%{
  predicate(0 <= n->get_int() && (n->get_int() <= 3));
  match(ConI);

  format %{ %}
  interface(CONST_INTER);
%}

operand immU7()
%{
  predicate((0 <= n->get_int()) && (n->get_int() <= 0x7F));
  match(ConI);

  op_cost(5);
  format %{ %}
  interface(CONST_INTER);
%}

operand immI8()
%{
  predicate((-0x80 <= n->get_int()) && (n->get_int() < 0x80));
  match(ConI);

  op_cost(5);
  format %{ %}
  interface(CONST_INTER);
%}

operand immU8()
%{
  predicate((0 <= n->get_int()) && (n->get_int() <= 255));
  match(ConI);

  op_cost(5);
  format %{ %}
  interface(CONST_INTER);
%}

operand immI16()
%{
  predicate((-32768 <= n->get_int()) && (n->get_int() <= 32767));
  match(ConI);

  op_cost(10);
  format %{ %}
  interface(CONST_INTER);
%}

// Int Immediate non-negative
operand immU31()
%{
  predicate(n->get_int() >= 0);
  match(ConI);

  op_cost(0);
  format %{ %}
  interface(CONST_INTER);
%}

// Constant for long shifts
operand immI_32()
%{
  predicate( n->get_int() == 32 );
  match(ConI);

  op_cost(0);
  format %{ %}
  interface(CONST_INTER);
%}

// Constant for long shifts
operand immI_64()
%{
  predicate( n->get_int() == 64 );
  match(ConI);

  op_cost(0);
  format %{ %}
  interface(CONST_INTER);
%}

// Pointer Immediate
operand immP()
%{
  match(ConP);

  op_cost(10);
  format %{ %}
  interface(CONST_INTER);
%}

// NULL Pointer Immediate
operand immP0()
%{
  predicate(n->get_ptr() == 0);
  match(ConP);

  op_cost(5);
  format %{ %}
  interface(CONST_INTER);
%}

// Pointer Immediate
operand immN() %{
  match(ConN);

  op_cost(10);
  format %{ %}
  interface(CONST_INTER);
%}

operand immNKlass() %{
  match(ConNKlass);

  op_cost(10);
  format %{ %}
  interface(CONST_INTER);
%}

// NULL Pointer Immediate
operand immN0() %{
  predicate(n->get_narrowcon() == 0);
  match(ConN);

  op_cost(5);
  format %{ %}
  interface(CONST_INTER);
%}

operand immP31()
%{
  predicate(n->as_Type()->type()->reloc() == relocInfo::none
            && (n->get_ptr() >> 31) == 0);
  match(ConP);

  op_cost(5);
  format %{ %}
  interface(CONST_INTER);
%}


// Long Immediate
operand immL()
%{
  match(ConL);

  op_cost(20);
  format %{ %}
  interface(CONST_INTER);
%}

// Long Immediate 8-bit
operand immL8()
%{
  predicate(-0x80L <= n->get_long() && n->get_long() < 0x80L);
  match(ConL);

  op_cost(5);
  format %{ %}
  interface(CONST_INTER);
%}

// Long Immediate 32-bit unsigned
operand immUL32()
%{
  predicate(n->get_long() == (unsigned int) (n->get_long()));
  match(ConL);

  op_cost(10);
  format %{ %}
  interface(CONST_INTER);
%}

// Long Immediate 32-bit signed
operand immL32()
%{
  predicate(n->get_long() == (int) (n->get_long()));
  match(ConL);

  op_cost(15);
  format %{ %}
  interface(CONST_INTER);
%}

operand immL_Pow2()
%{
  predicate(is_power_of_2((julong)n->get_long()));
  match(ConL);

  op_cost(15);
  format %{ %}
  interface(CONST_INTER);
%}

operand immL_NotPow2()
%{
  predicate(is_power_of_2((julong)~n->get_long()));
  match(ConL);

  op_cost(15);
  format %{ %}
  interface(CONST_INTER);
%}

// Long Immediate zero
operand immL0()
%{
  predicate(n->get_long() == 0L);
  match(ConL);

  op_cost(10);
  format %{ %}
  interface(CONST_INTER);
%}

// Constant for increment
operand immL1()
%{
  predicate(n->get_long() == 1);
  match(ConL);

  format %{ %}
  interface(CONST_INTER);
%}

// Constant for decrement
operand immL_M1()
%{
  predicate(n->get_long() == -1);
  match(ConL);

  format %{ %}
  interface(CONST_INTER);
%}

// Long Immediate: the value 10
operand immL10()
%{
  predicate(n->get_long() == 10);
  match(ConL);

  format %{ %}
  interface(CONST_INTER);
%}

// Long immediate from 0 to 127.
// Used for a shorter form of long mul by 10.
operand immL_127()
%{
  predicate(0 <= n->get_long() && n->get_long() < 0x80);
  match(ConL);

  op_cost(10);
  format %{ %}
  interface(CONST_INTER);
%}

// Long Immediate: low 32-bit mask
operand immL_32bits()
%{
  predicate(n->get_long() == 0xFFFFFFFFL);
  match(ConL);
  op_cost(20);

  format %{ %}
  interface(CONST_INTER);
%}

// Int Immediate: 2^n-1, positive
operand immI_Pow2M1()
%{
  predicate((n->get_int() > 0)
            && is_power_of_2(n->get_int() + 1));
  match(ConI);

  op_cost(20);
  format %{ %}
  interface(CONST_INTER);
%}

// Float Immediate zero
operand immF0()
%{
  predicate(jint_cast(n->getf()) == 0);
  match(ConF);

  op_cost(5);
  format %{ %}
  interface(CONST_INTER);
%}

// Float Immediate
operand immF()
%{
  match(ConF);

  op_cost(15);
  format %{ %}
  interface(CONST_INTER);
%}

// Double Immediate zero
operand immD0()
%{
  predicate(jlong_cast(n->getd()) == 0);
  match(ConD);

  op_cost(5);
  format %{ %}
  interface(CONST_INTER);
%}

// Double Immediate
operand immD()
%{
  match(ConD);

  op_cost(15);
  format %{ %}
  interface(CONST_INTER);
%}

// Immediates for special shifts (sign extend)

// Constants for increment
operand immI_16()
%{
  predicate(n->get_int() == 16);
  match(ConI);

  format %{ %}
  interface(CONST_INTER);
%}

operand immI_24()
%{
  predicate(n->get_int() == 24);
  match(ConI);

  format %{ %}
  interface(CONST_INTER);
%}

// Constant for byte-wide masking
operand immI_255()
%{
  predicate(n->get_int() == 255);
  match(ConI);

  format %{ %}
  interface(CONST_INTER);
%}

// Constant for short-wide masking
operand immI_65535()
%{
  predicate(n->get_int() == 65535);
  match(ConI);

  format %{ %}
  interface(CONST_INTER);
%}

// Constant for byte-wide masking
operand immL_255()
%{
  predicate(n->get_long() == 255);
  match(ConL);

  format %{ %}
  interface(CONST_INTER);
%}

// Constant for short-wide masking
operand immL_65535()
%{
  predicate(n->get_long() == 65535);
  match(ConL);

  format %{ %}
  interface(CONST_INTER);
%}

operand kReg()
%{
  constraint(ALLOC_IN_RC(vectmask_reg));
  match(RegVectMask);
  format %{%}
  interface(REG_INTER);
%}

operand kReg_K1()
%{
  constraint(ALLOC_IN_RC(vectmask_reg_K1));
  match(RegVectMask);
  format %{%}
  interface(REG_INTER);
%}

operand kReg_K2()
%{
  constraint(ALLOC_IN_RC(vectmask_reg_K2));
  match(RegVectMask);
  format %{%}
  interface(REG_INTER);
%}

// Special Registers
operand kReg_K3()
%{
  constraint(ALLOC_IN_RC(vectmask_reg_K3));
  match(RegVectMask);
  format %{%}
  interface(REG_INTER);
%}

operand kReg_K4()
%{
  constraint(ALLOC_IN_RC(vectmask_reg_K4));
  match(RegVectMask);
  format %{%}
  interface(REG_INTER);
%}

operand kReg_K5()
%{
  constraint(ALLOC_IN_RC(vectmask_reg_K5));
  match(RegVectMask);
  format %{%}
  interface(REG_INTER);
%}

operand kReg_K6()
%{
  constraint(ALLOC_IN_RC(vectmask_reg_K6));
  match(RegVectMask);
  format %{%}
  interface(REG_INTER);
%}

// Special Registers
operand kReg_K7()
%{
  constraint(ALLOC_IN_RC(vectmask_reg_K7));
  match(RegVectMask);
  format %{%}
  interface(REG_INTER);
%}

// Register Operands
// Integer Register
operand rRegI()
%{
  constraint(ALLOC_IN_RC(int_reg));
  match(RegI);

  match(rax_RegI);
  match(rbx_RegI);
  match(rcx_RegI);
  match(rdx_RegI);
  match(rdi_RegI);

  format %{ %}
  interface(REG_INTER);
%}

// Special Registers
operand rax_RegI()
%{
  constraint(ALLOC_IN_RC(int_rax_reg));
  match(RegI);
  match(rRegI);

  format %{ "RAX" %}
  interface(REG_INTER);
%}

// Special Registers
operand rbx_RegI()
%{
  constraint(ALLOC_IN_RC(int_rbx_reg));
  match(RegI);
  match(rRegI);

  format %{ "RBX" %}
  interface(REG_INTER);
%}

operand rcx_RegI()
%{
  constraint(ALLOC_IN_RC(int_rcx_reg));
  match(RegI);
  match(rRegI);

  format %{ "RCX" %}
  interface(REG_INTER);
%}

operand rdx_RegI()
%{
  constraint(ALLOC_IN_RC(int_rdx_reg));
  match(RegI);
  match(rRegI);

  format %{ "RDX" %}
  interface(REG_INTER);
%}

operand rdi_RegI()
%{
  constraint(ALLOC_IN_RC(int_rdi_reg));
  match(RegI);
  match(rRegI);

  format %{ "RDI" %}
  interface(REG_INTER);
%}

operand no_rax_rdx_RegI()
%{
  constraint(ALLOC_IN_RC(int_no_rax_rdx_reg));
  match(RegI);
  match(rbx_RegI);
  match(rcx_RegI);
  match(rdi_RegI);

  format %{ %}
  interface(REG_INTER);
%}

operand no_rbp_r13_RegI()
%{
  constraint(ALLOC_IN_RC(int_no_rbp_r13_reg));
  match(RegI);
  match(rRegI);
  match(rax_RegI);
  match(rbx_RegI);
  match(rcx_RegI);
  match(rdx_RegI);
  match(rdi_RegI);

  format %{ %}
  interface(REG_INTER);
%}

// Pointer Register
operand any_RegP()
%{
  constraint(ALLOC_IN_RC(any_reg));
  match(RegP);
  match(rax_RegP);
  match(rbx_RegP);
  match(rdi_RegP);
  match(rsi_RegP);
  match(rbp_RegP);
  match(r15_RegP);
  match(rRegP);

  format %{ %}
  interface(REG_INTER);
%}

operand rRegP()
%{
  constraint(ALLOC_IN_RC(ptr_reg));
  match(RegP);
  match(rax_RegP);
  match(rbx_RegP);
  match(rdi_RegP);
  match(rsi_RegP);
  match(rbp_RegP);  // See Q&A below about
  match(r15_RegP);  // r15_RegP and rbp_RegP.

  format %{ %}
  interface(REG_INTER);
%}

operand rRegN() %{
  constraint(ALLOC_IN_RC(int_reg));
  match(RegN);

  format %{ %}
  interface(REG_INTER);
%}

// Question: Why is r15_RegP (the read-only TLS register) a match for rRegP?
// Answer: Operand match rules govern the DFA as it processes instruction inputs.
// It's fine for an instruction input that expects rRegP to match a r15_RegP.
// The output of an instruction is controlled by the allocator, which respects
// register class masks, not match rules.  Unless an instruction mentions
// r15_RegP or any_RegP explicitly as its output, r15 will not be considered
// by the allocator as an input.
// The same logic applies to rbp_RegP being a match for rRegP: If PreserveFramePointer==true,
// the RBP is used as a proper frame pointer and is not included in ptr_reg. As a
// result, RBP is not included in the output of the instruction either.

operand no_rax_RegP()
%{
  constraint(ALLOC_IN_RC(ptr_no_rax_reg));
  match(RegP);
  match(rbx_RegP);
  match(rsi_RegP);
  match(rdi_RegP);

  format %{ %}
  interface(REG_INTER);
%}

// This operand is not allowed to use RBP even if
// RBP is not used to hold the frame pointer.
operand no_rbp_RegP()
%{
  constraint(ALLOC_IN_RC(ptr_reg_no_rbp));
  match(RegP);
  match(rbx_RegP);
  match(rsi_RegP);
  match(rdi_RegP);

  format %{ %}
  interface(REG_INTER);
%}

operand no_rax_rbx_RegP()
%{
  constraint(ALLOC_IN_RC(ptr_no_rax_rbx_reg));
  match(RegP);
  match(rsi_RegP);
  match(rdi_RegP);

  format %{ %}
  interface(REG_INTER);
%}

// Special Registers
// Return a pointer value
operand rax_RegP()
%{
  constraint(ALLOC_IN_RC(ptr_rax_reg));
  match(RegP);
  match(rRegP);

  format %{ %}
  interface(REG_INTER);
%}

// Special Registers
// Return a compressed pointer value
operand rax_RegN()
%{
  constraint(ALLOC_IN_RC(int_rax_reg));
  match(RegN);
  match(rRegN);

  format %{ %}
  interface(REG_INTER);
%}

// Used in AtomicAdd
operand rbx_RegP()
%{
  constraint(ALLOC_IN_RC(ptr_rbx_reg));
  match(RegP);
  match(rRegP);

  format %{ %}
  interface(REG_INTER);
%}

operand rsi_RegP()
%{
  constraint(ALLOC_IN_RC(ptr_rsi_reg));
  match(RegP);
  match(rRegP);

  format %{ %}
  interface(REG_INTER);
%}

operand rbp_RegP()
%{
  constraint(ALLOC_IN_RC(ptr_rbp_reg));
  match(RegP);
  match(rRegP);

  format %{ %}
  interface(REG_INTER);
%}

// Used in rep stosq
operand rdi_RegP()
%{
  constraint(ALLOC_IN_RC(ptr_rdi_reg));
  match(RegP);
  match(rRegP);

  format %{ %}
  interface(REG_INTER);
%}

operand r15_RegP()
%{
  constraint(ALLOC_IN_RC(ptr_r15_reg));
  match(RegP);
  match(rRegP);

  format %{ %}
  interface(REG_INTER);
%}

operand rRegL()
%{
  constraint(ALLOC_IN_RC(long_reg));
  match(RegL);
  match(rax_RegL);
  match(rdx_RegL);

  format %{ %}
  interface(REG_INTER);
%}

// Special Registers
operand no_rax_rdx_RegL()
%{
  constraint(ALLOC_IN_RC(long_no_rax_rdx_reg));
  match(RegL);
  match(rRegL);

  format %{ %}
  interface(REG_INTER);
%}

operand rax_RegL()
%{
  constraint(ALLOC_IN_RC(long_rax_reg));
  match(RegL);
  match(rRegL);

  format %{ "RAX" %}
  interface(REG_INTER);
%}

operand rcx_RegL()
%{
  constraint(ALLOC_IN_RC(long_rcx_reg));
  match(RegL);
  match(rRegL);

  format %{ %}
  interface(REG_INTER);
%}

operand rdx_RegL()
%{
  constraint(ALLOC_IN_RC(long_rdx_reg));
  match(RegL);
  match(rRegL);

  format %{ %}
  interface(REG_INTER);
%}

operand no_rbp_r13_RegL()
%{
  constraint(ALLOC_IN_RC(long_no_rbp_r13_reg));
  match(RegL);
  match(rRegL);
  match(rax_RegL);
  match(rcx_RegL);
  match(rdx_RegL);

  format %{ %}
  interface(REG_INTER);
%}

// Flags register, used as output of compare instructions
operand rFlagsReg()
%{
  constraint(ALLOC_IN_RC(int_flags));
  match(RegFlags);

  format %{ "RFLAGS" %}
  interface(REG_INTER);
%}

// Flags register, used as output of FLOATING POINT compare instructions
operand rFlagsRegU()
%{
  constraint(ALLOC_IN_RC(int_flags));
  match(RegFlags);

  format %{ "RFLAGS_U" %}
  interface(REG_INTER);
%}

operand rFlagsRegUCF() %{
  constraint(ALLOC_IN_RC(int_flags));
  match(RegFlags);
  predicate(false);

  format %{ "RFLAGS_U_CF" %}
  interface(REG_INTER);
%}

// Float register operands
operand regF() %{
   constraint(ALLOC_IN_RC(float_reg));
   match(RegF);

   format %{ %}
   interface(REG_INTER);
%}

// Float register operands
operand legRegF() %{
   constraint(ALLOC_IN_RC(float_reg_legacy));
   match(RegF);

   format %{ %}
   interface(REG_INTER);
%}

// Float register operands
operand vlRegF() %{
   constraint(ALLOC_IN_RC(float_reg_vl));
   match(RegF);

   format %{ %}
   interface(REG_INTER);
%}

// Double register operands
operand regD() %{
   constraint(ALLOC_IN_RC(double_reg));
   match(RegD);

   format %{ %}
   interface(REG_INTER);
%}

// Double register operands
operand legRegD() %{
   constraint(ALLOC_IN_RC(double_reg_legacy));
   match(RegD);

   format %{ %}
   interface(REG_INTER);
%}

// Double register operands
operand vlRegD() %{
   constraint(ALLOC_IN_RC(double_reg_vl));
   match(RegD);

   format %{ %}
   interface(REG_INTER);
%}

//----------Memory Operands----------------------------------------------------
// Direct Memory Operand
// operand direct(immP addr)
// %{
//   match(addr);

//   format %{ "[$addr]" %}
//   interface(MEMORY_INTER) %{
//     base(0xFFFFFFFF);
//     index(0x4);
//     scale(0x0);
//     disp($addr);
//   %}
// %}

// Indirect Memory Operand
operand indirect(any_RegP reg)
%{
  constraint(ALLOC_IN_RC(ptr_reg));
  match(reg);

  format %{ "[$reg]" %}
  interface(MEMORY_INTER) %{
    base($reg);
    index(0x4);
    scale(0x0);
    disp(0x0);
  %}
%}

// Indirect Memory Plus Short Offset Operand
operand indOffset8(any_RegP reg, immL8 off)
%{
  constraint(ALLOC_IN_RC(ptr_reg));
  match(AddP reg off);

  format %{ "[$reg + $off (8-bit)]" %}
  interface(MEMORY_INTER) %{
    base($reg);
    index(0x4);
    scale(0x0);
    disp($off);
  %}
%}

// Indirect Memory Plus Long Offset Operand
operand indOffset32(any_RegP reg, immL32 off)
%{
  constraint(ALLOC_IN_RC(ptr_reg));
  match(AddP reg off);

  format %{ "[$reg + $off (32-bit)]" %}
  interface(MEMORY_INTER) %{
    base($reg);
    index(0x4);
    scale(0x0);
    disp($off);
  %}
%}

// Indirect Memory Plus Index Register Plus Offset Operand
operand indIndexOffset(any_RegP reg, rRegL lreg, immL32 off)
%{
  constraint(ALLOC_IN_RC(ptr_reg));
  match(AddP (AddP reg lreg) off);

  op_cost(10);
  format %{"[$reg + $off + $lreg]" %}
  interface(MEMORY_INTER) %{
    base($reg);
    index($lreg);
    scale(0x0);
    disp($off);
  %}
%}

// Indirect Memory Plus Index Register Plus Offset Operand
operand indIndex(any_RegP reg, rRegL lreg)
%{
  constraint(ALLOC_IN_RC(ptr_reg));
  match(AddP reg lreg);

  op_cost(10);
  format %{"[$reg + $lreg]" %}
  interface(MEMORY_INTER) %{
    base($reg);
    index($lreg);
    scale(0x0);
    disp(0x0);
  %}
%}

// Indirect Memory Times Scale Plus Index Register
operand indIndexScale(any_RegP reg, rRegL lreg, immI2 scale)
%{
  constraint(ALLOC_IN_RC(ptr_reg));
  match(AddP reg (LShiftL lreg scale));

  op_cost(10);
  format %{"[$reg + $lreg << $scale]" %}
  interface(MEMORY_INTER) %{
    base($reg);
    index($lreg);
    scale($scale);
    disp(0x0);
  %}
%}

operand indPosIndexScale(any_RegP reg, rRegI idx, immI2 scale)
%{
  constraint(ALLOC_IN_RC(ptr_reg));
  predicate(n->in(3)->in(1)->as_Type()->type()->is_long()->_lo >= 0);
  match(AddP reg (LShiftL (ConvI2L idx) scale));

  op_cost(10);
  format %{"[$reg + pos $idx << $scale]" %}
  interface(MEMORY_INTER) %{
    base($reg);
    index($idx);
    scale($scale);
    disp(0x0);
  %}
%}

// Indirect Memory Times Scale Plus Index Register Plus Offset Operand
operand indIndexScaleOffset(any_RegP reg, immL32 off, rRegL lreg, immI2 scale)
%{
  constraint(ALLOC_IN_RC(ptr_reg));
  match(AddP (AddP reg (LShiftL lreg scale)) off);

  op_cost(10);
  format %{"[$reg + $off + $lreg << $scale]" %}
  interface(MEMORY_INTER) %{
    base($reg);
    index($lreg);
    scale($scale);
    disp($off);
  %}
%}

// Indirect Memory Plus Positive Index Register Plus Offset Operand
operand indPosIndexOffset(any_RegP reg, immL32 off, rRegI idx)
%{
  constraint(ALLOC_IN_RC(ptr_reg));
  predicate(n->in(2)->in(3)->as_Type()->type()->is_long()->_lo >= 0);
  match(AddP (AddP reg (ConvI2L idx)) off);

  op_cost(10);
  format %{"[$reg + $off + $idx]" %}
  interface(MEMORY_INTER) %{
    base($reg);
    index($idx);
    scale(0x0);
    disp($off);
  %}
%}

// Indirect Memory Times Scale Plus Positive Index Register Plus Offset Operand
operand indPosIndexScaleOffset(any_RegP reg, immL32 off, rRegI idx, immI2 scale)
%{
  constraint(ALLOC_IN_RC(ptr_reg));
  predicate(n->in(2)->in(3)->in(1)->as_Type()->type()->is_long()->_lo >= 0);
  match(AddP (AddP reg (LShiftL (ConvI2L idx) scale)) off);

  op_cost(10);
  format %{"[$reg + $off + $idx << $scale]" %}
  interface(MEMORY_INTER) %{
    base($reg);
    index($idx);
    scale($scale);
    disp($off);
  %}
%}

// Indirect Narrow Oop Plus Offset Operand
// Note: x86 architecture doesn't support "scale * index + offset" without a base
// we can't free r12 even with CompressedOops::base() == NULL.
operand indCompressedOopOffset(rRegN reg, immL32 off) %{
  predicate(UseCompressedOops && (CompressedOops::shift() == Address::times_8));
  constraint(ALLOC_IN_RC(ptr_reg));
  match(AddP (DecodeN reg) off);

  op_cost(10);
  format %{"[R12 + $reg << 3 + $off] (compressed oop addressing)" %}
  interface(MEMORY_INTER) %{
    base(0xc); // R12
    index($reg);
    scale(0x3);
    disp($off);
  %}
%}

// Indirect Memory Operand
operand indirectNarrow(rRegN reg)
%{
  predicate(CompressedOops::shift() == 0);
  constraint(ALLOC_IN_RC(ptr_reg));
  match(DecodeN reg);

  format %{ "[$reg]" %}
  interface(MEMORY_INTER) %{
    base($reg);
    index(0x4);
    scale(0x0);
    disp(0x0);
  %}
%}

// Indirect Memory Plus Short Offset Operand
operand indOffset8Narrow(rRegN reg, immL8 off)
%{
  predicate(CompressedOops::shift() == 0);
  constraint(ALLOC_IN_RC(ptr_reg));
  match(AddP (DecodeN reg) off);

  format %{ "[$reg + $off (8-bit)]" %}
  interface(MEMORY_INTER) %{
    base($reg);
    index(0x4);
    scale(0x0);
    disp($off);
  %}
%}

// Indirect Memory Plus Long Offset Operand
operand indOffset32Narrow(rRegN reg, immL32 off)
%{
  predicate(CompressedOops::shift() == 0);
  constraint(ALLOC_IN_RC(ptr_reg));
  match(AddP (DecodeN reg) off);

  format %{ "[$reg + $off (32-bit)]" %}
  interface(MEMORY_INTER) %{
    base($reg);
    index(0x4);
    scale(0x0);
    disp($off);
  %}
%}

// Indirect Memory Plus Index Register Plus Offset Operand
operand indIndexOffsetNarrow(rRegN reg, rRegL lreg, immL32 off)
%{
  predicate(CompressedOops::shift() == 0);
  constraint(ALLOC_IN_RC(ptr_reg));
  match(AddP (AddP (DecodeN reg) lreg) off);

  op_cost(10);
  format %{"[$reg + $off + $lreg]" %}
  interface(MEMORY_INTER) %{
    base($reg);
    index($lreg);
    scale(0x0);
    disp($off);
  %}
%}

// Indirect Memory Plus Index Register Plus Offset Operand
operand indIndexNarrow(rRegN reg, rRegL lreg)
%{
  predicate(CompressedOops::shift() == 0);
  constraint(ALLOC_IN_RC(ptr_reg));
  match(AddP (DecodeN reg) lreg);

  op_cost(10);
  format %{"[$reg + $lreg]" %}
  interface(MEMORY_INTER) %{
    base($reg);
    index($lreg);
    scale(0x0);
    disp(0x0);
  %}
%}

// Indirect Memory Times Scale Plus Index Register
operand indIndexScaleNarrow(rRegN reg, rRegL lreg, immI2 scale)
%{
  predicate(CompressedOops::shift() == 0);
  constraint(ALLOC_IN_RC(ptr_reg));
  match(AddP (DecodeN reg) (LShiftL lreg scale));

  op_cost(10);
  format %{"[$reg + $lreg << $scale]" %}
  interface(MEMORY_INTER) %{
    base($reg);
    index($lreg);
    scale($scale);
    disp(0x0);
  %}
%}

// Indirect Memory Times Scale Plus Index Register Plus Offset Operand
operand indIndexScaleOffsetNarrow(rRegN reg, immL32 off, rRegL lreg, immI2 scale)
%{
  predicate(CompressedOops::shift() == 0);
  constraint(ALLOC_IN_RC(ptr_reg));
  match(AddP (AddP (DecodeN reg) (LShiftL lreg scale)) off);

  op_cost(10);
  format %{"[$reg + $off + $lreg << $scale]" %}
  interface(MEMORY_INTER) %{
    base($reg);
    index($lreg);
    scale($scale);
    disp($off);
  %}
%}

// Indirect Memory Times Plus Positive Index Register Plus Offset Operand
operand indPosIndexOffsetNarrow(rRegN reg, immL32 off, rRegI idx)
%{
  constraint(ALLOC_IN_RC(ptr_reg));
  predicate(CompressedOops::shift() == 0 && n->in(2)->in(3)->as_Type()->type()->is_long()->_lo >= 0);
  match(AddP (AddP (DecodeN reg) (ConvI2L idx)) off);

  op_cost(10);
  format %{"[$reg + $off + $idx]" %}
  interface(MEMORY_INTER) %{
    base($reg);
    index($idx);
    scale(0x0);
    disp($off);
  %}
%}

// Indirect Memory Times Scale Plus Positive Index Register Plus Offset Operand
operand indPosIndexScaleOffsetNarrow(rRegN reg, immL32 off, rRegI idx, immI2 scale)
%{
  constraint(ALLOC_IN_RC(ptr_reg));
  predicate(CompressedOops::shift() == 0 && n->in(2)->in(3)->in(1)->as_Type()->type()->is_long()->_lo >= 0);
  match(AddP (AddP (DecodeN reg) (LShiftL (ConvI2L idx) scale)) off);

  op_cost(10);
  format %{"[$reg + $off + $idx << $scale]" %}
  interface(MEMORY_INTER) %{
    base($reg);
    index($idx);
    scale($scale);
    disp($off);
  %}
%}

//----------Special Memory Operands--------------------------------------------
// Stack Slot Operand - This operand is used for loading and storing temporary
//                      values on the stack where a match requires a value to
//                      flow through memory.
operand stackSlotP(sRegP reg)
%{
  constraint(ALLOC_IN_RC(stack_slots));
  // No match rule because this operand is only generated in matching

  format %{ "[$reg]" %}
  interface(MEMORY_INTER) %{
    base(0x4);   // RSP
    index(0x4);  // No Index
    scale(0x0);  // No Scale
    disp($reg);  // Stack Offset
  %}
%}

operand stackSlotI(sRegI reg)
%{
  constraint(ALLOC_IN_RC(stack_slots));
  // No match rule because this operand is only generated in matching

  format %{ "[$reg]" %}
  interface(MEMORY_INTER) %{
    base(0x4);   // RSP
    index(0x4);  // No Index
    scale(0x0);  // No Scale
    disp($reg);  // Stack Offset
  %}
%}

operand stackSlotF(sRegF reg)
%{
  constraint(ALLOC_IN_RC(stack_slots));
  // No match rule because this operand is only generated in matching

  format %{ "[$reg]" %}
  interface(MEMORY_INTER) %{
    base(0x4);   // RSP
    index(0x4);  // No Index
    scale(0x0);  // No Scale
    disp($reg);  // Stack Offset
  %}
%}

operand stackSlotD(sRegD reg)
%{
  constraint(ALLOC_IN_RC(stack_slots));
  // No match rule because this operand is only generated in matching

  format %{ "[$reg]" %}
  interface(MEMORY_INTER) %{
    base(0x4);   // RSP
    index(0x4);  // No Index
    scale(0x0);  // No Scale
    disp($reg);  // Stack Offset
  %}
%}
operand stackSlotL(sRegL reg)
%{
  constraint(ALLOC_IN_RC(stack_slots));
  // No match rule because this operand is only generated in matching

  format %{ "[$reg]" %}
  interface(MEMORY_INTER) %{
    base(0x4);   // RSP
    index(0x4);  // No Index
    scale(0x0);  // No Scale
    disp($reg);  // Stack Offset
  %}
%}

//----------Conditional Branch Operands----------------------------------------
// Comparison Op  - This is the operation of the comparison, and is limited to
//                  the following set of codes:
//                  L (<), LE (<=), G (>), GE (>=), E (==), NE (!=)
//
// Other attributes of the comparison, such as unsignedness, are specified
// by the comparison instruction that sets a condition code flags register.
// That result is represented by a flags operand whose subtype is appropriate
// to the unsignedness (etc.) of the comparison.
//
// Later, the instruction which matches both the Comparison Op (a Bool) and
// the flags (produced by the Cmp) specifies the coding of the comparison op
// by matching a specific subtype of Bool operand below, such as cmpOpU.

// Comparison Code
operand cmpOp()
%{
  match(Bool);

  format %{ "" %}
  interface(COND_INTER) %{
    equal(0x4, "e");
    not_equal(0x5, "ne");
    less(0xC, "l");
    greater_equal(0xD, "ge");
    less_equal(0xE, "le");
    greater(0xF, "g");
    overflow(0x0, "o");
    no_overflow(0x1, "no");
  %}
%}

// Comparison Code, unsigned compare.  Used by FP also, with
// C2 (unordered) turned into GT or LT already.  The other bits
// C0 and C3 are turned into Carry & Zero flags.
operand cmpOpU()
%{
  match(Bool);

  format %{ "" %}
  interface(COND_INTER) %{
    equal(0x4, "e");
    not_equal(0x5, "ne");
    less(0x2, "b");
    greater_equal(0x3, "ae");
    less_equal(0x6, "be");
    greater(0x7, "a");
    overflow(0x0, "o");
    no_overflow(0x1, "no");
  %}
%}


// Floating comparisons that don't require any fixup for the unordered case,
// If both inputs of the comparison are the same, ZF is always set so we
// don't need to use cmpOpUCF2 for eq/ne
operand cmpOpUCF() %{
  match(Bool);
  predicate(n->as_Bool()->_test._test == BoolTest::lt ||
            n->as_Bool()->_test._test == BoolTest::ge ||
            n->as_Bool()->_test._test == BoolTest::le ||
            n->as_Bool()->_test._test == BoolTest::gt ||
            n->in(1)->in(1) == n->in(1)->in(2));
  format %{ "" %}
  interface(COND_INTER) %{
    equal(0xb, "np");
    not_equal(0xa, "p");
    less(0x2, "b");
    greater_equal(0x3, "ae");
    less_equal(0x6, "be");
    greater(0x7, "a");
    overflow(0x0, "o");
    no_overflow(0x1, "no");
  %}
%}


// Floating comparisons that can be fixed up with extra conditional jumps
operand cmpOpUCF2() %{
  match(Bool);
  predicate((n->as_Bool()->_test._test == BoolTest::ne ||
             n->as_Bool()->_test._test == BoolTest::eq) &&
            n->in(1)->in(1) != n->in(1)->in(2));
  format %{ "" %}
  interface(COND_INTER) %{
    equal(0x4, "e");
    not_equal(0x5, "ne");
    less(0x2, "b");
    greater_equal(0x3, "ae");
    less_equal(0x6, "be");
    greater(0x7, "a");
    overflow(0x0, "o");
    no_overflow(0x1, "no");
  %}
%}

//----------OPERAND CLASSES----------------------------------------------------
// Operand Classes are groups of operands that are used as to simplify
// instruction definitions by not requiring the AD writer to specify separate
// instructions for every form of operand when the instruction accepts
// multiple operand types with the same basic encoding and format.  The classic
// case of this is memory operands.

opclass memory(indirect, indOffset8, indOffset32, indIndexOffset, indIndex,
               indIndexScale, indPosIndexScale, indIndexScaleOffset, indPosIndexOffset, indPosIndexScaleOffset,
               indCompressedOopOffset,
               indirectNarrow, indOffset8Narrow, indOffset32Narrow,
               indIndexOffsetNarrow, indIndexNarrow, indIndexScaleNarrow,
               indIndexScaleOffsetNarrow, indPosIndexOffsetNarrow, indPosIndexScaleOffsetNarrow);

//----------PIPELINE-----------------------------------------------------------
// Rules which define the behavior of the target architectures pipeline.
pipeline %{

//----------ATTRIBUTES---------------------------------------------------------
attributes %{
  variable_size_instructions;        // Fixed size instructions
  max_instructions_per_bundle = 3;   // Up to 3 instructions per bundle
  instruction_unit_size = 1;         // An instruction is 1 bytes long
  instruction_fetch_unit_size = 16;  // The processor fetches one line
  instruction_fetch_units = 1;       // of 16 bytes

  // List of nop instructions
  nops( MachNop );
%}

//----------RESOURCES----------------------------------------------------------
// Resources are the functional units available to the machine

// Generic P2/P3 pipeline
// 3 decoders, only D0 handles big operands; a "bundle" is the limit of
// 3 instructions decoded per cycle.
// 2 load/store ops per cycle, 1 branch, 1 FPU,
// 3 ALU op, only ALU0 handles mul instructions.
resources( D0, D1, D2, DECODE = D0 | D1 | D2,
           MS0, MS1, MS2, MEM = MS0 | MS1 | MS2,
           BR, FPU,
           ALU0, ALU1, ALU2, ALU = ALU0 | ALU1 | ALU2);

//----------PIPELINE DESCRIPTION-----------------------------------------------
// Pipeline Description specifies the stages in the machine's pipeline

// Generic P2/P3 pipeline
pipe_desc(S0, S1, S2, S3, S4, S5);

//----------PIPELINE CLASSES---------------------------------------------------
// Pipeline Classes describe the stages in which input and output are
// referenced by the hardware pipeline.

// Naming convention: ialu or fpu
// Then: _reg
// Then: _reg if there is a 2nd register
// Then: _long if it's a pair of instructions implementing a long
// Then: _fat if it requires the big decoder
//   Or: _mem if it requires the big decoder and a memory unit.

// Integer ALU reg operation
pipe_class ialu_reg(rRegI dst)
%{
    single_instruction;
    dst    : S4(write);
    dst    : S3(read);
    DECODE : S0;        // any decoder
    ALU    : S3;        // any alu
%}

// Long ALU reg operation
pipe_class ialu_reg_long(rRegL dst)
%{
    instruction_count(2);
    dst    : S4(write);
    dst    : S3(read);
    DECODE : S0(2);     // any 2 decoders
    ALU    : S3(2);     // both alus
%}

// Integer ALU reg operation using big decoder
pipe_class ialu_reg_fat(rRegI dst)
%{
    single_instruction;
    dst    : S4(write);
    dst    : S3(read);
    D0     : S0;        // big decoder only
    ALU    : S3;        // any alu
%}

// Integer ALU reg-reg operation
pipe_class ialu_reg_reg(rRegI dst, rRegI src)
%{
    single_instruction;
    dst    : S4(write);
    src    : S3(read);
    DECODE : S0;        // any decoder
    ALU    : S3;        // any alu
%}

// Integer ALU reg-reg operation
pipe_class ialu_reg_reg_fat(rRegI dst, memory src)
%{
    single_instruction;
    dst    : S4(write);
    src    : S3(read);
    D0     : S0;        // big decoder only
    ALU    : S3;        // any alu
%}

// Integer ALU reg-mem operation
pipe_class ialu_reg_mem(rRegI dst, memory mem)
%{
    single_instruction;
    dst    : S5(write);
    mem    : S3(read);
    D0     : S0;        // big decoder only
    ALU    : S4;        // any alu
    MEM    : S3;        // any mem
%}

// Integer mem operation (prefetch)
pipe_class ialu_mem(memory mem)
%{
    single_instruction;
    mem    : S3(read);
    D0     : S0;        // big decoder only
    MEM    : S3;        // any mem
%}

// Integer Store to Memory
pipe_class ialu_mem_reg(memory mem, rRegI src)
%{
    single_instruction;
    mem    : S3(read);
    src    : S5(read);
    D0     : S0;        // big decoder only
    ALU    : S4;        // any alu
    MEM    : S3;
%}

// // Long Store to Memory
// pipe_class ialu_mem_long_reg(memory mem, rRegL src)
// %{
//     instruction_count(2);
//     mem    : S3(read);
//     src    : S5(read);
//     D0     : S0(2);          // big decoder only; twice
//     ALU    : S4(2);     // any 2 alus
//     MEM    : S3(2);  // Both mems
// %}

// Integer Store to Memory
pipe_class ialu_mem_imm(memory mem)
%{
    single_instruction;
    mem    : S3(read);
    D0     : S0;        // big decoder only
    ALU    : S4;        // any alu
    MEM    : S3;
%}

// Integer ALU0 reg-reg operation
pipe_class ialu_reg_reg_alu0(rRegI dst, rRegI src)
%{
    single_instruction;
    dst    : S4(write);
    src    : S3(read);
    D0     : S0;        // Big decoder only
    ALU0   : S3;        // only alu0
%}

// Integer ALU0 reg-mem operation
pipe_class ialu_reg_mem_alu0(rRegI dst, memory mem)
%{
    single_instruction;
    dst    : S5(write);
    mem    : S3(read);
    D0     : S0;        // big decoder only
    ALU0   : S4;        // ALU0 only
    MEM    : S3;        // any mem
%}

// Integer ALU reg-reg operation
pipe_class ialu_cr_reg_reg(rFlagsReg cr, rRegI src1, rRegI src2)
%{
    single_instruction;
    cr     : S4(write);
    src1   : S3(read);
    src2   : S3(read);
    DECODE : S0;        // any decoder
    ALU    : S3;        // any alu
%}

// Integer ALU reg-imm operation
pipe_class ialu_cr_reg_imm(rFlagsReg cr, rRegI src1)
%{
    single_instruction;
    cr     : S4(write);
    src1   : S3(read);
    DECODE : S0;        // any decoder
    ALU    : S3;        // any alu
%}

// Integer ALU reg-mem operation
pipe_class ialu_cr_reg_mem(rFlagsReg cr, rRegI src1, memory src2)
%{
    single_instruction;
    cr     : S4(write);
    src1   : S3(read);
    src2   : S3(read);
    D0     : S0;        // big decoder only
    ALU    : S4;        // any alu
    MEM    : S3;
%}

// Conditional move reg-reg
pipe_class pipe_cmplt( rRegI p, rRegI q, rRegI y)
%{
    instruction_count(4);
    y      : S4(read);
    q      : S3(read);
    p      : S3(read);
    DECODE : S0(4);     // any decoder
%}

// Conditional move reg-reg
pipe_class pipe_cmov_reg( rRegI dst, rRegI src, rFlagsReg cr)
%{
    single_instruction;
    dst    : S4(write);
    src    : S3(read);
    cr     : S3(read);
    DECODE : S0;        // any decoder
%}

// Conditional move reg-mem
pipe_class pipe_cmov_mem( rFlagsReg cr, rRegI dst, memory src)
%{
    single_instruction;
    dst    : S4(write);
    src    : S3(read);
    cr     : S3(read);
    DECODE : S0;        // any decoder
    MEM    : S3;
%}

// Conditional move reg-reg long
pipe_class pipe_cmov_reg_long( rFlagsReg cr, rRegL dst, rRegL src)
%{
    single_instruction;
    dst    : S4(write);
    src    : S3(read);
    cr     : S3(read);
    DECODE : S0(2);     // any 2 decoders
%}

// XXX
// // Conditional move double reg-reg
// pipe_class pipe_cmovD_reg( rFlagsReg cr, regDPR1 dst, regD src)
// %{
//     single_instruction;
//     dst    : S4(write);
//     src    : S3(read);
//     cr     : S3(read);
//     DECODE : S0;     // any decoder
// %}

// Float reg-reg operation
pipe_class fpu_reg(regD dst)
%{
    instruction_count(2);
    dst    : S3(read);
    DECODE : S0(2);     // any 2 decoders
    FPU    : S3;
%}

// Float reg-reg operation
pipe_class fpu_reg_reg(regD dst, regD src)
%{
    instruction_count(2);
    dst    : S4(write);
    src    : S3(read);
    DECODE : S0(2);     // any 2 decoders
    FPU    : S3;
%}

// Float reg-reg operation
pipe_class fpu_reg_reg_reg(regD dst, regD src1, regD src2)
%{
    instruction_count(3);
    dst    : S4(write);
    src1   : S3(read);
    src2   : S3(read);
    DECODE : S0(3);     // any 3 decoders
    FPU    : S3(2);
%}

// Float reg-reg operation
pipe_class fpu_reg_reg_reg_reg(regD dst, regD src1, regD src2, regD src3)
%{
    instruction_count(4);
    dst    : S4(write);
    src1   : S3(read);
    src2   : S3(read);
    src3   : S3(read);
    DECODE : S0(4);     // any 3 decoders
    FPU    : S3(2);
%}

// Float reg-reg operation
pipe_class fpu_reg_mem_reg_reg(regD dst, memory src1, regD src2, regD src3)
%{
    instruction_count(4);
    dst    : S4(write);
    src1   : S3(read);
    src2   : S3(read);
    src3   : S3(read);
    DECODE : S1(3);     // any 3 decoders
    D0     : S0;        // Big decoder only
    FPU    : S3(2);
    MEM    : S3;
%}

// Float reg-mem operation
pipe_class fpu_reg_mem(regD dst, memory mem)
%{
    instruction_count(2);
    dst    : S5(write);
    mem    : S3(read);
    D0     : S0;        // big decoder only
    DECODE : S1;        // any decoder for FPU POP
    FPU    : S4;
    MEM    : S3;        // any mem
%}

// Float reg-mem operation
pipe_class fpu_reg_reg_mem(regD dst, regD src1, memory mem)
%{
    instruction_count(3);
    dst    : S5(write);
    src1   : S3(read);
    mem    : S3(read);
    D0     : S0;        // big decoder only
    DECODE : S1(2);     // any decoder for FPU POP
    FPU    : S4;
    MEM    : S3;        // any mem
%}

// Float mem-reg operation
pipe_class fpu_mem_reg(memory mem, regD src)
%{
    instruction_count(2);
    src    : S5(read);
    mem    : S3(read);
    DECODE : S0;        // any decoder for FPU PUSH
    D0     : S1;        // big decoder only
    FPU    : S4;
    MEM    : S3;        // any mem
%}

pipe_class fpu_mem_reg_reg(memory mem, regD src1, regD src2)
%{
    instruction_count(3);
    src1   : S3(read);
    src2   : S3(read);
    mem    : S3(read);
    DECODE : S0(2);     // any decoder for FPU PUSH
    D0     : S1;        // big decoder only
    FPU    : S4;
    MEM    : S3;        // any mem
%}

pipe_class fpu_mem_reg_mem(memory mem, regD src1, memory src2)
%{
    instruction_count(3);
    src1   : S3(read);
    src2   : S3(read);
    mem    : S4(read);
    DECODE : S0;        // any decoder for FPU PUSH
    D0     : S0(2);     // big decoder only
    FPU    : S4;
    MEM    : S3(2);     // any mem
%}

pipe_class fpu_mem_mem(memory dst, memory src1)
%{
    instruction_count(2);
    src1   : S3(read);
    dst    : S4(read);
    D0     : S0(2);     // big decoder only
    MEM    : S3(2);     // any mem
%}

pipe_class fpu_mem_mem_mem(memory dst, memory src1, memory src2)
%{
    instruction_count(3);
    src1   : S3(read);
    src2   : S3(read);
    dst    : S4(read);
    D0     : S0(3);     // big decoder only
    FPU    : S4;
    MEM    : S3(3);     // any mem
%}

pipe_class fpu_mem_reg_con(memory mem, regD src1)
%{
    instruction_count(3);
    src1   : S4(read);
    mem    : S4(read);
    DECODE : S0;        // any decoder for FPU PUSH
    D0     : S0(2);     // big decoder only
    FPU    : S4;
    MEM    : S3(2);     // any mem
%}

// Float load constant
pipe_class fpu_reg_con(regD dst)
%{
    instruction_count(2);
    dst    : S5(write);
    D0     : S0;        // big decoder only for the load
    DECODE : S1;        // any decoder for FPU POP
    FPU    : S4;
    MEM    : S3;        // any mem
%}

// Float load constant
pipe_class fpu_reg_reg_con(regD dst, regD src)
%{
    instruction_count(3);
    dst    : S5(write);
    src    : S3(read);
    D0     : S0;        // big decoder only for the load
    DECODE : S1(2);     // any decoder for FPU POP
    FPU    : S4;
    MEM    : S3;        // any mem
%}

// UnConditional branch
pipe_class pipe_jmp(label labl)
%{
    single_instruction;
    BR   : S3;
%}

// Conditional branch
pipe_class pipe_jcc(cmpOp cmp, rFlagsReg cr, label labl)
%{
    single_instruction;
    cr    : S1(read);
    BR    : S3;
%}

// Allocation idiom
pipe_class pipe_cmpxchg(rRegP dst, rRegP heap_ptr)
%{
    instruction_count(1); force_serialization;
    fixed_latency(6);
    heap_ptr : S3(read);
    DECODE   : S0(3);
    D0       : S2;
    MEM      : S3;
    ALU      : S3(2);
    dst      : S5(write);
    BR       : S5;
%}

// Generic big/slow expanded idiom
pipe_class pipe_slow()
%{
    instruction_count(10); multiple_bundles; force_serialization;
    fixed_latency(100);
    D0  : S0(2);
    MEM : S3(2);
%}

// The real do-nothing guy
pipe_class empty()
%{
    instruction_count(0);
%}

// Define the class for the Nop node
define
%{
   MachNop = empty;
%}

%}

//----------INSTRUCTIONS-------------------------------------------------------
//
// match      -- States which machine-independent subtree may be replaced
//               by this instruction.
// ins_cost   -- The estimated cost of this instruction is used by instruction
//               selection to identify a minimum cost tree of machine
//               instructions that matches a tree of machine-independent
//               instructions.
// format     -- A string providing the disassembly for this instruction.
//               The value of an instruction's operand may be inserted
//               by referring to it with a '$' prefix.
// opcode     -- Three instruction opcodes may be provided.  These are referred
//               to within an encode class as $primary, $secondary, and $tertiary
//               rrspectively.  The primary opcode is commonly used to
//               indicate the type of machine instruction, while secondary
//               and tertiary are often used for prefix options or addressing
//               modes.
// ins_encode -- A list of encode classes with parameters. The encode class
//               name must have been defined in an 'enc_class' specification
//               in the encode section of the architecture description.

// Dummy reg-to-reg vector moves. Removed during post-selection cleanup.
// Load Float
instruct MoveF2VL(vlRegF dst, regF src) %{
  match(Set dst src);
  format %{ "movss $dst,$src\t! load float (4 bytes)" %}
  ins_encode %{
    ShouldNotReachHere();
  %}
  ins_pipe( fpu_reg_reg );
%}

// Load Float
instruct MoveF2LEG(legRegF dst, regF src) %{
  match(Set dst src);
  format %{ "movss $dst,$src\t# if src != dst load float (4 bytes)" %}
  ins_encode %{
    ShouldNotReachHere();
  %}
  ins_pipe( fpu_reg_reg );
%}

// Load Float
instruct MoveVL2F(regF dst, vlRegF src) %{
  match(Set dst src);
  format %{ "movss $dst,$src\t! load float (4 bytes)" %}
  ins_encode %{
    ShouldNotReachHere();
  %}
  ins_pipe( fpu_reg_reg );
%}

// Load Float
instruct MoveLEG2F(regF dst, legRegF src) %{
  match(Set dst src);
  format %{ "movss $dst,$src\t# if src != dst load float (4 bytes)" %}
  ins_encode %{
    ShouldNotReachHere();
  %}
  ins_pipe( fpu_reg_reg );
%}

// Load Double
instruct MoveD2VL(vlRegD dst, regD src) %{
  match(Set dst src);
  format %{ "movsd $dst,$src\t! load double (8 bytes)" %}
  ins_encode %{
    ShouldNotReachHere();
  %}
  ins_pipe( fpu_reg_reg );
%}

// Load Double
instruct MoveD2LEG(legRegD dst, regD src) %{
  match(Set dst src);
  format %{ "movsd $dst,$src\t# if src != dst load double (8 bytes)" %}
  ins_encode %{
    ShouldNotReachHere();
  %}
  ins_pipe( fpu_reg_reg );
%}

// Load Double
instruct MoveVL2D(regD dst, vlRegD src) %{
  match(Set dst src);
  format %{ "movsd $dst,$src\t! load double (8 bytes)" %}
  ins_encode %{
    ShouldNotReachHere();
  %}
  ins_pipe( fpu_reg_reg );
%}

// Load Double
instruct MoveLEG2D(regD dst, legRegD src) %{
  match(Set dst src);
  format %{ "movsd $dst,$src\t# if src != dst load double (8 bytes)" %}
  ins_encode %{
    ShouldNotReachHere();
  %}
  ins_pipe( fpu_reg_reg );
%}

//----------Load/Store/Move Instructions---------------------------------------
//----------Load Instructions--------------------------------------------------

// Load Byte (8 bit signed)
instruct loadB(rRegI dst, memory mem)
%{
  match(Set dst (LoadB mem));

  ins_cost(125);
  format %{ "movsbl  $dst, $mem\t# byte" %}

  ins_encode %{
    __ movsbl($dst$$Register, $mem$$Address);
  %}

  ins_pipe(ialu_reg_mem);
%}

// Load Byte (8 bit signed) into Long Register
instruct loadB2L(rRegL dst, memory mem)
%{
  match(Set dst (ConvI2L (LoadB mem)));

  ins_cost(125);
  format %{ "movsbq  $dst, $mem\t# byte -> long" %}

  ins_encode %{
    __ movsbq($dst$$Register, $mem$$Address);
  %}

  ins_pipe(ialu_reg_mem);
%}

// Load Unsigned Byte (8 bit UNsigned)
instruct loadUB(rRegI dst, memory mem)
%{
  match(Set dst (LoadUB mem));

  ins_cost(125);
  format %{ "movzbl  $dst, $mem\t# ubyte" %}

  ins_encode %{
    __ movzbl($dst$$Register, $mem$$Address);
  %}

  ins_pipe(ialu_reg_mem);
%}

// Load Unsigned Byte (8 bit UNsigned) into Long Register
instruct loadUB2L(rRegL dst, memory mem)
%{
  match(Set dst (ConvI2L (LoadUB mem)));

  ins_cost(125);
  format %{ "movzbq  $dst, $mem\t# ubyte -> long" %}

  ins_encode %{
    __ movzbq($dst$$Register, $mem$$Address);
  %}

  ins_pipe(ialu_reg_mem);
%}

// Load Unsigned Byte (8 bit UNsigned) with 32-bit mask into Long Register
instruct loadUB2L_immI(rRegL dst, memory mem, immI mask, rFlagsReg cr) %{
  match(Set dst (ConvI2L (AndI (LoadUB mem) mask)));
  effect(KILL cr);

  format %{ "movzbq  $dst, $mem\t# ubyte & 32-bit mask -> long\n\t"
            "andl    $dst, right_n_bits($mask, 8)" %}
  ins_encode %{
    Register Rdst = $dst$$Register;
    __ movzbq(Rdst, $mem$$Address);
    __ andl(Rdst, $mask$$constant & right_n_bits(8));
  %}
  ins_pipe(ialu_reg_mem);
%}

// Load Short (16 bit signed)
instruct loadS(rRegI dst, memory mem)
%{
  match(Set dst (LoadS mem));

  ins_cost(125);
  format %{ "movswl $dst, $mem\t# short" %}

  ins_encode %{
    __ movswl($dst$$Register, $mem$$Address);
  %}

  ins_pipe(ialu_reg_mem);
%}

// Load Short (16 bit signed) to Byte (8 bit signed)
instruct loadS2B(rRegI dst, memory mem, immI_24 twentyfour) %{
  match(Set dst (RShiftI (LShiftI (LoadS mem) twentyfour) twentyfour));

  ins_cost(125);
  format %{ "movsbl $dst, $mem\t# short -> byte" %}
  ins_encode %{
    __ movsbl($dst$$Register, $mem$$Address);
  %}
  ins_pipe(ialu_reg_mem);
%}

// Load Short (16 bit signed) into Long Register
instruct loadS2L(rRegL dst, memory mem)
%{
  match(Set dst (ConvI2L (LoadS mem)));

  ins_cost(125);
  format %{ "movswq $dst, $mem\t# short -> long" %}

  ins_encode %{
    __ movswq($dst$$Register, $mem$$Address);
  %}

  ins_pipe(ialu_reg_mem);
%}

// Load Unsigned Short/Char (16 bit UNsigned)
instruct loadUS(rRegI dst, memory mem)
%{
  match(Set dst (LoadUS mem));

  ins_cost(125);
  format %{ "movzwl  $dst, $mem\t# ushort/char" %}

  ins_encode %{
    __ movzwl($dst$$Register, $mem$$Address);
  %}

  ins_pipe(ialu_reg_mem);
%}

// Load Unsigned Short/Char (16 bit UNsigned) to Byte (8 bit signed)
instruct loadUS2B(rRegI dst, memory mem, immI_24 twentyfour) %{
  match(Set dst (RShiftI (LShiftI (LoadUS mem) twentyfour) twentyfour));

  ins_cost(125);
  format %{ "movsbl $dst, $mem\t# ushort -> byte" %}
  ins_encode %{
    __ movsbl($dst$$Register, $mem$$Address);
  %}
  ins_pipe(ialu_reg_mem);
%}

// Load Unsigned Short/Char (16 bit UNsigned) into Long Register
instruct loadUS2L(rRegL dst, memory mem)
%{
  match(Set dst (ConvI2L (LoadUS mem)));

  ins_cost(125);
  format %{ "movzwq  $dst, $mem\t# ushort/char -> long" %}

  ins_encode %{
    __ movzwq($dst$$Register, $mem$$Address);
  %}

  ins_pipe(ialu_reg_mem);
%}

// Load Unsigned Short/Char (16 bit UNsigned) with mask 0xFF into Long Register
instruct loadUS2L_immI_255(rRegL dst, memory mem, immI_255 mask) %{
  match(Set dst (ConvI2L (AndI (LoadUS mem) mask)));

  format %{ "movzbq  $dst, $mem\t# ushort/char & 0xFF -> long" %}
  ins_encode %{
    __ movzbq($dst$$Register, $mem$$Address);
  %}
  ins_pipe(ialu_reg_mem);
%}

// Load Unsigned Short/Char (16 bit UNsigned) with 32-bit mask into Long Register
instruct loadUS2L_immI(rRegL dst, memory mem, immI mask, rFlagsReg cr) %{
  match(Set dst (ConvI2L (AndI (LoadUS mem) mask)));
  effect(KILL cr);

  format %{ "movzwq  $dst, $mem\t# ushort/char & 32-bit mask -> long\n\t"
            "andl    $dst, right_n_bits($mask, 16)" %}
  ins_encode %{
    Register Rdst = $dst$$Register;
    __ movzwq(Rdst, $mem$$Address);
    __ andl(Rdst, $mask$$constant & right_n_bits(16));
  %}
  ins_pipe(ialu_reg_mem);
%}

// Load Integer
instruct loadI(rRegI dst, memory mem)
%{
  match(Set dst (LoadI mem));

  ins_cost(125);
  format %{ "movl    $dst, $mem\t# int" %}

  ins_encode %{
    __ movl($dst$$Register, $mem$$Address);
  %}

  ins_pipe(ialu_reg_mem);
%}

// Load Integer (32 bit signed) to Byte (8 bit signed)
instruct loadI2B(rRegI dst, memory mem, immI_24 twentyfour) %{
  match(Set dst (RShiftI (LShiftI (LoadI mem) twentyfour) twentyfour));

  ins_cost(125);
  format %{ "movsbl  $dst, $mem\t# int -> byte" %}
  ins_encode %{
    __ movsbl($dst$$Register, $mem$$Address);
  %}
  ins_pipe(ialu_reg_mem);
%}

// Load Integer (32 bit signed) to Unsigned Byte (8 bit UNsigned)
instruct loadI2UB(rRegI dst, memory mem, immI_255 mask) %{
  match(Set dst (AndI (LoadI mem) mask));

  ins_cost(125);
  format %{ "movzbl  $dst, $mem\t# int -> ubyte" %}
  ins_encode %{
    __ movzbl($dst$$Register, $mem$$Address);
  %}
  ins_pipe(ialu_reg_mem);
%}

// Load Integer (32 bit signed) to Short (16 bit signed)
instruct loadI2S(rRegI dst, memory mem, immI_16 sixteen) %{
  match(Set dst (RShiftI (LShiftI (LoadI mem) sixteen) sixteen));

  ins_cost(125);
  format %{ "movswl  $dst, $mem\t# int -> short" %}
  ins_encode %{
    __ movswl($dst$$Register, $mem$$Address);
  %}
  ins_pipe(ialu_reg_mem);
%}

// Load Integer (32 bit signed) to Unsigned Short/Char (16 bit UNsigned)
instruct loadI2US(rRegI dst, memory mem, immI_65535 mask) %{
  match(Set dst (AndI (LoadI mem) mask));

  ins_cost(125);
  format %{ "movzwl  $dst, $mem\t# int -> ushort/char" %}
  ins_encode %{
    __ movzwl($dst$$Register, $mem$$Address);
  %}
  ins_pipe(ialu_reg_mem);
%}

// Load Integer into Long Register
instruct loadI2L(rRegL dst, memory mem)
%{
  match(Set dst (ConvI2L (LoadI mem)));

  ins_cost(125);
  format %{ "movslq  $dst, $mem\t# int -> long" %}

  ins_encode %{
    __ movslq($dst$$Register, $mem$$Address);
  %}

  ins_pipe(ialu_reg_mem);
%}

// Load Integer with mask 0xFF into Long Register
instruct loadI2L_immI_255(rRegL dst, memory mem, immI_255 mask) %{
  match(Set dst (ConvI2L (AndI (LoadI mem) mask)));

  format %{ "movzbq  $dst, $mem\t# int & 0xFF -> long" %}
  ins_encode %{
    __ movzbq($dst$$Register, $mem$$Address);
  %}
  ins_pipe(ialu_reg_mem);
%}

// Load Integer with mask 0xFFFF into Long Register
instruct loadI2L_immI_65535(rRegL dst, memory mem, immI_65535 mask) %{
  match(Set dst (ConvI2L (AndI (LoadI mem) mask)));

  format %{ "movzwq  $dst, $mem\t# int & 0xFFFF -> long" %}
  ins_encode %{
    __ movzwq($dst$$Register, $mem$$Address);
  %}
  ins_pipe(ialu_reg_mem);
%}

// Load Integer with a 31-bit mask into Long Register
instruct loadI2L_immU31(rRegL dst, memory mem, immU31 mask, rFlagsReg cr) %{
  match(Set dst (ConvI2L (AndI (LoadI mem) mask)));
  effect(KILL cr);

  format %{ "movl    $dst, $mem\t# int & 31-bit mask -> long\n\t"
            "andl    $dst, $mask" %}
  ins_encode %{
    Register Rdst = $dst$$Register;
    __ movl(Rdst, $mem$$Address);
    __ andl(Rdst, $mask$$constant);
  %}
  ins_pipe(ialu_reg_mem);
%}

// Load Unsigned Integer into Long Register
instruct loadUI2L(rRegL dst, memory mem, immL_32bits mask)
%{
  match(Set dst (AndL (ConvI2L (LoadI mem)) mask));

  ins_cost(125);
  format %{ "movl    $dst, $mem\t# uint -> long" %}

  ins_encode %{
    __ movl($dst$$Register, $mem$$Address);
  %}

  ins_pipe(ialu_reg_mem);
%}

// Load Long
instruct loadL(rRegL dst, memory mem)
%{
  match(Set dst (LoadL mem));

  ins_cost(125);
  format %{ "movq    $dst, $mem\t# long" %}

  ins_encode %{
    __ movq($dst$$Register, $mem$$Address);
  %}

  ins_pipe(ialu_reg_mem); // XXX
%}

// Load Range
instruct loadRange(rRegI dst, memory mem)
%{
  match(Set dst (LoadRange mem));

  ins_cost(125); // XXX
  format %{ "movl    $dst, $mem\t# range" %}
  ins_encode %{
    __ movl($dst$$Register, $mem$$Address);
  %}
  ins_pipe(ialu_reg_mem);
%}

// Load Pointer
instruct loadP(rRegP dst, memory mem)
%{
  match(Set dst (LoadP mem));
  predicate(n->as_Load()->barrier_data() == 0);

  ins_cost(125); // XXX
  format %{ "movq    $dst, $mem\t# ptr" %}
  ins_encode %{
    __ movq($dst$$Register, $mem$$Address);
  %}
  ins_pipe(ialu_reg_mem); // XXX
%}

// Load Compressed Pointer
instruct loadN(rRegN dst, memory mem)
%{
   match(Set dst (LoadN mem));

   ins_cost(125); // XXX
   format %{ "movl    $dst, $mem\t# compressed ptr" %}
   ins_encode %{
     __ movl($dst$$Register, $mem$$Address);
   %}
   ins_pipe(ialu_reg_mem); // XXX
%}


// Load Klass Pointer
instruct loadKlass(rRegP dst, memory mem)
%{
  match(Set dst (LoadKlass mem));

  ins_cost(125); // XXX
  format %{ "movq    $dst, $mem\t# class" %}
  ins_encode %{
    __ movq($dst$$Register, $mem$$Address);
  %}
  ins_pipe(ialu_reg_mem); // XXX
%}

// Load narrow Klass Pointer
instruct loadNKlass(rRegN dst, indOffset8 mem, rFlagsReg cr)
%{
  match(Set dst (LoadNKlass mem));
  effect(TEMP_DEF dst, KILL cr);
  ins_cost(125); // XXX
  format %{ "movl    $dst, $mem\t# compressed klass ptr" %}
  ins_encode %{
    assert($mem$$disp == oopDesc::klass_offset_in_bytes(), "expect correct offset 4, but got: %d", $mem$$disp);
    assert($mem$$index == 4, "expect no index register: %d", $mem$$index);
    Register dst = $dst$$Register;
    Register obj = $mem$$base$$Register;
    C2LoadNKlassStub* stub = new (Compile::current()->comp_arena()) C2LoadNKlassStub(dst);
    Compile::current()->output()->add_stub(stub);
    __ movq(dst, Address(obj, oopDesc::mark_offset_in_bytes()));
    __ testb(dst, markWord::monitor_value);
    __ jcc(Assembler::notZero, stub->entry());
    __ bind(stub->continuation());
    __ shrq(dst, markWord::klass_shift);
  %}
  ins_pipe(pipe_slow); // XXX
%}

// Load Float
instruct loadF(regF dst, memory mem)
%{
  match(Set dst (LoadF mem));

  ins_cost(145); // XXX
  format %{ "movss   $dst, $mem\t# float" %}
  ins_encode %{
    __ movflt($dst$$XMMRegister, $mem$$Address);
  %}
  ins_pipe(pipe_slow); // XXX
%}

// Load Double
instruct loadD_partial(regD dst, memory mem)
%{
  predicate(!UseXmmLoadAndClearUpper);
  match(Set dst (LoadD mem));

  ins_cost(145); // XXX
  format %{ "movlpd  $dst, $mem\t# double" %}
  ins_encode %{
    __ movdbl($dst$$XMMRegister, $mem$$Address);
  %}
  ins_pipe(pipe_slow); // XXX
%}

instruct loadD(regD dst, memory mem)
%{
  predicate(UseXmmLoadAndClearUpper);
  match(Set dst (LoadD mem));

  ins_cost(145); // XXX
  format %{ "movsd   $dst, $mem\t# double" %}
  ins_encode %{
    __ movdbl($dst$$XMMRegister, $mem$$Address);
  %}
  ins_pipe(pipe_slow); // XXX
%}


// Following pseudo code describes the algorithm for max[FD]:
// Min algorithm is on similar lines
//  btmp = (b < +0.0) ? a : b
//  atmp = (b < +0.0) ? b : a
//  Tmp  = Max_Float(atmp , btmp)
//  Res  = (atmp == NaN) ? atmp : Tmp

// max = java.lang.Math.max(float a, float b)
instruct maxF_reg(legRegF dst, legRegF a, legRegF b, legRegF tmp, legRegF atmp, legRegF btmp) %{
  predicate(UseAVX > 0 && !n->is_reduction());
  match(Set dst (MaxF a b));
  effect(USE a, USE b, TEMP tmp, TEMP atmp, TEMP btmp);
  format %{
     "vblendvps        $btmp,$b,$a,$b           \n\t"
     "vblendvps        $atmp,$a,$b,$b           \n\t"
     "vmaxss           $tmp,$atmp,$btmp         \n\t"
     "vcmpps.unordered $btmp,$atmp,$atmp        \n\t"
     "vblendvps        $dst,$tmp,$atmp,$btmp    \n\t"
  %}
  ins_encode %{
    int vector_len = Assembler::AVX_128bit;
    __ vblendvps($btmp$$XMMRegister, $b$$XMMRegister, $a$$XMMRegister, $b$$XMMRegister, vector_len);
    __ vblendvps($atmp$$XMMRegister, $a$$XMMRegister, $b$$XMMRegister, $b$$XMMRegister, vector_len);
    __ vmaxss($tmp$$XMMRegister, $atmp$$XMMRegister, $btmp$$XMMRegister);
    __ vcmpps($btmp$$XMMRegister, $atmp$$XMMRegister, $atmp$$XMMRegister, Assembler::_false, vector_len);
    __ vblendvps($dst$$XMMRegister, $tmp$$XMMRegister, $atmp$$XMMRegister, $btmp$$XMMRegister, vector_len);
 %}
  ins_pipe( pipe_slow );
%}

instruct maxF_reduction_reg(legRegF dst, legRegF a, legRegF b, legRegF xmmt, rRegI tmp, rFlagsReg cr) %{
  predicate(UseAVX > 0 && n->is_reduction());
  match(Set dst (MaxF a b));
  effect(USE a, USE b, TEMP xmmt, TEMP tmp, KILL cr);

  format %{ "$dst = max($a, $b)\t# intrinsic (float)" %}
  ins_encode %{
    emit_fp_min_max(_masm, $dst$$XMMRegister, $a$$XMMRegister, $b$$XMMRegister, $xmmt$$XMMRegister, $tmp$$Register,
                    false /*min*/, true /*single*/);
  %}
  ins_pipe( pipe_slow );
%}

// max = java.lang.Math.max(double a, double b)
instruct maxD_reg(legRegD dst, legRegD a, legRegD b, legRegD tmp, legRegD atmp, legRegD btmp) %{
  predicate(UseAVX > 0 && !n->is_reduction());
  match(Set dst (MaxD a b));
  effect(USE a, USE b, TEMP atmp, TEMP btmp, TEMP tmp);
  format %{
     "vblendvpd        $btmp,$b,$a,$b            \n\t"
     "vblendvpd        $atmp,$a,$b,$b            \n\t"
     "vmaxsd           $tmp,$atmp,$btmp          \n\t"
     "vcmppd.unordered $btmp,$atmp,$atmp         \n\t"
     "vblendvpd        $dst,$tmp,$atmp,$btmp     \n\t"
  %}
  ins_encode %{
    int vector_len = Assembler::AVX_128bit;
    __ vblendvpd($btmp$$XMMRegister, $b$$XMMRegister, $a$$XMMRegister, $b$$XMMRegister, vector_len);
    __ vblendvpd($atmp$$XMMRegister, $a$$XMMRegister, $b$$XMMRegister, $b$$XMMRegister, vector_len);
    __ vmaxsd($tmp$$XMMRegister, $atmp$$XMMRegister, $btmp$$XMMRegister);
    __ vcmppd($btmp$$XMMRegister, $atmp$$XMMRegister, $atmp$$XMMRegister, Assembler::_false, vector_len);
    __ vblendvpd($dst$$XMMRegister, $tmp$$XMMRegister, $atmp$$XMMRegister, $btmp$$XMMRegister, vector_len);
  %}
  ins_pipe( pipe_slow );
%}

instruct maxD_reduction_reg(legRegD dst, legRegD a, legRegD b, legRegD xmmt, rRegL tmp, rFlagsReg cr) %{
  predicate(UseAVX > 0 && n->is_reduction());
  match(Set dst (MaxD a b));
  effect(USE a, USE b, TEMP xmmt, TEMP tmp, KILL cr);

  format %{ "$dst = max($a, $b)\t# intrinsic (double)" %}
  ins_encode %{
    emit_fp_min_max(_masm, $dst$$XMMRegister, $a$$XMMRegister, $b$$XMMRegister, $xmmt$$XMMRegister, $tmp$$Register,
                    false /*min*/, false /*single*/);
  %}
  ins_pipe( pipe_slow );
%}

// min = java.lang.Math.min(float a, float b)
instruct minF_reg(legRegF dst, legRegF a, legRegF b, legRegF tmp, legRegF atmp, legRegF btmp) %{
  predicate(UseAVX > 0 && !n->is_reduction());
  match(Set dst (MinF a b));
  effect(USE a, USE b, TEMP tmp, TEMP atmp, TEMP btmp);
  format %{
     "vblendvps        $atmp,$a,$b,$a             \n\t"
     "vblendvps        $btmp,$b,$a,$a             \n\t"
     "vminss           $tmp,$atmp,$btmp           \n\t"
     "vcmpps.unordered $btmp,$atmp,$atmp          \n\t"
     "vblendvps        $dst,$tmp,$atmp,$btmp      \n\t"
  %}
  ins_encode %{
    int vector_len = Assembler::AVX_128bit;
    __ vblendvps($atmp$$XMMRegister, $a$$XMMRegister, $b$$XMMRegister, $a$$XMMRegister, vector_len);
    __ vblendvps($btmp$$XMMRegister, $b$$XMMRegister, $a$$XMMRegister, $a$$XMMRegister, vector_len);
    __ vminss($tmp$$XMMRegister, $atmp$$XMMRegister, $btmp$$XMMRegister);
    __ vcmpps($btmp$$XMMRegister, $atmp$$XMMRegister, $atmp$$XMMRegister, Assembler::_false, vector_len);
    __ vblendvps($dst$$XMMRegister, $tmp$$XMMRegister, $atmp$$XMMRegister, $btmp$$XMMRegister, vector_len);
  %}
  ins_pipe( pipe_slow );
%}

instruct minF_reduction_reg(legRegF dst, legRegF a, legRegF b, legRegF xmmt, rRegI tmp, rFlagsReg cr) %{
  predicate(UseAVX > 0 && n->is_reduction());
  match(Set dst (MinF a b));
  effect(USE a, USE b, TEMP xmmt, TEMP tmp, KILL cr);

  format %{ "$dst = min($a, $b)\t# intrinsic (float)" %}
  ins_encode %{
    emit_fp_min_max(_masm, $dst$$XMMRegister, $a$$XMMRegister, $b$$XMMRegister, $xmmt$$XMMRegister, $tmp$$Register,
                    true /*min*/, true /*single*/);
  %}
  ins_pipe( pipe_slow );
%}

// min = java.lang.Math.min(double a, double b)
instruct minD_reg(legRegD dst, legRegD a, legRegD b, legRegD tmp, legRegD atmp, legRegD btmp) %{
  predicate(UseAVX > 0 && !n->is_reduction());
  match(Set dst (MinD a b));
  effect(USE a, USE b, TEMP tmp, TEMP atmp, TEMP btmp);
  format %{
     "vblendvpd        $atmp,$a,$b,$a           \n\t"
     "vblendvpd        $btmp,$b,$a,$a           \n\t"
     "vminsd           $tmp,$atmp,$btmp         \n\t"
     "vcmppd.unordered $btmp,$atmp,$atmp        \n\t"
     "vblendvpd        $dst,$tmp,$atmp,$btmp    \n\t"
  %}
  ins_encode %{
    int vector_len = Assembler::AVX_128bit;
    __ vblendvpd($atmp$$XMMRegister, $a$$XMMRegister, $b$$XMMRegister, $a$$XMMRegister, vector_len);
    __ vblendvpd($btmp$$XMMRegister, $b$$XMMRegister, $a$$XMMRegister, $a$$XMMRegister, vector_len);
    __ vminsd($tmp$$XMMRegister, $atmp$$XMMRegister, $btmp$$XMMRegister);
    __ vcmppd($btmp$$XMMRegister, $atmp$$XMMRegister, $atmp$$XMMRegister, Assembler::_false, vector_len);
    __ vblendvpd($dst$$XMMRegister, $tmp$$XMMRegister, $atmp$$XMMRegister, $btmp$$XMMRegister, vector_len);
  %}
  ins_pipe( pipe_slow );
%}

instruct minD_reduction_reg(legRegD dst, legRegD a, legRegD b, legRegD xmmt, rRegL tmp, rFlagsReg cr) %{
  predicate(UseAVX > 0 && n->is_reduction());
  match(Set dst (MinD a b));
  effect(USE a, USE b, TEMP xmmt, TEMP tmp, KILL cr);

  format %{ "$dst = min($a, $b)\t# intrinsic (double)" %}
  ins_encode %{
    emit_fp_min_max(_masm, $dst$$XMMRegister, $a$$XMMRegister, $b$$XMMRegister, $xmmt$$XMMRegister, $tmp$$Register,
                    true /*min*/, false /*single*/);
  %}
  ins_pipe( pipe_slow );
%}

// Load Effective Address
instruct leaP8(rRegP dst, indOffset8 mem)
%{
  match(Set dst mem);

  ins_cost(110); // XXX
  format %{ "leaq    $dst, $mem\t# ptr 8" %}
  ins_encode %{
    __ leaq($dst$$Register, $mem$$Address);
  %}
  ins_pipe(ialu_reg_reg_fat);
%}

instruct leaP32(rRegP dst, indOffset32 mem)
%{
  match(Set dst mem);

  ins_cost(110);
  format %{ "leaq    $dst, $mem\t# ptr 32" %}
  ins_encode %{
    __ leaq($dst$$Register, $mem$$Address);
  %}
  ins_pipe(ialu_reg_reg_fat);
%}

instruct leaPIdxOff(rRegP dst, indIndexOffset mem)
%{
  match(Set dst mem);

  ins_cost(110);
  format %{ "leaq    $dst, $mem\t# ptr idxoff" %}
  ins_encode %{
    __ leaq($dst$$Register, $mem$$Address);
  %}
  ins_pipe(ialu_reg_reg_fat);
%}

instruct leaPIdxScale(rRegP dst, indIndexScale mem)
%{
  match(Set dst mem);

  ins_cost(110);
  format %{ "leaq    $dst, $mem\t# ptr idxscale" %}
  ins_encode %{
    __ leaq($dst$$Register, $mem$$Address);
  %}
  ins_pipe(ialu_reg_reg_fat);
%}

instruct leaPPosIdxScale(rRegP dst, indPosIndexScale mem)
%{
  match(Set dst mem);

  ins_cost(110);
  format %{ "leaq    $dst, $mem\t# ptr idxscale" %}
  ins_encode %{
    __ leaq($dst$$Register, $mem$$Address);
  %}
  ins_pipe(ialu_reg_reg_fat);
%}

instruct leaPIdxScaleOff(rRegP dst, indIndexScaleOffset mem)
%{
  match(Set dst mem);

  ins_cost(110);
  format %{ "leaq    $dst, $mem\t# ptr idxscaleoff" %}
  ins_encode %{
    __ leaq($dst$$Register, $mem$$Address);
  %}
  ins_pipe(ialu_reg_reg_fat);
%}

instruct leaPPosIdxOff(rRegP dst, indPosIndexOffset mem)
%{
  match(Set dst mem);

  ins_cost(110);
  format %{ "leaq    $dst, $mem\t# ptr posidxoff" %}
  ins_encode %{
    __ leaq($dst$$Register, $mem$$Address);
  %}
  ins_pipe(ialu_reg_reg_fat);
%}

instruct leaPPosIdxScaleOff(rRegP dst, indPosIndexScaleOffset mem)
%{
  match(Set dst mem);

  ins_cost(110);
  format %{ "leaq    $dst, $mem\t# ptr posidxscaleoff" %}
  ins_encode %{
    __ leaq($dst$$Register, $mem$$Address);
  %}
  ins_pipe(ialu_reg_reg_fat);
%}

// Load Effective Address which uses Narrow (32-bits) oop
instruct leaPCompressedOopOffset(rRegP dst, indCompressedOopOffset mem)
%{
  predicate(UseCompressedOops && (CompressedOops::shift() != 0));
  match(Set dst mem);

  ins_cost(110);
  format %{ "leaq    $dst, $mem\t# ptr compressedoopoff32" %}
  ins_encode %{
    __ leaq($dst$$Register, $mem$$Address);
  %}
  ins_pipe(ialu_reg_reg_fat);
%}

instruct leaP8Narrow(rRegP dst, indOffset8Narrow mem)
%{
  predicate(CompressedOops::shift() == 0);
  match(Set dst mem);

  ins_cost(110); // XXX
  format %{ "leaq    $dst, $mem\t# ptr off8narrow" %}
  ins_encode %{
    __ leaq($dst$$Register, $mem$$Address);
  %}
  ins_pipe(ialu_reg_reg_fat);
%}

instruct leaP32Narrow(rRegP dst, indOffset32Narrow mem)
%{
  predicate(CompressedOops::shift() == 0);
  match(Set dst mem);

  ins_cost(110);
  format %{ "leaq    $dst, $mem\t# ptr off32narrow" %}
  ins_encode %{
    __ leaq($dst$$Register, $mem$$Address);
  %}
  ins_pipe(ialu_reg_reg_fat);
%}

instruct leaPIdxOffNarrow(rRegP dst, indIndexOffsetNarrow mem)
%{
  predicate(CompressedOops::shift() == 0);
  match(Set dst mem);

  ins_cost(110);
  format %{ "leaq    $dst, $mem\t# ptr idxoffnarrow" %}
  ins_encode %{
    __ leaq($dst$$Register, $mem$$Address);
  %}
  ins_pipe(ialu_reg_reg_fat);
%}

instruct leaPIdxScaleNarrow(rRegP dst, indIndexScaleNarrow mem)
%{
  predicate(CompressedOops::shift() == 0);
  match(Set dst mem);

  ins_cost(110);
  format %{ "leaq    $dst, $mem\t# ptr idxscalenarrow" %}
  ins_encode %{
    __ leaq($dst$$Register, $mem$$Address);
  %}
  ins_pipe(ialu_reg_reg_fat);
%}

instruct leaPIdxScaleOffNarrow(rRegP dst, indIndexScaleOffsetNarrow mem)
%{
  predicate(CompressedOops::shift() == 0);
  match(Set dst mem);

  ins_cost(110);
  format %{ "leaq    $dst, $mem\t# ptr idxscaleoffnarrow" %}
  ins_encode %{
    __ leaq($dst$$Register, $mem$$Address);
  %}
  ins_pipe(ialu_reg_reg_fat);
%}

instruct leaPPosIdxOffNarrow(rRegP dst, indPosIndexOffsetNarrow mem)
%{
  predicate(CompressedOops::shift() == 0);
  match(Set dst mem);

  ins_cost(110);
  format %{ "leaq    $dst, $mem\t# ptr posidxoffnarrow" %}
  ins_encode %{
    __ leaq($dst$$Register, $mem$$Address);
  %}
  ins_pipe(ialu_reg_reg_fat);
%}

instruct leaPPosIdxScaleOffNarrow(rRegP dst, indPosIndexScaleOffsetNarrow mem)
%{
  predicate(CompressedOops::shift() == 0);
  match(Set dst mem);

  ins_cost(110);
  format %{ "leaq    $dst, $mem\t# ptr posidxscaleoffnarrow" %}
  ins_encode %{
    __ leaq($dst$$Register, $mem$$Address);
  %}
  ins_pipe(ialu_reg_reg_fat);
%}

instruct loadConI(rRegI dst, immI src)
%{
  match(Set dst src);

  format %{ "movl    $dst, $src\t# int" %}
  ins_encode %{
    __ movl($dst$$Register, $src$$constant);
  %}
  ins_pipe(ialu_reg_fat); // XXX
%}

instruct loadConI0(rRegI dst, immI_0 src, rFlagsReg cr)
%{
  match(Set dst src);
  effect(KILL cr);

  ins_cost(50);
  format %{ "xorl    $dst, $dst\t# int" %}
  ins_encode %{
    __ xorl($dst$$Register, $dst$$Register);
  %}
  ins_pipe(ialu_reg);
%}

instruct loadConL(rRegL dst, immL src)
%{
  match(Set dst src);

  ins_cost(150);
  format %{ "movq    $dst, $src\t# long" %}
  ins_encode %{
    __ mov64($dst$$Register, $src$$constant);
  %}
  ins_pipe(ialu_reg);
%}

instruct loadConL0(rRegL dst, immL0 src, rFlagsReg cr)
%{
  match(Set dst src);
  effect(KILL cr);

  ins_cost(50);
  format %{ "xorl    $dst, $dst\t# long" %}
  ins_encode %{
    __ xorl($dst$$Register, $dst$$Register);
  %}
  ins_pipe(ialu_reg); // XXX
%}

instruct loadConUL32(rRegL dst, immUL32 src)
%{
  match(Set dst src);

  ins_cost(60);
  format %{ "movl    $dst, $src\t# long (unsigned 32-bit)" %}
  ins_encode %{
    __ movl($dst$$Register, $src$$constant);
  %}
  ins_pipe(ialu_reg);
%}

instruct loadConL32(rRegL dst, immL32 src)
%{
  match(Set dst src);

  ins_cost(70);
  format %{ "movq    $dst, $src\t# long (32-bit)" %}
  ins_encode %{
    __ movq($dst$$Register, $src$$constant);
  %}
  ins_pipe(ialu_reg);
%}

instruct loadConP(rRegP dst, immP con) %{
  match(Set dst con);

  format %{ "movq    $dst, $con\t# ptr" %}
  ins_encode %{
    __ mov64($dst$$Register, $con$$constant, $con->constant_reloc(), RELOC_IMM64);
  %}
  ins_pipe(ialu_reg_fat); // XXX
%}

instruct loadConP0(rRegP dst, immP0 src, rFlagsReg cr)
%{
  match(Set dst src);
  effect(KILL cr);

  ins_cost(50);
  format %{ "xorl    $dst, $dst\t# ptr" %}
  ins_encode %{
    __ xorl($dst$$Register, $dst$$Register);
  %}
  ins_pipe(ialu_reg);
%}

instruct loadConP31(rRegP dst, immP31 src, rFlagsReg cr)
%{
  match(Set dst src);
  effect(KILL cr);

  ins_cost(60);
  format %{ "movl    $dst, $src\t# ptr (positive 32-bit)" %}
  ins_encode %{
    __ movl($dst$$Register, $src$$constant);
  %}
  ins_pipe(ialu_reg);
%}

instruct loadConF(regF dst, immF con) %{
  match(Set dst con);
  ins_cost(125);
  format %{ "movss   $dst, [$constantaddress]\t# load from constant table: float=$con" %}
  ins_encode %{
    __ movflt($dst$$XMMRegister, $constantaddress($con));
  %}
  ins_pipe(pipe_slow);
%}

instruct loadConN0(rRegN dst, immN0 src, rFlagsReg cr) %{
  match(Set dst src);
  effect(KILL cr);
  format %{ "xorq    $dst, $src\t# compressed NULL ptr" %}
  ins_encode %{
    __ xorq($dst$$Register, $dst$$Register);
  %}
  ins_pipe(ialu_reg);
%}

instruct loadConN(rRegN dst, immN src) %{
  match(Set dst src);

  ins_cost(125);
  format %{ "movl    $dst, $src\t# compressed ptr" %}
  ins_encode %{
    address con = (address)$src$$constant;
    if (con == NULL) {
      ShouldNotReachHere();
    } else {
      __ set_narrow_oop($dst$$Register, (jobject)$src$$constant);
    }
  %}
  ins_pipe(ialu_reg_fat); // XXX
%}

instruct loadConNKlass(rRegN dst, immNKlass src) %{
  match(Set dst src);

  ins_cost(125);
  format %{ "movl    $dst, $src\t# compressed klass ptr" %}
  ins_encode %{
    address con = (address)$src$$constant;
    if (con == NULL) {
      ShouldNotReachHere();
    } else {
      __ set_narrow_klass($dst$$Register, (Klass*)$src$$constant);
    }
  %}
  ins_pipe(ialu_reg_fat); // XXX
%}

instruct loadConF0(regF dst, immF0 src)
%{
  match(Set dst src);
  ins_cost(100);

  format %{ "xorps   $dst, $dst\t# float 0.0" %}
  ins_encode %{
    __ xorps($dst$$XMMRegister, $dst$$XMMRegister);
  %}
  ins_pipe(pipe_slow);
%}

// Use the same format since predicate() can not be used here.
instruct loadConD(regD dst, immD con) %{
  match(Set dst con);
  ins_cost(125);
  format %{ "movsd   $dst, [$constantaddress]\t# load from constant table: double=$con" %}
  ins_encode %{
    __ movdbl($dst$$XMMRegister, $constantaddress($con));
  %}
  ins_pipe(pipe_slow);
%}

instruct loadConD0(regD dst, immD0 src)
%{
  match(Set dst src);
  ins_cost(100);

  format %{ "xorpd   $dst, $dst\t# double 0.0" %}
  ins_encode %{
    __ xorpd ($dst$$XMMRegister, $dst$$XMMRegister);
  %}
  ins_pipe(pipe_slow);
%}

instruct loadSSI(rRegI dst, stackSlotI src)
%{
  match(Set dst src);

  ins_cost(125);
  format %{ "movl    $dst, $src\t# int stk" %}
  opcode(0x8B);
  ins_encode(REX_reg_mem(dst, src), OpcP, reg_mem(dst, src));
  ins_pipe(ialu_reg_mem);
%}

instruct loadSSL(rRegL dst, stackSlotL src)
%{
  match(Set dst src);

  ins_cost(125);
  format %{ "movq    $dst, $src\t# long stk" %}
  opcode(0x8B);
  ins_encode(REX_reg_mem_wide(dst, src), OpcP, reg_mem(dst, src));
  ins_pipe(ialu_reg_mem);
%}

instruct loadSSP(rRegP dst, stackSlotP src)
%{
  match(Set dst src);

  ins_cost(125);
  format %{ "movq    $dst, $src\t# ptr stk" %}
  opcode(0x8B);
  ins_encode(REX_reg_mem_wide(dst, src), OpcP, reg_mem(dst, src));
  ins_pipe(ialu_reg_mem);
%}

instruct loadSSF(regF dst, stackSlotF src)
%{
  match(Set dst src);

  ins_cost(125);
  format %{ "movss   $dst, $src\t# float stk" %}
  ins_encode %{
    __ movflt($dst$$XMMRegister, Address(rsp, $src$$disp));
  %}
  ins_pipe(pipe_slow); // XXX
%}

// Use the same format since predicate() can not be used here.
instruct loadSSD(regD dst, stackSlotD src)
%{
  match(Set dst src);

  ins_cost(125);
  format %{ "movsd   $dst, $src\t# double stk" %}
  ins_encode  %{
    __ movdbl($dst$$XMMRegister, Address(rsp, $src$$disp));
  %}
  ins_pipe(pipe_slow); // XXX
%}

// Prefetch instructions for allocation.
// Must be safe to execute with invalid address (cannot fault).

instruct prefetchAlloc( memory mem ) %{
  predicate(AllocatePrefetchInstr==3);
  match(PrefetchAllocation mem);
  ins_cost(125);

  format %{ "PREFETCHW $mem\t# Prefetch allocation into level 1 cache and mark modified" %}
  ins_encode %{
    __ prefetchw($mem$$Address);
  %}
  ins_pipe(ialu_mem);
%}

instruct prefetchAllocNTA( memory mem ) %{
  predicate(AllocatePrefetchInstr==0);
  match(PrefetchAllocation mem);
  ins_cost(125);

  format %{ "PREFETCHNTA $mem\t# Prefetch allocation to non-temporal cache for write" %}
  ins_encode %{
    __ prefetchnta($mem$$Address);
  %}
  ins_pipe(ialu_mem);
%}

instruct prefetchAllocT0( memory mem ) %{
  predicate(AllocatePrefetchInstr==1);
  match(PrefetchAllocation mem);
  ins_cost(125);

  format %{ "PREFETCHT0 $mem\t# Prefetch allocation to level 1 and 2 caches for write" %}
  ins_encode %{
    __ prefetcht0($mem$$Address);
  %}
  ins_pipe(ialu_mem);
%}

instruct prefetchAllocT2( memory mem ) %{
  predicate(AllocatePrefetchInstr==2);
  match(PrefetchAllocation mem);
  ins_cost(125);

  format %{ "PREFETCHT2 $mem\t# Prefetch allocation to level 2 cache for write" %}
  ins_encode %{
    __ prefetcht2($mem$$Address);
  %}
  ins_pipe(ialu_mem);
%}

//----------Store Instructions-------------------------------------------------

// Store Byte
instruct storeB(memory mem, rRegI src)
%{
  match(Set mem (StoreB mem src));

  ins_cost(125); // XXX
  format %{ "movb    $mem, $src\t# byte" %}
  ins_encode %{
    __ movb($mem$$Address, $src$$Register);
  %}
  ins_pipe(ialu_mem_reg);
%}

// Store Char/Short
instruct storeC(memory mem, rRegI src)
%{
  match(Set mem (StoreC mem src));

  ins_cost(125); // XXX
  format %{ "movw    $mem, $src\t# char/short" %}
  ins_encode %{
    __ movw($mem$$Address, $src$$Register);
  %}
  ins_pipe(ialu_mem_reg);
%}

// Store Integer
instruct storeI(memory mem, rRegI src)
%{
  match(Set mem (StoreI mem src));

  ins_cost(125); // XXX
  format %{ "movl    $mem, $src\t# int" %}
  ins_encode %{
    __ movl($mem$$Address, $src$$Register);
  %}
  ins_pipe(ialu_mem_reg);
%}

// Store Long
instruct storeL(memory mem, rRegL src)
%{
  match(Set mem (StoreL mem src));

  ins_cost(125); // XXX
  format %{ "movq    $mem, $src\t# long" %}
  ins_encode %{
    __ movq($mem$$Address, $src$$Register);
  %}
  ins_pipe(ialu_mem_reg); // XXX
%}

// Store Pointer
instruct storeP(memory mem, any_RegP src)
%{
  predicate(n->as_Store()->barrier_data() == 0);
  match(Set mem (StoreP mem src));

  ins_cost(125); // XXX
  format %{ "movq    $mem, $src\t# ptr" %}
  ins_encode %{
    __ movq($mem$$Address, $src$$Register);
  %}
  ins_pipe(ialu_mem_reg);
%}

instruct storeImmP0(memory mem, immP0 zero)
%{
  predicate(UseCompressedOops && (CompressedOops::base() == NULL) && n->as_Store()->barrier_data() == 0);
  match(Set mem (StoreP mem zero));

  ins_cost(125); // XXX
  format %{ "movq    $mem, R12\t# ptr (R12_heapbase==0)" %}
  ins_encode %{
    __ movq($mem$$Address, r12);
  %}
  ins_pipe(ialu_mem_reg);
%}

// Store NULL Pointer, mark word, or other simple pointer constant.
instruct storeImmP(memory mem, immP31 src)
%{
  predicate(n->as_Store()->barrier_data() == 0);
  match(Set mem (StoreP mem src));

  ins_cost(150); // XXX
  format %{ "movq    $mem, $src\t# ptr" %}
  ins_encode %{
    __ movq($mem$$Address, $src$$constant);
  %}
  ins_pipe(ialu_mem_imm);
%}

// Store Compressed Pointer
instruct storeN(memory mem, rRegN src)
%{
  match(Set mem (StoreN mem src));

  ins_cost(125); // XXX
  format %{ "movl    $mem, $src\t# compressed ptr" %}
  ins_encode %{
    __ movl($mem$$Address, $src$$Register);
  %}
  ins_pipe(ialu_mem_reg);
%}

instruct storeNKlass(memory mem, rRegN src)
%{
  match(Set mem (StoreNKlass mem src));

  ins_cost(125); // XXX
  format %{ "movl    $mem, $src\t# compressed klass ptr" %}
  ins_encode %{
    __ movl($mem$$Address, $src$$Register);
  %}
  ins_pipe(ialu_mem_reg);
%}

instruct storeImmN0(memory mem, immN0 zero)
%{
  predicate(CompressedOops::base() == NULL);
  match(Set mem (StoreN mem zero));

  ins_cost(125); // XXX
  format %{ "movl    $mem, R12\t# compressed ptr (R12_heapbase==0)" %}
  ins_encode %{
    __ movl($mem$$Address, r12);
  %}
  ins_pipe(ialu_mem_reg);
%}

instruct storeImmN(memory mem, immN src)
%{
  match(Set mem (StoreN mem src));

  ins_cost(150); // XXX
  format %{ "movl    $mem, $src\t# compressed ptr" %}
  ins_encode %{
    address con = (address)$src$$constant;
    if (con == NULL) {
      __ movl($mem$$Address, 0);
    } else {
      __ set_narrow_oop($mem$$Address, (jobject)$src$$constant);
    }
  %}
  ins_pipe(ialu_mem_imm);
%}

instruct storeImmNKlass(memory mem, immNKlass src)
%{
  match(Set mem (StoreNKlass mem src));

  ins_cost(150); // XXX
  format %{ "movl    $mem, $src\t# compressed klass ptr" %}
  ins_encode %{
    __ set_narrow_klass($mem$$Address, (Klass*)$src$$constant);
  %}
  ins_pipe(ialu_mem_imm);
%}

// Store Integer Immediate
instruct storeImmI0(memory mem, immI_0 zero)
%{
  predicate(UseCompressedOops && (CompressedOops::base() == NULL));
  match(Set mem (StoreI mem zero));

  ins_cost(125); // XXX
  format %{ "movl    $mem, R12\t# int (R12_heapbase==0)" %}
  ins_encode %{
    __ movl($mem$$Address, r12);
  %}
  ins_pipe(ialu_mem_reg);
%}

instruct storeImmI(memory mem, immI src)
%{
  match(Set mem (StoreI mem src));

  ins_cost(150);
  format %{ "movl    $mem, $src\t# int" %}
  ins_encode %{
    __ movl($mem$$Address, $src$$constant);
  %}
  ins_pipe(ialu_mem_imm);
%}

// Store Long Immediate
instruct storeImmL0(memory mem, immL0 zero)
%{
  predicate(UseCompressedOops && (CompressedOops::base() == NULL));
  match(Set mem (StoreL mem zero));

  ins_cost(125); // XXX
  format %{ "movq    $mem, R12\t# long (R12_heapbase==0)" %}
  ins_encode %{
    __ movq($mem$$Address, r12);
  %}
  ins_pipe(ialu_mem_reg);
%}

instruct storeImmL(memory mem, immL32 src)
%{
  match(Set mem (StoreL mem src));

  ins_cost(150);
  format %{ "movq    $mem, $src\t# long" %}
  ins_encode %{
    __ movq($mem$$Address, $src$$constant);
  %}
  ins_pipe(ialu_mem_imm);
%}

// Store Short/Char Immediate
instruct storeImmC0(memory mem, immI_0 zero)
%{
  predicate(UseCompressedOops && (CompressedOops::base() == NULL));
  match(Set mem (StoreC mem zero));

  ins_cost(125); // XXX
  format %{ "movw    $mem, R12\t# short/char (R12_heapbase==0)" %}
  ins_encode %{
    __ movw($mem$$Address, r12);
  %}
  ins_pipe(ialu_mem_reg);
%}

instruct storeImmI16(memory mem, immI16 src)
%{
  predicate(UseStoreImmI16);
  match(Set mem (StoreC mem src));

  ins_cost(150);
  format %{ "movw    $mem, $src\t# short/char" %}
  ins_encode %{
    __ movw($mem$$Address, $src$$constant);
  %}
  ins_pipe(ialu_mem_imm);
%}

// Store Byte Immediate
instruct storeImmB0(memory mem, immI_0 zero)
%{
  predicate(UseCompressedOops && (CompressedOops::base() == NULL));
  match(Set mem (StoreB mem zero));

  ins_cost(125); // XXX
  format %{ "movb    $mem, R12\t# short/char (R12_heapbase==0)" %}
  ins_encode %{
    __ movb($mem$$Address, r12);
  %}
  ins_pipe(ialu_mem_reg);
%}

instruct storeImmB(memory mem, immI8 src)
%{
  match(Set mem (StoreB mem src));

  ins_cost(150); // XXX
  format %{ "movb    $mem, $src\t# byte" %}
  ins_encode %{
    __ movb($mem$$Address, $src$$constant);
  %}
  ins_pipe(ialu_mem_imm);
%}

// Store CMS card-mark Immediate
instruct storeImmCM0_reg(memory mem, immI_0 zero)
%{
  predicate(UseCompressedOops && (CompressedOops::base() == NULL));
  match(Set mem (StoreCM mem zero));

  ins_cost(125); // XXX
  format %{ "movb    $mem, R12\t# CMS card-mark byte 0 (R12_heapbase==0)" %}
  ins_encode %{
    __ movb($mem$$Address, r12);
  %}
  ins_pipe(ialu_mem_reg);
%}

instruct storeImmCM0(memory mem, immI_0 src)
%{
  match(Set mem (StoreCM mem src));

  ins_cost(150); // XXX
  format %{ "movb    $mem, $src\t# CMS card-mark byte 0" %}
  ins_encode %{
    __ movb($mem$$Address, $src$$constant);
  %}
  ins_pipe(ialu_mem_imm);
%}

// Store Float
instruct storeF(memory mem, regF src)
%{
  match(Set mem (StoreF mem src));

  ins_cost(95); // XXX
  format %{ "movss   $mem, $src\t# float" %}
  ins_encode %{
    __ movflt($mem$$Address, $src$$XMMRegister);
  %}
  ins_pipe(pipe_slow); // XXX
%}

// Store immediate Float value (it is faster than store from XMM register)
instruct storeF0(memory mem, immF0 zero)
%{
  predicate(UseCompressedOops && (CompressedOops::base() == NULL));
  match(Set mem (StoreF mem zero));

  ins_cost(25); // XXX
  format %{ "movl    $mem, R12\t# float 0. (R12_heapbase==0)" %}
  ins_encode %{
    __ movl($mem$$Address, r12);
  %}
  ins_pipe(ialu_mem_reg);
%}

instruct storeF_imm(memory mem, immF src)
%{
  match(Set mem (StoreF mem src));

  ins_cost(50);
  format %{ "movl    $mem, $src\t# float" %}
  ins_encode %{
    __ movl($mem$$Address, jint_cast($src$$constant));
  %}
  ins_pipe(ialu_mem_imm);
%}

// Store Double
instruct storeD(memory mem, regD src)
%{
  match(Set mem (StoreD mem src));

  ins_cost(95); // XXX
  format %{ "movsd   $mem, $src\t# double" %}
  ins_encode %{
    __ movdbl($mem$$Address, $src$$XMMRegister);
  %}
  ins_pipe(pipe_slow); // XXX
%}

// Store immediate double 0.0 (it is faster than store from XMM register)
instruct storeD0_imm(memory mem, immD0 src)
%{
  predicate(!UseCompressedOops || (CompressedOops::base() != NULL));
  match(Set mem (StoreD mem src));

  ins_cost(50);
  format %{ "movq    $mem, $src\t# double 0." %}
  ins_encode %{
    __ movq($mem$$Address, $src$$constant);
  %}
  ins_pipe(ialu_mem_imm);
%}

instruct storeD0(memory mem, immD0 zero)
%{
  predicate(UseCompressedOops && (CompressedOops::base() == NULL));
  match(Set mem (StoreD mem zero));

  ins_cost(25); // XXX
  format %{ "movq    $mem, R12\t# double 0. (R12_heapbase==0)" %}
  ins_encode %{
    __ movq($mem$$Address, r12);
  %}
  ins_pipe(ialu_mem_reg);
%}

instruct storeSSI(stackSlotI dst, rRegI src)
%{
  match(Set dst src);

  ins_cost(100);
  format %{ "movl    $dst, $src\t# int stk" %}
  opcode(0x89);
  ins_encode(REX_reg_mem(src, dst), OpcP, reg_mem(src, dst));
  ins_pipe( ialu_mem_reg );
%}

instruct storeSSL(stackSlotL dst, rRegL src)
%{
  match(Set dst src);

  ins_cost(100);
  format %{ "movq    $dst, $src\t# long stk" %}
  opcode(0x89);
  ins_encode(REX_reg_mem_wide(src, dst), OpcP, reg_mem(src, dst));
  ins_pipe(ialu_mem_reg);
%}

instruct storeSSP(stackSlotP dst, rRegP src)
%{
  match(Set dst src);

  ins_cost(100);
  format %{ "movq    $dst, $src\t# ptr stk" %}
  opcode(0x89);
  ins_encode(REX_reg_mem_wide(src, dst), OpcP, reg_mem(src, dst));
  ins_pipe(ialu_mem_reg);
%}

instruct storeSSF(stackSlotF dst, regF src)
%{
  match(Set dst src);

  ins_cost(95); // XXX
  format %{ "movss   $dst, $src\t# float stk" %}
  ins_encode %{
    __ movflt(Address(rsp, $dst$$disp), $src$$XMMRegister);
  %}
  ins_pipe(pipe_slow); // XXX
%}

instruct storeSSD(stackSlotD dst, regD src)
%{
  match(Set dst src);

  ins_cost(95); // XXX
  format %{ "movsd   $dst, $src\t# double stk" %}
  ins_encode %{
    __ movdbl(Address(rsp, $dst$$disp), $src$$XMMRegister);
  %}
  ins_pipe(pipe_slow); // XXX
%}

instruct cacheWB(indirect addr)
%{
  predicate(VM_Version::supports_data_cache_line_flush());
  match(CacheWB addr);

  ins_cost(100);
  format %{"cache wb $addr" %}
  ins_encode %{
    assert($addr->index_position() < 0, "should be");
    assert($addr$$disp == 0, "should be");
    __ cache_wb(Address($addr$$base$$Register, 0));
  %}
  ins_pipe(pipe_slow); // XXX
%}

instruct cacheWBPreSync()
%{
  predicate(VM_Version::supports_data_cache_line_flush());
  match(CacheWBPreSync);

  ins_cost(100);
  format %{"cache wb presync" %}
  ins_encode %{
    __ cache_wbsync(true);
  %}
  ins_pipe(pipe_slow); // XXX
%}

instruct cacheWBPostSync()
%{
  predicate(VM_Version::supports_data_cache_line_flush());
  match(CacheWBPostSync);

  ins_cost(100);
  format %{"cache wb postsync" %}
  ins_encode %{
    __ cache_wbsync(false);
  %}
  ins_pipe(pipe_slow); // XXX
%}

//----------BSWAP Instructions-------------------------------------------------
instruct bytes_reverse_int(rRegI dst) %{
  match(Set dst (ReverseBytesI dst));

  format %{ "bswapl  $dst" %}
  ins_encode %{
    __ bswapl($dst$$Register);
  %}
  ins_pipe( ialu_reg );
%}

instruct bytes_reverse_long(rRegL dst) %{
  match(Set dst (ReverseBytesL dst));

  format %{ "bswapq  $dst" %}
  ins_encode %{
    __ bswapq($dst$$Register);
  %}
  ins_pipe( ialu_reg);
%}

instruct bytes_reverse_unsigned_short(rRegI dst, rFlagsReg cr) %{
  match(Set dst (ReverseBytesUS dst));
  effect(KILL cr);

  format %{ "bswapl  $dst\n\t"
            "shrl    $dst,16\n\t" %}
  ins_encode %{
    __ bswapl($dst$$Register);
    __ shrl($dst$$Register, 16);
  %}
  ins_pipe( ialu_reg );
%}

instruct bytes_reverse_short(rRegI dst, rFlagsReg cr) %{
  match(Set dst (ReverseBytesS dst));
  effect(KILL cr);

  format %{ "bswapl  $dst\n\t"
            "sar     $dst,16\n\t" %}
  ins_encode %{
    __ bswapl($dst$$Register);
    __ sarl($dst$$Register, 16);
  %}
  ins_pipe( ialu_reg );
%}

//---------- Zeros Count Instructions ------------------------------------------

instruct countLeadingZerosI(rRegI dst, rRegI src, rFlagsReg cr) %{
  predicate(UseCountLeadingZerosInstruction);
  match(Set dst (CountLeadingZerosI src));
  effect(KILL cr);

  format %{ "lzcntl  $dst, $src\t# count leading zeros (int)" %}
  ins_encode %{
    __ lzcntl($dst$$Register, $src$$Register);
  %}
  ins_pipe(ialu_reg);
%}

instruct countLeadingZerosI_mem(rRegI dst, memory src, rFlagsReg cr) %{
  predicate(UseCountLeadingZerosInstruction);
  match(Set dst (CountLeadingZerosI (LoadI src)));
  effect(KILL cr);
  ins_cost(175);
  format %{ "lzcntl  $dst, $src\t# count leading zeros (int)" %}
  ins_encode %{
    __ lzcntl($dst$$Register, $src$$Address);
  %}
  ins_pipe(ialu_reg_mem);
%}

instruct countLeadingZerosI_bsr(rRegI dst, rRegI src, rFlagsReg cr) %{
  predicate(!UseCountLeadingZerosInstruction);
  match(Set dst (CountLeadingZerosI src));
  effect(KILL cr);

  format %{ "bsrl    $dst, $src\t# count leading zeros (int)\n\t"
            "jnz     skip\n\t"
            "movl    $dst, -1\n"
      "skip:\n\t"
            "negl    $dst\n\t"
            "addl    $dst, 31" %}
  ins_encode %{
    Register Rdst = $dst$$Register;
    Register Rsrc = $src$$Register;
    Label skip;
    __ bsrl(Rdst, Rsrc);
    __ jccb(Assembler::notZero, skip);
    __ movl(Rdst, -1);
    __ bind(skip);
    __ negl(Rdst);
    __ addl(Rdst, BitsPerInt - 1);
  %}
  ins_pipe(ialu_reg);
%}

instruct countLeadingZerosL(rRegI dst, rRegL src, rFlagsReg cr) %{
  predicate(UseCountLeadingZerosInstruction);
  match(Set dst (CountLeadingZerosL src));
  effect(KILL cr);

  format %{ "lzcntq  $dst, $src\t# count leading zeros (long)" %}
  ins_encode %{
    __ lzcntq($dst$$Register, $src$$Register);
  %}
  ins_pipe(ialu_reg);
%}

instruct countLeadingZerosL_mem(rRegI dst, memory src, rFlagsReg cr) %{
  predicate(UseCountLeadingZerosInstruction);
  match(Set dst (CountLeadingZerosL (LoadL src)));
  effect(KILL cr);
  ins_cost(175);
  format %{ "lzcntq  $dst, $src\t# count leading zeros (long)" %}
  ins_encode %{
    __ lzcntq($dst$$Register, $src$$Address);
  %}
  ins_pipe(ialu_reg_mem);
%}

instruct countLeadingZerosL_bsr(rRegI dst, rRegL src, rFlagsReg cr) %{
  predicate(!UseCountLeadingZerosInstruction);
  match(Set dst (CountLeadingZerosL src));
  effect(KILL cr);

  format %{ "bsrq    $dst, $src\t# count leading zeros (long)\n\t"
            "jnz     skip\n\t"
            "movl    $dst, -1\n"
      "skip:\n\t"
            "negl    $dst\n\t"
            "addl    $dst, 63" %}
  ins_encode %{
    Register Rdst = $dst$$Register;
    Register Rsrc = $src$$Register;
    Label skip;
    __ bsrq(Rdst, Rsrc);
    __ jccb(Assembler::notZero, skip);
    __ movl(Rdst, -1);
    __ bind(skip);
    __ negl(Rdst);
    __ addl(Rdst, BitsPerLong - 1);
  %}
  ins_pipe(ialu_reg);
%}

instruct countTrailingZerosI(rRegI dst, rRegI src, rFlagsReg cr) %{
  predicate(UseCountTrailingZerosInstruction);
  match(Set dst (CountTrailingZerosI src));
  effect(KILL cr);

  format %{ "tzcntl    $dst, $src\t# count trailing zeros (int)" %}
  ins_encode %{
    __ tzcntl($dst$$Register, $src$$Register);
  %}
  ins_pipe(ialu_reg);
%}

instruct countTrailingZerosI_mem(rRegI dst, memory src, rFlagsReg cr) %{
  predicate(UseCountTrailingZerosInstruction);
  match(Set dst (CountTrailingZerosI (LoadI src)));
  effect(KILL cr);
  ins_cost(175);
  format %{ "tzcntl    $dst, $src\t# count trailing zeros (int)" %}
  ins_encode %{
    __ tzcntl($dst$$Register, $src$$Address);
  %}
  ins_pipe(ialu_reg_mem);
%}

instruct countTrailingZerosI_bsf(rRegI dst, rRegI src, rFlagsReg cr) %{
  predicate(!UseCountTrailingZerosInstruction);
  match(Set dst (CountTrailingZerosI src));
  effect(KILL cr);

  format %{ "bsfl    $dst, $src\t# count trailing zeros (int)\n\t"
            "jnz     done\n\t"
            "movl    $dst, 32\n"
      "done:" %}
  ins_encode %{
    Register Rdst = $dst$$Register;
    Label done;
    __ bsfl(Rdst, $src$$Register);
    __ jccb(Assembler::notZero, done);
    __ movl(Rdst, BitsPerInt);
    __ bind(done);
  %}
  ins_pipe(ialu_reg);
%}

instruct countTrailingZerosL(rRegI dst, rRegL src, rFlagsReg cr) %{
  predicate(UseCountTrailingZerosInstruction);
  match(Set dst (CountTrailingZerosL src));
  effect(KILL cr);

  format %{ "tzcntq    $dst, $src\t# count trailing zeros (long)" %}
  ins_encode %{
    __ tzcntq($dst$$Register, $src$$Register);
  %}
  ins_pipe(ialu_reg);
%}

instruct countTrailingZerosL_mem(rRegI dst, memory src, rFlagsReg cr) %{
  predicate(UseCountTrailingZerosInstruction);
  match(Set dst (CountTrailingZerosL (LoadL src)));
  effect(KILL cr);
  ins_cost(175);
  format %{ "tzcntq    $dst, $src\t# count trailing zeros (long)" %}
  ins_encode %{
    __ tzcntq($dst$$Register, $src$$Address);
  %}
  ins_pipe(ialu_reg_mem);
%}

instruct countTrailingZerosL_bsf(rRegI dst, rRegL src, rFlagsReg cr) %{
  predicate(!UseCountTrailingZerosInstruction);
  match(Set dst (CountTrailingZerosL src));
  effect(KILL cr);

  format %{ "bsfq    $dst, $src\t# count trailing zeros (long)\n\t"
            "jnz     done\n\t"
            "movl    $dst, 64\n"
      "done:" %}
  ins_encode %{
    Register Rdst = $dst$$Register;
    Label done;
    __ bsfq(Rdst, $src$$Register);
    __ jccb(Assembler::notZero, done);
    __ movl(Rdst, BitsPerLong);
    __ bind(done);
  %}
  ins_pipe(ialu_reg);
%}

//--------------- Reverse Operation Instructions ----------------
instruct bytes_reversebit_int(rRegI dst, rRegI src, rRegI rtmp, rFlagsReg cr) %{
  predicate(!VM_Version::supports_gfni());
  match(Set dst (ReverseI src));
  effect(TEMP dst, TEMP rtmp, KILL cr);
  format %{ "reverse_int $dst $src\t! using $rtmp as TEMP" %}
  ins_encode %{
    __ reverseI($dst$$Register, $src$$Register, xnoreg, xnoreg, $rtmp$$Register);
  %}
  ins_pipe( ialu_reg );
%}

instruct bytes_reversebit_int_gfni(rRegI dst, rRegI src, regF xtmp1, regF xtmp2, rRegL rtmp, rFlagsReg cr) %{
  predicate(VM_Version::supports_gfni());
  match(Set dst (ReverseI src));
  effect(TEMP dst, TEMP xtmp1, TEMP xtmp2, TEMP rtmp, KILL cr);
  format %{ "reverse_int $dst $src\t! using $rtmp, $xtmp1 and $xtmp2 as TEMP" %}
  ins_encode %{
    __ reverseI($dst$$Register, $src$$Register, $xtmp1$$XMMRegister, $xtmp2$$XMMRegister, $rtmp$$Register);
  %}
  ins_pipe( ialu_reg );
%}

instruct bytes_reversebit_long(rRegL dst, rRegL src, rRegL rtmp1, rRegL rtmp2, rFlagsReg cr) %{
  predicate(!VM_Version::supports_gfni());
  match(Set dst (ReverseL src));
  effect(TEMP dst, TEMP rtmp1, TEMP rtmp2, KILL cr);
  format %{ "reverse_long $dst $src\t! using $rtmp1 and $rtmp2 as TEMP" %}
  ins_encode %{
    __ reverseL($dst$$Register, $src$$Register, xnoreg, xnoreg, $rtmp1$$Register, $rtmp2$$Register);
  %}
  ins_pipe( ialu_reg );
%}

instruct bytes_reversebit_long_gfni(rRegL dst, rRegL src, regD xtmp1, regD xtmp2, rRegL rtmp, rFlagsReg cr) %{
  predicate(VM_Version::supports_gfni());
  match(Set dst (ReverseL src));
  effect(TEMP dst, TEMP xtmp1, TEMP xtmp2, TEMP rtmp, KILL cr);
  format %{ "reverse_long $dst $src\t! using $rtmp, $xtmp1 and $xtmp2 as TEMP" %}
  ins_encode %{
    __ reverseL($dst$$Register, $src$$Register, $xtmp1$$XMMRegister, $xtmp2$$XMMRegister, $rtmp$$Register, noreg);
  %}
  ins_pipe( ialu_reg );
%}

//---------- Population Count Instructions -------------------------------------

instruct popCountI(rRegI dst, rRegI src, rFlagsReg cr) %{
  predicate(UsePopCountInstruction);
  match(Set dst (PopCountI src));
  effect(KILL cr);

  format %{ "popcnt  $dst, $src" %}
  ins_encode %{
    __ popcntl($dst$$Register, $src$$Register);
  %}
  ins_pipe(ialu_reg);
%}

instruct popCountI_mem(rRegI dst, memory mem, rFlagsReg cr) %{
  predicate(UsePopCountInstruction);
  match(Set dst (PopCountI (LoadI mem)));
  effect(KILL cr);

  format %{ "popcnt  $dst, $mem" %}
  ins_encode %{
    __ popcntl($dst$$Register, $mem$$Address);
  %}
  ins_pipe(ialu_reg);
%}

// Note: Long.bitCount(long) returns an int.
instruct popCountL(rRegI dst, rRegL src, rFlagsReg cr) %{
  predicate(UsePopCountInstruction);
  match(Set dst (PopCountL src));
  effect(KILL cr);

  format %{ "popcnt  $dst, $src" %}
  ins_encode %{
    __ popcntq($dst$$Register, $src$$Register);
  %}
  ins_pipe(ialu_reg);
%}

// Note: Long.bitCount(long) returns an int.
instruct popCountL_mem(rRegI dst, memory mem, rFlagsReg cr) %{
  predicate(UsePopCountInstruction);
  match(Set dst (PopCountL (LoadL mem)));
  effect(KILL cr);

  format %{ "popcnt  $dst, $mem" %}
  ins_encode %{
    __ popcntq($dst$$Register, $mem$$Address);
  %}
  ins_pipe(ialu_reg);
%}


//----------MemBar Instructions-----------------------------------------------
// Memory barrier flavors

instruct membar_acquire()
%{
  match(MemBarAcquire);
  match(LoadFence);
  ins_cost(0);

  size(0);
  format %{ "MEMBAR-acquire ! (empty encoding)" %}
  ins_encode();
  ins_pipe(empty);
%}

instruct membar_acquire_lock()
%{
  match(MemBarAcquireLock);
  ins_cost(0);

  size(0);
  format %{ "MEMBAR-acquire (prior CMPXCHG in FastLock so empty encoding)" %}
  ins_encode();
  ins_pipe(empty);
%}

instruct membar_release()
%{
  match(MemBarRelease);
  match(StoreFence);
  ins_cost(0);

  size(0);
  format %{ "MEMBAR-release ! (empty encoding)" %}
  ins_encode();
  ins_pipe(empty);
%}

instruct membar_release_lock()
%{
  match(MemBarReleaseLock);
  ins_cost(0);

  size(0);
  format %{ "MEMBAR-release (a FastUnlock follows so empty encoding)" %}
  ins_encode();
  ins_pipe(empty);
%}

instruct membar_volatile(rFlagsReg cr) %{
  match(MemBarVolatile);
  effect(KILL cr);
  ins_cost(400);

  format %{
    $$template
    $$emit$$"lock addl [rsp + #0], 0\t! membar_volatile"
  %}
  ins_encode %{
    __ membar(Assembler::StoreLoad);
  %}
  ins_pipe(pipe_slow);
%}

instruct unnecessary_membar_volatile()
%{
  match(MemBarVolatile);
  predicate(Matcher::post_store_load_barrier(n));
  ins_cost(0);

  size(0);
  format %{ "MEMBAR-volatile (unnecessary so empty encoding)" %}
  ins_encode();
  ins_pipe(empty);
%}

instruct membar_storestore() %{
  match(MemBarStoreStore);
  match(StoreStoreFence);
  ins_cost(0);

  size(0);
  format %{ "MEMBAR-storestore (empty encoding)" %}
  ins_encode( );
  ins_pipe(empty);
%}

//----------Move Instructions--------------------------------------------------

instruct castX2P(rRegP dst, rRegL src)
%{
  match(Set dst (CastX2P src));

  format %{ "movq    $dst, $src\t# long->ptr" %}
  ins_encode %{
    if ($dst$$reg != $src$$reg) {
      __ movptr($dst$$Register, $src$$Register);
    }
  %}
  ins_pipe(ialu_reg_reg); // XXX
%}

instruct castP2X(rRegL dst, rRegP src)
%{
  match(Set dst (CastP2X src));

  format %{ "movq    $dst, $src\t# ptr -> long" %}
  ins_encode %{
    if ($dst$$reg != $src$$reg) {
      __ movptr($dst$$Register, $src$$Register);
    }
  %}
  ins_pipe(ialu_reg_reg); // XXX
%}

// Convert oop into int for vectors alignment masking
instruct convP2I(rRegI dst, rRegP src)
%{
  match(Set dst (ConvL2I (CastP2X src)));

  format %{ "movl    $dst, $src\t# ptr -> int" %}
  ins_encode %{
    __ movl($dst$$Register, $src$$Register);
  %}
  ins_pipe(ialu_reg_reg); // XXX
%}

// Convert compressed oop into int for vectors alignment masking
// in case of 32bit oops (heap < 4Gb).
instruct convN2I(rRegI dst, rRegN src)
%{
  predicate(CompressedOops::shift() == 0);
  match(Set dst (ConvL2I (CastP2X (DecodeN src))));

  format %{ "movl    $dst, $src\t# compressed ptr -> int" %}
  ins_encode %{
    __ movl($dst$$Register, $src$$Register);
  %}
  ins_pipe(ialu_reg_reg); // XXX
%}

// Convert oop pointer into compressed form
instruct encodeHeapOop(rRegN dst, rRegP src, rFlagsReg cr) %{
  predicate(n->bottom_type()->make_ptr()->ptr() != TypePtr::NotNull);
  match(Set dst (EncodeP src));
  effect(KILL cr);
  format %{ "encode_heap_oop $dst,$src" %}
  ins_encode %{
    Register s = $src$$Register;
    Register d = $dst$$Register;
    if (s != d) {
      __ movq(d, s);
    }
    __ encode_heap_oop(d);
  %}
  ins_pipe(ialu_reg_long);
%}

instruct encodeHeapOop_not_null(rRegN dst, rRegP src, rFlagsReg cr) %{
  predicate(n->bottom_type()->make_ptr()->ptr() == TypePtr::NotNull);
  match(Set dst (EncodeP src));
  effect(KILL cr);
  format %{ "encode_heap_oop_not_null $dst,$src" %}
  ins_encode %{
    __ encode_heap_oop_not_null($dst$$Register, $src$$Register);
  %}
  ins_pipe(ialu_reg_long);
%}

instruct decodeHeapOop(rRegP dst, rRegN src, rFlagsReg cr) %{
  predicate(n->bottom_type()->is_ptr()->ptr() != TypePtr::NotNull &&
            n->bottom_type()->is_ptr()->ptr() != TypePtr::Constant);
  match(Set dst (DecodeN src));
  effect(KILL cr);
  format %{ "decode_heap_oop $dst,$src" %}
  ins_encode %{
    Register s = $src$$Register;
    Register d = $dst$$Register;
    if (s != d) {
      __ movq(d, s);
    }
    __ decode_heap_oop(d);
  %}
  ins_pipe(ialu_reg_long);
%}

instruct decodeHeapOop_not_null(rRegP dst, rRegN src, rFlagsReg cr) %{
  predicate(n->bottom_type()->is_ptr()->ptr() == TypePtr::NotNull ||
            n->bottom_type()->is_ptr()->ptr() == TypePtr::Constant);
  match(Set dst (DecodeN src));
  effect(KILL cr);
  format %{ "decode_heap_oop_not_null $dst,$src" %}
  ins_encode %{
    Register s = $src$$Register;
    Register d = $dst$$Register;
    if (s != d) {
      __ decode_heap_oop_not_null(d, s);
    } else {
      __ decode_heap_oop_not_null(d);
    }
  %}
  ins_pipe(ialu_reg_long);
%}

instruct encodeKlass_not_null(rRegN dst, rRegP src, rFlagsReg cr) %{
  match(Set dst (EncodePKlass src));
  effect(TEMP dst, KILL cr);
  format %{ "encode_and_move_klass_not_null $dst,$src" %}
  ins_encode %{
    __ encode_and_move_klass_not_null($dst$$Register, $src$$Register);
  %}
  ins_pipe(ialu_reg_long);
%}

instruct decodeKlass_not_null(rRegP dst, rRegN src, rFlagsReg cr) %{
  match(Set dst (DecodeNKlass src));
  effect(TEMP dst, KILL cr);
  format %{ "decode_and_move_klass_not_null $dst,$src" %}
  ins_encode %{
    __ decode_and_move_klass_not_null($dst$$Register, $src$$Register);
  %}
  ins_pipe(ialu_reg_long);
%}

//----------Conditional Move---------------------------------------------------
// Jump
// dummy instruction for generating temp registers
instruct jumpXtnd_offset(rRegL switch_val, immI2 shift, rRegI dest) %{
  match(Jump (LShiftL switch_val shift));
  ins_cost(350);
  predicate(false);
  effect(TEMP dest);

  format %{ "leaq    $dest, [$constantaddress]\n\t"
            "jmp     [$dest + $switch_val << $shift]\n\t" %}
  ins_encode %{
    // We could use jump(ArrayAddress) except that the macro assembler needs to use r10
    // to do that and the compiler is using that register as one it can allocate.
    // So we build it all by hand.
    // Address index(noreg, switch_reg, (Address::ScaleFactor)$shift$$constant);
    // ArrayAddress dispatch(table, index);
    Address dispatch($dest$$Register, $switch_val$$Register, (Address::ScaleFactor) $shift$$constant);
    __ lea($dest$$Register, $constantaddress);
    __ jmp(dispatch);
  %}
  ins_pipe(pipe_jmp);
%}

instruct jumpXtnd_addr(rRegL switch_val, immI2 shift, immL32 offset, rRegI dest) %{
  match(Jump (AddL (LShiftL switch_val shift) offset));
  ins_cost(350);
  effect(TEMP dest);

  format %{ "leaq    $dest, [$constantaddress]\n\t"
            "jmp     [$dest + $switch_val << $shift + $offset]\n\t" %}
  ins_encode %{
    // We could use jump(ArrayAddress) except that the macro assembler needs to use r10
    // to do that and the compiler is using that register as one it can allocate.
    // So we build it all by hand.
    // Address index(noreg, switch_reg, (Address::ScaleFactor) $shift$$constant, (int) $offset$$constant);
    // ArrayAddress dispatch(table, index);
    Address dispatch($dest$$Register, $switch_val$$Register, (Address::ScaleFactor) $shift$$constant, (int) $offset$$constant);
    __ lea($dest$$Register, $constantaddress);
    __ jmp(dispatch);
  %}
  ins_pipe(pipe_jmp);
%}

instruct jumpXtnd(rRegL switch_val, rRegI dest) %{
  match(Jump switch_val);
  ins_cost(350);
  effect(TEMP dest);

  format %{ "leaq    $dest, [$constantaddress]\n\t"
            "jmp     [$dest + $switch_val]\n\t" %}
  ins_encode %{
    // We could use jump(ArrayAddress) except that the macro assembler needs to use r10
    // to do that and the compiler is using that register as one it can allocate.
    // So we build it all by hand.
    // Address index(noreg, switch_reg, Address::times_1);
    // ArrayAddress dispatch(table, index);
    Address dispatch($dest$$Register, $switch_val$$Register, Address::times_1);
    __ lea($dest$$Register, $constantaddress);
    __ jmp(dispatch);
  %}
  ins_pipe(pipe_jmp);
%}

// Conditional move
instruct cmovI_imm_01(rRegI dst, immI_1 src, rFlagsReg cr, cmpOp cop)
%{
  predicate(n->in(2)->in(2)->is_Con() && n->in(2)->in(2)->get_int() == 0);
  match(Set dst (CMoveI (Binary cop cr) (Binary src dst)));

  ins_cost(100); // XXX
  format %{ "setbn$cop $dst\t# signed, int" %}
  ins_encode %{
    Assembler::Condition cond = (Assembler::Condition)($cop$$cmpcode);
    __ setb(MacroAssembler::negate_condition(cond), $dst$$Register);
  %}
  ins_pipe(ialu_reg);
%}

instruct cmovI_reg(rRegI dst, rRegI src, rFlagsReg cr, cmpOp cop)
%{
  match(Set dst (CMoveI (Binary cop cr) (Binary dst src)));

  ins_cost(200); // XXX
  format %{ "cmovl$cop $dst, $src\t# signed, int" %}
  ins_encode %{
    __ cmovl((Assembler::Condition)($cop$$cmpcode), $dst$$Register, $src$$Register);
  %}
  ins_pipe(pipe_cmov_reg);
%}

instruct cmovI_imm_01U(rRegI dst, immI_1 src, rFlagsRegU cr, cmpOpU cop)
%{
  predicate(n->in(2)->in(2)->is_Con() && n->in(2)->in(2)->get_int() == 0);
  match(Set dst (CMoveI (Binary cop cr) (Binary src dst)));

  ins_cost(100); // XXX
  format %{ "setbn$cop $dst\t# unsigned, int" %}
  ins_encode %{
    Assembler::Condition cond = (Assembler::Condition)($cop$$cmpcode);
    __ setb(MacroAssembler::negate_condition(cond), $dst$$Register);
  %}
  ins_pipe(ialu_reg);
%}

instruct cmovI_regU(cmpOpU cop, rFlagsRegU cr, rRegI dst, rRegI src) %{
  match(Set dst (CMoveI (Binary cop cr) (Binary dst src)));

  ins_cost(200); // XXX
  format %{ "cmovl$cop $dst, $src\t# unsigned, int" %}
  ins_encode %{
    __ cmovl((Assembler::Condition)($cop$$cmpcode), $dst$$Register, $src$$Register);
  %}
  ins_pipe(pipe_cmov_reg);
%}

instruct cmovI_imm_01UCF(rRegI dst, immI_1 src, rFlagsRegUCF cr, cmpOpUCF cop)
%{
  predicate(n->in(2)->in(2)->is_Con() && n->in(2)->in(2)->get_int() == 0);
  match(Set dst (CMoveI (Binary cop cr) (Binary src dst)));

  ins_cost(100); // XXX
  format %{ "setbn$cop $dst\t# unsigned, int" %}
  ins_encode %{
    Assembler::Condition cond = (Assembler::Condition)($cop$$cmpcode);
    __ setb(MacroAssembler::negate_condition(cond), $dst$$Register);
  %}
  ins_pipe(ialu_reg);
%}

instruct cmovI_regUCF(cmpOpUCF cop, rFlagsRegUCF cr, rRegI dst, rRegI src) %{
  match(Set dst (CMoveI (Binary cop cr) (Binary dst src)));
  ins_cost(200);
  expand %{
    cmovI_regU(cop, cr, dst, src);
  %}
%}

instruct cmovI_regUCF2_ne(cmpOpUCF2 cop, rFlagsRegUCF cr, rRegI dst, rRegI src) %{
  predicate(n->in(1)->in(1)->as_Bool()->_test._test == BoolTest::ne);
  match(Set dst (CMoveI (Binary cop cr) (Binary dst src)));

  ins_cost(200); // XXX
  format %{ "cmovpl  $dst, $src\n\t"
            "cmovnel $dst, $src" %}
  ins_encode %{
    __ cmovl(Assembler::parity, $dst$$Register, $src$$Register);
    __ cmovl(Assembler::notEqual, $dst$$Register, $src$$Register);
  %}
  ins_pipe(pipe_cmov_reg);
%}

// Since (x == y) == !(x != y), we can flip the sense of the test by flipping the
// inputs of the CMove
instruct cmovI_regUCF2_eq(cmpOpUCF2 cop, rFlagsRegUCF cr, rRegI dst, rRegI src) %{
  predicate(n->in(1)->in(1)->as_Bool()->_test._test == BoolTest::eq);
  match(Set dst (CMoveI (Binary cop cr) (Binary src dst)));

  ins_cost(200); // XXX
  format %{ "cmovpl  $dst, $src\n\t"
            "cmovnel $dst, $src" %}
  ins_encode %{
    __ cmovl(Assembler::parity, $dst$$Register, $src$$Register);
    __ cmovl(Assembler::notEqual, $dst$$Register, $src$$Register);
  %}
  ins_pipe(pipe_cmov_reg);
%}

// Conditional move
instruct cmovI_mem(cmpOp cop, rFlagsReg cr, rRegI dst, memory src) %{
  match(Set dst (CMoveI (Binary cop cr) (Binary dst (LoadI src))));

  ins_cost(250); // XXX
  format %{ "cmovl$cop $dst, $src\t# signed, int" %}
  ins_encode %{
    __ cmovl((Assembler::Condition)($cop$$cmpcode), $dst$$Register, $src$$Address);
  %}
  ins_pipe(pipe_cmov_mem);
%}

// Conditional move
instruct cmovI_memU(cmpOpU cop, rFlagsRegU cr, rRegI dst, memory src)
%{
  match(Set dst (CMoveI (Binary cop cr) (Binary dst (LoadI src))));

  ins_cost(250); // XXX
  format %{ "cmovl$cop $dst, $src\t# unsigned, int" %}
  ins_encode %{
    __ cmovl((Assembler::Condition)($cop$$cmpcode), $dst$$Register, $src$$Address);
  %}
  ins_pipe(pipe_cmov_mem);
%}

instruct cmovI_memUCF(cmpOpUCF cop, rFlagsRegUCF cr, rRegI dst, memory src) %{
  match(Set dst (CMoveI (Binary cop cr) (Binary dst (LoadI src))));
  ins_cost(250);
  expand %{
    cmovI_memU(cop, cr, dst, src);
  %}
%}

// Conditional move
instruct cmovN_reg(rRegN dst, rRegN src, rFlagsReg cr, cmpOp cop)
%{
  match(Set dst (CMoveN (Binary cop cr) (Binary dst src)));

  ins_cost(200); // XXX
  format %{ "cmovl$cop $dst, $src\t# signed, compressed ptr" %}
  ins_encode %{
    __ cmovl((Assembler::Condition)($cop$$cmpcode), $dst$$Register, $src$$Register);
  %}
  ins_pipe(pipe_cmov_reg);
%}

// Conditional move
instruct cmovN_regU(cmpOpU cop, rFlagsRegU cr, rRegN dst, rRegN src)
%{
  match(Set dst (CMoveN (Binary cop cr) (Binary dst src)));

  ins_cost(200); // XXX
  format %{ "cmovl$cop $dst, $src\t# unsigned, compressed ptr" %}
  ins_encode %{
    __ cmovl((Assembler::Condition)($cop$$cmpcode), $dst$$Register, $src$$Register);
  %}
  ins_pipe(pipe_cmov_reg);
%}

instruct cmovN_regUCF(cmpOpUCF cop, rFlagsRegUCF cr, rRegN dst, rRegN src) %{
  match(Set dst (CMoveN (Binary cop cr) (Binary dst src)));
  ins_cost(200);
  expand %{
    cmovN_regU(cop, cr, dst, src);
  %}
%}

instruct cmovN_regUCF2_ne(cmpOpUCF2 cop, rFlagsRegUCF cr, rRegN dst, rRegN src) %{
  predicate(n->in(1)->in(1)->as_Bool()->_test._test == BoolTest::ne);
  match(Set dst (CMoveN (Binary cop cr) (Binary dst src)));

  ins_cost(200); // XXX
  format %{ "cmovpl  $dst, $src\n\t"
            "cmovnel $dst, $src" %}
  ins_encode %{
    __ cmovl(Assembler::parity, $dst$$Register, $src$$Register);
    __ cmovl(Assembler::notEqual, $dst$$Register, $src$$Register);
  %}
  ins_pipe(pipe_cmov_reg);
%}

// Since (x == y) == !(x != y), we can flip the sense of the test by flipping the
// inputs of the CMove
instruct cmovN_regUCF2_eq(cmpOpUCF2 cop, rFlagsRegUCF cr, rRegN dst, rRegN src) %{
  predicate(n->in(1)->in(1)->as_Bool()->_test._test == BoolTest::eq);
  match(Set dst (CMoveN (Binary cop cr) (Binary src dst)));

  ins_cost(200); // XXX
  format %{ "cmovpl  $dst, $src\n\t"
            "cmovnel $dst, $src" %}
  ins_encode %{
    __ cmovl(Assembler::parity, $dst$$Register, $src$$Register);
    __ cmovl(Assembler::notEqual, $dst$$Register, $src$$Register);
  %}
  ins_pipe(pipe_cmov_reg);
%}

// Conditional move
instruct cmovP_reg(rRegP dst, rRegP src, rFlagsReg cr, cmpOp cop)
%{
  match(Set dst (CMoveP (Binary cop cr) (Binary dst src)));

  ins_cost(200); // XXX
  format %{ "cmovq$cop $dst, $src\t# signed, ptr" %}
  ins_encode %{
    __ cmovq((Assembler::Condition)($cop$$cmpcode), $dst$$Register, $src$$Register);
  %}
  ins_pipe(pipe_cmov_reg);  // XXX
%}

// Conditional move
instruct cmovP_regU(cmpOpU cop, rFlagsRegU cr, rRegP dst, rRegP src)
%{
  match(Set dst (CMoveP (Binary cop cr) (Binary dst src)));

  ins_cost(200); // XXX
  format %{ "cmovq$cop $dst, $src\t# unsigned, ptr" %}
  ins_encode %{
    __ cmovq((Assembler::Condition)($cop$$cmpcode), $dst$$Register, $src$$Register);
  %}
  ins_pipe(pipe_cmov_reg); // XXX
%}

instruct cmovP_regUCF(cmpOpUCF cop, rFlagsRegUCF cr, rRegP dst, rRegP src) %{
  match(Set dst (CMoveP (Binary cop cr) (Binary dst src)));
  ins_cost(200);
  expand %{
    cmovP_regU(cop, cr, dst, src);
  %}
%}

instruct cmovP_regUCF2_ne(cmpOpUCF2 cop, rFlagsRegUCF cr, rRegP dst, rRegP src) %{
  predicate(n->in(1)->in(1)->as_Bool()->_test._test == BoolTest::ne);
  match(Set dst (CMoveP (Binary cop cr) (Binary dst src)));

  ins_cost(200); // XXX
  format %{ "cmovpq  $dst, $src\n\t"
            "cmovneq $dst, $src" %}
  ins_encode %{
    __ cmovq(Assembler::parity, $dst$$Register, $src$$Register);
    __ cmovq(Assembler::notEqual, $dst$$Register, $src$$Register);
  %}
  ins_pipe(pipe_cmov_reg);
%}

// Since (x == y) == !(x != y), we can flip the sense of the test by flipping the
// inputs of the CMove
instruct cmovP_regUCF2_eq(cmpOpUCF2 cop, rFlagsRegUCF cr, rRegP dst, rRegP src) %{
  predicate(n->in(1)->in(1)->as_Bool()->_test._test == BoolTest::eq);
  match(Set dst (CMoveP (Binary cop cr) (Binary src dst)));

  ins_cost(200); // XXX
  format %{ "cmovpq  $dst, $src\n\t"
            "cmovneq $dst, $src" %}
  ins_encode %{
    __ cmovq(Assembler::parity, $dst$$Register, $src$$Register);
    __ cmovq(Assembler::notEqual, $dst$$Register, $src$$Register);
  %}
  ins_pipe(pipe_cmov_reg);
%}

// DISABLED: Requires the ADLC to emit a bottom_type call that
// correctly meets the two pointer arguments; one is an incoming
// register but the other is a memory operand.  ALSO appears to
// be buggy with implicit null checks.
//
//// Conditional move
//instruct cmovP_mem(cmpOp cop, rFlagsReg cr, rRegP dst, memory src)
//%{
//  match(Set dst (CMoveP (Binary cop cr) (Binary dst (LoadP src))));
//  ins_cost(250);
//  format %{ "CMOV$cop $dst,$src\t# ptr" %}
//  opcode(0x0F,0x40);
//  ins_encode( enc_cmov(cop), reg_mem( dst, src ) );
//  ins_pipe( pipe_cmov_mem );
//%}
//
//// Conditional move
//instruct cmovP_memU(cmpOpU cop, rFlagsRegU cr, rRegP dst, memory src)
//%{
//  match(Set dst (CMoveP (Binary cop cr) (Binary dst (LoadP src))));
//  ins_cost(250);
//  format %{ "CMOV$cop $dst,$src\t# ptr" %}
//  opcode(0x0F,0x40);
//  ins_encode( enc_cmov(cop), reg_mem( dst, src ) );
//  ins_pipe( pipe_cmov_mem );
//%}

instruct cmovL_imm_01(rRegL dst, immI_1 src, rFlagsReg cr, cmpOp cop)
%{
  predicate(n->in(2)->in(2)->is_Con() && n->in(2)->in(2)->get_long() == 0);
  match(Set dst (CMoveL (Binary cop cr) (Binary src dst)));

  ins_cost(100); // XXX
  format %{ "setbn$cop $dst\t# signed, long" %}
  ins_encode %{
    Assembler::Condition cond = (Assembler::Condition)($cop$$cmpcode);
    __ setb(MacroAssembler::negate_condition(cond), $dst$$Register);
  %}
  ins_pipe(ialu_reg);
%}

instruct cmovL_reg(cmpOp cop, rFlagsReg cr, rRegL dst, rRegL src)
%{
  match(Set dst (CMoveL (Binary cop cr) (Binary dst src)));

  ins_cost(200); // XXX
  format %{ "cmovq$cop $dst, $src\t# signed, long" %}
  ins_encode %{
    __ cmovq((Assembler::Condition)($cop$$cmpcode), $dst$$Register, $src$$Register);
  %}
  ins_pipe(pipe_cmov_reg);  // XXX
%}

instruct cmovL_mem(cmpOp cop, rFlagsReg cr, rRegL dst, memory src)
%{
  match(Set dst (CMoveL (Binary cop cr) (Binary dst (LoadL src))));

  ins_cost(200); // XXX
  format %{ "cmovq$cop $dst, $src\t# signed, long" %}
  ins_encode %{
    __ cmovq((Assembler::Condition)($cop$$cmpcode), $dst$$Register, $src$$Address);
  %}
  ins_pipe(pipe_cmov_mem);  // XXX
%}

instruct cmovL_imm_01U(rRegL dst, immI_1 src, rFlagsRegU cr, cmpOpU cop)
%{
  predicate(n->in(2)->in(2)->is_Con() && n->in(2)->in(2)->get_long() == 0);
  match(Set dst (CMoveL (Binary cop cr) (Binary src dst)));

  ins_cost(100); // XXX
  format %{ "setbn$cop $dst\t# unsigned, long" %}
  ins_encode %{
    Assembler::Condition cond = (Assembler::Condition)($cop$$cmpcode);
    __ setb(MacroAssembler::negate_condition(cond), $dst$$Register);
  %}
  ins_pipe(ialu_reg);
%}

instruct cmovL_regU(cmpOpU cop, rFlagsRegU cr, rRegL dst, rRegL src)
%{
  match(Set dst (CMoveL (Binary cop cr) (Binary dst src)));

  ins_cost(200); // XXX
  format %{ "cmovq$cop $dst, $src\t# unsigned, long" %}
  ins_encode %{
    __ cmovq((Assembler::Condition)($cop$$cmpcode), $dst$$Register, $src$$Register);
  %}
  ins_pipe(pipe_cmov_reg); // XXX
%}

instruct cmovL_imm_01UCF(rRegL dst, immI_1 src, rFlagsRegUCF cr, cmpOpUCF cop)
%{
  predicate(n->in(2)->in(2)->is_Con() && n->in(2)->in(2)->get_long() == 0);
  match(Set dst (CMoveL (Binary cop cr) (Binary src dst)));

  ins_cost(100); // XXX
  format %{ "setbn$cop $dst\t# unsigned, long" %}
  ins_encode %{
    Assembler::Condition cond = (Assembler::Condition)($cop$$cmpcode);
    __ setb(MacroAssembler::negate_condition(cond), $dst$$Register);
  %}
  ins_pipe(ialu_reg);
%}

instruct cmovL_regUCF(cmpOpUCF cop, rFlagsRegUCF cr, rRegL dst, rRegL src) %{
  match(Set dst (CMoveL (Binary cop cr) (Binary dst src)));
  ins_cost(200);
  expand %{
    cmovL_regU(cop, cr, dst, src);
  %}
%}

instruct cmovL_regUCF2_ne(cmpOpUCF2 cop, rFlagsRegUCF cr, rRegL dst, rRegL src) %{
  predicate(n->in(1)->in(1)->as_Bool()->_test._test == BoolTest::ne);
  match(Set dst (CMoveL (Binary cop cr) (Binary dst src)));

  ins_cost(200); // XXX
  format %{ "cmovpq  $dst, $src\n\t"
            "cmovneq $dst, $src" %}
  ins_encode %{
    __ cmovq(Assembler::parity, $dst$$Register, $src$$Register);
    __ cmovq(Assembler::notEqual, $dst$$Register, $src$$Register);
  %}
  ins_pipe(pipe_cmov_reg);
%}

// Since (x == y) == !(x != y), we can flip the sense of the test by flipping the
// inputs of the CMove
instruct cmovL_regUCF2_eq(cmpOpUCF2 cop, rFlagsRegUCF cr, rRegL dst, rRegL src) %{
  predicate(n->in(1)->in(1)->as_Bool()->_test._test == BoolTest::eq);
  match(Set dst (CMoveL (Binary cop cr) (Binary src dst)));

  ins_cost(200); // XXX
  format %{ "cmovpq  $dst, $src\n\t"
            "cmovneq $dst, $src" %}
  ins_encode %{
    __ cmovq(Assembler::parity, $dst$$Register, $src$$Register);
    __ cmovq(Assembler::notEqual, $dst$$Register, $src$$Register);
  %}
  ins_pipe(pipe_cmov_reg);
%}

instruct cmovL_memU(cmpOpU cop, rFlagsRegU cr, rRegL dst, memory src)
%{
  match(Set dst (CMoveL (Binary cop cr) (Binary dst (LoadL src))));

  ins_cost(200); // XXX
  format %{ "cmovq$cop $dst, $src\t# unsigned, long" %}
  ins_encode %{
    __ cmovq((Assembler::Condition)($cop$$cmpcode), $dst$$Register, $src$$Address);
  %}
  ins_pipe(pipe_cmov_mem); // XXX
%}

instruct cmovL_memUCF(cmpOpUCF cop, rFlagsRegUCF cr, rRegL dst, memory src) %{
  match(Set dst (CMoveL (Binary cop cr) (Binary dst (LoadL src))));
  ins_cost(200);
  expand %{
    cmovL_memU(cop, cr, dst, src);
  %}
%}

instruct cmovF_reg(cmpOp cop, rFlagsReg cr, regF dst, regF src)
%{
  match(Set dst (CMoveF (Binary cop cr) (Binary dst src)));

  ins_cost(200); // XXX
  format %{ "jn$cop    skip\t# signed cmove float\n\t"
            "movss     $dst, $src\n"
    "skip:" %}
  ins_encode %{
    Label Lskip;
    // Invert sense of branch from sense of CMOV
    __ jccb((Assembler::Condition)($cop$$cmpcode^1), Lskip);
    __ movflt($dst$$XMMRegister, $src$$XMMRegister);
    __ bind(Lskip);
  %}
  ins_pipe(pipe_slow);
%}

// instruct cmovF_mem(cmpOp cop, rFlagsReg cr, regF dst, memory src)
// %{
//   match(Set dst (CMoveF (Binary cop cr) (Binary dst (LoadL src))));

//   ins_cost(200); // XXX
//   format %{ "jn$cop    skip\t# signed cmove float\n\t"
//             "movss     $dst, $src\n"
//     "skip:" %}
//   ins_encode(enc_cmovf_mem_branch(cop, dst, src));
//   ins_pipe(pipe_slow);
// %}

instruct cmovF_regU(cmpOpU cop, rFlagsRegU cr, regF dst, regF src)
%{
  match(Set dst (CMoveF (Binary cop cr) (Binary dst src)));

  ins_cost(200); // XXX
  format %{ "jn$cop    skip\t# unsigned cmove float\n\t"
            "movss     $dst, $src\n"
    "skip:" %}
  ins_encode %{
    Label Lskip;
    // Invert sense of branch from sense of CMOV
    __ jccb((Assembler::Condition)($cop$$cmpcode^1), Lskip);
    __ movflt($dst$$XMMRegister, $src$$XMMRegister);
    __ bind(Lskip);
  %}
  ins_pipe(pipe_slow);
%}

instruct cmovF_regUCF(cmpOpUCF cop, rFlagsRegUCF cr, regF dst, regF src) %{
  match(Set dst (CMoveF (Binary cop cr) (Binary dst src)));
  ins_cost(200);
  expand %{
    cmovF_regU(cop, cr, dst, src);
  %}
%}

instruct cmovD_reg(cmpOp cop, rFlagsReg cr, regD dst, regD src)
%{
  match(Set dst (CMoveD (Binary cop cr) (Binary dst src)));

  ins_cost(200); // XXX
  format %{ "jn$cop    skip\t# signed cmove double\n\t"
            "movsd     $dst, $src\n"
    "skip:" %}
  ins_encode %{
    Label Lskip;
    // Invert sense of branch from sense of CMOV
    __ jccb((Assembler::Condition)($cop$$cmpcode^1), Lskip);
    __ movdbl($dst$$XMMRegister, $src$$XMMRegister);
    __ bind(Lskip);
  %}
  ins_pipe(pipe_slow);
%}

instruct cmovD_regU(cmpOpU cop, rFlagsRegU cr, regD dst, regD src)
%{
  match(Set dst (CMoveD (Binary cop cr) (Binary dst src)));

  ins_cost(200); // XXX
  format %{ "jn$cop    skip\t# unsigned cmove double\n\t"
            "movsd     $dst, $src\n"
    "skip:" %}
  ins_encode %{
    Label Lskip;
    // Invert sense of branch from sense of CMOV
    __ jccb((Assembler::Condition)($cop$$cmpcode^1), Lskip);
    __ movdbl($dst$$XMMRegister, $src$$XMMRegister);
    __ bind(Lskip);
  %}
  ins_pipe(pipe_slow);
%}

instruct cmovD_regUCF(cmpOpUCF cop, rFlagsRegUCF cr, regD dst, regD src) %{
  match(Set dst (CMoveD (Binary cop cr) (Binary dst src)));
  ins_cost(200);
  expand %{
    cmovD_regU(cop, cr, dst, src);
  %}
%}

//----------Arithmetic Instructions--------------------------------------------
//----------Addition Instructions----------------------------------------------

instruct addI_rReg(rRegI dst, rRegI src, rFlagsReg cr)
%{
  match(Set dst (AddI dst src));
  effect(KILL cr);

  format %{ "addl    $dst, $src\t# int" %}
  ins_encode %{
    __ addl($dst$$Register, $src$$Register);
  %}
  ins_pipe(ialu_reg_reg);
%}

instruct addI_rReg_imm(rRegI dst, immI src, rFlagsReg cr)
%{
  match(Set dst (AddI dst src));
  effect(KILL cr);

  format %{ "addl    $dst, $src\t# int" %}
  ins_encode %{
    __ addl($dst$$Register, $src$$constant);
  %}
  ins_pipe( ialu_reg );
%}

instruct addI_rReg_mem(rRegI dst, memory src, rFlagsReg cr)
%{
  match(Set dst (AddI dst (LoadI src)));
  effect(KILL cr);

  ins_cost(150); // XXX
  format %{ "addl    $dst, $src\t# int" %}
  ins_encode %{
    __ addl($dst$$Register, $src$$Address);
  %}
  ins_pipe(ialu_reg_mem);
%}

instruct addI_mem_rReg(memory dst, rRegI src, rFlagsReg cr)
%{
  match(Set dst (StoreI dst (AddI (LoadI dst) src)));
  effect(KILL cr);

  ins_cost(150); // XXX
  format %{ "addl    $dst, $src\t# int" %}
  ins_encode %{
    __ addl($dst$$Address, $src$$Register);
  %}
  ins_pipe(ialu_mem_reg);
%}

instruct addI_mem_imm(memory dst, immI src, rFlagsReg cr)
%{
  match(Set dst (StoreI dst (AddI (LoadI dst) src)));
  effect(KILL cr);

  ins_cost(125); // XXX
  format %{ "addl    $dst, $src\t# int" %}
  ins_encode %{
    __ addl($dst$$Address, $src$$constant);
  %}
  ins_pipe(ialu_mem_imm);
%}

instruct incI_rReg(rRegI dst, immI_1 src, rFlagsReg cr)
%{
  predicate(UseIncDec);
  match(Set dst (AddI dst src));
  effect(KILL cr);

  format %{ "incl    $dst\t# int" %}
  ins_encode %{
    __ incrementl($dst$$Register);
  %}
  ins_pipe(ialu_reg);
%}

instruct incI_mem(memory dst, immI_1 src, rFlagsReg cr)
%{
  predicate(UseIncDec);
  match(Set dst (StoreI dst (AddI (LoadI dst) src)));
  effect(KILL cr);

  ins_cost(125); // XXX
  format %{ "incl    $dst\t# int" %}
  ins_encode %{
    __ incrementl($dst$$Address);
  %}
  ins_pipe(ialu_mem_imm);
%}

// XXX why does that use AddI
instruct decI_rReg(rRegI dst, immI_M1 src, rFlagsReg cr)
%{
  predicate(UseIncDec);
  match(Set dst (AddI dst src));
  effect(KILL cr);

  format %{ "decl    $dst\t# int" %}
  ins_encode %{
    __ decrementl($dst$$Register);
  %}
  ins_pipe(ialu_reg);
%}

// XXX why does that use AddI
instruct decI_mem(memory dst, immI_M1 src, rFlagsReg cr)
%{
  predicate(UseIncDec);
  match(Set dst (StoreI dst (AddI (LoadI dst) src)));
  effect(KILL cr);

  ins_cost(125); // XXX
  format %{ "decl    $dst\t# int" %}
  ins_encode %{
    __ decrementl($dst$$Address);
  %}
  ins_pipe(ialu_mem_imm);
%}

instruct leaI_rReg_immI2_immI(rRegI dst, rRegI index, immI2 scale, immI disp)
%{
  predicate(VM_Version::supports_fast_2op_lea());
  match(Set dst (AddI (LShiftI index scale) disp));

  format %{ "leal $dst, [$index << $scale + $disp]\t# int" %}
  ins_encode %{
    Address::ScaleFactor scale = static_cast<Address::ScaleFactor>($scale$$constant);
    __ leal($dst$$Register, Address(noreg, $index$$Register, scale, $disp$$constant));
  %}
  ins_pipe(ialu_reg_reg);
%}

instruct leaI_rReg_rReg_immI(rRegI dst, rRegI base, rRegI index, immI disp)
%{
  predicate(VM_Version::supports_fast_3op_lea());
  match(Set dst (AddI (AddI base index) disp));

  format %{ "leal $dst, [$base + $index + $disp]\t# int" %}
  ins_encode %{
    __ leal($dst$$Register, Address($base$$Register, $index$$Register, Address::times_1, $disp$$constant));
  %}
  ins_pipe(ialu_reg_reg);
%}

instruct leaI_rReg_rReg_immI2(rRegI dst, no_rbp_r13_RegI base, rRegI index, immI2 scale)
%{
  predicate(VM_Version::supports_fast_2op_lea());
  match(Set dst (AddI base (LShiftI index scale)));

  format %{ "leal $dst, [$base + $index << $scale]\t# int" %}
  ins_encode %{
    Address::ScaleFactor scale = static_cast<Address::ScaleFactor>($scale$$constant);
    __ leal($dst$$Register, Address($base$$Register, $index$$Register, scale));
  %}
  ins_pipe(ialu_reg_reg);
%}

instruct leaI_rReg_rReg_immI2_immI(rRegI dst, rRegI base, rRegI index, immI2 scale, immI disp)
%{
  predicate(VM_Version::supports_fast_3op_lea());
  match(Set dst (AddI (AddI base (LShiftI index scale)) disp));

  format %{ "leal $dst, [$base + $index << $scale + $disp]\t# int" %}
  ins_encode %{
    Address::ScaleFactor scale = static_cast<Address::ScaleFactor>($scale$$constant);
    __ leal($dst$$Register, Address($base$$Register, $index$$Register, scale, $disp$$constant));
  %}
  ins_pipe(ialu_reg_reg);
%}

instruct addL_rReg(rRegL dst, rRegL src, rFlagsReg cr)
%{
  match(Set dst (AddL dst src));
  effect(KILL cr);

  format %{ "addq    $dst, $src\t# long" %}
  ins_encode %{
    __ addq($dst$$Register, $src$$Register);
  %}
  ins_pipe(ialu_reg_reg);
%}

instruct addL_rReg_imm(rRegL dst, immL32 src, rFlagsReg cr)
%{
  match(Set dst (AddL dst src));
  effect(KILL cr);

  format %{ "addq    $dst, $src\t# long" %}
  ins_encode %{
    __ addq($dst$$Register, $src$$constant);
  %}
  ins_pipe( ialu_reg );
%}

instruct addL_rReg_mem(rRegL dst, memory src, rFlagsReg cr)
%{
  match(Set dst (AddL dst (LoadL src)));
  effect(KILL cr);

  ins_cost(150); // XXX
  format %{ "addq    $dst, $src\t# long" %}
  ins_encode %{
    __ addq($dst$$Register, $src$$Address);
  %}
  ins_pipe(ialu_reg_mem);
%}

instruct addL_mem_rReg(memory dst, rRegL src, rFlagsReg cr)
%{
  match(Set dst (StoreL dst (AddL (LoadL dst) src)));
  effect(KILL cr);

  ins_cost(150); // XXX
  format %{ "addq    $dst, $src\t# long" %}
  ins_encode %{
    __ addq($dst$$Address, $src$$Register);
  %}
  ins_pipe(ialu_mem_reg);
%}

instruct addL_mem_imm(memory dst, immL32 src, rFlagsReg cr)
%{
  match(Set dst (StoreL dst (AddL (LoadL dst) src)));
  effect(KILL cr);

  ins_cost(125); // XXX
  format %{ "addq    $dst, $src\t# long" %}
  ins_encode %{
    __ addq($dst$$Address, $src$$constant);
  %}
  ins_pipe(ialu_mem_imm);
%}

instruct incL_rReg(rRegI dst, immL1 src, rFlagsReg cr)
%{
  predicate(UseIncDec);
  match(Set dst (AddL dst src));
  effect(KILL cr);

  format %{ "incq    $dst\t# long" %}
  ins_encode %{
    __ incrementq($dst$$Register);
  %}
  ins_pipe(ialu_reg);
%}

instruct incL_mem(memory dst, immL1 src, rFlagsReg cr)
%{
  predicate(UseIncDec);
  match(Set dst (StoreL dst (AddL (LoadL dst) src)));
  effect(KILL cr);

  ins_cost(125); // XXX
  format %{ "incq    $dst\t# long" %}
  ins_encode %{
    __ incrementq($dst$$Address);
  %}
  ins_pipe(ialu_mem_imm);
%}

// XXX why does that use AddL
instruct decL_rReg(rRegL dst, immL_M1 src, rFlagsReg cr)
%{
  predicate(UseIncDec);
  match(Set dst (AddL dst src));
  effect(KILL cr);

  format %{ "decq    $dst\t# long" %}
  ins_encode %{
    __ decrementq($dst$$Register);
  %}
  ins_pipe(ialu_reg);
%}

// XXX why does that use AddL
instruct decL_mem(memory dst, immL_M1 src, rFlagsReg cr)
%{
  predicate(UseIncDec);
  match(Set dst (StoreL dst (AddL (LoadL dst) src)));
  effect(KILL cr);

  ins_cost(125); // XXX
  format %{ "decq    $dst\t# long" %}
  ins_encode %{
    __ decrementq($dst$$Address);
  %}
  ins_pipe(ialu_mem_imm);
%}

instruct leaL_rReg_immI2_immL32(rRegL dst, rRegL index, immI2 scale, immL32 disp)
%{
  predicate(VM_Version::supports_fast_2op_lea());
  match(Set dst (AddL (LShiftL index scale) disp));

  format %{ "leaq $dst, [$index << $scale + $disp]\t# long" %}
  ins_encode %{
    Address::ScaleFactor scale = static_cast<Address::ScaleFactor>($scale$$constant);
    __ leaq($dst$$Register, Address(noreg, $index$$Register, scale, $disp$$constant));
  %}
  ins_pipe(ialu_reg_reg);
%}

instruct leaL_rReg_rReg_immL32(rRegL dst, rRegL base, rRegL index, immL32 disp)
%{
  predicate(VM_Version::supports_fast_3op_lea());
  match(Set dst (AddL (AddL base index) disp));

  format %{ "leaq $dst, [$base + $index + $disp]\t# long" %}
  ins_encode %{
    __ leaq($dst$$Register, Address($base$$Register, $index$$Register, Address::times_1, $disp$$constant));
  %}
  ins_pipe(ialu_reg_reg);
%}

instruct leaL_rReg_rReg_immI2(rRegL dst, no_rbp_r13_RegL base, rRegL index, immI2 scale)
%{
  predicate(VM_Version::supports_fast_2op_lea());
  match(Set dst (AddL base (LShiftL index scale)));

  format %{ "leaq $dst, [$base + $index << $scale]\t# long" %}
  ins_encode %{
    Address::ScaleFactor scale = static_cast<Address::ScaleFactor>($scale$$constant);
    __ leaq($dst$$Register, Address($base$$Register, $index$$Register, scale));
  %}
  ins_pipe(ialu_reg_reg);
%}

instruct leaL_rReg_rReg_immI2_immL32(rRegL dst, rRegL base, rRegL index, immI2 scale, immL32 disp)
%{
  predicate(VM_Version::supports_fast_3op_lea());
  match(Set dst (AddL (AddL base (LShiftL index scale)) disp));

  format %{ "leaq $dst, [$base + $index << $scale + $disp]\t# long" %}
  ins_encode %{
    Address::ScaleFactor scale = static_cast<Address::ScaleFactor>($scale$$constant);
    __ leaq($dst$$Register, Address($base$$Register, $index$$Register, scale, $disp$$constant));
  %}
  ins_pipe(ialu_reg_reg);
%}

instruct addP_rReg(rRegP dst, rRegL src, rFlagsReg cr)
%{
  match(Set dst (AddP dst src));
  effect(KILL cr);

  format %{ "addq    $dst, $src\t# ptr" %}
  ins_encode %{
    __ addq($dst$$Register, $src$$Register);
  %}
  ins_pipe(ialu_reg_reg);
%}

instruct addP_rReg_imm(rRegP dst, immL32 src, rFlagsReg cr)
%{
  match(Set dst (AddP dst src));
  effect(KILL cr);

  format %{ "addq    $dst, $src\t# ptr" %}
  ins_encode %{
    __ addq($dst$$Register, $src$$constant);
  %}
  ins_pipe( ialu_reg );
%}

// XXX addP mem ops ????

instruct checkCastPP(rRegP dst)
%{
  match(Set dst (CheckCastPP dst));

  size(0);
  format %{ "# checkcastPP of $dst" %}
  ins_encode(/* empty encoding */);
  ins_pipe(empty);
%}

instruct castPP(rRegP dst)
%{
  match(Set dst (CastPP dst));

  size(0);
  format %{ "# castPP of $dst" %}
  ins_encode(/* empty encoding */);
  ins_pipe(empty);
%}

instruct castII(rRegI dst)
%{
  match(Set dst (CastII dst));

  size(0);
  format %{ "# castII of $dst" %}
  ins_encode(/* empty encoding */);
  ins_cost(0);
  ins_pipe(empty);
%}

instruct castLL(rRegL dst)
%{
  match(Set dst (CastLL dst));

  size(0);
  format %{ "# castLL of $dst" %}
  ins_encode(/* empty encoding */);
  ins_cost(0);
  ins_pipe(empty);
%}

instruct castFF(regF dst)
%{
  match(Set dst (CastFF dst));

  size(0);
  format %{ "# castFF of $dst" %}
  ins_encode(/* empty encoding */);
  ins_cost(0);
  ins_pipe(empty);
%}

instruct castDD(regD dst)
%{
  match(Set dst (CastDD dst));

  size(0);
  format %{ "# castDD of $dst" %}
  ins_encode(/* empty encoding */);
  ins_cost(0);
  ins_pipe(empty);
%}

// XXX No flag versions for CompareAndSwap{P,I,L} because matcher can't match them
instruct compareAndSwapP(rRegI res,
                         memory mem_ptr,
                         rax_RegP oldval, rRegP newval,
                         rFlagsReg cr)
%{
  predicate(VM_Version::supports_cx8() && n->as_LoadStore()->barrier_data() == 0);
  match(Set res (CompareAndSwapP mem_ptr (Binary oldval newval)));
  match(Set res (WeakCompareAndSwapP mem_ptr (Binary oldval newval)));
  effect(KILL cr, KILL oldval);

  format %{ "cmpxchgq $mem_ptr,$newval\t# "
            "If rax == $mem_ptr then store $newval into $mem_ptr\n\t"
            "sete    $res\n\t"
            "movzbl  $res, $res" %}
  ins_encode %{
    __ lock();
    __ cmpxchgq($newval$$Register, $mem_ptr$$Address);
    __ sete($res$$Register);
    __ movzbl($res$$Register, $res$$Register);
  %}
  ins_pipe( pipe_cmpxchg );
%}

instruct compareAndSwapL(rRegI res,
                         memory mem_ptr,
                         rax_RegL oldval, rRegL newval,
                         rFlagsReg cr)
%{
  predicate(VM_Version::supports_cx8());
  match(Set res (CompareAndSwapL mem_ptr (Binary oldval newval)));
  match(Set res (WeakCompareAndSwapL mem_ptr (Binary oldval newval)));
  effect(KILL cr, KILL oldval);

  format %{ "cmpxchgq $mem_ptr,$newval\t# "
            "If rax == $mem_ptr then store $newval into $mem_ptr\n\t"
            "sete    $res\n\t"
            "movzbl  $res, $res" %}
  ins_encode %{
    __ lock();
    __ cmpxchgq($newval$$Register, $mem_ptr$$Address);
    __ sete($res$$Register);
    __ movzbl($res$$Register, $res$$Register);
  %}
  ins_pipe( pipe_cmpxchg );
%}

instruct compareAndSwapI(rRegI res,
                         memory mem_ptr,
                         rax_RegI oldval, rRegI newval,
                         rFlagsReg cr)
%{
  match(Set res (CompareAndSwapI mem_ptr (Binary oldval newval)));
  match(Set res (WeakCompareAndSwapI mem_ptr (Binary oldval newval)));
  effect(KILL cr, KILL oldval);

  format %{ "cmpxchgl $mem_ptr,$newval\t# "
            "If rax == $mem_ptr then store $newval into $mem_ptr\n\t"
            "sete    $res\n\t"
            "movzbl  $res, $res" %}
  ins_encode %{
    __ lock();
    __ cmpxchgl($newval$$Register, $mem_ptr$$Address);
    __ sete($res$$Register);
    __ movzbl($res$$Register, $res$$Register);
  %}
  ins_pipe( pipe_cmpxchg );
%}

instruct compareAndSwapB(rRegI res,
                         memory mem_ptr,
                         rax_RegI oldval, rRegI newval,
                         rFlagsReg cr)
%{
  match(Set res (CompareAndSwapB mem_ptr (Binary oldval newval)));
  match(Set res (WeakCompareAndSwapB mem_ptr (Binary oldval newval)));
  effect(KILL cr, KILL oldval);

  format %{ "cmpxchgb $mem_ptr,$newval\t# "
            "If rax == $mem_ptr then store $newval into $mem_ptr\n\t"
            "sete    $res\n\t"
            "movzbl  $res, $res" %}
  ins_encode %{
    __ lock();
    __ cmpxchgb($newval$$Register, $mem_ptr$$Address);
    __ sete($res$$Register);
    __ movzbl($res$$Register, $res$$Register);
  %}
  ins_pipe( pipe_cmpxchg );
%}

instruct compareAndSwapS(rRegI res,
                         memory mem_ptr,
                         rax_RegI oldval, rRegI newval,
                         rFlagsReg cr)
%{
  match(Set res (CompareAndSwapS mem_ptr (Binary oldval newval)));
  match(Set res (WeakCompareAndSwapS mem_ptr (Binary oldval newval)));
  effect(KILL cr, KILL oldval);

  format %{ "cmpxchgw $mem_ptr,$newval\t# "
            "If rax == $mem_ptr then store $newval into $mem_ptr\n\t"
            "sete    $res\n\t"
            "movzbl  $res, $res" %}
  ins_encode %{
    __ lock();
    __ cmpxchgw($newval$$Register, $mem_ptr$$Address);
    __ sete($res$$Register);
    __ movzbl($res$$Register, $res$$Register);
  %}
  ins_pipe( pipe_cmpxchg );
%}

instruct compareAndSwapN(rRegI res,
                          memory mem_ptr,
                          rax_RegN oldval, rRegN newval,
                          rFlagsReg cr) %{
  match(Set res (CompareAndSwapN mem_ptr (Binary oldval newval)));
  match(Set res (WeakCompareAndSwapN mem_ptr (Binary oldval newval)));
  effect(KILL cr, KILL oldval);

  format %{ "cmpxchgl $mem_ptr,$newval\t# "
            "If rax == $mem_ptr then store $newval into $mem_ptr\n\t"
            "sete    $res\n\t"
            "movzbl  $res, $res" %}
  ins_encode %{
    __ lock();
    __ cmpxchgl($newval$$Register, $mem_ptr$$Address);
    __ sete($res$$Register);
    __ movzbl($res$$Register, $res$$Register);
  %}
  ins_pipe( pipe_cmpxchg );
%}

instruct compareAndExchangeB(
                         memory mem_ptr,
                         rax_RegI oldval, rRegI newval,
                         rFlagsReg cr)
%{
  match(Set oldval (CompareAndExchangeB mem_ptr (Binary oldval newval)));
  effect(KILL cr);

  format %{ "cmpxchgb $mem_ptr,$newval\t# "
            "If rax == $mem_ptr then store $newval into $mem_ptr\n\t"  %}
  ins_encode %{
    __ lock();
    __ cmpxchgb($newval$$Register, $mem_ptr$$Address);
  %}
  ins_pipe( pipe_cmpxchg );
%}

instruct compareAndExchangeS(
                         memory mem_ptr,
                         rax_RegI oldval, rRegI newval,
                         rFlagsReg cr)
%{
  match(Set oldval (CompareAndExchangeS mem_ptr (Binary oldval newval)));
  effect(KILL cr);

  format %{ "cmpxchgw $mem_ptr,$newval\t# "
            "If rax == $mem_ptr then store $newval into $mem_ptr\n\t"  %}
  ins_encode %{
    __ lock();
    __ cmpxchgw($newval$$Register, $mem_ptr$$Address);
  %}
  ins_pipe( pipe_cmpxchg );
%}

instruct compareAndExchangeI(
                         memory mem_ptr,
                         rax_RegI oldval, rRegI newval,
                         rFlagsReg cr)
%{
  match(Set oldval (CompareAndExchangeI mem_ptr (Binary oldval newval)));
  effect(KILL cr);

  format %{ "cmpxchgl $mem_ptr,$newval\t# "
            "If rax == $mem_ptr then store $newval into $mem_ptr\n\t"  %}
  ins_encode %{
    __ lock();
    __ cmpxchgl($newval$$Register, $mem_ptr$$Address);
  %}
  ins_pipe( pipe_cmpxchg );
%}

instruct compareAndExchangeL(
                         memory mem_ptr,
                         rax_RegL oldval, rRegL newval,
                         rFlagsReg cr)
%{
  predicate(VM_Version::supports_cx8());
  match(Set oldval (CompareAndExchangeL mem_ptr (Binary oldval newval)));
  effect(KILL cr);

  format %{ "cmpxchgq $mem_ptr,$newval\t# "
            "If rax == $mem_ptr then store $newval into $mem_ptr\n\t"  %}
  ins_encode %{
    __ lock();
    __ cmpxchgq($newval$$Register, $mem_ptr$$Address);
  %}
  ins_pipe( pipe_cmpxchg );
%}

instruct compareAndExchangeN(
                          memory mem_ptr,
                          rax_RegN oldval, rRegN newval,
                          rFlagsReg cr) %{
  match(Set oldval (CompareAndExchangeN mem_ptr (Binary oldval newval)));
  effect(KILL cr);

  format %{ "cmpxchgl $mem_ptr,$newval\t# "
            "If rax == $mem_ptr then store $newval into $mem_ptr\n\t" %}
  ins_encode %{
    __ lock();
    __ cmpxchgl($newval$$Register, $mem_ptr$$Address);
  %}
  ins_pipe( pipe_cmpxchg );
%}

instruct compareAndExchangeP(
                         memory mem_ptr,
                         rax_RegP oldval, rRegP newval,
                         rFlagsReg cr)
%{
  predicate(VM_Version::supports_cx8() && n->as_LoadStore()->barrier_data() == 0);
  match(Set oldval (CompareAndExchangeP mem_ptr (Binary oldval newval)));
  effect(KILL cr);

  format %{ "cmpxchgq $mem_ptr,$newval\t# "
            "If rax == $mem_ptr then store $newval into $mem_ptr\n\t" %}
  ins_encode %{
    __ lock();
    __ cmpxchgq($newval$$Register, $mem_ptr$$Address);
  %}
  ins_pipe( pipe_cmpxchg );
%}

instruct xaddB_no_res( memory mem, Universe dummy, immI add, rFlagsReg cr) %{
  predicate(n->as_LoadStore()->result_not_used());
  match(Set dummy (GetAndAddB mem add));
  effect(KILL cr);
  format %{ "ADDB  [$mem],$add" %}
  ins_encode %{
    __ lock();
    __ addb($mem$$Address, $add$$constant);
  %}
  ins_pipe( pipe_cmpxchg );
%}

instruct xaddB( memory mem, rRegI newval, rFlagsReg cr) %{
  match(Set newval (GetAndAddB mem newval));
  effect(KILL cr);
  format %{ "XADDB  [$mem],$newval" %}
  ins_encode %{
    __ lock();
    __ xaddb($mem$$Address, $newval$$Register);
  %}
  ins_pipe( pipe_cmpxchg );
%}

instruct xaddS_no_res( memory mem, Universe dummy, immI add, rFlagsReg cr) %{
  predicate(n->as_LoadStore()->result_not_used());
  match(Set dummy (GetAndAddS mem add));
  effect(KILL cr);
  format %{ "ADDW  [$mem],$add" %}
  ins_encode %{
    __ lock();
    __ addw($mem$$Address, $add$$constant);
  %}
  ins_pipe( pipe_cmpxchg );
%}

instruct xaddS( memory mem, rRegI newval, rFlagsReg cr) %{
  match(Set newval (GetAndAddS mem newval));
  effect(KILL cr);
  format %{ "XADDW  [$mem],$newval" %}
  ins_encode %{
    __ lock();
    __ xaddw($mem$$Address, $newval$$Register);
  %}
  ins_pipe( pipe_cmpxchg );
%}

instruct xaddI_no_res( memory mem, Universe dummy, immI add, rFlagsReg cr) %{
  predicate(n->as_LoadStore()->result_not_used());
  match(Set dummy (GetAndAddI mem add));
  effect(KILL cr);
  format %{ "ADDL  [$mem],$add" %}
  ins_encode %{
    __ lock();
    __ addl($mem$$Address, $add$$constant);
  %}
  ins_pipe( pipe_cmpxchg );
%}

instruct xaddI( memory mem, rRegI newval, rFlagsReg cr) %{
  match(Set newval (GetAndAddI mem newval));
  effect(KILL cr);
  format %{ "XADDL  [$mem],$newval" %}
  ins_encode %{
    __ lock();
    __ xaddl($mem$$Address, $newval$$Register);
  %}
  ins_pipe( pipe_cmpxchg );
%}

instruct xaddL_no_res( memory mem, Universe dummy, immL32 add, rFlagsReg cr) %{
  predicate(n->as_LoadStore()->result_not_used());
  match(Set dummy (GetAndAddL mem add));
  effect(KILL cr);
  format %{ "ADDQ  [$mem],$add" %}
  ins_encode %{
    __ lock();
    __ addq($mem$$Address, $add$$constant);
  %}
  ins_pipe( pipe_cmpxchg );
%}

instruct xaddL( memory mem, rRegL newval, rFlagsReg cr) %{
  match(Set newval (GetAndAddL mem newval));
  effect(KILL cr);
  format %{ "XADDQ  [$mem],$newval" %}
  ins_encode %{
    __ lock();
    __ xaddq($mem$$Address, $newval$$Register);
  %}
  ins_pipe( pipe_cmpxchg );
%}

instruct xchgB( memory mem, rRegI newval) %{
  match(Set newval (GetAndSetB mem newval));
  format %{ "XCHGB  $newval,[$mem]" %}
  ins_encode %{
    __ xchgb($newval$$Register, $mem$$Address);
  %}
  ins_pipe( pipe_cmpxchg );
%}

instruct xchgS( memory mem, rRegI newval) %{
  match(Set newval (GetAndSetS mem newval));
  format %{ "XCHGW  $newval,[$mem]" %}
  ins_encode %{
    __ xchgw($newval$$Register, $mem$$Address);
  %}
  ins_pipe( pipe_cmpxchg );
%}

instruct xchgI( memory mem, rRegI newval) %{
  match(Set newval (GetAndSetI mem newval));
  format %{ "XCHGL  $newval,[$mem]" %}
  ins_encode %{
    __ xchgl($newval$$Register, $mem$$Address);
  %}
  ins_pipe( pipe_cmpxchg );
%}

instruct xchgL( memory mem, rRegL newval) %{
  match(Set newval (GetAndSetL mem newval));
  format %{ "XCHGL  $newval,[$mem]" %}
  ins_encode %{
    __ xchgq($newval$$Register, $mem$$Address);
  %}
  ins_pipe( pipe_cmpxchg );
%}

instruct xchgP( memory mem, rRegP newval) %{
  match(Set newval (GetAndSetP mem newval));
  predicate(n->as_LoadStore()->barrier_data() == 0);
  format %{ "XCHGQ  $newval,[$mem]" %}
  ins_encode %{
    __ xchgq($newval$$Register, $mem$$Address);
  %}
  ins_pipe( pipe_cmpxchg );
%}

instruct xchgN( memory mem, rRegN newval) %{
  match(Set newval (GetAndSetN mem newval));
  format %{ "XCHGL  $newval,$mem]" %}
  ins_encode %{
    __ xchgl($newval$$Register, $mem$$Address);
  %}
  ins_pipe( pipe_cmpxchg );
%}

//----------Abs Instructions-------------------------------------------

// Integer Absolute Instructions
instruct absI_rReg(rRegI dst, rRegI src, rRegI tmp, rFlagsReg cr)
%{
  match(Set dst (AbsI src));
  effect(TEMP dst, TEMP tmp, KILL cr);
  format %{ "movl $tmp, $src\n\t"
            "sarl $tmp, 31\n\t"
            "movl $dst, $src\n\t"
            "xorl $dst, $tmp\n\t"
            "subl $dst, $tmp\n"
          %}
  ins_encode %{
    __ movl($tmp$$Register, $src$$Register);
    __ sarl($tmp$$Register, 31);
    __ movl($dst$$Register, $src$$Register);
    __ xorl($dst$$Register, $tmp$$Register);
    __ subl($dst$$Register, $tmp$$Register);
  %}

  ins_pipe(ialu_reg_reg);
%}

// Long Absolute Instructions
instruct absL_rReg(rRegL dst, rRegL src, rRegL tmp, rFlagsReg cr)
%{
  match(Set dst (AbsL src));
  effect(TEMP dst, TEMP tmp, KILL cr);
  format %{ "movq $tmp, $src\n\t"
            "sarq $tmp, 63\n\t"
            "movq $dst, $src\n\t"
            "xorq $dst, $tmp\n\t"
            "subq $dst, $tmp\n"
          %}
  ins_encode %{
    __ movq($tmp$$Register, $src$$Register);
    __ sarq($tmp$$Register, 63);
    __ movq($dst$$Register, $src$$Register);
    __ xorq($dst$$Register, $tmp$$Register);
    __ subq($dst$$Register, $tmp$$Register);
  %}

  ins_pipe(ialu_reg_reg);
%}

//----------Subtraction Instructions-------------------------------------------

// Integer Subtraction Instructions
instruct subI_rReg(rRegI dst, rRegI src, rFlagsReg cr)
%{
  match(Set dst (SubI dst src));
  effect(KILL cr);

  format %{ "subl    $dst, $src\t# int" %}
  ins_encode %{
    __ subl($dst$$Register, $src$$Register);
  %}
  ins_pipe(ialu_reg_reg);
%}

instruct subI_rReg_mem(rRegI dst, memory src, rFlagsReg cr)
%{
  match(Set dst (SubI dst (LoadI src)));
  effect(KILL cr);

  ins_cost(150);
  format %{ "subl    $dst, $src\t# int" %}
  ins_encode %{
    __ subl($dst$$Register, $src$$Address);
  %}
  ins_pipe(ialu_reg_mem);
%}

instruct subI_mem_rReg(memory dst, rRegI src, rFlagsReg cr)
%{
  match(Set dst (StoreI dst (SubI (LoadI dst) src)));
  effect(KILL cr);

  ins_cost(150);
  format %{ "subl    $dst, $src\t# int" %}
  ins_encode %{
    __ subl($dst$$Address, $src$$Register);
  %}
  ins_pipe(ialu_mem_reg);
%}

instruct subL_rReg(rRegL dst, rRegL src, rFlagsReg cr)
%{
  match(Set dst (SubL dst src));
  effect(KILL cr);

  format %{ "subq    $dst, $src\t# long" %}
  ins_encode %{
    __ subq($dst$$Register, $src$$Register);
  %}
  ins_pipe(ialu_reg_reg);
%}

instruct subL_rReg_mem(rRegL dst, memory src, rFlagsReg cr)
%{
  match(Set dst (SubL dst (LoadL src)));
  effect(KILL cr);

  ins_cost(150);
  format %{ "subq    $dst, $src\t# long" %}
  ins_encode %{
    __ subq($dst$$Register, $src$$Address);
  %}
  ins_pipe(ialu_reg_mem);
%}

instruct subL_mem_rReg(memory dst, rRegL src, rFlagsReg cr)
%{
  match(Set dst (StoreL dst (SubL (LoadL dst) src)));
  effect(KILL cr);

  ins_cost(150);
  format %{ "subq    $dst, $src\t# long" %}
  ins_encode %{
    __ subq($dst$$Address, $src$$Register);
  %}
  ins_pipe(ialu_mem_reg);
%}

// Subtract from a pointer
// XXX hmpf???
instruct subP_rReg(rRegP dst, rRegI src, immI_0 zero, rFlagsReg cr)
%{
  match(Set dst (AddP dst (SubI zero src)));
  effect(KILL cr);

  format %{ "subq    $dst, $src\t# ptr - int" %}
  opcode(0x2B);
  ins_encode(REX_reg_reg_wide(dst, src), OpcP, reg_reg(dst, src));
  ins_pipe(ialu_reg_reg);
%}

instruct negI_rReg(rRegI dst, immI_0 zero, rFlagsReg cr)
%{
  match(Set dst (SubI zero dst));
  effect(KILL cr);

  format %{ "negl    $dst\t# int" %}
  ins_encode %{
    __ negl($dst$$Register);
  %}
  ins_pipe(ialu_reg);
%}

instruct negI_rReg_2(rRegI dst, rFlagsReg cr)
%{
  match(Set dst (NegI dst));
  effect(KILL cr);

  format %{ "negl    $dst\t# int" %}
  ins_encode %{
    __ negl($dst$$Register);
  %}
  ins_pipe(ialu_reg);
%}

instruct negI_mem(memory dst, immI_0 zero, rFlagsReg cr)
%{
  match(Set dst (StoreI dst (SubI zero (LoadI dst))));
  effect(KILL cr);

  format %{ "negl    $dst\t# int" %}
  ins_encode %{
    __ negl($dst$$Address);
  %}
  ins_pipe(ialu_reg);
%}

instruct negL_rReg(rRegL dst, immL0 zero, rFlagsReg cr)
%{
  match(Set dst (SubL zero dst));
  effect(KILL cr);

  format %{ "negq    $dst\t# long" %}
  ins_encode %{
    __ negq($dst$$Register);
  %}
  ins_pipe(ialu_reg);
%}

instruct negL_rReg_2(rRegL dst, rFlagsReg cr)
%{
  match(Set dst (NegL dst));
  effect(KILL cr);

  format %{ "negq    $dst\t# int" %}
  ins_encode %{
    __ negq($dst$$Register);
  %}
  ins_pipe(ialu_reg);
%}

instruct negL_mem(memory dst, immL0 zero, rFlagsReg cr)
%{
  match(Set dst (StoreL dst (SubL zero (LoadL dst))));
  effect(KILL cr);

  format %{ "negq    $dst\t# long" %}
  ins_encode %{
    __ negq($dst$$Address);
  %}
  ins_pipe(ialu_reg);
%}

//----------Multiplication/Division Instructions-------------------------------
// Integer Multiplication Instructions
// Multiply Register

instruct mulI_rReg(rRegI dst, rRegI src, rFlagsReg cr)
%{
  match(Set dst (MulI dst src));
  effect(KILL cr);

  ins_cost(300);
  format %{ "imull   $dst, $src\t# int" %}
  ins_encode %{
    __ imull($dst$$Register, $src$$Register);
  %}
  ins_pipe(ialu_reg_reg_alu0);
%}

instruct mulI_rReg_imm(rRegI dst, rRegI src, immI imm, rFlagsReg cr)
%{
  match(Set dst (MulI src imm));
  effect(KILL cr);

  ins_cost(300);
  format %{ "imull   $dst, $src, $imm\t# int" %}
  ins_encode %{
    __ imull($dst$$Register, $src$$Register, $imm$$constant);
  %}
  ins_pipe(ialu_reg_reg_alu0);
%}

instruct mulI_mem(rRegI dst, memory src, rFlagsReg cr)
%{
  match(Set dst (MulI dst (LoadI src)));
  effect(KILL cr);

  ins_cost(350);
  format %{ "imull   $dst, $src\t# int" %}
  ins_encode %{
    __ imull($dst$$Register, $src$$Address);
  %}
  ins_pipe(ialu_reg_mem_alu0);
%}

instruct mulI_mem_imm(rRegI dst, memory src, immI imm, rFlagsReg cr)
%{
  match(Set dst (MulI (LoadI src) imm));
  effect(KILL cr);

  ins_cost(300);
  format %{ "imull   $dst, $src, $imm\t# int" %}
  ins_encode %{
    __ imull($dst$$Register, $src$$Address, $imm$$constant);
  %}
  ins_pipe(ialu_reg_mem_alu0);
%}

instruct mulAddS2I_rReg(rRegI dst, rRegI src1, rRegI src2, rRegI src3, rFlagsReg cr)
%{
  match(Set dst (MulAddS2I (Binary dst src1) (Binary src2 src3)));
  effect(KILL cr, KILL src2);

  expand %{ mulI_rReg(dst, src1, cr);
           mulI_rReg(src2, src3, cr);
           addI_rReg(dst, src2, cr); %}
%}

instruct mulL_rReg(rRegL dst, rRegL src, rFlagsReg cr)
%{
  match(Set dst (MulL dst src));
  effect(KILL cr);

  ins_cost(300);
  format %{ "imulq   $dst, $src\t# long" %}
  ins_encode %{
    __ imulq($dst$$Register, $src$$Register);
  %}
  ins_pipe(ialu_reg_reg_alu0);
%}

instruct mulL_rReg_imm(rRegL dst, rRegL src, immL32 imm, rFlagsReg cr)
%{
  match(Set dst (MulL src imm));
  effect(KILL cr);

  ins_cost(300);
  format %{ "imulq   $dst, $src, $imm\t# long" %}
  ins_encode %{
    __ imulq($dst$$Register, $src$$Register, $imm$$constant);
  %}
  ins_pipe(ialu_reg_reg_alu0);
%}

instruct mulL_mem(rRegL dst, memory src, rFlagsReg cr)
%{
  match(Set dst (MulL dst (LoadL src)));
  effect(KILL cr);

  ins_cost(350);
  format %{ "imulq   $dst, $src\t# long" %}
  ins_encode %{
    __ imulq($dst$$Register, $src$$Address);
  %}
  ins_pipe(ialu_reg_mem_alu0);
%}

instruct mulL_mem_imm(rRegL dst, memory src, immL32 imm, rFlagsReg cr)
%{
  match(Set dst (MulL (LoadL src) imm));
  effect(KILL cr);

  ins_cost(300);
  format %{ "imulq   $dst, $src, $imm\t# long" %}
  ins_encode %{
    __ imulq($dst$$Register, $src$$Address, $imm$$constant);
  %}
  ins_pipe(ialu_reg_mem_alu0);
%}

instruct mulHiL_rReg(rdx_RegL dst, rRegL src, rax_RegL rax, rFlagsReg cr)
%{
  match(Set dst (MulHiL src rax));
  effect(USE_KILL rax, KILL cr);

  ins_cost(300);
  format %{ "imulq   RDX:RAX, RAX, $src\t# mulhi" %}
  ins_encode %{
    __ imulq($src$$Register);
  %}
  ins_pipe(ialu_reg_reg_alu0);
%}

instruct umulHiL_rReg(rdx_RegL dst, rRegL src, rax_RegL rax, rFlagsReg cr)
%{
  match(Set dst (UMulHiL src rax));
  effect(USE_KILL rax, KILL cr);

  ins_cost(300);
  format %{ "mulq   RDX:RAX, RAX, $src\t# umulhi" %}
  ins_encode %{
    __ mulq($src$$Register);
  %}
  ins_pipe(ialu_reg_reg_alu0);
%}

instruct divI_rReg(rax_RegI rax, rdx_RegI rdx, no_rax_rdx_RegI div,
                   rFlagsReg cr)
%{
  match(Set rax (DivI rax div));
  effect(KILL rdx, KILL cr);

  ins_cost(30*100+10*100); // XXX
  format %{ "cmpl    rax, 0x80000000\t# idiv\n\t"
            "jne,s   normal\n\t"
            "xorl    rdx, rdx\n\t"
            "cmpl    $div, -1\n\t"
            "je,s    done\n"
    "normal: cdql\n\t"
            "idivl   $div\n"
    "done:"        %}
  ins_encode(cdql_enc(div));
  ins_pipe(ialu_reg_reg_alu0);
%}

instruct divL_rReg(rax_RegL rax, rdx_RegL rdx, no_rax_rdx_RegL div,
                   rFlagsReg cr)
%{
  match(Set rax (DivL rax div));
  effect(KILL rdx, KILL cr);

  ins_cost(30*100+10*100); // XXX
  format %{ "movq    rdx, 0x8000000000000000\t# ldiv\n\t"
            "cmpq    rax, rdx\n\t"
            "jne,s   normal\n\t"
            "xorl    rdx, rdx\n\t"
            "cmpq    $div, -1\n\t"
            "je,s    done\n"
    "normal: cdqq\n\t"
            "idivq   $div\n"
    "done:"        %}
  ins_encode(cdqq_enc(div));
  ins_pipe(ialu_reg_reg_alu0);
%}

instruct udivI_rReg(rax_RegI rax, rdx_RegI rdx, no_rax_rdx_RegI div, rFlagsReg cr)
%{
  match(Set rax (UDivI rax div));
  effect(KILL rdx, KILL cr);

  ins_cost(300);
  format %{ "udivl $rax,$rax,$div\t# UDivI\n" %}
  ins_encode %{
    __ udivI($rax$$Register, $div$$Register, $rdx$$Register);
  %}
  ins_pipe(ialu_reg_reg_alu0);
%}

instruct udivL_rReg(rax_RegL rax, rdx_RegL rdx, no_rax_rdx_RegL div, rFlagsReg cr)
%{
  match(Set rax (UDivL rax div));
  effect(KILL rdx, KILL cr);

  ins_cost(300);
  format %{ "udivq $rax,$rax,$div\t# UDivL\n" %}
  ins_encode %{
     __ udivL($rax$$Register, $div$$Register, $rdx$$Register);
  %}
  ins_pipe(ialu_reg_reg_alu0);
%}

// Integer DIVMOD with Register, both quotient and mod results
instruct divModI_rReg_divmod(rax_RegI rax, rdx_RegI rdx, no_rax_rdx_RegI div,
                             rFlagsReg cr)
%{
  match(DivModI rax div);
  effect(KILL cr);

  ins_cost(30*100+10*100); // XXX
  format %{ "cmpl    rax, 0x80000000\t# idiv\n\t"
            "jne,s   normal\n\t"
            "xorl    rdx, rdx\n\t"
            "cmpl    $div, -1\n\t"
            "je,s    done\n"
    "normal: cdql\n\t"
            "idivl   $div\n"
    "done:"        %}
  ins_encode(cdql_enc(div));
  ins_pipe(pipe_slow);
%}

// Long DIVMOD with Register, both quotient and mod results
instruct divModL_rReg_divmod(rax_RegL rax, rdx_RegL rdx, no_rax_rdx_RegL div,
                             rFlagsReg cr)
%{
  match(DivModL rax div);
  effect(KILL cr);

  ins_cost(30*100+10*100); // XXX
  format %{ "movq    rdx, 0x8000000000000000\t# ldiv\n\t"
            "cmpq    rax, rdx\n\t"
            "jne,s   normal\n\t"
            "xorl    rdx, rdx\n\t"
            "cmpq    $div, -1\n\t"
            "je,s    done\n"
    "normal: cdqq\n\t"
            "idivq   $div\n"
    "done:"        %}
  ins_encode(cdqq_enc(div));
  ins_pipe(pipe_slow);
%}

// Unsigned integer DIVMOD with Register, both quotient and mod results
instruct udivModI_rReg_divmod(rax_RegI rax, no_rax_rdx_RegI tmp, rdx_RegI rdx,
                              no_rax_rdx_RegI div, rFlagsReg cr)
%{
  match(UDivModI rax div);
  effect(TEMP tmp, KILL cr);

  ins_cost(300);
  format %{ "udivl $rax,$rax,$div\t# begin UDivModI\n\t"
            "umodl $rdx,$rax,$div\t! using $tmp as TEMP # end UDivModI\n"
          %}
  ins_encode %{
    __ udivmodI($rax$$Register, $div$$Register, $rdx$$Register, $tmp$$Register);
  %}
  ins_pipe(pipe_slow);
%}

// Unsigned long DIVMOD with Register, both quotient and mod results
instruct udivModL_rReg_divmod(rax_RegL rax, no_rax_rdx_RegL tmp, rdx_RegL rdx,
                              no_rax_rdx_RegL div, rFlagsReg cr)
%{
  match(UDivModL rax div);
  effect(TEMP tmp, KILL cr);

  ins_cost(300);
  format %{ "udivq $rax,$rax,$div\t# begin UDivModL\n\t"
            "umodq $rdx,$rax,$div\t! using $tmp as TEMP # end UDivModL\n"
          %}
  ins_encode %{
    __ udivmodL($rax$$Register, $div$$Register, $rdx$$Register, $tmp$$Register);
  %}
  ins_pipe(pipe_slow);
%}

instruct modI_rReg(rdx_RegI rdx, rax_RegI rax, no_rax_rdx_RegI div,
                   rFlagsReg cr)
%{
  match(Set rdx (ModI rax div));
  effect(KILL rax, KILL cr);

  ins_cost(300); // XXX
  format %{ "cmpl    rax, 0x80000000\t# irem\n\t"
            "jne,s   normal\n\t"
            "xorl    rdx, rdx\n\t"
            "cmpl    $div, -1\n\t"
            "je,s    done\n"
    "normal: cdql\n\t"
            "idivl   $div\n"
    "done:"        %}
  ins_encode(cdql_enc(div));
  ins_pipe(ialu_reg_reg_alu0);
%}

instruct modL_rReg(rdx_RegL rdx, rax_RegL rax, no_rax_rdx_RegL div,
                   rFlagsReg cr)
%{
  match(Set rdx (ModL rax div));
  effect(KILL rax, KILL cr);

  ins_cost(300); // XXX
  format %{ "movq    rdx, 0x8000000000000000\t# lrem\n\t"
            "cmpq    rax, rdx\n\t"
            "jne,s   normal\n\t"
            "xorl    rdx, rdx\n\t"
            "cmpq    $div, -1\n\t"
            "je,s    done\n"
    "normal: cdqq\n\t"
            "idivq   $div\n"
    "done:"        %}
  ins_encode(cdqq_enc(div));
  ins_pipe(ialu_reg_reg_alu0);
%}

instruct umodI_rReg(rdx_RegI rdx, rax_RegI rax, no_rax_rdx_RegI div, rFlagsReg cr)
%{
  match(Set rdx (UModI rax div));
  effect(KILL rax, KILL cr);

  ins_cost(300);
  format %{ "umodl $rdx,$rax,$div\t# UModI\n" %}
  ins_encode %{
    __ umodI($rax$$Register, $div$$Register, $rdx$$Register);
  %}
  ins_pipe(ialu_reg_reg_alu0);
%}

instruct umodL_rReg(rdx_RegL rdx, rax_RegL rax, no_rax_rdx_RegL div, rFlagsReg cr)
%{
  match(Set rdx (UModL rax div));
  effect(KILL rax, KILL cr);

  ins_cost(300);
  format %{ "umodq $rdx,$rax,$div\t# UModL\n" %}
  ins_encode %{
    __ umodL($rax$$Register, $div$$Register, $rdx$$Register);
  %}
  ins_pipe(ialu_reg_reg_alu0);
%}

// Integer Shift Instructions
// Shift Left by one, two, three
instruct salI_rReg_immI2(rRegI dst, immI2 shift, rFlagsReg cr)
%{
  match(Set dst (LShiftI dst shift));
  effect(KILL cr);

  format %{ "sall    $dst, $shift" %}
  ins_encode %{
    __ sall($dst$$Register, $shift$$constant);
  %}
  ins_pipe(ialu_reg);
%}

// Shift Left by 8-bit immediate
instruct salI_rReg_imm(rRegI dst, immI8 shift, rFlagsReg cr)
%{
  match(Set dst (LShiftI dst shift));
  effect(KILL cr);

  format %{ "sall    $dst, $shift" %}
  ins_encode %{
    __ sall($dst$$Register, $shift$$constant);
  %}
  ins_pipe(ialu_reg);
%}

// Shift Left by 8-bit immediate
instruct salI_mem_imm(memory dst, immI8 shift, rFlagsReg cr)
%{
  match(Set dst (StoreI dst (LShiftI (LoadI dst) shift)));
  effect(KILL cr);

  format %{ "sall    $dst, $shift" %}
  ins_encode %{
    __ sall($dst$$Address, $shift$$constant);
  %}
  ins_pipe(ialu_mem_imm);
%}

// Shift Left by variable
instruct salI_rReg_CL(rRegI dst, rcx_RegI shift, rFlagsReg cr)
%{
  predicate(!VM_Version::supports_bmi2());
  match(Set dst (LShiftI dst shift));
  effect(KILL cr);

  format %{ "sall    $dst, $shift" %}
  ins_encode %{
    __ sall($dst$$Register);
  %}
  ins_pipe(ialu_reg_reg);
%}

// Shift Left by variable
instruct salI_mem_CL(memory dst, rcx_RegI shift, rFlagsReg cr)
%{
  predicate(!VM_Version::supports_bmi2());
  match(Set dst (StoreI dst (LShiftI (LoadI dst) shift)));
  effect(KILL cr);

  format %{ "sall    $dst, $shift" %}
  ins_encode %{
    __ sall($dst$$Address);
  %}
  ins_pipe(ialu_mem_reg);
%}

instruct salI_rReg_rReg(rRegI dst, rRegI src, rRegI shift)
%{
  predicate(VM_Version::supports_bmi2());
  match(Set dst (LShiftI src shift));

  format %{ "shlxl   $dst, $src, $shift" %}
  ins_encode %{
    __ shlxl($dst$$Register, $src$$Register, $shift$$Register);
  %}
  ins_pipe(ialu_reg_reg);
%}

instruct salI_mem_rReg(rRegI dst, memory src, rRegI shift)
%{
  predicate(VM_Version::supports_bmi2());
  match(Set dst (LShiftI (LoadI src) shift));
  ins_cost(175);
  format %{ "shlxl   $dst, $src, $shift" %}
  ins_encode %{
    __ shlxl($dst$$Register, $src$$Address, $shift$$Register);
  %}
  ins_pipe(ialu_reg_mem);
%}

// Arithmetic Shift Right by 8-bit immediate
instruct sarI_rReg_imm(rRegI dst, immI8 shift, rFlagsReg cr)
%{
  match(Set dst (RShiftI dst shift));
  effect(KILL cr);

  format %{ "sarl    $dst, $shift" %}
  ins_encode %{
    __ sarl($dst$$Register, $shift$$constant);
  %}
  ins_pipe(ialu_mem_imm);
%}

// Arithmetic Shift Right by 8-bit immediate
instruct sarI_mem_imm(memory dst, immI8 shift, rFlagsReg cr)
%{
  match(Set dst (StoreI dst (RShiftI (LoadI dst) shift)));
  effect(KILL cr);

  format %{ "sarl    $dst, $shift" %}
  ins_encode %{
    __ sarl($dst$$Address, $shift$$constant);
  %}
  ins_pipe(ialu_mem_imm);
%}

// Arithmetic Shift Right by variable
instruct sarI_rReg_CL(rRegI dst, rcx_RegI shift, rFlagsReg cr)
%{
  predicate(!VM_Version::supports_bmi2());
  match(Set dst (RShiftI dst shift));
  effect(KILL cr);
  format %{ "sarl    $dst, $shift" %}
  ins_encode %{
    __ sarl($dst$$Register);
  %}
  ins_pipe(ialu_reg_reg);
%}

// Arithmetic Shift Right by variable
instruct sarI_mem_CL(memory dst, rcx_RegI shift, rFlagsReg cr)
%{
  predicate(!VM_Version::supports_bmi2());
  match(Set dst (StoreI dst (RShiftI (LoadI dst) shift)));
  effect(KILL cr);

  format %{ "sarl    $dst, $shift" %}
  ins_encode %{
    __ sarl($dst$$Address);
  %}
  ins_pipe(ialu_mem_reg);
%}

instruct sarI_rReg_rReg(rRegI dst, rRegI src, rRegI shift)
%{
  predicate(VM_Version::supports_bmi2());
  match(Set dst (RShiftI src shift));

  format %{ "sarxl   $dst, $src, $shift" %}
  ins_encode %{
    __ sarxl($dst$$Register, $src$$Register, $shift$$Register);
  %}
  ins_pipe(ialu_reg_reg);
%}

instruct sarI_mem_rReg(rRegI dst, memory src, rRegI shift)
%{
  predicate(VM_Version::supports_bmi2());
  match(Set dst (RShiftI (LoadI src) shift));
  ins_cost(175);
  format %{ "sarxl   $dst, $src, $shift" %}
  ins_encode %{
    __ sarxl($dst$$Register, $src$$Address, $shift$$Register);
  %}
  ins_pipe(ialu_reg_mem);
%}

// Logical Shift Right by 8-bit immediate
instruct shrI_rReg_imm(rRegI dst, immI8 shift, rFlagsReg cr)
%{
  match(Set dst (URShiftI dst shift));
  effect(KILL cr);

  format %{ "shrl    $dst, $shift" %}
  ins_encode %{
    __ shrl($dst$$Register, $shift$$constant);
  %}
  ins_pipe(ialu_reg);
%}

// Logical Shift Right by 8-bit immediate
instruct shrI_mem_imm(memory dst, immI8 shift, rFlagsReg cr)
%{
  match(Set dst (StoreI dst (URShiftI (LoadI dst) shift)));
  effect(KILL cr);

  format %{ "shrl    $dst, $shift" %}
  ins_encode %{
    __ shrl($dst$$Address, $shift$$constant);
  %}
  ins_pipe(ialu_mem_imm);
%}

// Logical Shift Right by variable
instruct shrI_rReg_CL(rRegI dst, rcx_RegI shift, rFlagsReg cr)
%{
  predicate(!VM_Version::supports_bmi2());
  match(Set dst (URShiftI dst shift));
  effect(KILL cr);

  format %{ "shrl    $dst, $shift" %}
  ins_encode %{
    __ shrl($dst$$Register);
  %}
  ins_pipe(ialu_reg_reg);
%}

// Logical Shift Right by variable
instruct shrI_mem_CL(memory dst, rcx_RegI shift, rFlagsReg cr)
%{
  predicate(!VM_Version::supports_bmi2());
  match(Set dst (StoreI dst (URShiftI (LoadI dst) shift)));
  effect(KILL cr);

  format %{ "shrl    $dst, $shift" %}
  ins_encode %{
    __ shrl($dst$$Address);
  %}
  ins_pipe(ialu_mem_reg);
%}

instruct shrI_rReg_rReg(rRegI dst, rRegI src, rRegI shift)
%{
  predicate(VM_Version::supports_bmi2());
  match(Set dst (URShiftI src shift));

  format %{ "shrxl   $dst, $src, $shift" %}
  ins_encode %{
    __ shrxl($dst$$Register, $src$$Register, $shift$$Register);
  %}
  ins_pipe(ialu_reg_reg);
%}

instruct shrI_mem_rReg(rRegI dst, memory src, rRegI shift)
%{
  predicate(VM_Version::supports_bmi2());
  match(Set dst (URShiftI (LoadI src) shift));
  ins_cost(175);
  format %{ "shrxl   $dst, $src, $shift" %}
  ins_encode %{
    __ shrxl($dst$$Register, $src$$Address, $shift$$Register);
  %}
  ins_pipe(ialu_reg_mem);
%}

// Long Shift Instructions
// Shift Left by one, two, three
instruct salL_rReg_immI2(rRegL dst, immI2 shift, rFlagsReg cr)
%{
  match(Set dst (LShiftL dst shift));
  effect(KILL cr);

  format %{ "salq    $dst, $shift" %}
  ins_encode %{
    __ salq($dst$$Register, $shift$$constant);
  %}
  ins_pipe(ialu_reg);
%}

// Shift Left by 8-bit immediate
instruct salL_rReg_imm(rRegL dst, immI8 shift, rFlagsReg cr)
%{
  match(Set dst (LShiftL dst shift));
  effect(KILL cr);

  format %{ "salq    $dst, $shift" %}
  ins_encode %{
    __ salq($dst$$Register, $shift$$constant);
  %}
  ins_pipe(ialu_reg);
%}

// Shift Left by 8-bit immediate
instruct salL_mem_imm(memory dst, immI8 shift, rFlagsReg cr)
%{
  match(Set dst (StoreL dst (LShiftL (LoadL dst) shift)));
  effect(KILL cr);

  format %{ "salq    $dst, $shift" %}
  ins_encode %{
    __ salq($dst$$Address, $shift$$constant);
  %}
  ins_pipe(ialu_mem_imm);
%}

// Shift Left by variable
instruct salL_rReg_CL(rRegL dst, rcx_RegI shift, rFlagsReg cr)
%{
  predicate(!VM_Version::supports_bmi2());
  match(Set dst (LShiftL dst shift));
  effect(KILL cr);

  format %{ "salq    $dst, $shift" %}
  ins_encode %{
    __ salq($dst$$Register);
  %}
  ins_pipe(ialu_reg_reg);
%}

// Shift Left by variable
instruct salL_mem_CL(memory dst, rcx_RegI shift, rFlagsReg cr)
%{
  predicate(!VM_Version::supports_bmi2());
  match(Set dst (StoreL dst (LShiftL (LoadL dst) shift)));
  effect(KILL cr);

  format %{ "salq    $dst, $shift" %}
  ins_encode %{
    __ salq($dst$$Address);
  %}
  ins_pipe(ialu_mem_reg);
%}

instruct salL_rReg_rReg(rRegL dst, rRegL src, rRegI shift)
%{
  predicate(VM_Version::supports_bmi2());
  match(Set dst (LShiftL src shift));

  format %{ "shlxq   $dst, $src, $shift" %}
  ins_encode %{
    __ shlxq($dst$$Register, $src$$Register, $shift$$Register);
  %}
  ins_pipe(ialu_reg_reg);
%}

instruct salL_mem_rReg(rRegL dst, memory src, rRegI shift)
%{
  predicate(VM_Version::supports_bmi2());
  match(Set dst (LShiftL (LoadL src) shift));
  ins_cost(175);
  format %{ "shlxq   $dst, $src, $shift" %}
  ins_encode %{
    __ shlxq($dst$$Register, $src$$Address, $shift$$Register);
  %}
  ins_pipe(ialu_reg_mem);
%}

// Arithmetic Shift Right by 8-bit immediate
instruct sarL_rReg_imm(rRegL dst, immI shift, rFlagsReg cr)
%{
  match(Set dst (RShiftL dst shift));
  effect(KILL cr);

  format %{ "sarq    $dst, $shift" %}
  ins_encode %{
    __ sarq($dst$$Register, (unsigned char)($shift$$constant & 0x3F));
  %}
  ins_pipe(ialu_mem_imm);
%}

// Arithmetic Shift Right by 8-bit immediate
instruct sarL_mem_imm(memory dst, immI shift, rFlagsReg cr)
%{
  match(Set dst (StoreL dst (RShiftL (LoadL dst) shift)));
  effect(KILL cr);

  format %{ "sarq    $dst, $shift" %}
  ins_encode %{
    __ sarq($dst$$Address, (unsigned char)($shift$$constant & 0x3F));
  %}
  ins_pipe(ialu_mem_imm);
%}

// Arithmetic Shift Right by variable
instruct sarL_rReg_CL(rRegL dst, rcx_RegI shift, rFlagsReg cr)
%{
  predicate(!VM_Version::supports_bmi2());
  match(Set dst (RShiftL dst shift));
  effect(KILL cr);

  format %{ "sarq    $dst, $shift" %}
  ins_encode %{
    __ sarq($dst$$Register);
  %}
  ins_pipe(ialu_reg_reg);
%}

// Arithmetic Shift Right by variable
instruct sarL_mem_CL(memory dst, rcx_RegI shift, rFlagsReg cr)
%{
  predicate(!VM_Version::supports_bmi2());
  match(Set dst (StoreL dst (RShiftL (LoadL dst) shift)));
  effect(KILL cr);

  format %{ "sarq    $dst, $shift" %}
  ins_encode %{
    __ sarq($dst$$Address);
  %}
  ins_pipe(ialu_mem_reg);
%}

instruct sarL_rReg_rReg(rRegL dst, rRegL src, rRegI shift)
%{
  predicate(VM_Version::supports_bmi2());
  match(Set dst (RShiftL src shift));

  format %{ "sarxq   $dst, $src, $shift" %}
  ins_encode %{
    __ sarxq($dst$$Register, $src$$Register, $shift$$Register);
  %}
  ins_pipe(ialu_reg_reg);
%}

instruct sarL_mem_rReg(rRegL dst, memory src, rRegI shift)
%{
  predicate(VM_Version::supports_bmi2());
  match(Set dst (RShiftL (LoadL src) shift));
  ins_cost(175);
  format %{ "sarxq   $dst, $src, $shift" %}
  ins_encode %{
    __ sarxq($dst$$Register, $src$$Address, $shift$$Register);
  %}
  ins_pipe(ialu_reg_mem);
%}

// Logical Shift Right by 8-bit immediate
instruct shrL_rReg_imm(rRegL dst, immI8 shift, rFlagsReg cr)
%{
  match(Set dst (URShiftL dst shift));
  effect(KILL cr);

  format %{ "shrq    $dst, $shift" %}
  ins_encode %{
    __ shrq($dst$$Register, $shift$$constant);
  %}
  ins_pipe(ialu_reg);
%}

// Logical Shift Right by 8-bit immediate
instruct shrL_mem_imm(memory dst, immI8 shift, rFlagsReg cr)
%{
  match(Set dst (StoreL dst (URShiftL (LoadL dst) shift)));
  effect(KILL cr);

  format %{ "shrq    $dst, $shift" %}
  ins_encode %{
    __ shrq($dst$$Address, $shift$$constant);
  %}
  ins_pipe(ialu_mem_imm);
%}

// Logical Shift Right by variable
instruct shrL_rReg_CL(rRegL dst, rcx_RegI shift, rFlagsReg cr)
%{
  predicate(!VM_Version::supports_bmi2());
  match(Set dst (URShiftL dst shift));
  effect(KILL cr);

  format %{ "shrq    $dst, $shift" %}
  ins_encode %{
    __ shrq($dst$$Register);
  %}
  ins_pipe(ialu_reg_reg);
%}

// Logical Shift Right by variable
instruct shrL_mem_CL(memory dst, rcx_RegI shift, rFlagsReg cr)
%{
  predicate(!VM_Version::supports_bmi2());
  match(Set dst (StoreL dst (URShiftL (LoadL dst) shift)));
  effect(KILL cr);

  format %{ "shrq    $dst, $shift" %}
  ins_encode %{
    __ shrq($dst$$Address);
  %}
  ins_pipe(ialu_mem_reg);
%}

instruct shrL_rReg_rReg(rRegL dst, rRegL src, rRegI shift)
%{
  predicate(VM_Version::supports_bmi2());
  match(Set dst (URShiftL src shift));

  format %{ "shrxq   $dst, $src, $shift" %}
  ins_encode %{
    __ shrxq($dst$$Register, $src$$Register, $shift$$Register);
  %}
  ins_pipe(ialu_reg_reg);
%}

instruct shrL_mem_rReg(rRegL dst, memory src, rRegI shift)
%{
  predicate(VM_Version::supports_bmi2());
  match(Set dst (URShiftL (LoadL src) shift));
  ins_cost(175);
  format %{ "shrxq   $dst, $src, $shift" %}
  ins_encode %{
    __ shrxq($dst$$Register, $src$$Address, $shift$$Register);
  %}
  ins_pipe(ialu_reg_mem);
%}

// Logical Shift Right by 24, followed by Arithmetic Shift Left by 24.
// This idiom is used by the compiler for the i2b bytecode.
instruct i2b(rRegI dst, rRegI src, immI_24 twentyfour)
%{
  match(Set dst (RShiftI (LShiftI src twentyfour) twentyfour));

  format %{ "movsbl  $dst, $src\t# i2b" %}
  ins_encode %{
    __ movsbl($dst$$Register, $src$$Register);
  %}
  ins_pipe(ialu_reg_reg);
%}

// Logical Shift Right by 16, followed by Arithmetic Shift Left by 16.
// This idiom is used by the compiler the i2s bytecode.
instruct i2s(rRegI dst, rRegI src, immI_16 sixteen)
%{
  match(Set dst (RShiftI (LShiftI src sixteen) sixteen));

  format %{ "movswl  $dst, $src\t# i2s" %}
  ins_encode %{
    __ movswl($dst$$Register, $src$$Register);
  %}
  ins_pipe(ialu_reg_reg);
%}

// ROL/ROR instructions

// Rotate left by constant.
instruct rolI_immI8_legacy(rRegI dst, immI8 shift, rFlagsReg cr)
%{
  predicate(!VM_Version::supports_bmi2() && n->bottom_type()->basic_type() == T_INT);
  match(Set dst (RotateLeft dst shift));
  effect(KILL cr);
  format %{ "roll    $dst, $shift" %}
  ins_encode %{
    __ roll($dst$$Register, $shift$$constant);
  %}
  ins_pipe(ialu_reg);
%}

instruct rolI_immI8(rRegI dst, rRegI src, immI8 shift)
%{
  predicate(VM_Version::supports_bmi2() && n->bottom_type()->basic_type() == T_INT);
  match(Set dst (RotateLeft src shift));
  format %{ "rolxl   $dst, $src, $shift" %}
  ins_encode %{
    int shift = 32 - ($shift$$constant & 31);
    __ rorxl($dst$$Register, $src$$Register, shift);
  %}
  ins_pipe(ialu_reg_reg);
%}

instruct rolI_mem_immI8(rRegI dst, memory src, immI8 shift)
%{
  predicate(VM_Version::supports_bmi2() && n->bottom_type()->basic_type() == T_INT);
  match(Set dst (RotateLeft (LoadI src) shift));
  ins_cost(175);
  format %{ "rolxl   $dst, $src, $shift" %}
  ins_encode %{
    int shift = 32 - ($shift$$constant & 31);
    __ rorxl($dst$$Register, $src$$Address, shift);
  %}
  ins_pipe(ialu_reg_mem);
%}

// Rotate Left by variable
instruct rolI_rReg_Var(rRegI dst, rcx_RegI shift, rFlagsReg cr)
%{
  predicate(n->bottom_type()->basic_type() == T_INT);
  match(Set dst (RotateLeft dst shift));
  effect(KILL cr);
  format %{ "roll    $dst, $shift" %}
  ins_encode %{
    __ roll($dst$$Register);
  %}
  ins_pipe(ialu_reg_reg);
%}

// Rotate Right by constant.
instruct rorI_immI8_legacy(rRegI dst, immI8 shift, rFlagsReg cr)
%{
  predicate(!VM_Version::supports_bmi2() && n->bottom_type()->basic_type() == T_INT);
  match(Set dst (RotateRight dst shift));
  effect(KILL cr);
  format %{ "rorl    $dst, $shift" %}
  ins_encode %{
    __ rorl($dst$$Register, $shift$$constant);
  %}
  ins_pipe(ialu_reg);
%}

// Rotate Right by constant.
instruct rorI_immI8(rRegI dst, rRegI src, immI8 shift)
%{
  predicate(VM_Version::supports_bmi2() && n->bottom_type()->basic_type() == T_INT);
  match(Set dst (RotateRight src shift));
  format %{ "rorxl   $dst, $src, $shift" %}
  ins_encode %{
    __ rorxl($dst$$Register, $src$$Register, $shift$$constant);
  %}
  ins_pipe(ialu_reg_reg);
%}

instruct rorI_mem_immI8(rRegI dst, memory src, immI8 shift)
%{
  predicate(VM_Version::supports_bmi2() && n->bottom_type()->basic_type() == T_INT);
  match(Set dst (RotateRight (LoadI src) shift));
  ins_cost(175);
  format %{ "rorxl   $dst, $src, $shift" %}
  ins_encode %{
    __ rorxl($dst$$Register, $src$$Address, $shift$$constant);
  %}
  ins_pipe(ialu_reg_mem);
%}

// Rotate Right by variable
instruct rorI_rReg_Var(rRegI dst, rcx_RegI shift, rFlagsReg cr)
%{
  predicate(n->bottom_type()->basic_type() == T_INT);
  match(Set dst (RotateRight dst shift));
  effect(KILL cr);
  format %{ "rorl    $dst, $shift" %}
  ins_encode %{
    __ rorl($dst$$Register);
  %}
  ins_pipe(ialu_reg_reg);
%}

// Rotate Left by constant.
instruct rolL_immI8_legacy(rRegL dst, immI8 shift, rFlagsReg cr)
%{
  predicate(!VM_Version::supports_bmi2() && n->bottom_type()->basic_type() == T_LONG);
  match(Set dst (RotateLeft dst shift));
  effect(KILL cr);
  format %{ "rolq    $dst, $shift" %}
  ins_encode %{
    __ rolq($dst$$Register, $shift$$constant);
  %}
  ins_pipe(ialu_reg);
%}

instruct rolL_immI8(rRegL dst, rRegL src, immI8 shift)
%{
  predicate(VM_Version::supports_bmi2() && n->bottom_type()->basic_type() == T_LONG);
  match(Set dst (RotateLeft src shift));
  format %{ "rolxq   $dst, $src, $shift" %}
  ins_encode %{
    int shift = 64 - ($shift$$constant & 63);
    __ rorxq($dst$$Register, $src$$Register, shift);
  %}
  ins_pipe(ialu_reg_reg);
%}

instruct rolL_mem_immI8(rRegL dst, memory src, immI8 shift)
%{
  predicate(VM_Version::supports_bmi2() && n->bottom_type()->basic_type() == T_LONG);
  match(Set dst (RotateLeft (LoadL src) shift));
  ins_cost(175);
  format %{ "rolxq   $dst, $src, $shift" %}
  ins_encode %{
    int shift = 64 - ($shift$$constant & 63);
    __ rorxq($dst$$Register, $src$$Address, shift);
  %}
  ins_pipe(ialu_reg_mem);
%}

// Rotate Left by variable
instruct rolL_rReg_Var(rRegL dst, rcx_RegI shift, rFlagsReg cr)
%{
  predicate(n->bottom_type()->basic_type() == T_LONG);
  match(Set dst (RotateLeft dst shift));
  effect(KILL cr);
  format %{ "rolq    $dst, $shift" %}
  ins_encode %{
    __ rolq($dst$$Register);
  %}
  ins_pipe(ialu_reg_reg);
%}

// Rotate Right by constant.
instruct rorL_immI8_legacy(rRegL dst, immI8 shift, rFlagsReg cr)
%{
  predicate(!VM_Version::supports_bmi2() && n->bottom_type()->basic_type() == T_LONG);
  match(Set dst (RotateRight dst shift));
  effect(KILL cr);
  format %{ "rorq    $dst, $shift" %}
  ins_encode %{
    __ rorq($dst$$Register, $shift$$constant);
  %}
  ins_pipe(ialu_reg);
%}

// Rotate Right by constant
instruct rorL_immI8(rRegL dst, rRegL src, immI8 shift)
%{
  predicate(VM_Version::supports_bmi2() && n->bottom_type()->basic_type() == T_LONG);
  match(Set dst (RotateRight src shift));
  format %{ "rorxq   $dst, $src, $shift" %}
  ins_encode %{
    __ rorxq($dst$$Register, $src$$Register, $shift$$constant);
  %}
  ins_pipe(ialu_reg_reg);
%}

instruct rorL_mem_immI8(rRegL dst, memory src, immI8 shift)
%{
  predicate(VM_Version::supports_bmi2() && n->bottom_type()->basic_type() == T_LONG);
  match(Set dst (RotateRight (LoadL src) shift));
  ins_cost(175);
  format %{ "rorxq   $dst, $src, $shift" %}
  ins_encode %{
    __ rorxq($dst$$Register, $src$$Address, $shift$$constant);
  %}
  ins_pipe(ialu_reg_mem);
%}

// Rotate Right by variable
instruct rorL_rReg_Var(rRegL dst, rcx_RegI shift, rFlagsReg cr)
%{
  predicate(n->bottom_type()->basic_type() == T_LONG);
  match(Set dst (RotateRight dst shift));
  effect(KILL cr);
  format %{ "rorq    $dst, $shift" %}
  ins_encode %{
    __ rorq($dst$$Register);
  %}
  ins_pipe(ialu_reg_reg);
%}

//----------------------------- CompressBits/ExpandBits ------------------------

instruct compressBitsL_reg(rRegL dst, rRegL src, rRegL mask) %{
  predicate(n->bottom_type()->isa_long());
  match(Set dst (CompressBits src mask));
  format %{ "pextq  $dst, $src, $mask\t! parallel bit extract" %}
  ins_encode %{
    __ pextq($dst$$Register, $src$$Register, $mask$$Register);
  %}
  ins_pipe( pipe_slow );
%}

instruct expandBitsL_reg(rRegL dst, rRegL src, rRegL mask) %{
  predicate(n->bottom_type()->isa_long());
  match(Set dst (ExpandBits src mask));
  format %{ "pdepq  $dst, $src, $mask\t! parallel bit deposit" %}
  ins_encode %{
    __ pdepq($dst$$Register, $src$$Register, $mask$$Register);
  %}
  ins_pipe( pipe_slow );
%}

instruct compressBitsL_mem(rRegL dst, rRegL src, memory mask) %{
  predicate(n->bottom_type()->isa_long());
  match(Set dst (CompressBits src (LoadL mask)));
  format %{ "pextq  $dst, $src, $mask\t! parallel bit extract" %}
  ins_encode %{
    __ pextq($dst$$Register, $src$$Register, $mask$$Address);
  %}
  ins_pipe( pipe_slow );
%}

instruct expandBitsL_mem(rRegL dst, rRegL src, memory mask) %{
  predicate(n->bottom_type()->isa_long());
  match(Set dst (ExpandBits src (LoadL mask)));
  format %{ "pdepq  $dst, $src, $mask\t! parallel bit deposit" %}
  ins_encode %{
    __ pdepq($dst$$Register, $src$$Register, $mask$$Address);
  %}
  ins_pipe( pipe_slow );
%}


// Logical Instructions

// Integer Logical Instructions

// And Instructions
// And Register with Register
instruct andI_rReg(rRegI dst, rRegI src, rFlagsReg cr)
%{
  match(Set dst (AndI dst src));
  effect(KILL cr);

  format %{ "andl    $dst, $src\t# int" %}
  ins_encode %{
    __ andl($dst$$Register, $src$$Register);
  %}
  ins_pipe(ialu_reg_reg);
%}

// And Register with Immediate 255
instruct andI_rReg_imm255(rRegI dst, rRegI src, immI_255 mask)
%{
  match(Set dst (AndI src mask));

  format %{ "movzbl  $dst, $src\t# int & 0xFF" %}
  ins_encode %{
    __ movzbl($dst$$Register, $src$$Register);
  %}
  ins_pipe(ialu_reg);
%}

// And Register with Immediate 255 and promote to long
instruct andI2L_rReg_imm255(rRegL dst, rRegI src, immI_255 mask)
%{
  match(Set dst (ConvI2L (AndI src mask)));

  format %{ "movzbl  $dst, $src\t# int & 0xFF -> long" %}
  ins_encode %{
    __ movzbl($dst$$Register, $src$$Register);
  %}
  ins_pipe(ialu_reg);
%}

// And Register with Immediate 65535
instruct andI_rReg_imm65535(rRegI dst, rRegI src, immI_65535 mask)
%{
  match(Set dst (AndI src mask));

  format %{ "movzwl  $dst, $src\t# int & 0xFFFF" %}
  ins_encode %{
    __ movzwl($dst$$Register, $src$$Register);
  %}
  ins_pipe(ialu_reg);
%}

// And Register with Immediate 65535 and promote to long
instruct andI2L_rReg_imm65535(rRegL dst, rRegI src, immI_65535 mask)
%{
  match(Set dst (ConvI2L (AndI src mask)));

  format %{ "movzwl  $dst, $src\t# int & 0xFFFF -> long" %}
  ins_encode %{
    __ movzwl($dst$$Register, $src$$Register);
  %}
  ins_pipe(ialu_reg);
%}

// Can skip int2long conversions after AND with small bitmask
instruct convI2LAndI_reg_immIbitmask(rRegL dst, rRegI src,  immI_Pow2M1 mask, rRegI tmp, rFlagsReg cr)
%{
  predicate(VM_Version::supports_bmi2());
  ins_cost(125);
  effect(TEMP tmp, KILL cr);
  match(Set dst (ConvI2L (AndI src mask)));
  format %{ "bzhiq $dst, $src, $mask \t# using $tmp as TEMP, int &  immI_Pow2M1 -> long" %}
  ins_encode %{
    __ movl($tmp$$Register, exact_log2($mask$$constant + 1));
    __ bzhiq($dst$$Register, $src$$Register, $tmp$$Register);
  %}
  ins_pipe(ialu_reg_reg);
%}

// And Register with Immediate
instruct andI_rReg_imm(rRegI dst, immI src, rFlagsReg cr)
%{
  match(Set dst (AndI dst src));
  effect(KILL cr);

  format %{ "andl    $dst, $src\t# int" %}
  ins_encode %{
    __ andl($dst$$Register, $src$$constant);
  %}
  ins_pipe(ialu_reg);
%}

// And Register with Memory
instruct andI_rReg_mem(rRegI dst, memory src, rFlagsReg cr)
%{
  match(Set dst (AndI dst (LoadI src)));
  effect(KILL cr);

  ins_cost(150);
  format %{ "andl    $dst, $src\t# int" %}
  ins_encode %{
    __ andl($dst$$Register, $src$$Address);
  %}
  ins_pipe(ialu_reg_mem);
%}

// And Memory with Register
instruct andB_mem_rReg(memory dst, rRegI src, rFlagsReg cr)
%{
  match(Set dst (StoreB dst (AndI (LoadB dst) src)));
  effect(KILL cr);

  ins_cost(150);
  format %{ "andb    $dst, $src\t# byte" %}
  ins_encode %{
    __ andb($dst$$Address, $src$$Register);
  %}
  ins_pipe(ialu_mem_reg);
%}

instruct andI_mem_rReg(memory dst, rRegI src, rFlagsReg cr)
%{
  match(Set dst (StoreI dst (AndI (LoadI dst) src)));
  effect(KILL cr);

  ins_cost(150);
  format %{ "andl    $dst, $src\t# int" %}
  ins_encode %{
    __ andl($dst$$Address, $src$$Register);
  %}
  ins_pipe(ialu_mem_reg);
%}

// And Memory with Immediate
instruct andI_mem_imm(memory dst, immI src, rFlagsReg cr)
%{
  match(Set dst (StoreI dst (AndI (LoadI dst) src)));
  effect(KILL cr);

  ins_cost(125);
  format %{ "andl    $dst, $src\t# int" %}
  ins_encode %{
    __ andl($dst$$Address, $src$$constant);
  %}
  ins_pipe(ialu_mem_imm);
%}

// BMI1 instructions
instruct andnI_rReg_rReg_mem(rRegI dst, rRegI src1, memory src2, immI_M1 minus_1, rFlagsReg cr) %{
  match(Set dst (AndI (XorI src1 minus_1) (LoadI src2)));
  predicate(UseBMI1Instructions);
  effect(KILL cr);

  ins_cost(125);
  format %{ "andnl  $dst, $src1, $src2" %}

  ins_encode %{
    __ andnl($dst$$Register, $src1$$Register, $src2$$Address);
  %}
  ins_pipe(ialu_reg_mem);
%}

instruct andnI_rReg_rReg_rReg(rRegI dst, rRegI src1, rRegI src2, immI_M1 minus_1, rFlagsReg cr) %{
  match(Set dst (AndI (XorI src1 minus_1) src2));
  predicate(UseBMI1Instructions);
  effect(KILL cr);

  format %{ "andnl  $dst, $src1, $src2" %}

  ins_encode %{
    __ andnl($dst$$Register, $src1$$Register, $src2$$Register);
  %}
  ins_pipe(ialu_reg);
%}

instruct blsiI_rReg_rReg(rRegI dst, rRegI src, immI_0 imm_zero, rFlagsReg cr) %{
  match(Set dst (AndI (SubI imm_zero src) src));
  predicate(UseBMI1Instructions);
  effect(KILL cr);

  format %{ "blsil  $dst, $src" %}

  ins_encode %{
    __ blsil($dst$$Register, $src$$Register);
  %}
  ins_pipe(ialu_reg);
%}

instruct blsiI_rReg_mem(rRegI dst, memory src, immI_0 imm_zero, rFlagsReg cr) %{
  match(Set dst (AndI (SubI imm_zero (LoadI src) ) (LoadI src) ));
  predicate(UseBMI1Instructions);
  effect(KILL cr);

  ins_cost(125);
  format %{ "blsil  $dst, $src" %}

  ins_encode %{
    __ blsil($dst$$Register, $src$$Address);
  %}
  ins_pipe(ialu_reg_mem);
%}

instruct blsmskI_rReg_mem(rRegI dst, memory src, immI_M1 minus_1, rFlagsReg cr)
%{
  match(Set dst (XorI (AddI (LoadI src) minus_1) (LoadI src) ) );
  predicate(UseBMI1Instructions);
  effect(KILL cr);

  ins_cost(125);
  format %{ "blsmskl $dst, $src" %}

  ins_encode %{
    __ blsmskl($dst$$Register, $src$$Address);
  %}
  ins_pipe(ialu_reg_mem);
%}

instruct blsmskI_rReg_rReg(rRegI dst, rRegI src, immI_M1 minus_1, rFlagsReg cr)
%{
  match(Set dst (XorI (AddI src minus_1) src));
  predicate(UseBMI1Instructions);
  effect(KILL cr);

  format %{ "blsmskl $dst, $src" %}

  ins_encode %{
    __ blsmskl($dst$$Register, $src$$Register);
  %}

  ins_pipe(ialu_reg);
%}

instruct blsrI_rReg_rReg(rRegI dst, rRegI src, immI_M1 minus_1, rFlagsReg cr)
%{
  match(Set dst (AndI (AddI src minus_1) src) );
  predicate(UseBMI1Instructions);
  effect(KILL cr);

  format %{ "blsrl  $dst, $src" %}

  ins_encode %{
    __ blsrl($dst$$Register, $src$$Register);
  %}

  ins_pipe(ialu_reg_mem);
%}

instruct blsrI_rReg_mem(rRegI dst, memory src, immI_M1 minus_1, rFlagsReg cr)
%{
  match(Set dst (AndI (AddI (LoadI src) minus_1) (LoadI src) ) );
  predicate(UseBMI1Instructions);
  effect(KILL cr);

  ins_cost(125);
  format %{ "blsrl  $dst, $src" %}

  ins_encode %{
    __ blsrl($dst$$Register, $src$$Address);
  %}

  ins_pipe(ialu_reg);
%}

// Or Instructions
// Or Register with Register
instruct orI_rReg(rRegI dst, rRegI src, rFlagsReg cr)
%{
  match(Set dst (OrI dst src));
  effect(KILL cr);

  format %{ "orl     $dst, $src\t# int" %}
  ins_encode %{
    __ orl($dst$$Register, $src$$Register);
  %}
  ins_pipe(ialu_reg_reg);
%}

// Or Register with Immediate
instruct orI_rReg_imm(rRegI dst, immI src, rFlagsReg cr)
%{
  match(Set dst (OrI dst src));
  effect(KILL cr);

  format %{ "orl     $dst, $src\t# int" %}
  ins_encode %{
    __ orl($dst$$Register, $src$$constant);
  %}
  ins_pipe(ialu_reg);
%}

// Or Register with Memory
instruct orI_rReg_mem(rRegI dst, memory src, rFlagsReg cr)
%{
  match(Set dst (OrI dst (LoadI src)));
  effect(KILL cr);

  ins_cost(150);
  format %{ "orl     $dst, $src\t# int" %}
  ins_encode %{
    __ orl($dst$$Register, $src$$Address);
  %}
  ins_pipe(ialu_reg_mem);
%}

// Or Memory with Register
instruct orB_mem_rReg(memory dst, rRegI src, rFlagsReg cr)
%{
  match(Set dst (StoreB dst (OrI (LoadB dst) src)));
  effect(KILL cr);

  ins_cost(150);
  format %{ "orb    $dst, $src\t# byte" %}
  ins_encode %{
    __ orb($dst$$Address, $src$$Register);
  %}
  ins_pipe(ialu_mem_reg);
%}

instruct orI_mem_rReg(memory dst, rRegI src, rFlagsReg cr)
%{
  match(Set dst (StoreI dst (OrI (LoadI dst) src)));
  effect(KILL cr);

  ins_cost(150);
  format %{ "orl     $dst, $src\t# int" %}
  ins_encode %{
    __ orl($dst$$Address, $src$$Register);
  %}
  ins_pipe(ialu_mem_reg);
%}

// Or Memory with Immediate
instruct orI_mem_imm(memory dst, immI src, rFlagsReg cr)
%{
  match(Set dst (StoreI dst (OrI (LoadI dst) src)));
  effect(KILL cr);

  ins_cost(125);
  format %{ "orl     $dst, $src\t# int" %}
  ins_encode %{
    __ orl($dst$$Address, $src$$constant);
  %}
  ins_pipe(ialu_mem_imm);
%}

// Xor Instructions
// Xor Register with Register
instruct xorI_rReg(rRegI dst, rRegI src, rFlagsReg cr)
%{
  match(Set dst (XorI dst src));
  effect(KILL cr);

  format %{ "xorl    $dst, $src\t# int" %}
  ins_encode %{
    __ xorl($dst$$Register, $src$$Register);
  %}
  ins_pipe(ialu_reg_reg);
%}

// Xor Register with Immediate -1
instruct xorI_rReg_im1(rRegI dst, immI_M1 imm) %{
  match(Set dst (XorI dst imm));

  format %{ "not    $dst" %}
  ins_encode %{
     __ notl($dst$$Register);
  %}
  ins_pipe(ialu_reg);
%}

// Xor Register with Immediate
instruct xorI_rReg_imm(rRegI dst, immI src, rFlagsReg cr)
%{
  match(Set dst (XorI dst src));
  effect(KILL cr);

  format %{ "xorl    $dst, $src\t# int" %}
  ins_encode %{
    __ xorl($dst$$Register, $src$$constant);
  %}
  ins_pipe(ialu_reg);
%}

// Xor Register with Memory
instruct xorI_rReg_mem(rRegI dst, memory src, rFlagsReg cr)
%{
  match(Set dst (XorI dst (LoadI src)));
  effect(KILL cr);

  ins_cost(150);
  format %{ "xorl    $dst, $src\t# int" %}
  ins_encode %{
    __ xorl($dst$$Register, $src$$Address);
  %}
  ins_pipe(ialu_reg_mem);
%}

// Xor Memory with Register
instruct xorB_mem_rReg(memory dst, rRegI src, rFlagsReg cr)
%{
  match(Set dst (StoreB dst (XorI (LoadB dst) src)));
  effect(KILL cr);

  ins_cost(150);
  format %{ "xorb    $dst, $src\t# byte" %}
  ins_encode %{
    __ xorb($dst$$Address, $src$$Register);
  %}
  ins_pipe(ialu_mem_reg);
%}

instruct xorI_mem_rReg(memory dst, rRegI src, rFlagsReg cr)
%{
  match(Set dst (StoreI dst (XorI (LoadI dst) src)));
  effect(KILL cr);

  ins_cost(150);
  format %{ "xorl    $dst, $src\t# int" %}
  ins_encode %{
    __ xorl($dst$$Address, $src$$Register);
  %}
  ins_pipe(ialu_mem_reg);
%}

// Xor Memory with Immediate
instruct xorI_mem_imm(memory dst, immI src, rFlagsReg cr)
%{
  match(Set dst (StoreI dst (XorI (LoadI dst) src)));
  effect(KILL cr);

  ins_cost(125);
  format %{ "xorl    $dst, $src\t# int" %}
  ins_encode %{
    __ xorl($dst$$Address, $src$$constant);
  %}
  ins_pipe(ialu_mem_imm);
%}


// Long Logical Instructions

// And Instructions
// And Register with Register
instruct andL_rReg(rRegL dst, rRegL src, rFlagsReg cr)
%{
  match(Set dst (AndL dst src));
  effect(KILL cr);

  format %{ "andq    $dst, $src\t# long" %}
  ins_encode %{
    __ andq($dst$$Register, $src$$Register);
  %}
  ins_pipe(ialu_reg_reg);
%}

// And Register with Immediate 255
instruct andL_rReg_imm255(rRegL dst, rRegL src, immL_255 mask)
%{
  match(Set dst (AndL src mask));

  format %{ "movzbl  $dst, $src\t# long & 0xFF" %}
  ins_encode %{
    // movzbl zeroes out the upper 32-bit and does not need REX.W
    __ movzbl($dst$$Register, $src$$Register);
  %}
  ins_pipe(ialu_reg);
%}

// And Register with Immediate 65535
instruct andL_rReg_imm65535(rRegL dst, rRegL src, immL_65535 mask)
%{
  match(Set dst (AndL src mask));

  format %{ "movzwl  $dst, $src\t# long & 0xFFFF" %}
  ins_encode %{
    // movzwl zeroes out the upper 32-bit and does not need REX.W
    __ movzwl($dst$$Register, $src$$Register);
  %}
  ins_pipe(ialu_reg);
%}

// And Register with Immediate
instruct andL_rReg_imm(rRegL dst, immL32 src, rFlagsReg cr)
%{
  match(Set dst (AndL dst src));
  effect(KILL cr);

  format %{ "andq    $dst, $src\t# long" %}
  ins_encode %{
    __ andq($dst$$Register, $src$$constant);
  %}
  ins_pipe(ialu_reg);
%}

// And Register with Memory
instruct andL_rReg_mem(rRegL dst, memory src, rFlagsReg cr)
%{
  match(Set dst (AndL dst (LoadL src)));
  effect(KILL cr);

  ins_cost(150);
  format %{ "andq    $dst, $src\t# long" %}
  ins_encode %{
    __ andq($dst$$Register, $src$$Address);
  %}
  ins_pipe(ialu_reg_mem);
%}

// And Memory with Register
instruct andL_mem_rReg(memory dst, rRegL src, rFlagsReg cr)
%{
  match(Set dst (StoreL dst (AndL (LoadL dst) src)));
  effect(KILL cr);

  ins_cost(150);
  format %{ "andq    $dst, $src\t# long" %}
  ins_encode %{
    __ andq($dst$$Address, $src$$Register);
  %}
  ins_pipe(ialu_mem_reg);
%}

// And Memory with Immediate
instruct andL_mem_imm(memory dst, immL32 src, rFlagsReg cr)
%{
  match(Set dst (StoreL dst (AndL (LoadL dst) src)));
  effect(KILL cr);

  ins_cost(125);
  format %{ "andq    $dst, $src\t# long" %}
  ins_encode %{
    __ andq($dst$$Address, $src$$constant);
  %}
  ins_pipe(ialu_mem_imm);
%}

instruct btrL_mem_imm(memory dst, immL_NotPow2 con, rFlagsReg cr)
%{
  // con should be a pure 64-bit immediate given that not(con) is a power of 2
  // because AND/OR works well enough for 8/32-bit values.
  predicate(log2i_graceful(~n->in(3)->in(2)->get_long()) > 30);

  match(Set dst (StoreL dst (AndL (LoadL dst) con)));
  effect(KILL cr);

  ins_cost(125);
  format %{ "btrq    $dst, log2(not($con))\t# long" %}
  ins_encode %{
    __ btrq($dst$$Address, log2i_exact((julong)~$con$$constant));
  %}
  ins_pipe(ialu_mem_imm);
%}

// BMI1 instructions
instruct andnL_rReg_rReg_mem(rRegL dst, rRegL src1, memory src2, immL_M1 minus_1, rFlagsReg cr) %{
  match(Set dst (AndL (XorL src1 minus_1) (LoadL src2)));
  predicate(UseBMI1Instructions);
  effect(KILL cr);

  ins_cost(125);
  format %{ "andnq  $dst, $src1, $src2" %}

  ins_encode %{
    __ andnq($dst$$Register, $src1$$Register, $src2$$Address);
  %}
  ins_pipe(ialu_reg_mem);
%}

instruct andnL_rReg_rReg_rReg(rRegL dst, rRegL src1, rRegL src2, immL_M1 minus_1, rFlagsReg cr) %{
  match(Set dst (AndL (XorL src1 minus_1) src2));
  predicate(UseBMI1Instructions);
  effect(KILL cr);

  format %{ "andnq  $dst, $src1, $src2" %}

  ins_encode %{
  __ andnq($dst$$Register, $src1$$Register, $src2$$Register);
  %}
  ins_pipe(ialu_reg_mem);
%}

instruct blsiL_rReg_rReg(rRegL dst, rRegL src, immL0 imm_zero, rFlagsReg cr) %{
  match(Set dst (AndL (SubL imm_zero src) src));
  predicate(UseBMI1Instructions);
  effect(KILL cr);

  format %{ "blsiq  $dst, $src" %}

  ins_encode %{
    __ blsiq($dst$$Register, $src$$Register);
  %}
  ins_pipe(ialu_reg);
%}

instruct blsiL_rReg_mem(rRegL dst, memory src, immL0 imm_zero, rFlagsReg cr) %{
  match(Set dst (AndL (SubL imm_zero (LoadL src) ) (LoadL src) ));
  predicate(UseBMI1Instructions);
  effect(KILL cr);

  ins_cost(125);
  format %{ "blsiq  $dst, $src" %}

  ins_encode %{
    __ blsiq($dst$$Register, $src$$Address);
  %}
  ins_pipe(ialu_reg_mem);
%}

instruct blsmskL_rReg_mem(rRegL dst, memory src, immL_M1 minus_1, rFlagsReg cr)
%{
  match(Set dst (XorL (AddL (LoadL src) minus_1) (LoadL src) ) );
  predicate(UseBMI1Instructions);
  effect(KILL cr);

  ins_cost(125);
  format %{ "blsmskq $dst, $src" %}

  ins_encode %{
    __ blsmskq($dst$$Register, $src$$Address);
  %}
  ins_pipe(ialu_reg_mem);
%}

instruct blsmskL_rReg_rReg(rRegL dst, rRegL src, immL_M1 minus_1, rFlagsReg cr)
%{
  match(Set dst (XorL (AddL src minus_1) src));
  predicate(UseBMI1Instructions);
  effect(KILL cr);

  format %{ "blsmskq $dst, $src" %}

  ins_encode %{
    __ blsmskq($dst$$Register, $src$$Register);
  %}

  ins_pipe(ialu_reg);
%}

instruct blsrL_rReg_rReg(rRegL dst, rRegL src, immL_M1 minus_1, rFlagsReg cr)
%{
  match(Set dst (AndL (AddL src minus_1) src) );
  predicate(UseBMI1Instructions);
  effect(KILL cr);

  format %{ "blsrq  $dst, $src" %}

  ins_encode %{
    __ blsrq($dst$$Register, $src$$Register);
  %}

  ins_pipe(ialu_reg);
%}

instruct blsrL_rReg_mem(rRegL dst, memory src, immL_M1 minus_1, rFlagsReg cr)
%{
  match(Set dst (AndL (AddL (LoadL src) minus_1) (LoadL src)) );
  predicate(UseBMI1Instructions);
  effect(KILL cr);

  ins_cost(125);
  format %{ "blsrq  $dst, $src" %}

  ins_encode %{
    __ blsrq($dst$$Register, $src$$Address);
  %}

  ins_pipe(ialu_reg);
%}

// Or Instructions
// Or Register with Register
instruct orL_rReg(rRegL dst, rRegL src, rFlagsReg cr)
%{
  match(Set dst (OrL dst src));
  effect(KILL cr);

  format %{ "orq     $dst, $src\t# long" %}
  ins_encode %{
    __ orq($dst$$Register, $src$$Register);
  %}
  ins_pipe(ialu_reg_reg);
%}

// Use any_RegP to match R15 (TLS register) without spilling.
instruct orL_rReg_castP2X(rRegL dst, any_RegP src, rFlagsReg cr) %{
  match(Set dst (OrL dst (CastP2X src)));
  effect(KILL cr);

  format %{ "orq     $dst, $src\t# long" %}
  ins_encode %{
    __ orq($dst$$Register, $src$$Register);
  %}
  ins_pipe(ialu_reg_reg);
%}


// Or Register with Immediate
instruct orL_rReg_imm(rRegL dst, immL32 src, rFlagsReg cr)
%{
  match(Set dst (OrL dst src));
  effect(KILL cr);

  format %{ "orq     $dst, $src\t# long" %}
  ins_encode %{
    __ orq($dst$$Register, $src$$constant);
  %}
  ins_pipe(ialu_reg);
%}

// Or Register with Memory
instruct orL_rReg_mem(rRegL dst, memory src, rFlagsReg cr)
%{
  match(Set dst (OrL dst (LoadL src)));
  effect(KILL cr);

  ins_cost(150);
  format %{ "orq     $dst, $src\t# long" %}
  ins_encode %{
    __ orq($dst$$Register, $src$$Address);
  %}
  ins_pipe(ialu_reg_mem);
%}

// Or Memory with Register
instruct orL_mem_rReg(memory dst, rRegL src, rFlagsReg cr)
%{
  match(Set dst (StoreL dst (OrL (LoadL dst) src)));
  effect(KILL cr);

  ins_cost(150);
  format %{ "orq     $dst, $src\t# long" %}
  ins_encode %{
    __ orq($dst$$Address, $src$$Register);
  %}
  ins_pipe(ialu_mem_reg);
%}

// Or Memory with Immediate
instruct orL_mem_imm(memory dst, immL32 src, rFlagsReg cr)
%{
  match(Set dst (StoreL dst (OrL (LoadL dst) src)));
  effect(KILL cr);

  ins_cost(125);
  format %{ "orq     $dst, $src\t# long" %}
  ins_encode %{
    __ orq($dst$$Address, $src$$constant);
  %}
  ins_pipe(ialu_mem_imm);
%}

instruct btsL_mem_imm(memory dst, immL_Pow2 con, rFlagsReg cr)
%{
  // con should be a pure 64-bit power of 2 immediate
  // because AND/OR works well enough for 8/32-bit values.
  predicate(log2i_graceful(n->in(3)->in(2)->get_long()) > 31);

  match(Set dst (StoreL dst (OrL (LoadL dst) con)));
  effect(KILL cr);

  ins_cost(125);
  format %{ "btsq    $dst, log2($con)\t# long" %}
  ins_encode %{
    __ btsq($dst$$Address, log2i_exact((julong)$con$$constant));
  %}
  ins_pipe(ialu_mem_imm);
%}

// Xor Instructions
// Xor Register with Register
instruct xorL_rReg(rRegL dst, rRegL src, rFlagsReg cr)
%{
  match(Set dst (XorL dst src));
  effect(KILL cr);

  format %{ "xorq    $dst, $src\t# long" %}
  ins_encode %{
    __ xorq($dst$$Register, $src$$Register);
  %}
  ins_pipe(ialu_reg_reg);
%}

// Xor Register with Immediate -1
instruct xorL_rReg_im1(rRegL dst, immL_M1 imm) %{
  match(Set dst (XorL dst imm));

  format %{ "notq   $dst" %}
  ins_encode %{
     __ notq($dst$$Register);
  %}
  ins_pipe(ialu_reg);
%}

// Xor Register with Immediate
instruct xorL_rReg_imm(rRegL dst, immL32 src, rFlagsReg cr)
%{
  match(Set dst (XorL dst src));
  effect(KILL cr);

  format %{ "xorq    $dst, $src\t# long" %}
  ins_encode %{
    __ xorq($dst$$Register, $src$$constant);
  %}
  ins_pipe(ialu_reg);
%}

// Xor Register with Memory
instruct xorL_rReg_mem(rRegL dst, memory src, rFlagsReg cr)
%{
  match(Set dst (XorL dst (LoadL src)));
  effect(KILL cr);

  ins_cost(150);
  format %{ "xorq    $dst, $src\t# long" %}
  ins_encode %{
    __ xorq($dst$$Register, $src$$Address);
  %}
  ins_pipe(ialu_reg_mem);
%}

// Xor Memory with Register
instruct xorL_mem_rReg(memory dst, rRegL src, rFlagsReg cr)
%{
  match(Set dst (StoreL dst (XorL (LoadL dst) src)));
  effect(KILL cr);

  ins_cost(150);
  format %{ "xorq    $dst, $src\t# long" %}
  ins_encode %{
    __ xorq($dst$$Address, $src$$Register);
  %}
  ins_pipe(ialu_mem_reg);
%}

// Xor Memory with Immediate
instruct xorL_mem_imm(memory dst, immL32 src, rFlagsReg cr)
%{
  match(Set dst (StoreL dst (XorL (LoadL dst) src)));
  effect(KILL cr);

  ins_cost(125);
  format %{ "xorq    $dst, $src\t# long" %}
  ins_encode %{
    __ xorq($dst$$Address, $src$$constant);
  %}
  ins_pipe(ialu_mem_imm);
%}

// Convert Int to Boolean
instruct convI2B(rRegI dst, rRegI src, rFlagsReg cr)
%{
  match(Set dst (Conv2B src));
  effect(KILL cr);

  format %{ "testl   $src, $src\t# ci2b\n\t"
            "setnz   $dst\n\t"
            "movzbl  $dst, $dst" %}
  ins_encode %{
    __ testl($src$$Register, $src$$Register);
    __ set_byte_if_not_zero($dst$$Register);
    __ movzbl($dst$$Register, $dst$$Register);
  %}
  ins_pipe(pipe_slow); // XXX
%}

// Convert Pointer to Boolean
instruct convP2B(rRegI dst, rRegP src, rFlagsReg cr)
%{
  match(Set dst (Conv2B src));
  effect(KILL cr);

  format %{ "testq   $src, $src\t# cp2b\n\t"
            "setnz   $dst\n\t"
            "movzbl  $dst, $dst" %}
  ins_encode %{
    __ testq($src$$Register, $src$$Register);
    __ set_byte_if_not_zero($dst$$Register);
    __ movzbl($dst$$Register, $dst$$Register);
  %}
  ins_pipe(pipe_slow); // XXX
%}

instruct cmpLTMask(rRegI dst, rRegI p, rRegI q, rFlagsReg cr)
%{
  match(Set dst (CmpLTMask p q));
  effect(KILL cr);

  ins_cost(400);
  format %{ "cmpl    $p, $q\t# cmpLTMask\n\t"
            "setlt   $dst\n\t"
            "movzbl  $dst, $dst\n\t"
            "negl    $dst" %}
  ins_encode %{
    __ cmpl($p$$Register, $q$$Register);
    __ setl($dst$$Register);
    __ movzbl($dst$$Register, $dst$$Register);
    __ negl($dst$$Register);
  %}
  ins_pipe(pipe_slow);
%}

instruct cmpLTMask0(rRegI dst, immI_0 zero, rFlagsReg cr)
%{
  match(Set dst (CmpLTMask dst zero));
  effect(KILL cr);

  ins_cost(100);
  format %{ "sarl    $dst, #31\t# cmpLTMask0" %}
  ins_encode %{
    __ sarl($dst$$Register, 31);
  %}
  ins_pipe(ialu_reg);
%}

/* Better to save a register than avoid a branch */
instruct cadd_cmpLTMask(rRegI p, rRegI q, rRegI y, rFlagsReg cr)
%{
  match(Set p (AddI (AndI (CmpLTMask p q) y) (SubI p q)));
  effect(KILL cr);
  ins_cost(300);
  format %{ "subl    $p,$q\t# cadd_cmpLTMask\n\t"
            "jge     done\n\t"
            "addl    $p,$y\n"
            "done:   " %}
  ins_encode %{
    Register Rp = $p$$Register;
    Register Rq = $q$$Register;
    Register Ry = $y$$Register;
    Label done;
    __ subl(Rp, Rq);
    __ jccb(Assembler::greaterEqual, done);
    __ addl(Rp, Ry);
    __ bind(done);
  %}
  ins_pipe(pipe_cmplt);
%}

/* Better to save a register than avoid a branch */
instruct and_cmpLTMask(rRegI p, rRegI q, rRegI y, rFlagsReg cr)
%{
  match(Set y (AndI (CmpLTMask p q) y));
  effect(KILL cr);

  ins_cost(300);

  format %{ "cmpl    $p, $q\t# and_cmpLTMask\n\t"
            "jlt     done\n\t"
            "xorl    $y, $y\n"
            "done:   " %}
  ins_encode %{
    Register Rp = $p$$Register;
    Register Rq = $q$$Register;
    Register Ry = $y$$Register;
    Label done;
    __ cmpl(Rp, Rq);
    __ jccb(Assembler::less, done);
    __ xorl(Ry, Ry);
    __ bind(done);
  %}
  ins_pipe(pipe_cmplt);
%}


//---------- FP Instructions------------------------------------------------

// Really expensive, avoid
instruct cmpF_cc_reg(rFlagsRegU cr, regF src1, regF src2)
%{
  match(Set cr (CmpF src1 src2));

  ins_cost(500);
  format %{ "ucomiss $src1, $src2\n\t"
            "jnp,s   exit\n\t"
            "pushfq\t# saw NaN, set CF\n\t"
            "andq    [rsp], #0xffffff2b\n\t"
            "popfq\n"
    "exit:" %}
  ins_encode %{
    __ ucomiss($src1$$XMMRegister, $src2$$XMMRegister);
    emit_cmpfp_fixup(_masm);
  %}
  ins_pipe(pipe_slow);
%}

instruct cmpF_cc_reg_CF(rFlagsRegUCF cr, regF src1, regF src2) %{
  match(Set cr (CmpF src1 src2));

  ins_cost(100);
  format %{ "ucomiss $src1, $src2" %}
  ins_encode %{
    __ ucomiss($src1$$XMMRegister, $src2$$XMMRegister);
  %}
  ins_pipe(pipe_slow);
%}

instruct cmpF_cc_memCF(rFlagsRegUCF cr, regF src1, memory src2) %{
  match(Set cr (CmpF src1 (LoadF src2)));

  ins_cost(100);
  format %{ "ucomiss $src1, $src2" %}
  ins_encode %{
    __ ucomiss($src1$$XMMRegister, $src2$$Address);
  %}
  ins_pipe(pipe_slow);
%}

instruct cmpF_cc_immCF(rFlagsRegUCF cr, regF src, immF con) %{
  match(Set cr (CmpF src con));
  ins_cost(100);
  format %{ "ucomiss $src, [$constantaddress]\t# load from constant table: float=$con" %}
  ins_encode %{
    __ ucomiss($src$$XMMRegister, $constantaddress($con));
  %}
  ins_pipe(pipe_slow);
%}

// Really expensive, avoid
instruct cmpD_cc_reg(rFlagsRegU cr, regD src1, regD src2)
%{
  match(Set cr (CmpD src1 src2));

  ins_cost(500);
  format %{ "ucomisd $src1, $src2\n\t"
            "jnp,s   exit\n\t"
            "pushfq\t# saw NaN, set CF\n\t"
            "andq    [rsp], #0xffffff2b\n\t"
            "popfq\n"
    "exit:" %}
  ins_encode %{
    __ ucomisd($src1$$XMMRegister, $src2$$XMMRegister);
    emit_cmpfp_fixup(_masm);
  %}
  ins_pipe(pipe_slow);
%}

instruct cmpD_cc_reg_CF(rFlagsRegUCF cr, regD src1, regD src2) %{
  match(Set cr (CmpD src1 src2));

  ins_cost(100);
  format %{ "ucomisd $src1, $src2 test" %}
  ins_encode %{
    __ ucomisd($src1$$XMMRegister, $src2$$XMMRegister);
  %}
  ins_pipe(pipe_slow);
%}

instruct cmpD_cc_memCF(rFlagsRegUCF cr, regD src1, memory src2) %{
  match(Set cr (CmpD src1 (LoadD src2)));

  ins_cost(100);
  format %{ "ucomisd $src1, $src2" %}
  ins_encode %{
    __ ucomisd($src1$$XMMRegister, $src2$$Address);
  %}
  ins_pipe(pipe_slow);
%}

instruct cmpD_cc_immCF(rFlagsRegUCF cr, regD src, immD con) %{
  match(Set cr (CmpD src con));
  ins_cost(100);
  format %{ "ucomisd $src, [$constantaddress]\t# load from constant table: double=$con" %}
  ins_encode %{
    __ ucomisd($src$$XMMRegister, $constantaddress($con));
  %}
  ins_pipe(pipe_slow);
%}

// Compare into -1,0,1
instruct cmpF_reg(rRegI dst, regF src1, regF src2, rFlagsReg cr)
%{
  match(Set dst (CmpF3 src1 src2));
  effect(KILL cr);

  ins_cost(275);
  format %{ "ucomiss $src1, $src2\n\t"
            "movl    $dst, #-1\n\t"
            "jp,s    done\n\t"
            "jb,s    done\n\t"
            "setne   $dst\n\t"
            "movzbl  $dst, $dst\n"
    "done:" %}
  ins_encode %{
    __ ucomiss($src1$$XMMRegister, $src2$$XMMRegister);
    emit_cmpfp3(_masm, $dst$$Register);
  %}
  ins_pipe(pipe_slow);
%}

// Compare into -1,0,1
instruct cmpF_mem(rRegI dst, regF src1, memory src2, rFlagsReg cr)
%{
  match(Set dst (CmpF3 src1 (LoadF src2)));
  effect(KILL cr);

  ins_cost(275);
  format %{ "ucomiss $src1, $src2\n\t"
            "movl    $dst, #-1\n\t"
            "jp,s    done\n\t"
            "jb,s    done\n\t"
            "setne   $dst\n\t"
            "movzbl  $dst, $dst\n"
    "done:" %}
  ins_encode %{
    __ ucomiss($src1$$XMMRegister, $src2$$Address);
    emit_cmpfp3(_masm, $dst$$Register);
  %}
  ins_pipe(pipe_slow);
%}

// Compare into -1,0,1
instruct cmpF_imm(rRegI dst, regF src, immF con, rFlagsReg cr) %{
  match(Set dst (CmpF3 src con));
  effect(KILL cr);

  ins_cost(275);
  format %{ "ucomiss $src, [$constantaddress]\t# load from constant table: float=$con\n\t"
            "movl    $dst, #-1\n\t"
            "jp,s    done\n\t"
            "jb,s    done\n\t"
            "setne   $dst\n\t"
            "movzbl  $dst, $dst\n"
    "done:" %}
  ins_encode %{
    __ ucomiss($src$$XMMRegister, $constantaddress($con));
    emit_cmpfp3(_masm, $dst$$Register);
  %}
  ins_pipe(pipe_slow);
%}

// Compare into -1,0,1
instruct cmpD_reg(rRegI dst, regD src1, regD src2, rFlagsReg cr)
%{
  match(Set dst (CmpD3 src1 src2));
  effect(KILL cr);

  ins_cost(275);
  format %{ "ucomisd $src1, $src2\n\t"
            "movl    $dst, #-1\n\t"
            "jp,s    done\n\t"
            "jb,s    done\n\t"
            "setne   $dst\n\t"
            "movzbl  $dst, $dst\n"
    "done:" %}
  ins_encode %{
    __ ucomisd($src1$$XMMRegister, $src2$$XMMRegister);
    emit_cmpfp3(_masm, $dst$$Register);
  %}
  ins_pipe(pipe_slow);
%}

// Compare into -1,0,1
instruct cmpD_mem(rRegI dst, regD src1, memory src2, rFlagsReg cr)
%{
  match(Set dst (CmpD3 src1 (LoadD src2)));
  effect(KILL cr);

  ins_cost(275);
  format %{ "ucomisd $src1, $src2\n\t"
            "movl    $dst, #-1\n\t"
            "jp,s    done\n\t"
            "jb,s    done\n\t"
            "setne   $dst\n\t"
            "movzbl  $dst, $dst\n"
    "done:" %}
  ins_encode %{
    __ ucomisd($src1$$XMMRegister, $src2$$Address);
    emit_cmpfp3(_masm, $dst$$Register);
  %}
  ins_pipe(pipe_slow);
%}

// Compare into -1,0,1
instruct cmpD_imm(rRegI dst, regD src, immD con, rFlagsReg cr) %{
  match(Set dst (CmpD3 src con));
  effect(KILL cr);

  ins_cost(275);
  format %{ "ucomisd $src, [$constantaddress]\t# load from constant table: double=$con\n\t"
            "movl    $dst, #-1\n\t"
            "jp,s    done\n\t"
            "jb,s    done\n\t"
            "setne   $dst\n\t"
            "movzbl  $dst, $dst\n"
    "done:" %}
  ins_encode %{
    __ ucomisd($src$$XMMRegister, $constantaddress($con));
    emit_cmpfp3(_masm, $dst$$Register);
  %}
  ins_pipe(pipe_slow);
%}

//----------Arithmetic Conversion Instructions---------------------------------

instruct convF2D_reg_reg(regD dst, regF src)
%{
  match(Set dst (ConvF2D src));

  format %{ "cvtss2sd $dst, $src" %}
  ins_encode %{
    __ cvtss2sd ($dst$$XMMRegister, $src$$XMMRegister);
  %}
  ins_pipe(pipe_slow); // XXX
%}

instruct convF2D_reg_mem(regD dst, memory src)
%{
  match(Set dst (ConvF2D (LoadF src)));

  format %{ "cvtss2sd $dst, $src" %}
  ins_encode %{
    __ cvtss2sd ($dst$$XMMRegister, $src$$Address);
  %}
  ins_pipe(pipe_slow); // XXX
%}

instruct convD2F_reg_reg(regF dst, regD src)
%{
  match(Set dst (ConvD2F src));

  format %{ "cvtsd2ss $dst, $src" %}
  ins_encode %{
    __ cvtsd2ss ($dst$$XMMRegister, $src$$XMMRegister);
  %}
  ins_pipe(pipe_slow); // XXX
%}

instruct convD2F_reg_mem(regF dst, memory src)
%{
  match(Set dst (ConvD2F (LoadD src)));

  format %{ "cvtsd2ss $dst, $src" %}
  ins_encode %{
    __ cvtsd2ss ($dst$$XMMRegister, $src$$Address);
  %}
  ins_pipe(pipe_slow); // XXX
%}

// XXX do mem variants
instruct convF2I_reg_reg(rRegI dst, regF src, rFlagsReg cr)
%{
  match(Set dst (ConvF2I src));
  effect(KILL cr);
  format %{ "convert_f2i $dst,$src" %}
  ins_encode %{
    __ convert_f2i($dst$$Register, $src$$XMMRegister);
  %}
  ins_pipe(pipe_slow);
%}

instruct convF2L_reg_reg(rRegL dst, regF src, rFlagsReg cr)
%{
  match(Set dst (ConvF2L src));
  effect(KILL cr);
  format %{ "convert_f2l $dst,$src"%}
  ins_encode %{
    __ convert_f2l($dst$$Register, $src$$XMMRegister);
  %}
  ins_pipe(pipe_slow);
%}

instruct convD2I_reg_reg(rRegI dst, regD src, rFlagsReg cr)
%{
  match(Set dst (ConvD2I src));
  effect(KILL cr);
  format %{ "convert_d2i $dst,$src"%}
  ins_encode %{
    __ convert_d2i($dst$$Register, $src$$XMMRegister);
  %}
  ins_pipe(pipe_slow);
%}

instruct convD2L_reg_reg(rRegL dst, regD src, rFlagsReg cr)
%{
  match(Set dst (ConvD2L src));
  effect(KILL cr);
  format %{ "convert_d2l $dst,$src"%}
  ins_encode %{
    __ convert_d2l($dst$$Register, $src$$XMMRegister);
  %}
  ins_pipe(pipe_slow);
%}

instruct round_double_reg(rRegL dst, regD src, rRegL rtmp, rcx_RegL rcx, rFlagsReg cr)
%{
  match(Set dst (RoundD src));
  effect(TEMP dst, TEMP rtmp, TEMP rcx, KILL cr);
  format %{ "round_double $dst,$src \t! using $rtmp and $rcx as TEMP"%}
  ins_encode %{
    __ round_double($dst$$Register, $src$$XMMRegister, $rtmp$$Register, $rcx$$Register);
  %}
  ins_pipe(pipe_slow);
%}

instruct round_float_reg(rRegI dst, regF src, rRegL rtmp, rcx_RegL rcx, rFlagsReg cr)
%{
  match(Set dst (RoundF src));
  effect(TEMP dst, TEMP rtmp, TEMP rcx, KILL cr);
  format %{ "round_float $dst,$src" %}
  ins_encode %{
    __ round_float($dst$$Register, $src$$XMMRegister, $rtmp$$Register, $rcx$$Register);
  %}
  ins_pipe(pipe_slow);
%}

instruct convI2F_reg_reg(regF dst, rRegI src)
%{
  predicate(!UseXmmI2F);
  match(Set dst (ConvI2F src));

  format %{ "cvtsi2ssl $dst, $src\t# i2f" %}
  ins_encode %{
    __ cvtsi2ssl ($dst$$XMMRegister, $src$$Register);
  %}
  ins_pipe(pipe_slow); // XXX
%}

instruct convI2F_reg_mem(regF dst, memory src)
%{
  match(Set dst (ConvI2F (LoadI src)));

  format %{ "cvtsi2ssl $dst, $src\t# i2f" %}
  ins_encode %{
    __ cvtsi2ssl ($dst$$XMMRegister, $src$$Address);
  %}
  ins_pipe(pipe_slow); // XXX
%}

instruct convI2D_reg_reg(regD dst, rRegI src)
%{
  predicate(!UseXmmI2D);
  match(Set dst (ConvI2D src));

  format %{ "cvtsi2sdl $dst, $src\t# i2d" %}
  ins_encode %{
    __ cvtsi2sdl ($dst$$XMMRegister, $src$$Register);
  %}
  ins_pipe(pipe_slow); // XXX
%}

instruct convI2D_reg_mem(regD dst, memory src)
%{
  match(Set dst (ConvI2D (LoadI src)));

  format %{ "cvtsi2sdl $dst, $src\t# i2d" %}
  ins_encode %{
    __ cvtsi2sdl ($dst$$XMMRegister, $src$$Address);
  %}
  ins_pipe(pipe_slow); // XXX
%}

instruct convXI2F_reg(regF dst, rRegI src)
%{
  predicate(UseXmmI2F);
  match(Set dst (ConvI2F src));

  format %{ "movdl $dst, $src\n\t"
            "cvtdq2psl $dst, $dst\t# i2f" %}
  ins_encode %{
    __ movdl($dst$$XMMRegister, $src$$Register);
    __ cvtdq2ps($dst$$XMMRegister, $dst$$XMMRegister);
  %}
  ins_pipe(pipe_slow); // XXX
%}

instruct convXI2D_reg(regD dst, rRegI src)
%{
  predicate(UseXmmI2D);
  match(Set dst (ConvI2D src));

  format %{ "movdl $dst, $src\n\t"
            "cvtdq2pdl $dst, $dst\t# i2d" %}
  ins_encode %{
    __ movdl($dst$$XMMRegister, $src$$Register);
    __ cvtdq2pd($dst$$XMMRegister, $dst$$XMMRegister);
  %}
  ins_pipe(pipe_slow); // XXX
%}

instruct convL2F_reg_reg(regF dst, rRegL src)
%{
  match(Set dst (ConvL2F src));

  format %{ "cvtsi2ssq $dst, $src\t# l2f" %}
  ins_encode %{
    __ cvtsi2ssq ($dst$$XMMRegister, $src$$Register);
  %}
  ins_pipe(pipe_slow); // XXX
%}

instruct convL2F_reg_mem(regF dst, memory src)
%{
  match(Set dst (ConvL2F (LoadL src)));

  format %{ "cvtsi2ssq $dst, $src\t# l2f" %}
  ins_encode %{
    __ cvtsi2ssq ($dst$$XMMRegister, $src$$Address);
  %}
  ins_pipe(pipe_slow); // XXX
%}

instruct convL2D_reg_reg(regD dst, rRegL src)
%{
  match(Set dst (ConvL2D src));

  format %{ "cvtsi2sdq $dst, $src\t# l2d" %}
  ins_encode %{
    __ cvtsi2sdq ($dst$$XMMRegister, $src$$Register);
  %}
  ins_pipe(pipe_slow); // XXX
%}

instruct convL2D_reg_mem(regD dst, memory src)
%{
  match(Set dst (ConvL2D (LoadL src)));

  format %{ "cvtsi2sdq $dst, $src\t# l2d" %}
  ins_encode %{
    __ cvtsi2sdq ($dst$$XMMRegister, $src$$Address);
  %}
  ins_pipe(pipe_slow); // XXX
%}

instruct convI2L_reg_reg(rRegL dst, rRegI src)
%{
  match(Set dst (ConvI2L src));

  ins_cost(125);
  format %{ "movslq  $dst, $src\t# i2l" %}
  ins_encode %{
    __ movslq($dst$$Register, $src$$Register);
  %}
  ins_pipe(ialu_reg_reg);
%}

// instruct convI2L_reg_reg_foo(rRegL dst, rRegI src)
// %{
//   match(Set dst (ConvI2L src));
// //   predicate(_kids[0]->_leaf->as_Type()->type()->is_int()->_lo >= 0 &&
// //             _kids[0]->_leaf->as_Type()->type()->is_int()->_hi >= 0);
//   predicate(((const TypeNode*) n)->type()->is_long()->_hi ==
//             (unsigned int) ((const TypeNode*) n)->type()->is_long()->_hi &&
//             ((const TypeNode*) n)->type()->is_long()->_lo ==
//             (unsigned int) ((const TypeNode*) n)->type()->is_long()->_lo);

//   format %{ "movl    $dst, $src\t# unsigned i2l" %}
//   ins_encode(enc_copy(dst, src));
// //   opcode(0x63); // needs REX.W
// //   ins_encode(REX_reg_reg_wide(dst, src), OpcP, reg_reg(dst,src));
//   ins_pipe(ialu_reg_reg);
// %}

// Zero-extend convert int to long
instruct convI2L_reg_reg_zex(rRegL dst, rRegI src, immL_32bits mask)
%{
  match(Set dst (AndL (ConvI2L src) mask));

  format %{ "movl    $dst, $src\t# i2l zero-extend\n\t" %}
  ins_encode %{
    if ($dst$$reg != $src$$reg) {
      __ movl($dst$$Register, $src$$Register);
    }
  %}
  ins_pipe(ialu_reg_reg);
%}

// Zero-extend convert int to long
instruct convI2L_reg_mem_zex(rRegL dst, memory src, immL_32bits mask)
%{
  match(Set dst (AndL (ConvI2L (LoadI src)) mask));

  format %{ "movl    $dst, $src\t# i2l zero-extend\n\t" %}
  ins_encode %{
    __ movl($dst$$Register, $src$$Address);
  %}
  ins_pipe(ialu_reg_mem);
%}

instruct zerox_long_reg_reg(rRegL dst, rRegL src, immL_32bits mask)
%{
  match(Set dst (AndL src mask));

  format %{ "movl    $dst, $src\t# zero-extend long" %}
  ins_encode %{
    __ movl($dst$$Register, $src$$Register);
  %}
  ins_pipe(ialu_reg_reg);
%}

instruct convL2I_reg_reg(rRegI dst, rRegL src)
%{
  match(Set dst (ConvL2I src));

  format %{ "movl    $dst, $src\t# l2i" %}
  ins_encode %{
    __ movl($dst$$Register, $src$$Register);
  %}
  ins_pipe(ialu_reg_reg);
%}


instruct MoveF2I_stack_reg(rRegI dst, stackSlotF src) %{
  match(Set dst (MoveF2I src));
  effect(DEF dst, USE src);

  ins_cost(125);
  format %{ "movl    $dst, $src\t# MoveF2I_stack_reg" %}
  ins_encode %{
    __ movl($dst$$Register, Address(rsp, $src$$disp));
  %}
  ins_pipe(ialu_reg_mem);
%}

instruct MoveI2F_stack_reg(regF dst, stackSlotI src) %{
  match(Set dst (MoveI2F src));
  effect(DEF dst, USE src);

  ins_cost(125);
  format %{ "movss   $dst, $src\t# MoveI2F_stack_reg" %}
  ins_encode %{
    __ movflt($dst$$XMMRegister, Address(rsp, $src$$disp));
  %}
  ins_pipe(pipe_slow);
%}

instruct MoveD2L_stack_reg(rRegL dst, stackSlotD src) %{
  match(Set dst (MoveD2L src));
  effect(DEF dst, USE src);

  ins_cost(125);
  format %{ "movq    $dst, $src\t# MoveD2L_stack_reg" %}
  ins_encode %{
    __ movq($dst$$Register, Address(rsp, $src$$disp));
  %}
  ins_pipe(ialu_reg_mem);
%}

instruct MoveL2D_stack_reg_partial(regD dst, stackSlotL src) %{
  predicate(!UseXmmLoadAndClearUpper);
  match(Set dst (MoveL2D src));
  effect(DEF dst, USE src);

  ins_cost(125);
  format %{ "movlpd  $dst, $src\t# MoveL2D_stack_reg" %}
  ins_encode %{
    __ movdbl($dst$$XMMRegister, Address(rsp, $src$$disp));
  %}
  ins_pipe(pipe_slow);
%}

instruct MoveL2D_stack_reg(regD dst, stackSlotL src) %{
  predicate(UseXmmLoadAndClearUpper);
  match(Set dst (MoveL2D src));
  effect(DEF dst, USE src);

  ins_cost(125);
  format %{ "movsd   $dst, $src\t# MoveL2D_stack_reg" %}
  ins_encode %{
    __ movdbl($dst$$XMMRegister, Address(rsp, $src$$disp));
  %}
  ins_pipe(pipe_slow);
%}


instruct MoveF2I_reg_stack(stackSlotI dst, regF src) %{
  match(Set dst (MoveF2I src));
  effect(DEF dst, USE src);

  ins_cost(95); // XXX
  format %{ "movss   $dst, $src\t# MoveF2I_reg_stack" %}
  ins_encode %{
    __ movflt(Address(rsp, $dst$$disp), $src$$XMMRegister);
  %}
  ins_pipe(pipe_slow);
%}

instruct MoveI2F_reg_stack(stackSlotF dst, rRegI src) %{
  match(Set dst (MoveI2F src));
  effect(DEF dst, USE src);

  ins_cost(100);
  format %{ "movl    $dst, $src\t# MoveI2F_reg_stack" %}
  ins_encode %{
    __ movl(Address(rsp, $dst$$disp), $src$$Register);
  %}
  ins_pipe( ialu_mem_reg );
%}

instruct MoveD2L_reg_stack(stackSlotL dst, regD src) %{
  match(Set dst (MoveD2L src));
  effect(DEF dst, USE src);

  ins_cost(95); // XXX
  format %{ "movsd   $dst, $src\t# MoveL2D_reg_stack" %}
  ins_encode %{
    __ movdbl(Address(rsp, $dst$$disp), $src$$XMMRegister);
  %}
  ins_pipe(pipe_slow);
%}

instruct MoveL2D_reg_stack(stackSlotD dst, rRegL src) %{
  match(Set dst (MoveL2D src));
  effect(DEF dst, USE src);

  ins_cost(100);
  format %{ "movq    $dst, $src\t# MoveL2D_reg_stack" %}
  ins_encode %{
    __ movq(Address(rsp, $dst$$disp), $src$$Register);
  %}
  ins_pipe(ialu_mem_reg);
%}

instruct MoveF2I_reg_reg(rRegI dst, regF src) %{
  match(Set dst (MoveF2I src));
  effect(DEF dst, USE src);
  ins_cost(85);
  format %{ "movd    $dst,$src\t# MoveF2I" %}
  ins_encode %{
    __ movdl($dst$$Register, $src$$XMMRegister);
  %}
  ins_pipe( pipe_slow );
%}

instruct MoveD2L_reg_reg(rRegL dst, regD src) %{
  match(Set dst (MoveD2L src));
  effect(DEF dst, USE src);
  ins_cost(85);
  format %{ "movd    $dst,$src\t# MoveD2L" %}
  ins_encode %{
    __ movdq($dst$$Register, $src$$XMMRegister);
  %}
  ins_pipe( pipe_slow );
%}

instruct MoveI2F_reg_reg(regF dst, rRegI src) %{
  match(Set dst (MoveI2F src));
  effect(DEF dst, USE src);
  ins_cost(100);
  format %{ "movd    $dst,$src\t# MoveI2F" %}
  ins_encode %{
    __ movdl($dst$$XMMRegister, $src$$Register);
  %}
  ins_pipe( pipe_slow );
%}

instruct MoveL2D_reg_reg(regD dst, rRegL src) %{
  match(Set dst (MoveL2D src));
  effect(DEF dst, USE src);
  ins_cost(100);
  format %{ "movd    $dst,$src\t# MoveL2D" %}
  ins_encode %{
     __ movdq($dst$$XMMRegister, $src$$Register);
  %}
  ins_pipe( pipe_slow );
%}

// Fast clearing of an array
// Small ClearArray non-AVX512.
instruct rep_stos(rcx_RegL cnt, rdi_RegP base, regD tmp, rax_RegI zero,
                  Universe dummy, rFlagsReg cr)
%{
  predicate(!((ClearArrayNode*)n)->is_large() && (UseAVX <= 2));
  match(Set dummy (ClearArray cnt base));
  effect(USE_KILL cnt, USE_KILL base, TEMP tmp, KILL zero, KILL cr);

  format %{ $$template
    $$emit$$"xorq    rax, rax\t# ClearArray:\n\t"
    $$emit$$"cmp     InitArrayShortSize,rcx\n\t"
    $$emit$$"jg      LARGE\n\t"
    $$emit$$"dec     rcx\n\t"
    $$emit$$"js      DONE\t# Zero length\n\t"
    $$emit$$"mov     rax,(rdi,rcx,8)\t# LOOP\n\t"
    $$emit$$"dec     rcx\n\t"
    $$emit$$"jge     LOOP\n\t"
    $$emit$$"jmp     DONE\n\t"
    $$emit$$"# LARGE:\n\t"
    if (UseFastStosb) {
       $$emit$$"shlq    rcx,3\t# Convert doublewords to bytes\n\t"
       $$emit$$"rep     stosb\t# Store rax to *rdi++ while rcx--\n\t"
    } else if (UseXMMForObjInit) {
       $$emit$$"mov     rdi,rax\n\t"
       $$emit$$"vpxor   ymm0,ymm0,ymm0\n\t"
       $$emit$$"jmpq    L_zero_64_bytes\n\t"
       $$emit$$"# L_loop:\t# 64-byte LOOP\n\t"
       $$emit$$"vmovdqu ymm0,(rax)\n\t"
       $$emit$$"vmovdqu ymm0,0x20(rax)\n\t"
       $$emit$$"add     0x40,rax\n\t"
       $$emit$$"# L_zero_64_bytes:\n\t"
       $$emit$$"sub     0x8,rcx\n\t"
       $$emit$$"jge     L_loop\n\t"
       $$emit$$"add     0x4,rcx\n\t"
       $$emit$$"jl      L_tail\n\t"
       $$emit$$"vmovdqu ymm0,(rax)\n\t"
       $$emit$$"add     0x20,rax\n\t"
       $$emit$$"sub     0x4,rcx\n\t"
       $$emit$$"# L_tail:\t# Clearing tail bytes\n\t"
       $$emit$$"add     0x4,rcx\n\t"
       $$emit$$"jle     L_end\n\t"
       $$emit$$"dec     rcx\n\t"
       $$emit$$"# L_sloop:\t# 8-byte short loop\n\t"
       $$emit$$"vmovq   xmm0,(rax)\n\t"
       $$emit$$"add     0x8,rax\n\t"
       $$emit$$"dec     rcx\n\t"
       $$emit$$"jge     L_sloop\n\t"
       $$emit$$"# L_end:\n\t"
    } else {
       $$emit$$"rep     stosq\t# Store rax to *rdi++ while rcx--\n\t"
    }
    $$emit$$"# DONE"
  %}
  ins_encode %{
    __ clear_mem($base$$Register, $cnt$$Register, $zero$$Register,
                 $tmp$$XMMRegister, false, knoreg);
  %}
  ins_pipe(pipe_slow);
%}

// Small ClearArray AVX512 non-constant length.
instruct rep_stos_evex(rcx_RegL cnt, rdi_RegP base, legRegD tmp, kReg ktmp, rax_RegI zero,
                       Universe dummy, rFlagsReg cr)
%{
  predicate(!((ClearArrayNode*)n)->is_large() && (UseAVX > 2));
  match(Set dummy (ClearArray cnt base));
  ins_cost(125);
  effect(USE_KILL cnt, USE_KILL base, TEMP tmp, TEMP ktmp, KILL zero, KILL cr);

  format %{ $$template
    $$emit$$"xorq    rax, rax\t# ClearArray:\n\t"
    $$emit$$"cmp     InitArrayShortSize,rcx\n\t"
    $$emit$$"jg      LARGE\n\t"
    $$emit$$"dec     rcx\n\t"
    $$emit$$"js      DONE\t# Zero length\n\t"
    $$emit$$"mov     rax,(rdi,rcx,8)\t# LOOP\n\t"
    $$emit$$"dec     rcx\n\t"
    $$emit$$"jge     LOOP\n\t"
    $$emit$$"jmp     DONE\n\t"
    $$emit$$"# LARGE:\n\t"
    if (UseFastStosb) {
       $$emit$$"shlq    rcx,3\t# Convert doublewords to bytes\n\t"
       $$emit$$"rep     stosb\t# Store rax to *rdi++ while rcx--\n\t"
    } else if (UseXMMForObjInit) {
       $$emit$$"mov     rdi,rax\n\t"
       $$emit$$"vpxor   ymm0,ymm0,ymm0\n\t"
       $$emit$$"jmpq    L_zero_64_bytes\n\t"
       $$emit$$"# L_loop:\t# 64-byte LOOP\n\t"
       $$emit$$"vmovdqu ymm0,(rax)\n\t"
       $$emit$$"vmovdqu ymm0,0x20(rax)\n\t"
       $$emit$$"add     0x40,rax\n\t"
       $$emit$$"# L_zero_64_bytes:\n\t"
       $$emit$$"sub     0x8,rcx\n\t"
       $$emit$$"jge     L_loop\n\t"
       $$emit$$"add     0x4,rcx\n\t"
       $$emit$$"jl      L_tail\n\t"
       $$emit$$"vmovdqu ymm0,(rax)\n\t"
       $$emit$$"add     0x20,rax\n\t"
       $$emit$$"sub     0x4,rcx\n\t"
       $$emit$$"# L_tail:\t# Clearing tail bytes\n\t"
       $$emit$$"add     0x4,rcx\n\t"
       $$emit$$"jle     L_end\n\t"
       $$emit$$"dec     rcx\n\t"
       $$emit$$"# L_sloop:\t# 8-byte short loop\n\t"
       $$emit$$"vmovq   xmm0,(rax)\n\t"
       $$emit$$"add     0x8,rax\n\t"
       $$emit$$"dec     rcx\n\t"
       $$emit$$"jge     L_sloop\n\t"
       $$emit$$"# L_end:\n\t"
    } else {
       $$emit$$"rep     stosq\t# Store rax to *rdi++ while rcx--\n\t"
    }
    $$emit$$"# DONE"
  %}
  ins_encode %{
    __ clear_mem($base$$Register, $cnt$$Register, $zero$$Register,
                 $tmp$$XMMRegister, false, $ktmp$$KRegister);
  %}
  ins_pipe(pipe_slow);
%}

// Large ClearArray non-AVX512.
instruct rep_stos_large(rcx_RegL cnt, rdi_RegP base, regD tmp, rax_RegI zero,
                        Universe dummy, rFlagsReg cr)
%{
  predicate((UseAVX <=2) && ((ClearArrayNode*)n)->is_large());
  match(Set dummy (ClearArray cnt base));
  effect(USE_KILL cnt, USE_KILL base, TEMP tmp, KILL zero, KILL cr);

  format %{ $$template
    if (UseFastStosb) {
       $$emit$$"xorq    rax, rax\t# ClearArray:\n\t"
       $$emit$$"shlq    rcx,3\t# Convert doublewords to bytes\n\t"
       $$emit$$"rep     stosb\t# Store rax to *rdi++ while rcx--"
    } else if (UseXMMForObjInit) {
       $$emit$$"mov     rdi,rax\t# ClearArray:\n\t"
       $$emit$$"vpxor   ymm0,ymm0,ymm0\n\t"
       $$emit$$"jmpq    L_zero_64_bytes\n\t"
       $$emit$$"# L_loop:\t# 64-byte LOOP\n\t"
       $$emit$$"vmovdqu ymm0,(rax)\n\t"
       $$emit$$"vmovdqu ymm0,0x20(rax)\n\t"
       $$emit$$"add     0x40,rax\n\t"
       $$emit$$"# L_zero_64_bytes:\n\t"
       $$emit$$"sub     0x8,rcx\n\t"
       $$emit$$"jge     L_loop\n\t"
       $$emit$$"add     0x4,rcx\n\t"
       $$emit$$"jl      L_tail\n\t"
       $$emit$$"vmovdqu ymm0,(rax)\n\t"
       $$emit$$"add     0x20,rax\n\t"
       $$emit$$"sub     0x4,rcx\n\t"
       $$emit$$"# L_tail:\t# Clearing tail bytes\n\t"
       $$emit$$"add     0x4,rcx\n\t"
       $$emit$$"jle     L_end\n\t"
       $$emit$$"dec     rcx\n\t"
       $$emit$$"# L_sloop:\t# 8-byte short loop\n\t"
       $$emit$$"vmovq   xmm0,(rax)\n\t"
       $$emit$$"add     0x8,rax\n\t"
       $$emit$$"dec     rcx\n\t"
       $$emit$$"jge     L_sloop\n\t"
       $$emit$$"# L_end:\n\t"
    } else {
       $$emit$$"xorq    rax, rax\t# ClearArray:\n\t"
       $$emit$$"rep     stosq\t# Store rax to *rdi++ while rcx--"
    }
  %}
  ins_encode %{
    __ clear_mem($base$$Register, $cnt$$Register, $zero$$Register,
                 $tmp$$XMMRegister, true, knoreg);
  %}
  ins_pipe(pipe_slow);
%}

// Large ClearArray AVX512.
instruct rep_stos_large_evex(rcx_RegL cnt, rdi_RegP base, legRegD tmp, kReg ktmp, rax_RegI zero,
                             Universe dummy, rFlagsReg cr)
%{
  predicate((UseAVX > 2) && ((ClearArrayNode*)n)->is_large());
  match(Set dummy (ClearArray cnt base));
  effect(USE_KILL cnt, USE_KILL base, TEMP tmp, TEMP ktmp, KILL zero, KILL cr);

  format %{ $$template
    if (UseFastStosb) {
       $$emit$$"xorq    rax, rax\t# ClearArray:\n\t"
       $$emit$$"shlq    rcx,3\t# Convert doublewords to bytes\n\t"
       $$emit$$"rep     stosb\t# Store rax to *rdi++ while rcx--"
    } else if (UseXMMForObjInit) {
       $$emit$$"mov     rdi,rax\t# ClearArray:\n\t"
       $$emit$$"vpxor   ymm0,ymm0,ymm0\n\t"
       $$emit$$"jmpq    L_zero_64_bytes\n\t"
       $$emit$$"# L_loop:\t# 64-byte LOOP\n\t"
       $$emit$$"vmovdqu ymm0,(rax)\n\t"
       $$emit$$"vmovdqu ymm0,0x20(rax)\n\t"
       $$emit$$"add     0x40,rax\n\t"
       $$emit$$"# L_zero_64_bytes:\n\t"
       $$emit$$"sub     0x8,rcx\n\t"
       $$emit$$"jge     L_loop\n\t"
       $$emit$$"add     0x4,rcx\n\t"
       $$emit$$"jl      L_tail\n\t"
       $$emit$$"vmovdqu ymm0,(rax)\n\t"
       $$emit$$"add     0x20,rax\n\t"
       $$emit$$"sub     0x4,rcx\n\t"
       $$emit$$"# L_tail:\t# Clearing tail bytes\n\t"
       $$emit$$"add     0x4,rcx\n\t"
       $$emit$$"jle     L_end\n\t"
       $$emit$$"dec     rcx\n\t"
       $$emit$$"# L_sloop:\t# 8-byte short loop\n\t"
       $$emit$$"vmovq   xmm0,(rax)\n\t"
       $$emit$$"add     0x8,rax\n\t"
       $$emit$$"dec     rcx\n\t"
       $$emit$$"jge     L_sloop\n\t"
       $$emit$$"# L_end:\n\t"
    } else {
       $$emit$$"xorq    rax, rax\t# ClearArray:\n\t"
       $$emit$$"rep     stosq\t# Store rax to *rdi++ while rcx--"
    }
  %}
  ins_encode %{
    __ clear_mem($base$$Register, $cnt$$Register, $zero$$Register,
                 $tmp$$XMMRegister, true, $ktmp$$KRegister);
  %}
  ins_pipe(pipe_slow);
%}

// Small ClearArray AVX512 constant length.
instruct rep_stos_im(immL cnt, rRegP base, regD tmp, rRegI zero, kReg ktmp, Universe dummy, rFlagsReg cr)
%{
  predicate(!((ClearArrayNode*)n)->is_large() &&
              ((UseAVX > 2) && VM_Version::supports_avx512vlbw()));
  match(Set dummy (ClearArray cnt base));
  ins_cost(100);
  effect(TEMP tmp, TEMP zero, TEMP ktmp, KILL cr);
  format %{ "clear_mem_imm $base , $cnt  \n\t" %}
  ins_encode %{
   __ clear_mem($base$$Register, $cnt$$constant, $zero$$Register, $tmp$$XMMRegister, $ktmp$$KRegister);
  %}
  ins_pipe(pipe_slow);
%}

instruct string_compareL(rdi_RegP str1, rcx_RegI cnt1, rsi_RegP str2, rdx_RegI cnt2,
                         rax_RegI result, legRegD tmp1, rFlagsReg cr)
%{
  predicate(!VM_Version::supports_avx512vlbw() && ((StrCompNode*)n)->encoding() == StrIntrinsicNode::LL);
  match(Set result (StrComp (Binary str1 cnt1) (Binary str2 cnt2)));
  effect(TEMP tmp1, USE_KILL str1, USE_KILL str2, USE_KILL cnt1, USE_KILL cnt2, KILL cr);

  format %{ "String Compare byte[] $str1,$cnt1,$str2,$cnt2 -> $result   // KILL $tmp1" %}
  ins_encode %{
    __ string_compare($str1$$Register, $str2$$Register,
                      $cnt1$$Register, $cnt2$$Register, $result$$Register,
                      $tmp1$$XMMRegister, StrIntrinsicNode::LL, knoreg);
  %}
  ins_pipe( pipe_slow );
%}

instruct string_compareL_evex(rdi_RegP str1, rcx_RegI cnt1, rsi_RegP str2, rdx_RegI cnt2,
                              rax_RegI result, legRegD tmp1, kReg ktmp, rFlagsReg cr)
%{
  predicate(VM_Version::supports_avx512vlbw() && ((StrCompNode*)n)->encoding() == StrIntrinsicNode::LL);
  match(Set result (StrComp (Binary str1 cnt1) (Binary str2 cnt2)));
  effect(TEMP tmp1, TEMP ktmp, USE_KILL str1, USE_KILL str2, USE_KILL cnt1, USE_KILL cnt2, KILL cr);

  format %{ "String Compare byte[] $str1,$cnt1,$str2,$cnt2 -> $result   // KILL $tmp1" %}
  ins_encode %{
    __ string_compare($str1$$Register, $str2$$Register,
                      $cnt1$$Register, $cnt2$$Register, $result$$Register,
                      $tmp1$$XMMRegister, StrIntrinsicNode::LL, $ktmp$$KRegister);
  %}
  ins_pipe( pipe_slow );
%}

instruct string_compareU(rdi_RegP str1, rcx_RegI cnt1, rsi_RegP str2, rdx_RegI cnt2,
                         rax_RegI result, legRegD tmp1, rFlagsReg cr)
%{
  predicate(!VM_Version::supports_avx512vlbw() && ((StrCompNode*)n)->encoding() == StrIntrinsicNode::UU);
  match(Set result (StrComp (Binary str1 cnt1) (Binary str2 cnt2)));
  effect(TEMP tmp1, USE_KILL str1, USE_KILL str2, USE_KILL cnt1, USE_KILL cnt2, KILL cr);

  format %{ "String Compare char[] $str1,$cnt1,$str2,$cnt2 -> $result   // KILL $tmp1" %}
  ins_encode %{
    __ string_compare($str1$$Register, $str2$$Register,
                      $cnt1$$Register, $cnt2$$Register, $result$$Register,
                      $tmp1$$XMMRegister, StrIntrinsicNode::UU, knoreg);
  %}
  ins_pipe( pipe_slow );
%}

instruct string_compareU_evex(rdi_RegP str1, rcx_RegI cnt1, rsi_RegP str2, rdx_RegI cnt2,
                              rax_RegI result, legRegD tmp1, kReg ktmp, rFlagsReg cr)
%{
  predicate(VM_Version::supports_avx512vlbw() && ((StrCompNode*)n)->encoding() == StrIntrinsicNode::UU);
  match(Set result (StrComp (Binary str1 cnt1) (Binary str2 cnt2)));
  effect(TEMP tmp1, TEMP ktmp, USE_KILL str1, USE_KILL str2, USE_KILL cnt1, USE_KILL cnt2, KILL cr);

  format %{ "String Compare char[] $str1,$cnt1,$str2,$cnt2 -> $result   // KILL $tmp1" %}
  ins_encode %{
    __ string_compare($str1$$Register, $str2$$Register,
                      $cnt1$$Register, $cnt2$$Register, $result$$Register,
                      $tmp1$$XMMRegister, StrIntrinsicNode::UU, $ktmp$$KRegister);
  %}
  ins_pipe( pipe_slow );
%}

instruct string_compareLU(rdi_RegP str1, rcx_RegI cnt1, rsi_RegP str2, rdx_RegI cnt2,
                          rax_RegI result, legRegD tmp1, rFlagsReg cr)
%{
  predicate(!VM_Version::supports_avx512vlbw() && ((StrCompNode*)n)->encoding() == StrIntrinsicNode::LU);
  match(Set result (StrComp (Binary str1 cnt1) (Binary str2 cnt2)));
  effect(TEMP tmp1, USE_KILL str1, USE_KILL str2, USE_KILL cnt1, USE_KILL cnt2, KILL cr);

  format %{ "String Compare byte[] $str1,$cnt1,$str2,$cnt2 -> $result   // KILL $tmp1" %}
  ins_encode %{
    __ string_compare($str1$$Register, $str2$$Register,
                      $cnt1$$Register, $cnt2$$Register, $result$$Register,
                      $tmp1$$XMMRegister, StrIntrinsicNode::LU, knoreg);
  %}
  ins_pipe( pipe_slow );
%}

instruct string_compareLU_evex(rdi_RegP str1, rcx_RegI cnt1, rsi_RegP str2, rdx_RegI cnt2,
                               rax_RegI result, legRegD tmp1, kReg ktmp, rFlagsReg cr)
%{
  predicate(VM_Version::supports_avx512vlbw() && ((StrCompNode*)n)->encoding() == StrIntrinsicNode::LU);
  match(Set result (StrComp (Binary str1 cnt1) (Binary str2 cnt2)));
  effect(TEMP tmp1, TEMP ktmp, USE_KILL str1, USE_KILL str2, USE_KILL cnt1, USE_KILL cnt2, KILL cr);

  format %{ "String Compare byte[] $str1,$cnt1,$str2,$cnt2 -> $result   // KILL $tmp1" %}
  ins_encode %{
    __ string_compare($str1$$Register, $str2$$Register,
                      $cnt1$$Register, $cnt2$$Register, $result$$Register,
                      $tmp1$$XMMRegister, StrIntrinsicNode::LU, $ktmp$$KRegister);
  %}
  ins_pipe( pipe_slow );
%}

instruct string_compareUL(rsi_RegP str1, rdx_RegI cnt1, rdi_RegP str2, rcx_RegI cnt2,
                          rax_RegI result, legRegD tmp1, rFlagsReg cr)
%{
  predicate(!VM_Version::supports_avx512vlbw() && ((StrCompNode*)n)->encoding() == StrIntrinsicNode::UL);
  match(Set result (StrComp (Binary str1 cnt1) (Binary str2 cnt2)));
  effect(TEMP tmp1, USE_KILL str1, USE_KILL str2, USE_KILL cnt1, USE_KILL cnt2, KILL cr);

  format %{ "String Compare byte[] $str1,$cnt1,$str2,$cnt2 -> $result   // KILL $tmp1" %}
  ins_encode %{
    __ string_compare($str2$$Register, $str1$$Register,
                      $cnt2$$Register, $cnt1$$Register, $result$$Register,
                      $tmp1$$XMMRegister, StrIntrinsicNode::UL, knoreg);
  %}
  ins_pipe( pipe_slow );
%}

instruct string_compareUL_evex(rsi_RegP str1, rdx_RegI cnt1, rdi_RegP str2, rcx_RegI cnt2,
                               rax_RegI result, legRegD tmp1, kReg ktmp, rFlagsReg cr)
%{
  predicate(VM_Version::supports_avx512vlbw() && ((StrCompNode*)n)->encoding() == StrIntrinsicNode::UL);
  match(Set result (StrComp (Binary str1 cnt1) (Binary str2 cnt2)));
  effect(TEMP tmp1, TEMP ktmp, USE_KILL str1, USE_KILL str2, USE_KILL cnt1, USE_KILL cnt2, KILL cr);

  format %{ "String Compare byte[] $str1,$cnt1,$str2,$cnt2 -> $result   // KILL $tmp1" %}
  ins_encode %{
    __ string_compare($str2$$Register, $str1$$Register,
                      $cnt2$$Register, $cnt1$$Register, $result$$Register,
                      $tmp1$$XMMRegister, StrIntrinsicNode::UL, $ktmp$$KRegister);
  %}
  ins_pipe( pipe_slow );
%}

// fast search of substring with known size.
instruct string_indexof_conL(rdi_RegP str1, rdx_RegI cnt1, rsi_RegP str2, immI int_cnt2,
                             rbx_RegI result, legRegD tmp_vec, rax_RegI cnt2, rcx_RegI tmp, rFlagsReg cr)
%{
  predicate(UseSSE42Intrinsics && (((StrIndexOfNode*)n)->encoding() == StrIntrinsicNode::LL));
  match(Set result (StrIndexOf (Binary str1 cnt1) (Binary str2 int_cnt2)));
  effect(TEMP tmp_vec, USE_KILL str1, USE_KILL str2, USE_KILL cnt1, KILL cnt2, KILL tmp, KILL cr);

  format %{ "String IndexOf byte[] $str1,$cnt1,$str2,$int_cnt2 -> $result   // KILL $tmp_vec, $cnt1, $cnt2, $tmp" %}
  ins_encode %{
    int icnt2 = (int)$int_cnt2$$constant;
    if (icnt2 >= 16) {
      // IndexOf for constant substrings with size >= 16 elements
      // which don't need to be loaded through stack.
      __ string_indexofC8($str1$$Register, $str2$$Register,
                          $cnt1$$Register, $cnt2$$Register,
                          icnt2, $result$$Register,
                          $tmp_vec$$XMMRegister, $tmp$$Register, StrIntrinsicNode::LL);
    } else {
      // Small strings are loaded through stack if they cross page boundary.
      __ string_indexof($str1$$Register, $str2$$Register,
                        $cnt1$$Register, $cnt2$$Register,
                        icnt2, $result$$Register,
                        $tmp_vec$$XMMRegister, $tmp$$Register, StrIntrinsicNode::LL);
    }
  %}
  ins_pipe( pipe_slow );
%}

// fast search of substring with known size.
instruct string_indexof_conU(rdi_RegP str1, rdx_RegI cnt1, rsi_RegP str2, immI int_cnt2,
                             rbx_RegI result, legRegD tmp_vec, rax_RegI cnt2, rcx_RegI tmp, rFlagsReg cr)
%{
  predicate(UseSSE42Intrinsics && (((StrIndexOfNode*)n)->encoding() == StrIntrinsicNode::UU));
  match(Set result (StrIndexOf (Binary str1 cnt1) (Binary str2 int_cnt2)));
  effect(TEMP tmp_vec, USE_KILL str1, USE_KILL str2, USE_KILL cnt1, KILL cnt2, KILL tmp, KILL cr);

  format %{ "String IndexOf char[] $str1,$cnt1,$str2,$int_cnt2 -> $result   // KILL $tmp_vec, $cnt1, $cnt2, $tmp" %}
  ins_encode %{
    int icnt2 = (int)$int_cnt2$$constant;
    if (icnt2 >= 8) {
      // IndexOf for constant substrings with size >= 8 elements
      // which don't need to be loaded through stack.
      __ string_indexofC8($str1$$Register, $str2$$Register,
                          $cnt1$$Register, $cnt2$$Register,
                          icnt2, $result$$Register,
                          $tmp_vec$$XMMRegister, $tmp$$Register, StrIntrinsicNode::UU);
    } else {
      // Small strings are loaded through stack if they cross page boundary.
      __ string_indexof($str1$$Register, $str2$$Register,
                        $cnt1$$Register, $cnt2$$Register,
                        icnt2, $result$$Register,
                        $tmp_vec$$XMMRegister, $tmp$$Register, StrIntrinsicNode::UU);
    }
  %}
  ins_pipe( pipe_slow );
%}

// fast search of substring with known size.
instruct string_indexof_conUL(rdi_RegP str1, rdx_RegI cnt1, rsi_RegP str2, immI int_cnt2,
                              rbx_RegI result, legRegD tmp_vec, rax_RegI cnt2, rcx_RegI tmp, rFlagsReg cr)
%{
  predicate(UseSSE42Intrinsics && (((StrIndexOfNode*)n)->encoding() == StrIntrinsicNode::UL));
  match(Set result (StrIndexOf (Binary str1 cnt1) (Binary str2 int_cnt2)));
  effect(TEMP tmp_vec, USE_KILL str1, USE_KILL str2, USE_KILL cnt1, KILL cnt2, KILL tmp, KILL cr);

  format %{ "String IndexOf char[] $str1,$cnt1,$str2,$int_cnt2 -> $result   // KILL $tmp_vec, $cnt1, $cnt2, $tmp" %}
  ins_encode %{
    int icnt2 = (int)$int_cnt2$$constant;
    if (icnt2 >= 8) {
      // IndexOf for constant substrings with size >= 8 elements
      // which don't need to be loaded through stack.
      __ string_indexofC8($str1$$Register, $str2$$Register,
                          $cnt1$$Register, $cnt2$$Register,
                          icnt2, $result$$Register,
                          $tmp_vec$$XMMRegister, $tmp$$Register, StrIntrinsicNode::UL);
    } else {
      // Small strings are loaded through stack if they cross page boundary.
      __ string_indexof($str1$$Register, $str2$$Register,
                        $cnt1$$Register, $cnt2$$Register,
                        icnt2, $result$$Register,
                        $tmp_vec$$XMMRegister, $tmp$$Register, StrIntrinsicNode::UL);
    }
  %}
  ins_pipe( pipe_slow );
%}

instruct string_indexofL(rdi_RegP str1, rdx_RegI cnt1, rsi_RegP str2, rax_RegI cnt2,
                         rbx_RegI result, legRegD tmp_vec, rcx_RegI tmp, rFlagsReg cr)
%{
  predicate(UseSSE42Intrinsics && (((StrIndexOfNode*)n)->encoding() == StrIntrinsicNode::LL));
  match(Set result (StrIndexOf (Binary str1 cnt1) (Binary str2 cnt2)));
  effect(TEMP tmp_vec, USE_KILL str1, USE_KILL str2, USE_KILL cnt1, USE_KILL cnt2, KILL tmp, KILL cr);

  format %{ "String IndexOf byte[] $str1,$cnt1,$str2,$cnt2 -> $result   // KILL all" %}
  ins_encode %{
    __ string_indexof($str1$$Register, $str2$$Register,
                      $cnt1$$Register, $cnt2$$Register,
                      (-1), $result$$Register,
                      $tmp_vec$$XMMRegister, $tmp$$Register, StrIntrinsicNode::LL);
  %}
  ins_pipe( pipe_slow );
%}

instruct string_indexofU(rdi_RegP str1, rdx_RegI cnt1, rsi_RegP str2, rax_RegI cnt2,
                         rbx_RegI result, legRegD tmp_vec, rcx_RegI tmp, rFlagsReg cr)
%{
  predicate(UseSSE42Intrinsics && (((StrIndexOfNode*)n)->encoding() == StrIntrinsicNode::UU));
  match(Set result (StrIndexOf (Binary str1 cnt1) (Binary str2 cnt2)));
  effect(TEMP tmp_vec, USE_KILL str1, USE_KILL str2, USE_KILL cnt1, USE_KILL cnt2, KILL tmp, KILL cr);

  format %{ "String IndexOf char[] $str1,$cnt1,$str2,$cnt2 -> $result   // KILL all" %}
  ins_encode %{
    __ string_indexof($str1$$Register, $str2$$Register,
                      $cnt1$$Register, $cnt2$$Register,
                      (-1), $result$$Register,
                      $tmp_vec$$XMMRegister, $tmp$$Register, StrIntrinsicNode::UU);
  %}
  ins_pipe( pipe_slow );
%}

instruct string_indexofUL(rdi_RegP str1, rdx_RegI cnt1, rsi_RegP str2, rax_RegI cnt2,
                          rbx_RegI result, legRegD tmp_vec, rcx_RegI tmp, rFlagsReg cr)
%{
  predicate(UseSSE42Intrinsics && (((StrIndexOfNode*)n)->encoding() == StrIntrinsicNode::UL));
  match(Set result (StrIndexOf (Binary str1 cnt1) (Binary str2 cnt2)));
  effect(TEMP tmp_vec, USE_KILL str1, USE_KILL str2, USE_KILL cnt1, USE_KILL cnt2, KILL tmp, KILL cr);

  format %{ "String IndexOf char[] $str1,$cnt1,$str2,$cnt2 -> $result   // KILL all" %}
  ins_encode %{
    __ string_indexof($str1$$Register, $str2$$Register,
                      $cnt1$$Register, $cnt2$$Register,
                      (-1), $result$$Register,
                      $tmp_vec$$XMMRegister, $tmp$$Register, StrIntrinsicNode::UL);
  %}
  ins_pipe( pipe_slow );
%}

instruct string_indexof_char(rdi_RegP str1, rdx_RegI cnt1, rax_RegI ch,
                              rbx_RegI result, legRegD tmp_vec1, legRegD tmp_vec2, legRegD tmp_vec3, rcx_RegI tmp, rFlagsReg cr)
%{
  predicate(UseSSE42Intrinsics && (((StrIndexOfCharNode*)n)->encoding() == StrIntrinsicNode::U));
  match(Set result (StrIndexOfChar (Binary str1 cnt1) ch));
  effect(TEMP tmp_vec1, TEMP tmp_vec2, TEMP tmp_vec3, USE_KILL str1, USE_KILL cnt1, USE_KILL ch, TEMP tmp, KILL cr);
  format %{ "StringUTF16 IndexOf char[] $str1,$cnt1,$ch -> $result   // KILL all" %}
  ins_encode %{
    __ string_indexof_char($str1$$Register, $cnt1$$Register, $ch$$Register, $result$$Register,
                           $tmp_vec1$$XMMRegister, $tmp_vec2$$XMMRegister, $tmp_vec3$$XMMRegister, $tmp$$Register);
  %}
  ins_pipe( pipe_slow );
%}

instruct stringL_indexof_char(rdi_RegP str1, rdx_RegI cnt1, rax_RegI ch,
                              rbx_RegI result, legRegD tmp_vec1, legRegD tmp_vec2, legRegD tmp_vec3, rcx_RegI tmp, rFlagsReg cr)
%{
  predicate(UseSSE42Intrinsics && (((StrIndexOfCharNode*)n)->encoding() == StrIntrinsicNode::L));
  match(Set result (StrIndexOfChar (Binary str1 cnt1) ch));
  effect(TEMP tmp_vec1, TEMP tmp_vec2, TEMP tmp_vec3, USE_KILL str1, USE_KILL cnt1, USE_KILL ch, TEMP tmp, KILL cr);
  format %{ "StringLatin1 IndexOf char[] $str1,$cnt1,$ch -> $result   // KILL all" %}
  ins_encode %{
    __ stringL_indexof_char($str1$$Register, $cnt1$$Register, $ch$$Register, $result$$Register,
                           $tmp_vec1$$XMMRegister, $tmp_vec2$$XMMRegister, $tmp_vec3$$XMMRegister, $tmp$$Register);
  %}
  ins_pipe( pipe_slow );
%}

// fast string equals
instruct string_equals(rdi_RegP str1, rsi_RegP str2, rcx_RegI cnt, rax_RegI result,
                       legRegD tmp1, legRegD tmp2, rbx_RegI tmp3, rFlagsReg cr)
%{
  predicate(!VM_Version::supports_avx512vlbw());
  match(Set result (StrEquals (Binary str1 str2) cnt));
  effect(TEMP tmp1, TEMP tmp2, USE_KILL str1, USE_KILL str2, USE_KILL cnt, KILL tmp3, KILL cr);

  format %{ "String Equals $str1,$str2,$cnt -> $result    // KILL $tmp1, $tmp2, $tmp3" %}
  ins_encode %{
    __ arrays_equals(false, $str1$$Register, $str2$$Register,
                     $cnt$$Register, $result$$Register, $tmp3$$Register,
                     $tmp1$$XMMRegister, $tmp2$$XMMRegister, false /* char */, knoreg);
  %}
  ins_pipe( pipe_slow );
%}

instruct string_equals_evex(rdi_RegP str1, rsi_RegP str2, rcx_RegI cnt, rax_RegI result,
                           legRegD tmp1, legRegD tmp2, kReg ktmp, rbx_RegI tmp3, rFlagsReg cr)
%{
  predicate(VM_Version::supports_avx512vlbw());
  match(Set result (StrEquals (Binary str1 str2) cnt));
  effect(TEMP tmp1, TEMP tmp2, TEMP ktmp, USE_KILL str1, USE_KILL str2, USE_KILL cnt, KILL tmp3, KILL cr);

  format %{ "String Equals $str1,$str2,$cnt -> $result    // KILL $tmp1, $tmp2, $tmp3" %}
  ins_encode %{
    __ arrays_equals(false, $str1$$Register, $str2$$Register,
                     $cnt$$Register, $result$$Register, $tmp3$$Register,
                     $tmp1$$XMMRegister, $tmp2$$XMMRegister, false /* char */, $ktmp$$KRegister);
  %}
  ins_pipe( pipe_slow );
%}

// fast array equals
instruct array_equalsB(rdi_RegP ary1, rsi_RegP ary2, rax_RegI result,
                       legRegD tmp1, legRegD tmp2, rcx_RegI tmp3, rbx_RegI tmp4, rFlagsReg cr)
%{
  predicate(!VM_Version::supports_avx512vlbw() && ((AryEqNode*)n)->encoding() == StrIntrinsicNode::LL);
  match(Set result (AryEq ary1 ary2));
  effect(TEMP tmp1, TEMP tmp2, USE_KILL ary1, USE_KILL ary2, KILL tmp3, KILL tmp4, KILL cr);

  format %{ "Array Equals byte[] $ary1,$ary2 -> $result   // KILL $tmp1, $tmp2, $tmp3, $tmp4" %}
  ins_encode %{
    __ arrays_equals(true, $ary1$$Register, $ary2$$Register,
                     $tmp3$$Register, $result$$Register, $tmp4$$Register,
                     $tmp1$$XMMRegister, $tmp2$$XMMRegister, false /* char */, knoreg);
  %}
  ins_pipe( pipe_slow );
%}

instruct array_equalsB_evex(rdi_RegP ary1, rsi_RegP ary2, rax_RegI result,
                            legRegD tmp1, legRegD tmp2, kReg ktmp, rcx_RegI tmp3, rbx_RegI tmp4, rFlagsReg cr)
%{
  predicate(VM_Version::supports_avx512vlbw() && ((AryEqNode*)n)->encoding() == StrIntrinsicNode::LL);
  match(Set result (AryEq ary1 ary2));
  effect(TEMP tmp1, TEMP tmp2, TEMP ktmp, USE_KILL ary1, USE_KILL ary2, KILL tmp3, KILL tmp4, KILL cr);

  format %{ "Array Equals byte[] $ary1,$ary2 -> $result   // KILL $tmp1, $tmp2, $tmp3, $tmp4" %}
  ins_encode %{
    __ arrays_equals(true, $ary1$$Register, $ary2$$Register,
                     $tmp3$$Register, $result$$Register, $tmp4$$Register,
                     $tmp1$$XMMRegister, $tmp2$$XMMRegister, false /* char */, $ktmp$$KRegister);
  %}
  ins_pipe( pipe_slow );
%}

instruct array_equalsC(rdi_RegP ary1, rsi_RegP ary2, rax_RegI result,
                       legRegD tmp1, legRegD tmp2, rcx_RegI tmp3, rbx_RegI tmp4, rFlagsReg cr)
%{
  predicate(!VM_Version::supports_avx512vlbw() && ((AryEqNode*)n)->encoding() == StrIntrinsicNode::UU);
  match(Set result (AryEq ary1 ary2));
  effect(TEMP tmp1, TEMP tmp2, USE_KILL ary1, USE_KILL ary2, KILL tmp3, KILL tmp4, KILL cr);

  format %{ "Array Equals char[] $ary1,$ary2 -> $result   // KILL $tmp1, $tmp2, $tmp3, $tmp4" %}
  ins_encode %{
    __ arrays_equals(true, $ary1$$Register, $ary2$$Register,
                     $tmp3$$Register, $result$$Register, $tmp4$$Register,
                     $tmp1$$XMMRegister, $tmp2$$XMMRegister, true /* char */, knoreg);
  %}
  ins_pipe( pipe_slow );
%}

instruct array_equalsC_evex(rdi_RegP ary1, rsi_RegP ary2, rax_RegI result,
                            legRegD tmp1, legRegD tmp2, kReg ktmp, rcx_RegI tmp3, rbx_RegI tmp4, rFlagsReg cr)
%{
  predicate(VM_Version::supports_avx512vlbw() && ((AryEqNode*)n)->encoding() == StrIntrinsicNode::UU);
  match(Set result (AryEq ary1 ary2));
  effect(TEMP tmp1, TEMP tmp2, TEMP ktmp, USE_KILL ary1, USE_KILL ary2, KILL tmp3, KILL tmp4, KILL cr);

  format %{ "Array Equals char[] $ary1,$ary2 -> $result   // KILL $tmp1, $tmp2, $tmp3, $tmp4" %}
  ins_encode %{
    __ arrays_equals(true, $ary1$$Register, $ary2$$Register,
                     $tmp3$$Register, $result$$Register, $tmp4$$Register,
                     $tmp1$$XMMRegister, $tmp2$$XMMRegister, true /* char */, $ktmp$$KRegister);
  %}
  ins_pipe( pipe_slow );
%}

instruct arrays_hashcode(rdi_RegP ary1, rdx_RegI cnt1, rbx_RegI result, immU8 basic_type,
                         legRegD tmp_vec1, legRegD tmp_vec2, legRegD tmp_vec3, legRegD tmp_vec4,
                         legRegD tmp_vec5, legRegD tmp_vec6, legRegD tmp_vec7, legRegD tmp_vec8,
                         legRegD tmp_vec9, legRegD tmp_vec10, legRegD tmp_vec11, legRegD tmp_vec12,
                         legRegD tmp_vec13, rRegI tmp1, rRegI tmp2, rRegI tmp3, rFlagsReg cr)
%{
  predicate(UseAVX >= 2);
  match(Set result (VectorizedHashCode (Binary ary1 cnt1) (Binary result basic_type)));
  effect(TEMP tmp_vec1, TEMP tmp_vec2, TEMP tmp_vec3, TEMP tmp_vec4, TEMP tmp_vec5, TEMP tmp_vec6,
         TEMP tmp_vec7, TEMP tmp_vec8, TEMP tmp_vec9, TEMP tmp_vec10, TEMP tmp_vec11, TEMP tmp_vec12,
         TEMP tmp_vec13, TEMP tmp1, TEMP tmp2, TEMP tmp3, USE_KILL ary1, USE_KILL cnt1,
         USE basic_type, KILL cr);

  format %{ "Array HashCode array[] $ary1,$cnt1,$result,$basic_type -> $result   // KILL all" %}
  ins_encode %{
    __ arrays_hashcode($ary1$$Register, $cnt1$$Register, $result$$Register,
                       $tmp1$$Register, $tmp2$$Register, $tmp3$$Register,
                       $tmp_vec1$$XMMRegister, $tmp_vec2$$XMMRegister, $tmp_vec3$$XMMRegister,
                       $tmp_vec4$$XMMRegister, $tmp_vec5$$XMMRegister, $tmp_vec6$$XMMRegister,
                       $tmp_vec7$$XMMRegister, $tmp_vec8$$XMMRegister, $tmp_vec9$$XMMRegister,
                       $tmp_vec10$$XMMRegister, $tmp_vec11$$XMMRegister, $tmp_vec12$$XMMRegister,
                       $tmp_vec13$$XMMRegister, (BasicType)$basic_type$$constant);
  %}
  ins_pipe( pipe_slow );
%}

instruct count_positives(rsi_RegP ary1, rcx_RegI len, rax_RegI result,
                         legRegD tmp1, legRegD tmp2, rbx_RegI tmp3, rFlagsReg cr,)
%{
  predicate(!VM_Version::supports_avx512vlbw() || !VM_Version::supports_bmi2());
  match(Set result (CountPositives ary1 len));
  effect(TEMP tmp1, TEMP tmp2, USE_KILL ary1, USE_KILL len, KILL tmp3, KILL cr);

  format %{ "countPositives byte[] $ary1,$len -> $result   // KILL $tmp1, $tmp2, $tmp3" %}
  ins_encode %{
    __ count_positives($ary1$$Register, $len$$Register,
                       $result$$Register, $tmp3$$Register,
                       $tmp1$$XMMRegister, $tmp2$$XMMRegister, knoreg, knoreg);
  %}
  ins_pipe( pipe_slow );
%}

instruct count_positives_evex(rsi_RegP ary1, rcx_RegI len, rax_RegI result,
                              legRegD tmp1, legRegD tmp2, kReg ktmp1, kReg ktmp2, rbx_RegI tmp3, rFlagsReg cr,)
%{
  predicate(VM_Version::supports_avx512vlbw() && VM_Version::supports_bmi2());
  match(Set result (CountPositives ary1 len));
  effect(TEMP tmp1, TEMP tmp2, TEMP ktmp1, TEMP ktmp2, USE_KILL ary1, USE_KILL len, KILL tmp3, KILL cr);

  format %{ "countPositives byte[] $ary1,$len -> $result   // KILL $tmp1, $tmp2, $tmp3" %}
  ins_encode %{
    __ count_positives($ary1$$Register, $len$$Register,
                       $result$$Register, $tmp3$$Register,
                       $tmp1$$XMMRegister, $tmp2$$XMMRegister, $ktmp1$$KRegister, $ktmp2$$KRegister);
  %}
  ins_pipe( pipe_slow );
%}

// fast char[] to byte[] compression
instruct string_compress(rsi_RegP src, rdi_RegP dst, rdx_RegI len, legRegD tmp1, legRegD tmp2, legRegD tmp3,
                         legRegD tmp4, rcx_RegI tmp5, rax_RegI result, rFlagsReg cr) %{
  predicate(!VM_Version::supports_avx512vlbw() || !VM_Version::supports_bmi2());
  match(Set result (StrCompressedCopy src (Binary dst len)));
  effect(TEMP tmp1, TEMP tmp2, TEMP tmp3, TEMP tmp4, USE_KILL src, USE_KILL dst,
         USE_KILL len, KILL tmp5, KILL cr);

  format %{ "String Compress $src,$dst -> $result    // KILL RAX, RCX, RDX" %}
  ins_encode %{
    __ char_array_compress($src$$Register, $dst$$Register, $len$$Register,
                           $tmp1$$XMMRegister, $tmp2$$XMMRegister, $tmp3$$XMMRegister,
                           $tmp4$$XMMRegister, $tmp5$$Register, $result$$Register,
                           knoreg, knoreg);
  %}
  ins_pipe( pipe_slow );
%}

instruct string_compress_evex(rsi_RegP src, rdi_RegP dst, rdx_RegI len, legRegD tmp1, legRegD tmp2, legRegD tmp3,
                              legRegD tmp4, kReg ktmp1, kReg ktmp2, rcx_RegI tmp5, rax_RegI result, rFlagsReg cr) %{
  predicate(VM_Version::supports_avx512vlbw() && VM_Version::supports_bmi2());
  match(Set result (StrCompressedCopy src (Binary dst len)));
  effect(TEMP tmp1, TEMP tmp2, TEMP tmp3, TEMP tmp4, TEMP ktmp1, TEMP ktmp2, USE_KILL src, USE_KILL dst,
         USE_KILL len, KILL tmp5, KILL cr);

  format %{ "String Compress $src,$dst -> $result    // KILL RAX, RCX, RDX" %}
  ins_encode %{
    __ char_array_compress($src$$Register, $dst$$Register, $len$$Register,
                           $tmp1$$XMMRegister, $tmp2$$XMMRegister, $tmp3$$XMMRegister,
                           $tmp4$$XMMRegister, $tmp5$$Register, $result$$Register,
                           $ktmp1$$KRegister, $ktmp2$$KRegister);
  %}
  ins_pipe( pipe_slow );
%}
// fast byte[] to char[] inflation
instruct string_inflate(Universe dummy, rsi_RegP src, rdi_RegP dst, rdx_RegI len,
                        legRegD tmp1, rcx_RegI tmp2, rFlagsReg cr) %{
  predicate(!VM_Version::supports_avx512vlbw() || !VM_Version::supports_bmi2());
  match(Set dummy (StrInflatedCopy src (Binary dst len)));
  effect(TEMP tmp1, TEMP tmp2, USE_KILL src, USE_KILL dst, USE_KILL len, KILL cr);

  format %{ "String Inflate $src,$dst    // KILL $tmp1, $tmp2" %}
  ins_encode %{
    __ byte_array_inflate($src$$Register, $dst$$Register, $len$$Register,
                          $tmp1$$XMMRegister, $tmp2$$Register, knoreg);
  %}
  ins_pipe( pipe_slow );
%}

instruct string_inflate_evex(Universe dummy, rsi_RegP src, rdi_RegP dst, rdx_RegI len,
                             legRegD tmp1, kReg ktmp, rcx_RegI tmp2, rFlagsReg cr) %{
  predicate(VM_Version::supports_avx512vlbw() && VM_Version::supports_bmi2());
  match(Set dummy (StrInflatedCopy src (Binary dst len)));
  effect(TEMP tmp1, TEMP tmp2, TEMP ktmp, USE_KILL src, USE_KILL dst, USE_KILL len, KILL cr);

  format %{ "String Inflate $src,$dst    // KILL $tmp1, $tmp2" %}
  ins_encode %{
    __ byte_array_inflate($src$$Register, $dst$$Register, $len$$Register,
                          $tmp1$$XMMRegister, $tmp2$$Register, $ktmp$$KRegister);
  %}
  ins_pipe( pipe_slow );
%}

// encode char[] to byte[] in ISO_8859_1
instruct encode_iso_array(rsi_RegP src, rdi_RegP dst, rdx_RegI len,
                          legRegD tmp1, legRegD tmp2, legRegD tmp3, legRegD tmp4,
                          rcx_RegI tmp5, rax_RegI result, rFlagsReg cr) %{
  predicate(!((EncodeISOArrayNode*)n)->is_ascii());
  match(Set result (EncodeISOArray src (Binary dst len)));
  effect(TEMP tmp1, TEMP tmp2, TEMP tmp3, TEMP tmp4, USE_KILL src, USE_KILL dst, USE_KILL len, KILL tmp5, KILL cr);

  format %{ "Encode iso array $src,$dst,$len -> $result    // KILL RCX, RDX, $tmp1, $tmp2, $tmp3, $tmp4, RSI, RDI " %}
  ins_encode %{
    __ encode_iso_array($src$$Register, $dst$$Register, $len$$Register,
                        $tmp1$$XMMRegister, $tmp2$$XMMRegister, $tmp3$$XMMRegister,
                        $tmp4$$XMMRegister, $tmp5$$Register, $result$$Register, false);
  %}
  ins_pipe( pipe_slow );
%}

// encode char[] to byte[] in ASCII
instruct encode_ascii_array(rsi_RegP src, rdi_RegP dst, rdx_RegI len,
                            legRegD tmp1, legRegD tmp2, legRegD tmp3, legRegD tmp4,
                            rcx_RegI tmp5, rax_RegI result, rFlagsReg cr) %{
  predicate(((EncodeISOArrayNode*)n)->is_ascii());
  match(Set result (EncodeISOArray src (Binary dst len)));
  effect(TEMP tmp1, TEMP tmp2, TEMP tmp3, TEMP tmp4, USE_KILL src, USE_KILL dst, USE_KILL len, KILL tmp5, KILL cr);

  format %{ "Encode ascii array $src,$dst,$len -> $result    // KILL RCX, RDX, $tmp1, $tmp2, $tmp3, $tmp4, RSI, RDI " %}
  ins_encode %{
    __ encode_iso_array($src$$Register, $dst$$Register, $len$$Register,
                        $tmp1$$XMMRegister, $tmp2$$XMMRegister, $tmp3$$XMMRegister,
                        $tmp4$$XMMRegister, $tmp5$$Register, $result$$Register, true);
  %}
  ins_pipe( pipe_slow );
%}

//----------Overflow Math Instructions-----------------------------------------

instruct overflowAddI_rReg(rFlagsReg cr, rax_RegI op1, rRegI op2)
%{
  match(Set cr (OverflowAddI op1 op2));
  effect(DEF cr, USE_KILL op1, USE op2);

  format %{ "addl    $op1, $op2\t# overflow check int" %}

  ins_encode %{
    __ addl($op1$$Register, $op2$$Register);
  %}
  ins_pipe(ialu_reg_reg);
%}

instruct overflowAddI_rReg_imm(rFlagsReg cr, rax_RegI op1, immI op2)
%{
  match(Set cr (OverflowAddI op1 op2));
  effect(DEF cr, USE_KILL op1, USE op2);

  format %{ "addl    $op1, $op2\t# overflow check int" %}

  ins_encode %{
    __ addl($op1$$Register, $op2$$constant);
  %}
  ins_pipe(ialu_reg_reg);
%}

instruct overflowAddL_rReg(rFlagsReg cr, rax_RegL op1, rRegL op2)
%{
  match(Set cr (OverflowAddL op1 op2));
  effect(DEF cr, USE_KILL op1, USE op2);

  format %{ "addq    $op1, $op2\t# overflow check long" %}
  ins_encode %{
    __ addq($op1$$Register, $op2$$Register);
  %}
  ins_pipe(ialu_reg_reg);
%}

instruct overflowAddL_rReg_imm(rFlagsReg cr, rax_RegL op1, immL32 op2)
%{
  match(Set cr (OverflowAddL op1 op2));
  effect(DEF cr, USE_KILL op1, USE op2);

  format %{ "addq    $op1, $op2\t# overflow check long" %}
  ins_encode %{
    __ addq($op1$$Register, $op2$$constant);
  %}
  ins_pipe(ialu_reg_reg);
%}

instruct overflowSubI_rReg(rFlagsReg cr, rRegI op1, rRegI op2)
%{
  match(Set cr (OverflowSubI op1 op2));

  format %{ "cmpl    $op1, $op2\t# overflow check int" %}
  ins_encode %{
    __ cmpl($op1$$Register, $op2$$Register);
  %}
  ins_pipe(ialu_reg_reg);
%}

instruct overflowSubI_rReg_imm(rFlagsReg cr, rRegI op1, immI op2)
%{
  match(Set cr (OverflowSubI op1 op2));

  format %{ "cmpl    $op1, $op2\t# overflow check int" %}
  ins_encode %{
    __ cmpl($op1$$Register, $op2$$constant);
  %}
  ins_pipe(ialu_reg_reg);
%}

instruct overflowSubL_rReg(rFlagsReg cr, rRegL op1, rRegL op2)
%{
  match(Set cr (OverflowSubL op1 op2));

  format %{ "cmpq    $op1, $op2\t# overflow check long" %}
  ins_encode %{
    __ cmpq($op1$$Register, $op2$$Register);
  %}
  ins_pipe(ialu_reg_reg);
%}

instruct overflowSubL_rReg_imm(rFlagsReg cr, rRegL op1, immL32 op2)
%{
  match(Set cr (OverflowSubL op1 op2));

  format %{ "cmpq    $op1, $op2\t# overflow check long" %}
  ins_encode %{
    __ cmpq($op1$$Register, $op2$$constant);
  %}
  ins_pipe(ialu_reg_reg);
%}

instruct overflowNegI_rReg(rFlagsReg cr, immI_0 zero, rax_RegI op2)
%{
  match(Set cr (OverflowSubI zero op2));
  effect(DEF cr, USE_KILL op2);

  format %{ "negl    $op2\t# overflow check int" %}
  ins_encode %{
    __ negl($op2$$Register);
  %}
  ins_pipe(ialu_reg_reg);
%}

instruct overflowNegL_rReg(rFlagsReg cr, immL0 zero, rax_RegL op2)
%{
  match(Set cr (OverflowSubL zero op2));
  effect(DEF cr, USE_KILL op2);

  format %{ "negq    $op2\t# overflow check long" %}
  ins_encode %{
    __ negq($op2$$Register);
  %}
  ins_pipe(ialu_reg_reg);
%}

instruct overflowMulI_rReg(rFlagsReg cr, rax_RegI op1, rRegI op2)
%{
  match(Set cr (OverflowMulI op1 op2));
  effect(DEF cr, USE_KILL op1, USE op2);

  format %{ "imull    $op1, $op2\t# overflow check int" %}
  ins_encode %{
    __ imull($op1$$Register, $op2$$Register);
  %}
  ins_pipe(ialu_reg_reg_alu0);
%}

instruct overflowMulI_rReg_imm(rFlagsReg cr, rRegI op1, immI op2, rRegI tmp)
%{
  match(Set cr (OverflowMulI op1 op2));
  effect(DEF cr, TEMP tmp, USE op1, USE op2);

  format %{ "imull    $tmp, $op1, $op2\t# overflow check int" %}
  ins_encode %{
    __ imull($tmp$$Register, $op1$$Register, $op2$$constant);
  %}
  ins_pipe(ialu_reg_reg_alu0);
%}

instruct overflowMulL_rReg(rFlagsReg cr, rax_RegL op1, rRegL op2)
%{
  match(Set cr (OverflowMulL op1 op2));
  effect(DEF cr, USE_KILL op1, USE op2);

  format %{ "imulq    $op1, $op2\t# overflow check long" %}
  ins_encode %{
    __ imulq($op1$$Register, $op2$$Register);
  %}
  ins_pipe(ialu_reg_reg_alu0);
%}

instruct overflowMulL_rReg_imm(rFlagsReg cr, rRegL op1, immL32 op2, rRegL tmp)
%{
  match(Set cr (OverflowMulL op1 op2));
  effect(DEF cr, TEMP tmp, USE op1, USE op2);

  format %{ "imulq    $tmp, $op1, $op2\t# overflow check long" %}
  ins_encode %{
    __ imulq($tmp$$Register, $op1$$Register, $op2$$constant);
  %}
  ins_pipe(ialu_reg_reg_alu0);
%}


//----------Control Flow Instructions------------------------------------------
// Signed compare Instructions

// XXX more variants!!
instruct compI_rReg(rFlagsReg cr, rRegI op1, rRegI op2)
%{
  match(Set cr (CmpI op1 op2));
  effect(DEF cr, USE op1, USE op2);

  format %{ "cmpl    $op1, $op2" %}
  ins_encode %{
    __ cmpl($op1$$Register, $op2$$Register);
  %}
  ins_pipe(ialu_cr_reg_reg);
%}

instruct compI_rReg_imm(rFlagsReg cr, rRegI op1, immI op2)
%{
  match(Set cr (CmpI op1 op2));

  format %{ "cmpl    $op1, $op2" %}
  ins_encode %{
    __ cmpl($op1$$Register, $op2$$constant);
  %}
  ins_pipe(ialu_cr_reg_imm);
%}

instruct compI_rReg_mem(rFlagsReg cr, rRegI op1, memory op2)
%{
  match(Set cr (CmpI op1 (LoadI op2)));

  ins_cost(500); // XXX
  format %{ "cmpl    $op1, $op2" %}
  ins_encode %{
    __ cmpl($op1$$Register, $op2$$Address);
  %}
  ins_pipe(ialu_cr_reg_mem);
%}

instruct testI_reg(rFlagsReg cr, rRegI src, immI_0 zero)
%{
  match(Set cr (CmpI src zero));

  format %{ "testl   $src, $src" %}
  ins_encode %{
    __ testl($src$$Register, $src$$Register);
  %}
  ins_pipe(ialu_cr_reg_imm);
%}

instruct testI_reg_imm(rFlagsReg cr, rRegI src, immI con, immI_0 zero)
%{
  match(Set cr (CmpI (AndI src con) zero));

  format %{ "testl   $src, $con" %}
  ins_encode %{
    __ testl($src$$Register, $con$$constant);
  %}
  ins_pipe(ialu_cr_reg_imm);
%}

instruct testI_reg_mem(rFlagsReg cr, rRegI src, memory mem, immI_0 zero)
%{
  match(Set cr (CmpI (AndI src (LoadI mem)) zero));

  format %{ "testl   $src, $mem" %}
  ins_encode %{
    __ testl($src$$Register, $mem$$Address);
  %}
  ins_pipe(ialu_cr_reg_mem);
%}

// Unsigned compare Instructions; really, same as signed except they
// produce an rFlagsRegU instead of rFlagsReg.
instruct compU_rReg(rFlagsRegU cr, rRegI op1, rRegI op2)
%{
  match(Set cr (CmpU op1 op2));

  format %{ "cmpl    $op1, $op2\t# unsigned" %}
  ins_encode %{
    __ cmpl($op1$$Register, $op2$$Register);
  %}
  ins_pipe(ialu_cr_reg_reg);
%}

instruct compU_rReg_imm(rFlagsRegU cr, rRegI op1, immI op2)
%{
  match(Set cr (CmpU op1 op2));

  format %{ "cmpl    $op1, $op2\t# unsigned" %}
  ins_encode %{
    __ cmpl($op1$$Register, $op2$$constant);
  %}
  ins_pipe(ialu_cr_reg_imm);
%}

instruct compU_rReg_mem(rFlagsRegU cr, rRegI op1, memory op2)
%{
  match(Set cr (CmpU op1 (LoadI op2)));

  ins_cost(500); // XXX
  format %{ "cmpl    $op1, $op2\t# unsigned" %}
  ins_encode %{
    __ cmpl($op1$$Register, $op2$$Address);
  %}
  ins_pipe(ialu_cr_reg_mem);
%}

// // // Cisc-spilled version of cmpU_rReg
// //instruct compU_mem_rReg(rFlagsRegU cr, memory op1, rRegI op2)
// //%{
// //  match(Set cr (CmpU (LoadI op1) op2));
// //
// //  format %{ "CMPu   $op1,$op2" %}
// //  ins_cost(500);
// //  opcode(0x39);  /* Opcode 39 /r */
// //  ins_encode( OpcP, reg_mem( op1, op2) );
// //%}

instruct testU_reg(rFlagsRegU cr, rRegI src, immI_0 zero)
%{
  match(Set cr (CmpU src zero));

  format %{ "testl   $src, $src\t# unsigned" %}
  ins_encode %{
    __ testl($src$$Register, $src$$Register);
  %}
  ins_pipe(ialu_cr_reg_imm);
%}

instruct compP_rReg(rFlagsRegU cr, rRegP op1, rRegP op2)
%{
  match(Set cr (CmpP op1 op2));

  format %{ "cmpq    $op1, $op2\t# ptr" %}
  ins_encode %{
    __ cmpq($op1$$Register, $op2$$Register);
  %}
  ins_pipe(ialu_cr_reg_reg);
%}

instruct compP_rReg_mem(rFlagsRegU cr, rRegP op1, memory op2)
%{
  match(Set cr (CmpP op1 (LoadP op2)));
  predicate(n->in(2)->as_Load()->barrier_data() == 0);

  ins_cost(500); // XXX
  format %{ "cmpq    $op1, $op2\t# ptr" %}
  ins_encode %{
    __ cmpq($op1$$Register, $op2$$Address);
  %}
  ins_pipe(ialu_cr_reg_mem);
%}

// // // Cisc-spilled version of cmpP_rReg
// //instruct compP_mem_rReg(rFlagsRegU cr, memory op1, rRegP op2)
// //%{
// //  match(Set cr (CmpP (LoadP op1) op2));
// //
// //  format %{ "CMPu   $op1,$op2" %}
// //  ins_cost(500);
// //  opcode(0x39);  /* Opcode 39 /r */
// //  ins_encode( OpcP, reg_mem( op1, op2) );
// //%}

// XXX this is generalized by compP_rReg_mem???
// Compare raw pointer (used in out-of-heap check).
// Only works because non-oop pointers must be raw pointers
// and raw pointers have no anti-dependencies.
instruct compP_mem_rReg(rFlagsRegU cr, rRegP op1, memory op2)
%{
  predicate(n->in(2)->in(2)->bottom_type()->reloc() == relocInfo::none &&
            n->in(2)->as_Load()->barrier_data() == 0);
  match(Set cr (CmpP op1 (LoadP op2)));

  format %{ "cmpq    $op1, $op2\t# raw ptr" %}
  ins_encode %{
    __ cmpq($op1$$Register, $op2$$Address);
  %}
  ins_pipe(ialu_cr_reg_mem);
%}

// This will generate a signed flags result. This should be OK since
// any compare to a zero should be eq/neq.
instruct testP_reg(rFlagsReg cr, rRegP src, immP0 zero)
%{
  match(Set cr (CmpP src zero));

  format %{ "testq   $src, $src\t# ptr" %}
  ins_encode %{
    __ testq($src$$Register, $src$$Register);
  %}
  ins_pipe(ialu_cr_reg_imm);
%}

// This will generate a signed flags result. This should be OK since
// any compare to a zero should be eq/neq.
instruct testP_mem(rFlagsReg cr, memory op, immP0 zero)
%{
  predicate((!UseCompressedOops || (CompressedOops::base() != NULL)) &&
            n->in(1)->as_Load()->barrier_data() == 0);
  match(Set cr (CmpP (LoadP op) zero));

  ins_cost(500); // XXX
  format %{ "testq   $op, 0xffffffffffffffff\t# ptr" %}
  ins_encode %{
    __ testq($op$$Address, 0xFFFFFFFF);
  %}
  ins_pipe(ialu_cr_reg_imm);
%}

instruct testP_mem_reg0(rFlagsReg cr, memory mem, immP0 zero)
%{
  predicate(UseCompressedOops && (CompressedOops::base() == NULL) &&
            n->in(1)->as_Load()->barrier_data() == 0);
  match(Set cr (CmpP (LoadP mem) zero));

  format %{ "cmpq    R12, $mem\t# ptr (R12_heapbase==0)" %}
  ins_encode %{
    __ cmpq(r12, $mem$$Address);
  %}
  ins_pipe(ialu_cr_reg_mem);
%}

instruct compN_rReg(rFlagsRegU cr, rRegN op1, rRegN op2)
%{
  match(Set cr (CmpN op1 op2));

  format %{ "cmpl    $op1, $op2\t# compressed ptr" %}
  ins_encode %{ __ cmpl($op1$$Register, $op2$$Register); %}
  ins_pipe(ialu_cr_reg_reg);
%}

instruct compN_rReg_mem(rFlagsRegU cr, rRegN src, memory mem)
%{
  match(Set cr (CmpN src (LoadN mem)));

  format %{ "cmpl    $src, $mem\t# compressed ptr" %}
  ins_encode %{
    __ cmpl($src$$Register, $mem$$Address);
  %}
  ins_pipe(ialu_cr_reg_mem);
%}

instruct compN_rReg_imm(rFlagsRegU cr, rRegN op1, immN op2) %{
  match(Set cr (CmpN op1 op2));

  format %{ "cmpl    $op1, $op2\t# compressed ptr" %}
  ins_encode %{
    __ cmp_narrow_oop($op1$$Register, (jobject)$op2$$constant);
  %}
  ins_pipe(ialu_cr_reg_imm);
%}

instruct compN_mem_imm(rFlagsRegU cr, memory mem, immN src)
%{
  match(Set cr (CmpN src (LoadN mem)));

  format %{ "cmpl    $mem, $src\t# compressed ptr" %}
  ins_encode %{
    __ cmp_narrow_oop($mem$$Address, (jobject)$src$$constant);
  %}
  ins_pipe(ialu_cr_reg_mem);
%}

instruct compN_rReg_imm_klass(rFlagsRegU cr, rRegN op1, immNKlass op2) %{
  match(Set cr (CmpN op1 op2));

  format %{ "cmpl    $op1, $op2\t# compressed klass ptr" %}
  ins_encode %{
    __ cmp_narrow_klass($op1$$Register, (Klass*)$op2$$constant);
  %}
  ins_pipe(ialu_cr_reg_imm);
%}

// Disabled because the compressed Klass* in header cannot be safely
// accessed. TODO: Re-enable it as soon as synchronization does not
// overload the upper header bits anymore.
instruct compN_mem_imm_klass(rFlagsRegU cr, memory mem, immNKlass src)
%{
  predicate(false);
  match(Set cr (CmpN src (LoadNKlass mem)));

  format %{ "cmpl    $mem, $src\t# compressed klass ptr" %}
  ins_encode %{
    __ cmp_narrow_klass($mem$$Address, (Klass*)$src$$constant);
  %}
  ins_pipe(ialu_cr_reg_mem);
%}

instruct testN_reg(rFlagsReg cr, rRegN src, immN0 zero) %{
  match(Set cr (CmpN src zero));

  format %{ "testl   $src, $src\t# compressed ptr" %}
  ins_encode %{ __ testl($src$$Register, $src$$Register); %}
  ins_pipe(ialu_cr_reg_imm);
%}

instruct testN_mem(rFlagsReg cr, memory mem, immN0 zero)
%{
  predicate(CompressedOops::base() != NULL);
  match(Set cr (CmpN (LoadN mem) zero));

  ins_cost(500); // XXX
  format %{ "testl   $mem, 0xffffffff\t# compressed ptr" %}
  ins_encode %{
    __ cmpl($mem$$Address, (int)0xFFFFFFFF);
  %}
  ins_pipe(ialu_cr_reg_mem);
%}

instruct testN_mem_reg0(rFlagsReg cr, memory mem, immN0 zero)
%{
  predicate(CompressedOops::base() == NULL);
  match(Set cr (CmpN (LoadN mem) zero));

  format %{ "cmpl    R12, $mem\t# compressed ptr (R12_heapbase==0)" %}
  ins_encode %{
    __ cmpl(r12, $mem$$Address);
  %}
  ins_pipe(ialu_cr_reg_mem);
%}

// Yanked all unsigned pointer compare operations.
// Pointer compares are done with CmpP which is already unsigned.

instruct compL_rReg(rFlagsReg cr, rRegL op1, rRegL op2)
%{
  match(Set cr (CmpL op1 op2));

  format %{ "cmpq    $op1, $op2" %}
  ins_encode %{
    __ cmpq($op1$$Register, $op2$$Register);
  %}
  ins_pipe(ialu_cr_reg_reg);
%}

instruct compL_rReg_imm(rFlagsReg cr, rRegL op1, immL32 op2)
%{
  match(Set cr (CmpL op1 op2));

  format %{ "cmpq    $op1, $op2" %}
  ins_encode %{
    __ cmpq($op1$$Register, $op2$$constant);
  %}
  ins_pipe(ialu_cr_reg_imm);
%}

instruct compL_rReg_mem(rFlagsReg cr, rRegL op1, memory op2)
%{
  match(Set cr (CmpL op1 (LoadL op2)));

  format %{ "cmpq    $op1, $op2" %}
  ins_encode %{
    __ cmpq($op1$$Register, $op2$$Address);
  %}
  ins_pipe(ialu_cr_reg_mem);
%}

instruct testL_reg(rFlagsReg cr, rRegL src, immL0 zero)
%{
  match(Set cr (CmpL src zero));

  format %{ "testq   $src, $src" %}
  ins_encode %{
    __ testq($src$$Register, $src$$Register);
  %}
  ins_pipe(ialu_cr_reg_imm);
%}

instruct testL_reg_imm(rFlagsReg cr, rRegL src, immL32 con, immL0 zero)
%{
  match(Set cr (CmpL (AndL src con) zero));

  format %{ "testq   $src, $con\t# long" %}
  ins_encode %{
    __ testq($src$$Register, $con$$constant);
  %}
  ins_pipe(ialu_cr_reg_imm);
%}

instruct testL_reg_mem(rFlagsReg cr, rRegL src, memory mem, immL0 zero)
%{
  match(Set cr (CmpL (AndL src (LoadL mem)) zero));

  format %{ "testq   $src, $mem" %}
  ins_encode %{
    __ testq($src$$Register, $mem$$Address);
  %}
  ins_pipe(ialu_cr_reg_mem);
%}

instruct testL_reg_mem2(rFlagsReg cr, rRegP src, memory mem, immL0 zero)
%{
  match(Set cr (CmpL (AndL (CastP2X src) (LoadL mem)) zero));

  format %{ "testq   $src, $mem" %}
  ins_encode %{
    __ testq($src$$Register, $mem$$Address);
  %}
  ins_pipe(ialu_cr_reg_mem);
%}

// Manifest a CmpU result in an integer register.  Very painful.
// This is the test to avoid.
instruct cmpU3_reg_reg(rRegI dst, rRegI src1, rRegI src2, rFlagsReg flags)
%{
  match(Set dst (CmpU3 src1 src2));
  effect(KILL flags);

  ins_cost(275); // XXX
  format %{ "cmpl    $src1, $src2\t# CmpL3\n\t"
            "movl    $dst, -1\n\t"
            "jb,u    done\n\t"
            "setne   $dst\n\t"
            "movzbl  $dst, $dst\n\t"
    "done:" %}
  ins_encode %{
    Label done;
    __ cmpl($src1$$Register, $src2$$Register);
    __ movl($dst$$Register, -1);
    __ jccb(Assembler::below, done);
    __ setne($dst$$Register);
    __ movzbl($dst$$Register, $dst$$Register);
    __ bind(done);
  %}
  ins_pipe(pipe_slow);
%}

// Manifest a CmpL result in an integer register.  Very painful.
// This is the test to avoid.
instruct cmpL3_reg_reg(rRegI dst, rRegL src1, rRegL src2, rFlagsReg flags)
%{
  match(Set dst (CmpL3 src1 src2));
  effect(KILL flags);

  ins_cost(275); // XXX
  format %{ "cmpq    $src1, $src2\t# CmpL3\n\t"
            "movl    $dst, -1\n\t"
            "jl,s    done\n\t"
            "setne   $dst\n\t"
            "movzbl  $dst, $dst\n\t"
    "done:" %}
  ins_encode %{
    Label done;
    __ cmpq($src1$$Register, $src2$$Register);
    __ movl($dst$$Register, -1);
    __ jccb(Assembler::less, done);
    __ setne($dst$$Register);
    __ movzbl($dst$$Register, $dst$$Register);
    __ bind(done);
  %}
  ins_pipe(pipe_slow);
%}

// Manifest a CmpUL result in an integer register.  Very painful.
// This is the test to avoid.
instruct cmpUL3_reg_reg(rRegI dst, rRegL src1, rRegL src2, rFlagsReg flags)
%{
  match(Set dst (CmpUL3 src1 src2));
  effect(KILL flags);

  ins_cost(275); // XXX
  format %{ "cmpq    $src1, $src2\t# CmpL3\n\t"
            "movl    $dst, -1\n\t"
            "jb,u    done\n\t"
            "setne   $dst\n\t"
            "movzbl  $dst, $dst\n\t"
    "done:" %}
  ins_encode %{
    Label done;
    __ cmpq($src1$$Register, $src2$$Register);
    __ movl($dst$$Register, -1);
    __ jccb(Assembler::below, done);
    __ setne($dst$$Register);
    __ movzbl($dst$$Register, $dst$$Register);
    __ bind(done);
  %}
  ins_pipe(pipe_slow);
%}

// Unsigned long compare Instructions; really, same as signed long except they
// produce an rFlagsRegU instead of rFlagsReg.
instruct compUL_rReg(rFlagsRegU cr, rRegL op1, rRegL op2)
%{
  match(Set cr (CmpUL op1 op2));

  format %{ "cmpq    $op1, $op2\t# unsigned" %}
  ins_encode %{
    __ cmpq($op1$$Register, $op2$$Register);
  %}
  ins_pipe(ialu_cr_reg_reg);
%}

instruct compUL_rReg_imm(rFlagsRegU cr, rRegL op1, immL32 op2)
%{
  match(Set cr (CmpUL op1 op2));

  format %{ "cmpq    $op1, $op2\t# unsigned" %}
  ins_encode %{
    __ cmpq($op1$$Register, $op2$$constant);
  %}
  ins_pipe(ialu_cr_reg_imm);
%}

instruct compUL_rReg_mem(rFlagsRegU cr, rRegL op1, memory op2)
%{
  match(Set cr (CmpUL op1 (LoadL op2)));

  format %{ "cmpq    $op1, $op2\t# unsigned" %}
  ins_encode %{
    __ cmpq($op1$$Register, $op2$$Address);
  %}
  ins_pipe(ialu_cr_reg_mem);
%}

instruct testUL_reg(rFlagsRegU cr, rRegL src, immL0 zero)
%{
  match(Set cr (CmpUL src zero));

  format %{ "testq   $src, $src\t# unsigned" %}
  ins_encode %{
    __ testq($src$$Register, $src$$Register);
  %}
  ins_pipe(ialu_cr_reg_imm);
%}

instruct compB_mem_imm(rFlagsReg cr, memory mem, immI8 imm)
%{
  match(Set cr (CmpI (LoadB mem) imm));

  ins_cost(125);
  format %{ "cmpb    $mem, $imm" %}
  ins_encode %{ __ cmpb($mem$$Address, $imm$$constant); %}
  ins_pipe(ialu_cr_reg_mem);
%}

instruct testUB_mem_imm(rFlagsReg cr, memory mem, immU7 imm, immI_0 zero)
%{
  match(Set cr (CmpI (AndI (LoadUB mem) imm) zero));

  ins_cost(125);
  format %{ "testb   $mem, $imm\t# ubyte" %}
  ins_encode %{ __ testb($mem$$Address, $imm$$constant); %}
  ins_pipe(ialu_cr_reg_mem);
%}

instruct testB_mem_imm(rFlagsReg cr, memory mem, immI8 imm, immI_0 zero)
%{
  match(Set cr (CmpI (AndI (LoadB mem) imm) zero));

  ins_cost(125);
  format %{ "testb   $mem, $imm\t# byte" %}
  ins_encode %{ __ testb($mem$$Address, $imm$$constant); %}
  ins_pipe(ialu_cr_reg_mem);
%}

//----------Max and Min--------------------------------------------------------
// Min Instructions

instruct cmovI_reg_g(rRegI dst, rRegI src, rFlagsReg cr)
%{
  effect(USE_DEF dst, USE src, USE cr);

  format %{ "cmovlgt $dst, $src\t# min" %}
  ins_encode %{
    __ cmovl(Assembler::greater, $dst$$Register, $src$$Register);
  %}
  ins_pipe(pipe_cmov_reg);
%}


instruct minI_rReg(rRegI dst, rRegI src)
%{
  match(Set dst (MinI dst src));

  ins_cost(200);
  expand %{
    rFlagsReg cr;
    compI_rReg(cr, dst, src);
    cmovI_reg_g(dst, src, cr);
  %}
%}

instruct cmovI_reg_l(rRegI dst, rRegI src, rFlagsReg cr)
%{
  effect(USE_DEF dst, USE src, USE cr);

  format %{ "cmovllt $dst, $src\t# max" %}
  ins_encode %{
    __ cmovl(Assembler::less, $dst$$Register, $src$$Register);
  %}
  ins_pipe(pipe_cmov_reg);
%}


instruct maxI_rReg(rRegI dst, rRegI src)
%{
  match(Set dst (MaxI dst src));

  ins_cost(200);
  expand %{
    rFlagsReg cr;
    compI_rReg(cr, dst, src);
    cmovI_reg_l(dst, src, cr);
  %}
%}

// ============================================================================
// Branch Instructions

// Jump Direct - Label defines a relative address from JMP+1
instruct jmpDir(label labl)
%{
  match(Goto);
  effect(USE labl);

  ins_cost(300);
  format %{ "jmp     $labl" %}
  size(5);
  ins_encode %{
    Label* L = $labl$$label;
    __ jmp(*L, false); // Always long jump
  %}
  ins_pipe(pipe_jmp);
%}

// Jump Direct Conditional - Label defines a relative address from Jcc+1
instruct jmpCon(cmpOp cop, rFlagsReg cr, label labl)
%{
  match(If cop cr);
  effect(USE labl);

  ins_cost(300);
  format %{ "j$cop     $labl" %}
  size(6);
  ins_encode %{
    Label* L = $labl$$label;
    __ jcc((Assembler::Condition)($cop$$cmpcode), *L, false); // Always long jump
  %}
  ins_pipe(pipe_jcc);
%}

// Jump Direct Conditional - Label defines a relative address from Jcc+1
instruct jmpLoopEnd(cmpOp cop, rFlagsReg cr, label labl)
%{
  match(CountedLoopEnd cop cr);
  effect(USE labl);

  ins_cost(300);
  format %{ "j$cop     $labl\t# loop end" %}
  size(6);
  ins_encode %{
    Label* L = $labl$$label;
    __ jcc((Assembler::Condition)($cop$$cmpcode), *L, false); // Always long jump
  %}
  ins_pipe(pipe_jcc);
%}

// Jump Direct Conditional - Label defines a relative address from Jcc+1
instruct jmpLoopEndU(cmpOpU cop, rFlagsRegU cmp, label labl) %{
  match(CountedLoopEnd cop cmp);
  effect(USE labl);

  ins_cost(300);
  format %{ "j$cop,u   $labl\t# loop end" %}
  size(6);
  ins_encode %{
    Label* L = $labl$$label;
    __ jcc((Assembler::Condition)($cop$$cmpcode), *L, false); // Always long jump
  %}
  ins_pipe(pipe_jcc);
%}

instruct jmpLoopEndUCF(cmpOpUCF cop, rFlagsRegUCF cmp, label labl) %{
  match(CountedLoopEnd cop cmp);
  effect(USE labl);

  ins_cost(200);
  format %{ "j$cop,u   $labl\t# loop end" %}
  size(6);
  ins_encode %{
    Label* L = $labl$$label;
    __ jcc((Assembler::Condition)($cop$$cmpcode), *L, false); // Always long jump
  %}
  ins_pipe(pipe_jcc);
%}

// Jump Direct Conditional - using unsigned comparison
instruct jmpConU(cmpOpU cop, rFlagsRegU cmp, label labl) %{
  match(If cop cmp);
  effect(USE labl);

  ins_cost(300);
  format %{ "j$cop,u   $labl" %}
  size(6);
  ins_encode %{
    Label* L = $labl$$label;
    __ jcc((Assembler::Condition)($cop$$cmpcode), *L, false); // Always long jump
  %}
  ins_pipe(pipe_jcc);
%}

instruct jmpConUCF(cmpOpUCF cop, rFlagsRegUCF cmp, label labl) %{
  match(If cop cmp);
  effect(USE labl);

  ins_cost(200);
  format %{ "j$cop,u   $labl" %}
  size(6);
  ins_encode %{
    Label* L = $labl$$label;
    __ jcc((Assembler::Condition)($cop$$cmpcode), *L, false); // Always long jump
  %}
  ins_pipe(pipe_jcc);
%}

instruct jmpConUCF2(cmpOpUCF2 cop, rFlagsRegUCF cmp, label labl) %{
  match(If cop cmp);
  effect(USE labl);

  ins_cost(200);
  format %{ $$template
    if ($cop$$cmpcode == Assembler::notEqual) {
      $$emit$$"jp,u    $labl\n\t"
      $$emit$$"j$cop,u   $labl"
    } else {
      $$emit$$"jp,u    done\n\t"
      $$emit$$"j$cop,u   $labl\n\t"
      $$emit$$"done:"
    }
  %}
  ins_encode %{
    Label* l = $labl$$label;
    if ($cop$$cmpcode == Assembler::notEqual) {
      __ jcc(Assembler::parity, *l, false);
      __ jcc(Assembler::notEqual, *l, false);
    } else if ($cop$$cmpcode == Assembler::equal) {
      Label done;
      __ jccb(Assembler::parity, done);
      __ jcc(Assembler::equal, *l, false);
      __ bind(done);
    } else {
       ShouldNotReachHere();
    }
  %}
  ins_pipe(pipe_jcc);
%}

// ============================================================================
// The 2nd slow-half of a subtype check.  Scan the subklass's 2ndary
// superklass array for an instance of the superklass.  Set a hidden
// internal cache on a hit (cache is checked with exposed code in
// gen_subtype_check()).  Return NZ for a miss or zero for a hit.  The
// encoding ALSO sets flags.

instruct partialSubtypeCheck(rdi_RegP result,
                             rsi_RegP sub, rax_RegP super, rcx_RegI rcx,
                             rFlagsReg cr)
%{
  match(Set result (PartialSubtypeCheck sub super));
  effect(KILL rcx, KILL cr);

  ins_cost(1100);  // slightly larger than the next version
  format %{ "movq    rdi, [$sub + in_bytes(Klass::secondary_supers_offset())]\n\t"
            "movl    rcx, [rdi + Array<Klass*>::length_offset_in_bytes()]\t# length to scan\n\t"
            "addq    rdi, Array<Klass*>::base_offset_in_bytes()\t# Skip to start of data; set NZ in case count is zero\n\t"
            "repne   scasq\t# Scan *rdi++ for a match with rax while rcx--\n\t"
            "jne,s   miss\t\t# Missed: rdi not-zero\n\t"
            "movq    [$sub + in_bytes(Klass::secondary_super_cache_offset())], $super\t# Hit: update cache\n\t"
            "xorq    $result, $result\t\t Hit: rdi zero\n\t"
    "miss:\t" %}

  opcode(0x1); // Force a XOR of RDI
  ins_encode(enc_PartialSubtypeCheck());
  ins_pipe(pipe_slow);
%}

instruct partialSubtypeCheck_vs_Zero(rFlagsReg cr,
                                     rsi_RegP sub, rax_RegP super, rcx_RegI rcx,
                                     immP0 zero,
                                     rdi_RegP result)
%{
  match(Set cr (CmpP (PartialSubtypeCheck sub super) zero));
  effect(KILL rcx, KILL result);

  ins_cost(1000);
  format %{ "movq    rdi, [$sub + in_bytes(Klass::secondary_supers_offset())]\n\t"
            "movl    rcx, [rdi + Array<Klass*>::length_offset_in_bytes()]\t# length to scan\n\t"
            "addq    rdi, Array<Klass*>::base_offset_in_bytes()\t# Skip to start of data; set NZ in case count is zero\n\t"
            "repne   scasq\t# Scan *rdi++ for a match with rax while cx-- != 0\n\t"
            "jne,s   miss\t\t# Missed: flags nz\n\t"
            "movq    [$sub + in_bytes(Klass::secondary_super_cache_offset())], $super\t# Hit: update cache\n\t"
    "miss:\t" %}

  opcode(0x0); // No need to XOR RDI
  ins_encode(enc_PartialSubtypeCheck());
  ins_pipe(pipe_slow);
%}

// ============================================================================
// Branch Instructions -- short offset versions
//
// These instructions are used to replace jumps of a long offset (the default
// match) with jumps of a shorter offset.  These instructions are all tagged
// with the ins_short_branch attribute, which causes the ADLC to suppress the
// match rules in general matching.  Instead, the ADLC generates a conversion
// method in the MachNode which can be used to do in-place replacement of the
// long variant with the shorter variant.  The compiler will determine if a
// branch can be taken by the is_short_branch_offset() predicate in the machine
// specific code section of the file.

// Jump Direct - Label defines a relative address from JMP+1
instruct jmpDir_short(label labl) %{
  match(Goto);
  effect(USE labl);

  ins_cost(300);
  format %{ "jmp,s   $labl" %}
  size(2);
  ins_encode %{
    Label* L = $labl$$label;
    __ jmpb(*L);
  %}
  ins_pipe(pipe_jmp);
  ins_short_branch(1);
%}

// Jump Direct Conditional - Label defines a relative address from Jcc+1
instruct jmpCon_short(cmpOp cop, rFlagsReg cr, label labl) %{
  match(If cop cr);
  effect(USE labl);

  ins_cost(300);
  format %{ "j$cop,s   $labl" %}
  size(2);
  ins_encode %{
    Label* L = $labl$$label;
    __ jccb((Assembler::Condition)($cop$$cmpcode), *L);
  %}
  ins_pipe(pipe_jcc);
  ins_short_branch(1);
%}

// Jump Direct Conditional - Label defines a relative address from Jcc+1
instruct jmpLoopEnd_short(cmpOp cop, rFlagsReg cr, label labl) %{
  match(CountedLoopEnd cop cr);
  effect(USE labl);

  ins_cost(300);
  format %{ "j$cop,s   $labl\t# loop end" %}
  size(2);
  ins_encode %{
    Label* L = $labl$$label;
    __ jccb((Assembler::Condition)($cop$$cmpcode), *L);
  %}
  ins_pipe(pipe_jcc);
  ins_short_branch(1);
%}

// Jump Direct Conditional - Label defines a relative address from Jcc+1
instruct jmpLoopEndU_short(cmpOpU cop, rFlagsRegU cmp, label labl) %{
  match(CountedLoopEnd cop cmp);
  effect(USE labl);

  ins_cost(300);
  format %{ "j$cop,us  $labl\t# loop end" %}
  size(2);
  ins_encode %{
    Label* L = $labl$$label;
    __ jccb((Assembler::Condition)($cop$$cmpcode), *L);
  %}
  ins_pipe(pipe_jcc);
  ins_short_branch(1);
%}

instruct jmpLoopEndUCF_short(cmpOpUCF cop, rFlagsRegUCF cmp, label labl) %{
  match(CountedLoopEnd cop cmp);
  effect(USE labl);

  ins_cost(300);
  format %{ "j$cop,us  $labl\t# loop end" %}
  size(2);
  ins_encode %{
    Label* L = $labl$$label;
    __ jccb((Assembler::Condition)($cop$$cmpcode), *L);
  %}
  ins_pipe(pipe_jcc);
  ins_short_branch(1);
%}

// Jump Direct Conditional - using unsigned comparison
instruct jmpConU_short(cmpOpU cop, rFlagsRegU cmp, label labl) %{
  match(If cop cmp);
  effect(USE labl);

  ins_cost(300);
  format %{ "j$cop,us  $labl" %}
  size(2);
  ins_encode %{
    Label* L = $labl$$label;
    __ jccb((Assembler::Condition)($cop$$cmpcode), *L);
  %}
  ins_pipe(pipe_jcc);
  ins_short_branch(1);
%}

instruct jmpConUCF_short(cmpOpUCF cop, rFlagsRegUCF cmp, label labl) %{
  match(If cop cmp);
  effect(USE labl);

  ins_cost(300);
  format %{ "j$cop,us  $labl" %}
  size(2);
  ins_encode %{
    Label* L = $labl$$label;
    __ jccb((Assembler::Condition)($cop$$cmpcode), *L);
  %}
  ins_pipe(pipe_jcc);
  ins_short_branch(1);
%}

instruct jmpConUCF2_short(cmpOpUCF2 cop, rFlagsRegUCF cmp, label labl) %{
  match(If cop cmp);
  effect(USE labl);

  ins_cost(300);
  format %{ $$template
    if ($cop$$cmpcode == Assembler::notEqual) {
      $$emit$$"jp,u,s  $labl\n\t"
      $$emit$$"j$cop,u,s  $labl"
    } else {
      $$emit$$"jp,u,s  done\n\t"
      $$emit$$"j$cop,u,s  $labl\n\t"
      $$emit$$"done:"
    }
  %}
  size(4);
  ins_encode %{
    Label* l = $labl$$label;
    if ($cop$$cmpcode == Assembler::notEqual) {
      __ jccb(Assembler::parity, *l);
      __ jccb(Assembler::notEqual, *l);
    } else if ($cop$$cmpcode == Assembler::equal) {
      Label done;
      __ jccb(Assembler::parity, done);
      __ jccb(Assembler::equal, *l);
      __ bind(done);
    } else {
       ShouldNotReachHere();
    }
  %}
  ins_pipe(pipe_jcc);
  ins_short_branch(1);
%}

// ============================================================================
// inlined locking and unlocking

instruct cmpFastLockRTM(rFlagsReg cr, rRegP object, rbx_RegP box, rax_RegI tmp, rdx_RegI scr, rRegI cx1, rRegI cx2) %{
  predicate(Compile::current()->use_rtm());
  match(Set cr (FastLock object box));
  effect(TEMP tmp, TEMP scr, TEMP cx1, TEMP cx2, USE_KILL box);
  ins_cost(300);
  format %{ "fastlock $object,$box\t! kills $box,$tmp,$scr,$cx1,$cx2" %}
  ins_encode %{
    __ fast_lock($object$$Register, $box$$Register, $tmp$$Register,
                 $scr$$Register, $cx1$$Register, $cx2$$Register, r15_thread,
                 _rtm_counters, _stack_rtm_counters,
                 ((Method*)(ra_->C->method()->constant_encoding()))->method_data(),
                 true, ra_->C->profile_rtm());
  %}
  ins_pipe(pipe_slow);
%}

instruct cmpFastLock(rFlagsReg cr, rRegP object, rbx_RegP box, rax_RegI tmp, rRegP scr) %{
  predicate(!Compile::current()->use_rtm());
  match(Set cr (FastLock object box));
  effect(TEMP tmp, TEMP scr, USE_KILL box);
  ins_cost(300);
  format %{ "fastlock $object,$box\t! kills $box,$tmp,$scr" %}
  ins_encode %{
    __ fast_lock($object$$Register, $box$$Register, $tmp$$Register,
<<<<<<< HEAD
                 $scr$$Register, $cx1$$Register, noreg, r15_thread, NULL, NULL, NULL, false, false);
=======
                 $scr$$Register, noreg, noreg, NULL, NULL, NULL, false, false);
>>>>>>> 6e19387f
  %}
  ins_pipe(pipe_slow);
%}

instruct cmpFastUnlock(rFlagsReg cr, rRegP object, rax_RegP box, rRegP tmp) %{
  match(Set cr (FastUnlock object box));
  effect(TEMP tmp, USE_KILL box);
  ins_cost(300);
  format %{ "fastunlock $object,$box\t! kills $box,$tmp" %}
  ins_encode %{
    __ fast_unlock($object$$Register, $box$$Register, $tmp$$Register, ra_->C->use_rtm());
  %}
  ins_pipe(pipe_slow);
%}


// ============================================================================
// Safepoint Instructions
instruct safePoint_poll_tls(rFlagsReg cr, rRegP poll)
%{
  match(SafePoint poll);
  effect(KILL cr, USE poll);

  format %{ "testl   rax, [$poll]\t"
            "# Safepoint: poll for GC" %}
  ins_cost(125);
  size(4); /* setting an explicit size will cause debug builds to assert if size is incorrect */
  ins_encode %{
    __ relocate(relocInfo::poll_type);
    address pre_pc = __ pc();
    __ testl(rax, Address($poll$$Register, 0));
    assert(nativeInstruction_at(pre_pc)->is_safepoint_poll(), "must emit test %%eax [reg]");
  %}
  ins_pipe(ialu_reg_mem);
%}

instruct mask_all_evexL(kReg dst, rRegL src) %{
  match(Set dst (MaskAll src));
  format %{ "mask_all_evexL $dst, $src \t! mask all operation" %}
  ins_encode %{
    int mask_len = Matcher::vector_length(this);
    __ vector_maskall_operation($dst$$KRegister, $src$$Register, mask_len);
  %}
  ins_pipe( pipe_slow );
%}

instruct mask_all_evexI_GT32(kReg dst, rRegI src, rRegL tmp) %{
  predicate(Matcher::vector_length(n) > 32);
  match(Set dst (MaskAll src));
  effect(TEMP tmp);
  format %{ "mask_all_evexI_GT32 $dst, $src \t! using $tmp as TEMP" %}
  ins_encode %{
    int mask_len = Matcher::vector_length(this);
    __ movslq($tmp$$Register, $src$$Register);
    __ vector_maskall_operation($dst$$KRegister, $tmp$$Register, mask_len);
  %}
  ins_pipe( pipe_slow );
%}

// ============================================================================
// Procedure Call/Return Instructions
// Call Java Static Instruction
// Note: If this code changes, the corresponding ret_addr_offset() and
//       compute_padding() functions will have to be adjusted.
instruct CallStaticJavaDirect(method meth) %{
  match(CallStaticJava);
  effect(USE meth);

  ins_cost(300);
  format %{ "call,static " %}
  opcode(0xE8); /* E8 cd */
  ins_encode(clear_avx, Java_Static_Call(meth), call_epilog);
  ins_pipe(pipe_slow);
  ins_alignment(4);
%}

// Call Java Dynamic Instruction
// Note: If this code changes, the corresponding ret_addr_offset() and
//       compute_padding() functions will have to be adjusted.
instruct CallDynamicJavaDirect(method meth)
%{
  match(CallDynamicJava);
  effect(USE meth);

  ins_cost(300);
  format %{ "movq    rax, #Universe::non_oop_word()\n\t"
            "call,dynamic " %}
  ins_encode(clear_avx, Java_Dynamic_Call(meth), call_epilog);
  ins_pipe(pipe_slow);
  ins_alignment(4);
%}

// Call Runtime Instruction
instruct CallRuntimeDirect(method meth)
%{
  match(CallRuntime);
  effect(USE meth);

  ins_cost(300);
  format %{ "call,runtime " %}
  ins_encode(clear_avx, Java_To_Runtime(meth));
  ins_pipe(pipe_slow);
%}

// Call runtime without safepoint
instruct CallLeafDirect(method meth)
%{
  match(CallLeaf);
  effect(USE meth);

  ins_cost(300);
  format %{ "call_leaf,runtime " %}
  ins_encode(clear_avx, Java_To_Runtime(meth));
  ins_pipe(pipe_slow);
%}

// Call runtime without safepoint and with vector arguments
instruct CallLeafDirectVector(method meth)
%{
  match(CallLeafVector);
  effect(USE meth);

  ins_cost(300);
  format %{ "call_leaf,vector " %}
  ins_encode(Java_To_Runtime(meth));
  ins_pipe(pipe_slow);
%}

// Call runtime without safepoint
instruct CallLeafNoFPDirect(method meth)
%{
  match(CallLeafNoFP);
  effect(USE meth);

  ins_cost(300);
  format %{ "call_leaf_nofp,runtime " %}
  ins_encode(clear_avx, Java_To_Runtime(meth));
  ins_pipe(pipe_slow);
%}

// Return Instruction
// Remove the return address & jump to it.
// Notice: We always emit a nop after a ret to make sure there is room
// for safepoint patching
instruct Ret()
%{
  match(Return);

  format %{ "ret" %}
  ins_encode %{
    __ ret(0);
  %}
  ins_pipe(pipe_jmp);
%}

// Tail Call; Jump from runtime stub to Java code.
// Also known as an 'interprocedural jump'.
// Target of jump will eventually return to caller.
// TailJump below removes the return address.
instruct TailCalljmpInd(no_rbp_RegP jump_target, rbx_RegP method_ptr)
%{
  match(TailCall jump_target method_ptr);

  ins_cost(300);
  format %{ "jmp     $jump_target\t# rbx holds method" %}
  ins_encode %{
    __ jmp($jump_target$$Register);
  %}
  ins_pipe(pipe_jmp);
%}

// Tail Jump; remove the return address; jump to target.
// TailCall above leaves the return address around.
instruct tailjmpInd(no_rbp_RegP jump_target, rax_RegP ex_oop)
%{
  match(TailJump jump_target ex_oop);

  ins_cost(300);
  format %{ "popq    rdx\t# pop return address\n\t"
            "jmp     $jump_target" %}
  ins_encode %{
    __ popq(as_Register(RDX_enc));
    __ jmp($jump_target$$Register);
  %}
  ins_pipe(pipe_jmp);
%}

// Create exception oop: created by stack-crawling runtime code.
// Created exception is now available to this handler, and is setup
// just prior to jumping to this handler.  No code emitted.
instruct CreateException(rax_RegP ex_oop)
%{
  match(Set ex_oop (CreateEx));

  size(0);
  // use the following format syntax
  format %{ "# exception oop is in rax; no code emitted" %}
  ins_encode();
  ins_pipe(empty);
%}

// Rethrow exception:
// The exception oop will come in the first argument position.
// Then JUMP (not call) to the rethrow stub code.
instruct RethrowException()
%{
  match(Rethrow);

  // use the following format syntax
  format %{ "jmp     rethrow_stub" %}
  ins_encode(enc_rethrow);
  ins_pipe(pipe_jmp);
%}

// ============================================================================
// This name is KNOWN by the ADLC and cannot be changed.
// The ADLC forces a 'TypeRawPtr::BOTTOM' output type
// for this guy.
instruct tlsLoadP(r15_RegP dst) %{
  match(Set dst (ThreadLocal));
  effect(DEF dst);

  size(0);
  format %{ "# TLS is in R15" %}
  ins_encode( /*empty encoding*/ );
  ins_pipe(ialu_reg_reg);
%}


//----------PEEPHOLE RULES-----------------------------------------------------
// These must follow all instruction definitions as they use the names
// defined in the instructions definitions.
//
// peeppredicate ( rule_predicate );
// // the predicate unless which the peephole rule will be ignored
//
// peepmatch ( root_instr_name [preceding_instruction]* );
//
// peepprocedure ( procedure_name );
// // provide a procedure name to perform the optimization, the procedure should
// // reside in the architecture dependent peephole file, the method has the
// // signature of MachNode* (Block*, int, PhaseRegAlloc*, (MachNode*)(*)(), int...)
// // with the arguments being the basic block, the current node index inside the
// // block, the register allocator, the functions upon invoked return a new node
// // defined in peepreplace, and the rules of the nodes appearing in the
// // corresponding peepmatch, the function return true if successful, else
// // return false
//
// peepconstraint %{
// (instruction_number.operand_name relational_op instruction_number.operand_name
//  [, ...] );
// // instruction numbers are zero-based using left to right order in peepmatch
//
// peepreplace ( instr_name  ( [instruction_number.operand_name]* ) );
// // provide an instruction_number.operand_name for each operand that appears
// // in the replacement instruction's match rule
//
// ---------VM FLAGS---------------------------------------------------------
//
// All peephole optimizations can be turned off using -XX:-OptoPeephole
//
// Each peephole rule is given an identifying number starting with zero and
// increasing by one in the order seen by the parser.  An individual peephole
// can be enabled, and all others disabled, by using -XX:OptoPeepholeAt=#
// on the command-line.
//
// ---------CURRENT LIMITATIONS----------------------------------------------
//
// Only transformations inside a basic block (do we need more for peephole)
//
// ---------EXAMPLE----------------------------------------------------------
//
// // pertinent parts of existing instructions in architecture description
// instruct movI(rRegI dst, rRegI src)
// %{
//   match(Set dst (CopyI src));
// %}
//
// instruct incI_rReg(rRegI dst, immI_1 src, rFlagsReg cr)
// %{
//   match(Set dst (AddI dst src));
//   effect(KILL cr);
// %}
//
// instruct leaI_rReg_immI(rRegI dst, immI_1 src)
// %{
//   match(Set dst (AddI dst src));
// %}
//
// 1. Simple replacement
// - Only match adjacent instructions in same basic block
// - Only equality constraints
// - Only constraints between operands, not (0.dest_reg == RAX_enc)
// - Only one replacement instruction
//
// // Change (inc mov) to lea
// peephole %{
//   // lea should only be emitted when beneficial
//   peeppredicate( VM_Version::supports_fast_2op_lea() );
//   // increment preceded by register-register move
//   peepmatch ( incI_rReg movI );
//   // require that the destination register of the increment
//   // match the destination register of the move
//   peepconstraint ( 0.dst == 1.dst );
//   // construct a replacement instruction that sets
//   // the destination to ( move's source register + one )
//   peepreplace ( leaI_rReg_immI( 0.dst 1.src 0.src ) );
// %}
//
// 2. Procedural replacement
// - More flexible finding relevent nodes
// - More flexible constraints
// - More flexible transformations
// - May utilise architecture-dependent API more effectively
// - Currently only one replacement instruction due to adlc parsing capabilities
//
// // Change (inc mov) to lea
// peephole %{
//   // lea should only be emitted when beneficial
//   peeppredicate( VM_Version::supports_fast_2op_lea() );
//   // the rule numbers of these nodes inside are passed into the function below
//   peepmatch ( incI_rReg movI );
//   // the method that takes the responsibility of transformation
//   peepprocedure ( inc_mov_to_lea );
//   // the replacement is a leaI_rReg_immI, a lambda upon invoked creating this
//   // node is passed into the function above
//   peepreplace ( leaI_rReg_immI() );
// %}

// These instructions is not matched by the matcher but used by the peephole
instruct leaI_rReg_rReg_peep(rRegI dst, rRegI src1, rRegI src2)
%{
  predicate(false);
  match(Set dst (AddI src1 src2));
  format %{ "leal    $dst, [$src1 + $src2]" %}
  ins_encode %{
    Register dst = $dst$$Register;
    Register src1 = $src1$$Register;
    Register src2 = $src2$$Register;
    if (src1 != rbp && src1 != r13) {
      __ leal(dst, Address(src1, src2, Address::times_1));
    } else {
      assert(src2 != rbp && src2 != r13, "");
      __ leal(dst, Address(src2, src1, Address::times_1));
    }
  %}
  ins_pipe(ialu_reg_reg);
%}

instruct leaI_rReg_immI_peep(rRegI dst, rRegI src1, immI src2)
%{
  predicate(false);
  match(Set dst (AddI src1 src2));
  format %{ "leal    $dst, [$src1 + $src2]" %}
  ins_encode %{
    __ leal($dst$$Register, Address($src1$$Register, $src2$$constant));
  %}
  ins_pipe(ialu_reg_reg);
%}

instruct leaI_rReg_immI2_peep(rRegI dst, rRegI src, immI2 shift)
%{
  predicate(false);
  match(Set dst (LShiftI src shift));
  format %{ "leal    $dst, [$src << $shift]" %}
  ins_encode %{
    Address::ScaleFactor scale = static_cast<Address::ScaleFactor>($shift$$constant);
    Register src = $src$$Register;
    if (scale == Address::times_2 && src != rbp && src != r13) {
      __ leal($dst$$Register, Address(src, src, Address::times_1));
    } else {
      __ leal($dst$$Register, Address(noreg, src, scale));
    }
  %}
  ins_pipe(ialu_reg_reg);
%}

instruct leaL_rReg_rReg_peep(rRegL dst, rRegL src1, rRegL src2)
%{
  predicate(false);
  match(Set dst (AddL src1 src2));
  format %{ "leaq    $dst, [$src1 + $src2]" %}
  ins_encode %{
    Register dst = $dst$$Register;
    Register src1 = $src1$$Register;
    Register src2 = $src2$$Register;
    if (src1 != rbp && src1 != r13) {
      __ leaq(dst, Address(src1, src2, Address::times_1));
    } else {
      assert(src2 != rbp && src2 != r13, "");
      __ leaq(dst, Address(src2, src1, Address::times_1));
    }
  %}
  ins_pipe(ialu_reg_reg);
%}

instruct leaL_rReg_immL32_peep(rRegL dst, rRegL src1, immL32 src2)
%{
  predicate(false);
  match(Set dst (AddL src1 src2));
  format %{ "leaq    $dst, [$src1 + $src2]" %}
  ins_encode %{
    __ leaq($dst$$Register, Address($src1$$Register, $src2$$constant));
  %}
  ins_pipe(ialu_reg_reg);
%}

instruct leaL_rReg_immI2_peep(rRegL dst, rRegL src, immI2 shift)
%{
  predicate(false);
  match(Set dst (LShiftL src shift));
  format %{ "leaq    $dst, [$src << $shift]" %}
  ins_encode %{
    Address::ScaleFactor scale = static_cast<Address::ScaleFactor>($shift$$constant);
    Register src = $src$$Register;
    if (scale == Address::times_2 && src != rbp && src != r13) {
      __ leaq($dst$$Register, Address(src, src, Address::times_1));
    } else {
      __ leaq($dst$$Register, Address(noreg, src, scale));
    }
  %}
  ins_pipe(ialu_reg_reg);
%}

peephole
%{
  peeppredicate(VM_Version::supports_fast_2op_lea());
  peepmatch (addI_rReg);
  peepprocedure (lea_coalesce_reg);
  peepreplace (leaI_rReg_rReg_peep());
%}

peephole
%{
  peeppredicate(VM_Version::supports_fast_2op_lea());
  peepmatch (addI_rReg_imm);
  peepprocedure (lea_coalesce_imm);
  peepreplace (leaI_rReg_immI_peep());
%}

peephole
%{
  peeppredicate(VM_Version::supports_fast_2op_lea());
  peepmatch (incI_rReg);
  peepprocedure (lea_coalesce_imm);
  peepreplace (leaI_rReg_immI_peep());
%}

peephole
%{
  peeppredicate(VM_Version::supports_fast_2op_lea());
  peepmatch (decI_rReg);
  peepprocedure (lea_coalesce_imm);
  peepreplace (leaI_rReg_immI_peep());
%}

peephole
%{
  peeppredicate(VM_Version::supports_fast_2op_lea());
  peepmatch (salI_rReg_immI2);
  peepprocedure (lea_coalesce_imm);
  peepreplace (leaI_rReg_immI2_peep());
%}

peephole
%{
  peeppredicate(VM_Version::supports_fast_2op_lea());
  peepmatch (addL_rReg);
  peepprocedure (lea_coalesce_reg);
  peepreplace (leaL_rReg_rReg_peep());
%}

peephole
%{
  peeppredicate(VM_Version::supports_fast_2op_lea());
  peepmatch (addL_rReg_imm);
  peepprocedure (lea_coalesce_imm);
  peepreplace (leaL_rReg_immL32_peep());
%}

peephole
%{
  peeppredicate(VM_Version::supports_fast_2op_lea());
  peepmatch (incL_rReg);
  peepprocedure (lea_coalesce_imm);
  peepreplace (leaL_rReg_immL32_peep());
%}

peephole
%{
  peeppredicate(VM_Version::supports_fast_2op_lea());
  peepmatch (decL_rReg);
  peepprocedure (lea_coalesce_imm);
  peepreplace (leaL_rReg_immL32_peep());
%}

peephole
%{
  peeppredicate(VM_Version::supports_fast_2op_lea());
  peepmatch (salL_rReg_immI2);
  peepprocedure (lea_coalesce_imm);
  peepreplace (leaL_rReg_immI2_peep());
%}

//----------SMARTSPILL RULES---------------------------------------------------
// These must follow all instruction definitions as they use the names
// defined in the instructions definitions.<|MERGE_RESOLUTION|>--- conflicted
+++ resolved
@@ -13392,11 +13392,7 @@
   format %{ "fastlock $object,$box\t! kills $box,$tmp,$scr" %}
   ins_encode %{
     __ fast_lock($object$$Register, $box$$Register, $tmp$$Register,
-<<<<<<< HEAD
-                 $scr$$Register, $cx1$$Register, noreg, r15_thread, NULL, NULL, NULL, false, false);
-=======
-                 $scr$$Register, noreg, noreg, NULL, NULL, NULL, false, false);
->>>>>>> 6e19387f
+                 $scr$$Register, noreg, noreg, r15_thread, NULL, NULL, NULL, false, false);
   %}
   ins_pipe(pipe_slow);
 %}
