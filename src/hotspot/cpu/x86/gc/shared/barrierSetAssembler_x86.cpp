/*
 * Copyright (c) 2018, 2023, Oracle and/or its affiliates. All rights reserved.
 * DO NOT ALTER OR REMOVE COPYRIGHT NOTICES OR THIS FILE HEADER.
 *
 * This code is free software; you can redistribute it and/or modify it
 * under the terms of the GNU General Public License version 2 only, as
 * published by the Free Software Foundation.
 *
 * This code is distributed in the hope that it will be useful, but WITHOUT
 * ANY WARRANTY; without even the implied warranty of MERCHANTABILITY or
 * FITNESS FOR A PARTICULAR PURPOSE.  See the GNU General Public License
 * version 2 for more details (a copy is included in the LICENSE file that
 * accompanied this code).
 *
 * You should have received a copy of the GNU General Public License version
 * 2 along with this work; if not, write to the Free Software Foundation,
 * Inc., 51 Franklin St, Fifth Floor, Boston, MA 02110-1301 USA.
 *
 * Please contact Oracle, 500 Oracle Parkway, Redwood Shores, CA 94065 USA
 * or visit www.oracle.com if you need additional information or have any
 * questions.
 *
 */

#include "precompiled.hpp"
#include "classfile/classLoaderData.hpp"
#include "gc/shared/barrierSet.hpp"
#include "gc/shared/barrierSetAssembler.hpp"
#include "gc/shared/barrierSetNMethod.hpp"
#include "gc/shared/collectedHeap.hpp"
#include "interpreter/interp_masm.hpp"
#include "memory/universe.hpp"
#include "runtime/javaThread.hpp"
#include "runtime/jniHandles.hpp"
#include "runtime/sharedRuntime.hpp"
#include "runtime/stubRoutines.hpp"
#ifdef COMPILER2
#include "gc/shared/c2/barrierSetC2.hpp"
#endif // COMPILER2

#define __ masm->

void BarrierSetAssembler::load_at(MacroAssembler* masm, DecoratorSet decorators, BasicType type,
                                  Register dst, Address src, Register tmp1, Register tmp_thread) {
  bool in_heap = (decorators & IN_HEAP) != 0;
  bool in_native = (decorators & IN_NATIVE) != 0;
  bool is_not_null = (decorators & IS_NOT_NULL) != 0;
  bool atomic = (decorators & MO_RELAXED) != 0;

  switch (type) {
  case T_OBJECT:
  case T_ARRAY: {
    if (in_heap) {
#ifdef _LP64
      if (UseCompressedOops) {
        __ movl(dst, src);
        if (is_not_null) {
          __ decode_heap_oop_not_null(dst);
        } else {
          __ decode_heap_oop(dst);
        }
      } else
#endif
      {
        __ movptr(dst, src);
      }
    } else {
      assert(in_native, "why else?");
      __ movptr(dst, src);
    }
    break;
  }
  case T_BOOLEAN: __ load_unsigned_byte(dst, src);  break;
  case T_BYTE:    __ load_signed_byte(dst, src);    break;
  case T_CHAR:    __ load_unsigned_short(dst, src); break;
  case T_SHORT:   __ load_signed_short(dst, src);   break;
  case T_INT:     __ movl  (dst, src);              break;
  case T_ADDRESS: __ movptr(dst, src);              break;
  case T_FLOAT:
    assert(dst == noreg, "only to ftos");
    __ load_float(src);
    break;
  case T_DOUBLE:
    assert(dst == noreg, "only to dtos");
    __ load_double(src);
    break;
  case T_LONG:
    assert(dst == noreg, "only to ltos");
#ifdef _LP64
    __ movq(rax, src);
#else
    if (atomic) {
      __ fild_d(src);               // Must load atomically
      __ subptr(rsp,2*wordSize);    // Make space for store
      __ fistp_d(Address(rsp,0));
      __ pop(rax);
      __ pop(rdx);
    } else {
      __ movl(rax, src);
      __ movl(rdx, src.plus_disp(wordSize));
    }
#endif
    break;
  default: Unimplemented();
  }
}

void BarrierSetAssembler::store_at(MacroAssembler* masm, DecoratorSet decorators, BasicType type,
                                   Address dst, Register val, Register tmp1, Register tmp2, Register tmp3) {
  bool in_heap = (decorators & IN_HEAP) != 0;
  bool in_native = (decorators & IN_NATIVE) != 0;
  bool is_not_null = (decorators & IS_NOT_NULL) != 0;
  bool atomic = (decorators & MO_RELAXED) != 0;

  switch (type) {
  case T_OBJECT:
  case T_ARRAY: {
    if (in_heap) {
      if (val == noreg) {
        assert(!is_not_null, "inconsistent access");
#ifdef _LP64
        if (UseCompressedOops) {
          __ movl(dst, NULL_WORD);
        } else {
          __ movslq(dst, NULL_WORD);
        }
#else
        __ movl(dst, NULL_WORD);
#endif
      } else {
#ifdef _LP64
        if (UseCompressedOops) {
          assert(!dst.uses(val), "not enough registers");
          if (is_not_null) {
            __ encode_heap_oop_not_null(val);
          } else {
            __ encode_heap_oop(val);
          }
          __ movl(dst, val);
        } else
#endif
        {
          __ movptr(dst, val);
        }
      }
    } else {
      assert(in_native, "why else?");
      assert(val != noreg, "not supported");
      __ movptr(dst, val);
    }
    break;
  }
  case T_BOOLEAN:
    __ andl(val, 0x1);  // boolean is true if LSB is 1
    __ movb(dst, val);
    break;
  case T_BYTE:
    __ movb(dst, val);
    break;
  case T_SHORT:
    __ movw(dst, val);
    break;
  case T_CHAR:
    __ movw(dst, val);
    break;
  case T_INT:
    __ movl(dst, val);
    break;
  case T_LONG:
    assert(val == noreg, "only tos");
#ifdef _LP64
    __ movq(dst, rax);
#else
    if (atomic) {
      __ push(rdx);
      __ push(rax);                 // Must update atomically with FIST
      __ fild_d(Address(rsp,0));    // So load into FPU register
      __ fistp_d(dst);              // and put into memory atomically
      __ addptr(rsp, 2*wordSize);
    } else {
      __ movptr(dst, rax);
      __ movptr(dst.plus_disp(wordSize), rdx);
    }
#endif
    break;
  case T_FLOAT:
    assert(val == noreg, "only tos");
    __ store_float(dst);
    break;
  case T_DOUBLE:
    assert(val == noreg, "only tos");
    __ store_double(dst);
    break;
  case T_ADDRESS:
    __ movptr(dst, val);
    break;
  default: Unimplemented();
  }
}

void BarrierSetAssembler::copy_load_at(MacroAssembler* masm,
                                       DecoratorSet decorators,
                                       BasicType type,
                                       size_t bytes,
                                       Register dst,
                                       Address src,
                                       Register tmp) {
  assert(bytes <= 8, "can only deal with non-vector registers");
  switch (bytes) {
  case 1:
    __ movb(dst, src);
    break;
  case 2:
    __ movw(dst, src);
    break;
  case 4:
    __ movl(dst, src);
    break;
  case 8:
#ifdef _LP64
    __ movq(dst, src);
#else
    fatal("No support for 8 bytes copy");
#endif
    break;
  default:
    fatal("Unexpected size");
  }
#ifdef _LP64
  if ((decorators & ARRAYCOPY_CHECKCAST) != 0 && UseCompressedOops) {
    __ decode_heap_oop(dst);
  }
#endif
}

void BarrierSetAssembler::copy_store_at(MacroAssembler* masm,
                                        DecoratorSet decorators,
                                        BasicType type,
                                        size_t bytes,
                                        Address dst,
                                        Register src,
                                        Register tmp) {
#ifdef _LP64
  if ((decorators & ARRAYCOPY_CHECKCAST) != 0 && UseCompressedOops) {
    __ encode_heap_oop(src);
  }
#endif
  assert(bytes <= 8, "can only deal with non-vector registers");
  switch (bytes) {
  case 1:
    __ movb(dst, src);
    break;
  case 2:
    __ movw(dst, src);
    break;
  case 4:
    __ movl(dst, src);
    break;
  case 8:
#ifdef _LP64
    __ movq(dst, src);
#else
    fatal("No support for 8 bytes copy");
#endif
    break;
  default:
    fatal("Unexpected size");
  }
}

void BarrierSetAssembler::copy_load_at(MacroAssembler* masm,
                                       DecoratorSet decorators,
                                       BasicType type,
                                       size_t bytes,
                                       XMMRegister dst,
                                       Address src,
                                       Register tmp,
                                       XMMRegister xmm_tmp) {
  assert(bytes > 8, "can only deal with vector registers");
  if (bytes == 16) {
    __ movdqu(dst, src);
  } else if (bytes == 32) {
    __ vmovdqu(dst, src);
  } else {
    fatal("No support for >32 bytes copy");
  }
}

void BarrierSetAssembler::copy_store_at(MacroAssembler* masm,
                                        DecoratorSet decorators,
                                        BasicType type,
                                        size_t bytes,
                                        Address dst,
                                        XMMRegister src,
                                        Register tmp1,
                                        Register tmp2,
                                        XMMRegister xmm_tmp) {
  assert(bytes > 8, "can only deal with vector registers");
  if (bytes == 16) {
    __ movdqu(dst, src);
  } else if (bytes == 32) {
    __ vmovdqu(dst, src);
  } else {
    fatal("No support for >32 bytes copy");
  }
}

void BarrierSetAssembler::try_resolve_jobject_in_native(MacroAssembler* masm, Register jni_env,
                                                        Register obj, Register tmp, Label& slowpath) {
  __ clear_jobject_tag(obj);
  __ movptr(obj, Address(obj, 0));
}

void BarrierSetAssembler::tlab_allocate(MacroAssembler* masm,
                                        Register thread, Register obj,
                                        Register var_size_in_bytes,
                                        int con_size_in_bytes,
                                        Register t1,
                                        Register t2,
                                        Label& slow_case) {
  assert_different_registers(obj, t1, t2);
  assert_different_registers(obj, var_size_in_bytes, t1);
  Register end = t2;
  if (!thread->is_valid()) {
#ifdef _LP64
    thread = r15_thread;
#else
    assert(t1->is_valid(), "need temp reg");
    thread = t1;
    __ get_thread(thread);
#endif
  }

  __ verify_tlab();

  __ movptr(obj, Address(thread, JavaThread::tlab_top_offset()));
  if (var_size_in_bytes == noreg) {
    __ lea(end, Address(obj, con_size_in_bytes));
  } else {
    __ lea(end, Address(obj, var_size_in_bytes, Address::times_1));
  }
  __ cmpptr(end, Address(thread, JavaThread::tlab_end_offset()));
  __ jcc(Assembler::above, slow_case);

  // update the tlab top pointer
  __ movptr(Address(thread, JavaThread::tlab_top_offset()), end);

  // recover var_size_in_bytes if necessary
  if (var_size_in_bytes == end) {
    __ subptr(var_size_in_bytes, obj);
  }
  __ verify_tlab();
}

void BarrierSetAssembler::incr_allocated_bytes(MacroAssembler* masm, Register thread,
                                               Register var_size_in_bytes,
                                               int con_size_in_bytes,
                                               Register t1) {
  if (!thread->is_valid()) {
#ifdef _LP64
    thread = r15_thread;
#else
    assert(t1->is_valid(), "need temp reg");
    thread = t1;
    __ get_thread(thread);
#endif
  }

#ifdef _LP64
  if (var_size_in_bytes->is_valid()) {
    __ addq(Address(thread, in_bytes(JavaThread::allocated_bytes_offset())), var_size_in_bytes);
  } else {
    __ addq(Address(thread, in_bytes(JavaThread::allocated_bytes_offset())), con_size_in_bytes);
  }
#else
  if (var_size_in_bytes->is_valid()) {
    __ addl(Address(thread, in_bytes(JavaThread::allocated_bytes_offset())), var_size_in_bytes);
  } else {
    __ addl(Address(thread, in_bytes(JavaThread::allocated_bytes_offset())), con_size_in_bytes);
  }
  __ adcl(Address(thread, in_bytes(JavaThread::allocated_bytes_offset())+4), 0);
#endif
}

#ifdef _LP64
void BarrierSetAssembler::nmethod_entry_barrier(MacroAssembler* masm, Label* slow_path, Label* continuation) {
  BarrierSetNMethod* bs_nm = BarrierSet::barrier_set()->barrier_set_nmethod();
  if (bs_nm == nullptr) {
    return;
  }
  Register thread = r15_thread;
  Address disarmed_addr(thread, in_bytes(bs_nm->thread_disarmed_guard_value_offset()));
  // The immediate is the last 4 bytes, so if we align the start of the cmp
  // instruction to 4 bytes, we know that the second half of it is also 4
  // byte aligned, which means that the immediate will not cross a cache line
  __ align(4);
  uintptr_t before_cmp = (uintptr_t)__ pc();
  __ cmpl_imm32(disarmed_addr, 0);
  uintptr_t after_cmp = (uintptr_t)__ pc();
  guarantee(after_cmp - before_cmp == 8, "Wrong assumed instruction length");

  if (slow_path != nullptr) {
    __ jcc(Assembler::notEqual, *slow_path);
    __ bind(*continuation);
  } else {
    Label done;
    __ jccb(Assembler::equal, done);
    __ call(RuntimeAddress(StubRoutines::method_entry_barrier()));
    __ bind(done);
  }
}
#else
void BarrierSetAssembler::nmethod_entry_barrier(MacroAssembler* masm, Label*, Label*) {
  BarrierSetNMethod* bs_nm = BarrierSet::barrier_set()->barrier_set_nmethod();
  if (bs_nm == nullptr) {
    return;
  }

  Label continuation;

  Register tmp = rdi;
  __ push(tmp);
  __ movptr(tmp, (intptr_t)bs_nm->disarmed_guard_value_address());
  Address disarmed_addr(tmp, 0);
  __ align(4);
  __ cmpl_imm32(disarmed_addr, 0);
  __ pop(tmp);
  __ jcc(Assembler::equal, continuation);
  __ call(RuntimeAddress(StubRoutines::method_entry_barrier()));
  __ bind(continuation);
}
#endif

void BarrierSetAssembler::c2i_entry_barrier(MacroAssembler* masm) {
  BarrierSetNMethod* bs = BarrierSet::barrier_set()->barrier_set_nmethod();
  if (bs == nullptr) {
    return;
  }

  Label bad_call;
  __ cmpptr(rbx, 0); // rbx contains the incoming method for c2i adapters.
  __ jcc(Assembler::equal, bad_call);

  Register tmp1 = LP64_ONLY( rscratch1 ) NOT_LP64( rax );
  Register tmp2 = LP64_ONLY( rscratch2 ) NOT_LP64( rcx );
#ifndef _LP64
  __ push(tmp1);
  __ push(tmp2);
#endif // !_LP64

  // Pointer chase to the method holder to find out if the method is concurrently unloading.
  Label method_live;
  __ load_method_holder_cld(tmp1, rbx);

   // Is it a strong CLD?
  __ cmpl(Address(tmp1, ClassLoaderData::keep_alive_offset()), 0);
  __ jcc(Assembler::greater, method_live);

   // Is it a weak but alive CLD?
  __ movptr(tmp1, Address(tmp1, ClassLoaderData::holder_offset()));
  __ resolve_weak_handle(tmp1, tmp2);
  __ cmpptr(tmp1, 0);
  __ jcc(Assembler::notEqual, method_live);

#ifndef _LP64
  __ pop(tmp2);
  __ pop(tmp1);
#endif

  __ bind(bad_call);
  __ jump(RuntimeAddress(SharedRuntime::get_handle_wrong_method_stub()));
  __ bind(method_live);

#ifndef _LP64
  __ pop(tmp2);
  __ pop(tmp1);
#endif
}

void BarrierSetAssembler::check_oop(MacroAssembler* masm, Register obj, Register tmp1, Register tmp2, Label& error) {
  // Check if the oop is in the right area of memory
  __ movptr(tmp1, obj);
  __ movptr(tmp2, (intptr_t) Universe::verify_oop_mask());
  __ andptr(tmp1, tmp2);
  __ movptr(tmp2, (intptr_t) Universe::verify_oop_bits());
  __ cmpptr(tmp1, tmp2);
  __ jcc(Assembler::notZero, error);

  // make sure klass is 'reasonable', which is not zero.
  __ load_klass(obj, obj, tmp1);  // get klass
  __ testptr(obj, obj);
  __ jcc(Assembler::zero, error); // if klass is null it is broken
}

#ifdef COMPILER2

#ifdef _LP64

OptoReg::Name BarrierSetAssembler::refine_register(const Node* node, OptoReg::Name opto_reg) {
  if (!OptoReg::is_reg(opto_reg)) {
    return OptoReg::Bad;
  }

  const VMReg vm_reg = OptoReg::as_VMReg(opto_reg);
  if (vm_reg->is_XMMRegister()) {
    opto_reg &= ~15;
    switch (node->ideal_reg()) {
    case Op_VecX:
      opto_reg |= 2;
      break;
    case Op_VecY:
      opto_reg |= 4;
      break;
    case Op_VecZ:
      opto_reg |= 8;
      break;
    default:
      opto_reg |= 1;
      break;
    }
  }

  return opto_reg;
}

// We use the vec_spill_helper from the x86.ad file to avoid reinventing this wheel
extern void vec_spill_helper(C2_MacroAssembler *masm, bool is_load,
                            int stack_offset, int reg, uint ireg, outputStream* st);

#undef __
#define __ _masm->

int SaveLiveRegisters::xmm_compare_register_size(XMMRegisterData* left, XMMRegisterData* right) {
  if (left->_size == right->_size) {
    return 0;
  }

  return (left->_size < right->_size) ? -1 : 1;
}

int SaveLiveRegisters::xmm_slot_size(OptoReg::Name opto_reg) {
  // The low order 4 bytes denote what size of the XMM register is live
  return (opto_reg & 15) << 3;
}

uint SaveLiveRegisters::xmm_ideal_reg_for_size(int reg_size) {
  switch (reg_size) {
  case 8:
    return Op_VecD;
  case 16:
    return Op_VecX;
  case 32:
    return Op_VecY;
  case 64:
    return Op_VecZ;
  default:
    fatal("Invalid register size %d", reg_size);
    return 0;
  }
}

bool SaveLiveRegisters::xmm_needs_vzeroupper() const {
  return _xmm_registers.is_nonempty() && _xmm_registers.at(0)._size > 16;
}

void SaveLiveRegisters::xmm_register_save(const XMMRegisterData& reg_data) {
  const OptoReg::Name opto_reg = OptoReg::as_OptoReg(reg_data._reg->as_VMReg());
  const uint ideal_reg = xmm_ideal_reg_for_size(reg_data._size);
  _spill_offset -= reg_data._size;
  C2_MacroAssembler c2_masm(__ code());
  vec_spill_helper(&c2_masm, false /* is_load */, _spill_offset, opto_reg, ideal_reg, tty);
}

void SaveLiveRegisters::xmm_register_restore(const XMMRegisterData& reg_data) {
  const OptoReg::Name opto_reg = OptoReg::as_OptoReg(reg_data._reg->as_VMReg());
  const uint ideal_reg = xmm_ideal_reg_for_size(reg_data._size);
  C2_MacroAssembler c2_masm(__ code());
  vec_spill_helper(&c2_masm, true /* is_load */, _spill_offset, opto_reg, ideal_reg, tty);
  _spill_offset += reg_data._size;
}

void SaveLiveRegisters::gp_register_save(Register reg) {
  _spill_offset -= 8;
  __ movq(Address(rsp, _spill_offset), reg);
}

void SaveLiveRegisters::opmask_register_save(KRegister reg) {
  _spill_offset -= 8;
  __ kmov(Address(rsp, _spill_offset), reg);
}

void SaveLiveRegisters::gp_register_restore(Register reg) {
  __ movq(reg, Address(rsp, _spill_offset));
  _spill_offset += 8;
}

void SaveLiveRegisters::opmask_register_restore(KRegister reg) {
  __ kmov(reg, Address(rsp, _spill_offset));
  _spill_offset += 8;
}

void SaveLiveRegisters::initialize(BarrierStubC2* stub) {
  // Create mask of caller saved registers that need to
  // be saved/restored if live
  RegMask caller_saved;
  caller_saved.Insert(OptoReg::as_OptoReg(rax->as_VMReg()));
  caller_saved.Insert(OptoReg::as_OptoReg(rcx->as_VMReg()));
  caller_saved.Insert(OptoReg::as_OptoReg(rdx->as_VMReg()));
  caller_saved.Insert(OptoReg::as_OptoReg(rsi->as_VMReg()));
  caller_saved.Insert(OptoReg::as_OptoReg(rdi->as_VMReg()));
  caller_saved.Insert(OptoReg::as_OptoReg(r8->as_VMReg()));
  caller_saved.Insert(OptoReg::as_OptoReg(r9->as_VMReg()));
  caller_saved.Insert(OptoReg::as_OptoReg(r10->as_VMReg()));
  caller_saved.Insert(OptoReg::as_OptoReg(r11->as_VMReg()));

<<<<<<< HEAD
  if (UseAPX) {
    caller_saved.Insert(OptoReg::as_OptoReg(r16->as_VMReg()));
    caller_saved.Insert(OptoReg::as_OptoReg(r17->as_VMReg()));
    caller_saved.Insert(OptoReg::as_OptoReg(r18->as_VMReg()));
    caller_saved.Insert(OptoReg::as_OptoReg(r19->as_VMReg()));
    caller_saved.Insert(OptoReg::as_OptoReg(r20->as_VMReg()));
    caller_saved.Insert(OptoReg::as_OptoReg(r21->as_VMReg()));
    caller_saved.Insert(OptoReg::as_OptoReg(r22->as_VMReg()));
    caller_saved.Insert(OptoReg::as_OptoReg(r23->as_VMReg()));
    caller_saved.Insert(OptoReg::as_OptoReg(r24->as_VMReg()));
    caller_saved.Insert(OptoReg::as_OptoReg(r25->as_VMReg()));
    caller_saved.Insert(OptoReg::as_OptoReg(r26->as_VMReg()));
    caller_saved.Insert(OptoReg::as_OptoReg(r27->as_VMReg()));
    caller_saved.Insert(OptoReg::as_OptoReg(r28->as_VMReg()));
    caller_saved.Insert(OptoReg::as_OptoReg(r29->as_VMReg()));
    caller_saved.Insert(OptoReg::as_OptoReg(r30->as_VMReg()));
    caller_saved.Insert(OptoReg::as_OptoReg(r31->as_VMReg()));
  }

  if (stub->result() != noreg) {
    caller_saved.Remove(OptoReg::as_OptoReg(stub->result()->as_VMReg()));
  }

  // Create mask of live registers
  RegMask live = stub->live();

=======
>>>>>>> 5053b70a
  int gp_spill_size = 0;
  int opmask_spill_size = 0;
  int xmm_spill_size = 0;

  // Record registers that needs to be saved/restored
  RegMaskIterator rmi(stub->preserve_set());
  while (rmi.has_next()) {
    const OptoReg::Name opto_reg = rmi.next();
    const VMReg vm_reg = OptoReg::as_VMReg(opto_reg);

    if (vm_reg->is_Register()) {
      if (caller_saved.Member(opto_reg)) {
        _gp_registers.append(vm_reg->as_Register());
        gp_spill_size += 8;
      }
    } else if (vm_reg->is_KRegister()) {
      // All opmask registers are caller saved, thus spill the ones
      // which are live.
      if (_opmask_registers.find(vm_reg->as_KRegister()) == -1) {
        _opmask_registers.append(vm_reg->as_KRegister());
        opmask_spill_size += 8;
      }
    } else if (vm_reg->is_XMMRegister()) {
      // We encode in the low order 4 bits of the opto_reg, how large part of the register is live
      const VMReg vm_reg_base = OptoReg::as_VMReg(opto_reg & ~15);
      const int reg_size = xmm_slot_size(opto_reg);
      const XMMRegisterData reg_data = { vm_reg_base->as_XMMRegister(), reg_size };
      const int reg_index = _xmm_registers.find(reg_data);
      if (reg_index == -1) {
        // Not previously appended
        _xmm_registers.append(reg_data);
        xmm_spill_size += reg_size;
      } else {
        // Previously appended, update size
        const int reg_size_prev = _xmm_registers.at(reg_index)._size;
        if (reg_size > reg_size_prev) {
          _xmm_registers.at_put(reg_index, reg_data);
          xmm_spill_size += reg_size - reg_size_prev;
        }
      }
    } else {
      fatal("Unexpected register type");
    }
  }

  // Sort by size, largest first
  _xmm_registers.sort(xmm_compare_register_size);

  // On Windows, the caller reserves stack space for spilling register arguments
  const int arg_spill_size = frame::arg_reg_save_area_bytes;

  // Stack pointer must be 16 bytes aligned for the call
  _spill_offset = _spill_size = align_up(xmm_spill_size + gp_spill_size + opmask_spill_size + arg_spill_size, 16);
}

SaveLiveRegisters::SaveLiveRegisters(MacroAssembler* masm, BarrierStubC2* stub)
  : _masm(masm),
    _gp_registers(),
    _opmask_registers(),
    _xmm_registers(),
    _spill_size(0),
    _spill_offset(0) {

  //
  // Stack layout after registers have been spilled:
  //
  // | ...            | original rsp, 16 bytes aligned
  // ------------------
  // | zmm0 high      |
  // | ...            |
  // | zmm0 low       | 16 bytes aligned
  // | ...            |
  // | ymm1 high      |
  // | ...            |
  // | ymm1 low       | 16 bytes aligned
  // | ...            |
  // | xmmN high      |
  // | ...            |
  // | xmmN low       | 8 bytes aligned
  // | reg0           | 8 bytes aligned
  // | reg1           |
  // | ...            |
  // | regN           | new rsp, if 16 bytes aligned
  // | <padding>      | else new rsp, 16 bytes aligned
  // ------------------
  //

  // Figure out what registers to save/restore
  initialize(stub);

  // Allocate stack space
  if (_spill_size > 0) {
    __ subptr(rsp, _spill_size);
  }

  // Save XMM/YMM/ZMM registers
  for (int i = 0; i < _xmm_registers.length(); i++) {
    xmm_register_save(_xmm_registers.at(i));
  }

  if (xmm_needs_vzeroupper()) {
    __ vzeroupper();
  }

  // Save general purpose registers
  for (int i = 0; i < _gp_registers.length(); i++) {
    gp_register_save(_gp_registers.at(i));
  }

  // Save opmask registers
  for (int i = 0; i < _opmask_registers.length(); i++) {
    opmask_register_save(_opmask_registers.at(i));
  }
}

SaveLiveRegisters::~SaveLiveRegisters() {
  // Restore opmask registers
  for (int i = _opmask_registers.length() - 1; i >= 0; i--) {
    opmask_register_restore(_opmask_registers.at(i));
  }

  // Restore general purpose registers
  for (int i = _gp_registers.length() - 1; i >= 0; i--) {
    gp_register_restore(_gp_registers.at(i));
  }

  __ vzeroupper();

  // Restore XMM/YMM/ZMM registers
  for (int i = _xmm_registers.length() - 1; i >= 0; i--) {
    xmm_register_restore(_xmm_registers.at(i));
  }

  // Free stack space
  if (_spill_size > 0) {
    __ addptr(rsp, _spill_size);
  }
}

#else // !_LP64

OptoReg::Name BarrierSetAssembler::refine_register(const Node* node, OptoReg::Name opto_reg) {
  Unimplemented(); // This must be implemented to support late barrier expansion.
}

#endif // _LP64

#endif // COMPILER2<|MERGE_RESOLUTION|>--- conflicted
+++ resolved
@@ -613,7 +613,6 @@
   caller_saved.Insert(OptoReg::as_OptoReg(r10->as_VMReg()));
   caller_saved.Insert(OptoReg::as_OptoReg(r11->as_VMReg()));
 
-<<<<<<< HEAD
   if (UseAPX) {
     caller_saved.Insert(OptoReg::as_OptoReg(r16->as_VMReg()));
     caller_saved.Insert(OptoReg::as_OptoReg(r17->as_VMReg()));
@@ -640,8 +639,6 @@
   // Create mask of live registers
   RegMask live = stub->live();
 
-=======
->>>>>>> 5053b70a
   int gp_spill_size = 0;
   int opmask_spill_size = 0;
   int xmm_spill_size = 0;
