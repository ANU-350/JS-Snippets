/*
 * Copyright (c) 2018, 2021, Red Hat, Inc. All rights reserved.
 * DO NOT ALTER OR REMOVE COPYRIGHT NOTICES OR THIS FILE HEADER.
 *
 * This code is free software; you can redistribute it and/or modify it
 * under the terms of the GNU General Public License version 2 only, as
 * published by the Free Software Foundation.
 *
 * This code is distributed in the hope that it will be useful, but WITHOUT
 * ANY WARRANTY; without even the implied warranty of MERCHANTABILITY or
 * FITNESS FOR A PARTICULAR PURPOSE.  See the GNU General Public License
 * version 2 for more details (a copy is included in the LICENSE file that
 * accompanied this code).
 *
 * You should have received a copy of the GNU General Public License version
 * 2 along with this work; if not, write to the Free Software Foundation,
 * Inc., 51 Franklin St, Fifth Floor, Boston, MA 02110-1301 USA.
 *
 * Please contact Oracle, 500 Oracle Parkway, Redwood Shores, CA 94065 USA
 * or visit www.oracle.com if you need additional information or have any
 * questions.
 *
 */

#include "precompiled.hpp"
#include "gc/shenandoah/shenandoahBarrierSet.hpp"
#include "gc/shenandoah/shenandoahBarrierSetAssembler.hpp"
#include "gc/shenandoah/shenandoahForwarding.hpp"
#include "gc/shenandoah/shenandoahHeap.inline.hpp"
#include "gc/shenandoah/shenandoahHeapRegion.hpp"
#include "gc/shenandoah/shenandoahRuntime.hpp"
#include "gc/shenandoah/shenandoahThreadLocalData.hpp"
#include "gc/shenandoah/heuristics/shenandoahHeuristics.hpp"
#include "interpreter/interpreter.hpp"
#include "runtime/sharedRuntime.hpp"
#include "runtime/thread.hpp"
#include "utilities/macros.hpp"
#ifdef COMPILER1
#include "c1/c1_LIRAssembler.hpp"
#include "c1/c1_MacroAssembler.hpp"
#include "gc/shenandoah/c1/shenandoahBarrierSetC1.hpp"
#endif

#define __ masm->

static void save_machine_state(MacroAssembler* masm, bool handle_gpr, bool handle_fp) {
  if (handle_gpr) {
    __ push_IU_state();
  }

  if (handle_fp) {
    // Some paths can be reached from the c2i adapter with live fp arguments in registers.
    LP64_ONLY(assert(Argument::n_float_register_parameters_j == 8, "8 fp registers to save at java call"));

    if (UseSSE >= 2) {
      const int xmm_size = wordSize * LP64_ONLY(2) NOT_LP64(4);
      __ subptr(rsp, xmm_size * 8);
      __ movdbl(Address(rsp, xmm_size * 0), xmm0);
      __ movdbl(Address(rsp, xmm_size * 1), xmm1);
      __ movdbl(Address(rsp, xmm_size * 2), xmm2);
      __ movdbl(Address(rsp, xmm_size * 3), xmm3);
      __ movdbl(Address(rsp, xmm_size * 4), xmm4);
      __ movdbl(Address(rsp, xmm_size * 5), xmm5);
      __ movdbl(Address(rsp, xmm_size * 6), xmm6);
      __ movdbl(Address(rsp, xmm_size * 7), xmm7);
    } else if (UseSSE >= 1) {
      const int xmm_size = wordSize * LP64_ONLY(1) NOT_LP64(2);
      __ subptr(rsp, xmm_size * 8);
      __ movflt(Address(rsp, xmm_size * 0), xmm0);
      __ movflt(Address(rsp, xmm_size * 1), xmm1);
      __ movflt(Address(rsp, xmm_size * 2), xmm2);
      __ movflt(Address(rsp, xmm_size * 3), xmm3);
      __ movflt(Address(rsp, xmm_size * 4), xmm4);
      __ movflt(Address(rsp, xmm_size * 5), xmm5);
      __ movflt(Address(rsp, xmm_size * 6), xmm6);
      __ movflt(Address(rsp, xmm_size * 7), xmm7);
    } else {
      // TODO: Explain this elaborate dance: it preserves registers.
      // TODO: Shouldn't this be on generic path, not only for handle_fp?
      __ push(rbp);
      __ movptr(rbp, rsp);
      __ subptr(rsp, StackAlignmentInBytes);
      __ push_FPU_state();
      __ subptr(rsp, wordSize);
      __ movptr(Address(rsp, 0), rbp);
      __ pop(rbp);
    }
  }
}

static void restore_machine_state(MacroAssembler* masm, bool handle_gpr, bool handle_fp) {
  if (handle_fp) {
    if (UseSSE >= 2) {
      const int xmm_size = wordSize * LP64_ONLY(2) NOT_LP64(4);
      __ movdbl(xmm0, Address(rsp, xmm_size * 0));
      __ movdbl(xmm1, Address(rsp, xmm_size * 1));
      __ movdbl(xmm2, Address(rsp, xmm_size * 2));
      __ movdbl(xmm3, Address(rsp, xmm_size * 3));
      __ movdbl(xmm4, Address(rsp, xmm_size * 4));
      __ movdbl(xmm5, Address(rsp, xmm_size * 5));
      __ movdbl(xmm6, Address(rsp, xmm_size * 6));
      __ movdbl(xmm7, Address(rsp, xmm_size * 7));
      __ addptr(rsp, xmm_size * 8);
    } else if (UseSSE >= 1) {
      const int xmm_size = wordSize * LP64_ONLY(1) NOT_LP64(2);
      __ movflt(xmm0, Address(rsp, xmm_size * 0));
      __ movflt(xmm1, Address(rsp, xmm_size * 1));
      __ movflt(xmm2, Address(rsp, xmm_size * 2));
      __ movflt(xmm3, Address(rsp, xmm_size * 3));
      __ movflt(xmm4, Address(rsp, xmm_size * 4));
      __ movflt(xmm5, Address(rsp, xmm_size * 5));
      __ movflt(xmm6, Address(rsp, xmm_size * 6));
      __ movflt(xmm7, Address(rsp, xmm_size * 7));
      __ addptr(rsp, xmm_size * 8);
    } else {
      __ push(rbp);
      __ movptr(rbp, Address(rsp, wordSize));
      __ pop_FPU_state();
      __ movptr(rsp, rbp);
      __ pop(rbp);
    }
  }

  if (handle_gpr) {
    __ pop_IU_state();
  }
}

void ShenandoahBarrierSetAssembler::arraycopy_prologue(MacroAssembler* masm, DecoratorSet decorators, BasicType type,
                                                       Register src, Register dst, Register count) {

  bool dest_uninitialized = (decorators & IS_DEST_UNINITIALIZED) != 0;

  if (is_reference_type(type)) {

    if ((ShenandoahSATBBarrier && !dest_uninitialized) || ShenandoahIUBarrier || ShenandoahLoadRefBarrier) {
#ifdef _LP64
      Register thread = r15_thread;
#else
      Register thread = rax;
      if (thread == src || thread == dst || thread == count) {
        thread = rbx;
      }
      if (thread == src || thread == dst || thread == count) {
        thread = rcx;
      }
      if (thread == src || thread == dst || thread == count) {
        thread = rdx;
      }
      __ push(thread);
      __ get_thread(thread);
#endif
      assert_different_registers(src, dst, count, thread);

      Label done;
      // Short-circuit if count == 0.
      __ testptr(count, count);
      __ jcc(Assembler::zero, done);

      // Avoid runtime call when not active.
      Address gc_state(thread, in_bytes(ShenandoahThreadLocalData::gc_state_offset()));
      int flags;
      if (ShenandoahSATBBarrier && dest_uninitialized) {
        flags = ShenandoahHeap::HAS_FORWARDED;
      } else {
        flags = ShenandoahHeap::HAS_FORWARDED | ShenandoahHeap::MARKING;
      }
      __ testb(gc_state, flags);
      __ jcc(Assembler::zero, done);

      save_machine_state(masm, /* handle_gpr = */ true, /* handle_fp = */ true);

#ifdef _LP64
      assert(src == rdi, "expected");
      assert(dst == rsi, "expected");
      assert(count == rdx, "expected");
      if (UseCompressedOops) {
        __ call_VM_leaf(CAST_FROM_FN_PTR(address, ShenandoahRuntime::arraycopy_barrier_narrow_oop_entry),
                        src, dst, count);
      } else
#endif
      {
        __ call_VM_leaf(CAST_FROM_FN_PTR(address, ShenandoahRuntime::arraycopy_barrier_oop_entry),
                        src, dst, count);
      }

      restore_machine_state(masm, /* handle_gpr = */ true, /* handle_fp = */ true);

      __ bind(done);
      NOT_LP64(__ pop(thread);)
    }
  }

}

void ShenandoahBarrierSetAssembler::shenandoah_write_barrier_pre(MacroAssembler* masm,
                                                                 Register obj,
                                                                 Register pre_val,
                                                                 Register thread,
                                                                 Register tmp,
                                                                 bool tosca_live,
                                                                 bool expand_call) {

  if (ShenandoahSATBBarrier) {
    satb_write_barrier_pre(masm, obj, pre_val, thread, tmp, tosca_live, expand_call);
  }
}

void ShenandoahBarrierSetAssembler::satb_write_barrier_pre(MacroAssembler* masm,
                                                           Register obj,
                                                           Register pre_val,
                                                           Register thread,
                                                           Register tmp,
                                                           bool tosca_live,
                                                           bool expand_call) {
  // If expand_call is true then we expand the call_VM_leaf macro
  // directly to skip generating the check by
  // InterpreterMacroAssembler::call_VM_leaf_base that checks _last_sp.

#ifdef _LP64
  assert(thread == r15_thread, "must be");
#endif // _LP64

  Label done;
  Label runtime;

  assert(pre_val != noreg, "check this code");

  if (obj != noreg) {
    assert_different_registers(obj, pre_val, tmp);
    assert(pre_val != rax, "check this code");
  }

  Address in_progress(thread, in_bytes(ShenandoahThreadLocalData::satb_mark_queue_active_offset()));
  Address index(thread, in_bytes(ShenandoahThreadLocalData::satb_mark_queue_index_offset()));
  Address buffer(thread, in_bytes(ShenandoahThreadLocalData::satb_mark_queue_buffer_offset()));

  Address gc_state(thread, in_bytes(ShenandoahThreadLocalData::gc_state_offset()));
  __ testb(gc_state, ShenandoahHeap::MARKING);
  __ jcc(Assembler::zero, done);

  // Do we need to load the previous value?
  if (obj != noreg) {
    __ load_heap_oop(pre_val, Address(obj, 0), noreg, noreg, AS_RAW);
  }

  // Is the previous value null?
  __ cmpptr(pre_val, (int32_t) NULL_WORD);
  __ jcc(Assembler::equal, done);

  // Can we store original value in the thread's buffer?
  // Is index == 0?
  // (The index field is typed as size_t.)

  __ movptr(tmp, index);                   // tmp := *index_adr
  __ cmpptr(tmp, 0);                       // tmp == 0?
  __ jcc(Assembler::equal, runtime);       // If yes, goto runtime

  __ subptr(tmp, wordSize);                // tmp := tmp - wordSize
  __ movptr(index, tmp);                   // *index_adr := tmp
  __ addptr(tmp, buffer);                  // tmp := tmp + *buffer_adr

  // Record the previous value
  __ movptr(Address(tmp, 0), pre_val);
  __ jmp(done);

  __ bind(runtime);
  // save the live input values
  if(tosca_live) __ push(rax);

  if (obj != noreg && obj != rax)
    __ push(obj);

  if (pre_val != rax)
    __ push(pre_val);

  // Calling the runtime using the regular call_VM_leaf mechanism generates
  // code (generated by InterpreterMacroAssember::call_VM_leaf_base)
  // that checks that the *(ebp+frame::interpreter_frame_last_sp) == NULL.
  //
  // If we care generating the pre-barrier without a frame (e.g. in the
  // intrinsified Reference.get() routine) then ebp might be pointing to
  // the caller frame and so this check will most likely fail at runtime.
  //
  // Expanding the call directly bypasses the generation of the check.
  // So when we do not have have a full interpreter frame on the stack
  // expand_call should be passed true.

  NOT_LP64( __ push(thread); )

#ifdef _LP64
  // We move pre_val into c_rarg0 early, in order to avoid smashing it, should
  // pre_val be c_rarg1 (where the call prologue would copy thread argument).
  // Note: this should not accidentally smash thread, because thread is always r15.
  assert(thread != c_rarg0, "smashed arg");
  if (c_rarg0 != pre_val) {
    __ mov(c_rarg0, pre_val);
  }
#endif

  if (expand_call) {
    LP64_ONLY( assert(pre_val != c_rarg1, "smashed arg"); )
#ifdef _LP64
    if (c_rarg1 != thread) {
      __ mov(c_rarg1, thread);
    }
    // Already moved pre_val into c_rarg0 above
#else
    __ push(thread);
    __ push(pre_val);
#endif
    __ MacroAssembler::call_VM_leaf_base(CAST_FROM_FN_PTR(address, ShenandoahRuntime::write_ref_field_pre_entry), 2);
  } else {
    __ call_VM_leaf(CAST_FROM_FN_PTR(address, ShenandoahRuntime::write_ref_field_pre_entry), LP64_ONLY(c_rarg0) NOT_LP64(pre_val), thread);
  }

  NOT_LP64( __ pop(thread); )

  // save the live input values
  if (pre_val != rax)
    __ pop(pre_val);

  if (obj != noreg && obj != rax)
    __ pop(obj);

  if(tosca_live) __ pop(rax);

  __ bind(done);
}

void ShenandoahBarrierSetAssembler::load_reference_barrier(MacroAssembler* masm, Register dst, Address src, DecoratorSet decorators) {
  assert(ShenandoahLoadRefBarrier, "Should be enabled");

  bool is_strong  = ShenandoahBarrierSet::is_strong_access(decorators);
  bool is_weak    = ShenandoahBarrierSet::is_weak_access(decorators);
  bool is_phantom = ShenandoahBarrierSet::is_phantom_access(decorators);
  bool is_native  = ShenandoahBarrierSet::is_native_access(decorators);
  bool is_narrow  = UseCompressedOops && !is_native;

  Label heap_stable, not_cset;

  __ block_comment("load_reference_barrier { ");

  // Check if GC is active
#ifdef _LP64
  Register thread = r15_thread;
#else
  Register thread = rcx;
  if (thread == dst) {
    thread = rbx;
  }
  __ push(thread);
  __ get_thread(thread);
#endif

  Address gc_state(thread, in_bytes(ShenandoahThreadLocalData::gc_state_offset()));
  __ testb(gc_state, ShenandoahHeap::HAS_FORWARDED);
  __ jcc(Assembler::zero, heap_stable);

  Register tmp1 = noreg, tmp2 = noreg;
  if (is_strong) {
    // Test for object in cset
    // Allocate temporary registers
    for (int i = 0; i < 8; i++) {
      Register r = as_Register(i);
      if (r != rsp && r != rbp && r != dst && r != src.base() && r != src.index()) {
        if (tmp1 == noreg) {
          tmp1 = r;
        } else {
          tmp2 = r;
          break;
        }
      }
    }
    assert(tmp1 != noreg, "tmp1 allocated");
    assert(tmp2 != noreg, "tmp2 allocated");
    assert_different_registers(tmp1, tmp2, src.base(), src.index());
    assert_different_registers(tmp1, tmp2, dst);

    __ push(tmp1);
    __ push(tmp2);

    // Optimized cset-test
    __ movptr(tmp1, dst);
    __ shrptr(tmp1, ShenandoahHeapRegion::region_size_bytes_shift_jint());
    __ movptr(tmp2, (intptr_t) ShenandoahHeap::in_cset_fast_test_addr());
    __ movbool(tmp1, Address(tmp1, tmp2, Address::times_1));
    __ testbool(tmp1);
    __ jcc(Assembler::zero, not_cset);
  }

  save_machine_state(masm, /* handle_gpr = */ false, /* handle_fp = */ true);

  // The rest is saved with the optimized path

  uint num_saved_regs = 4 + (dst != rax ? 1 : 0) LP64_ONLY(+4);
  __ subptr(rsp, num_saved_regs * wordSize);
  uint slot = num_saved_regs;
  if (dst != rax) {
    __ movptr(Address(rsp, (--slot) * wordSize), rax);
  }
  __ movptr(Address(rsp, (--slot) * wordSize), rcx);
  __ movptr(Address(rsp, (--slot) * wordSize), rdx);
  __ movptr(Address(rsp, (--slot) * wordSize), rdi);
  __ movptr(Address(rsp, (--slot) * wordSize), rsi);
#ifdef _LP64
  __ movptr(Address(rsp, (--slot) * wordSize), r8);
  __ movptr(Address(rsp, (--slot) * wordSize), r9);
  __ movptr(Address(rsp, (--slot) * wordSize), r10);
  __ movptr(Address(rsp, (--slot) * wordSize), r11);
  // r12-r15 are callee saved in all calling conventions
#endif
  assert(slot == 0, "must use all slots");

  // Shuffle registers such that dst is in c_rarg0 and addr in c_rarg1.
#ifdef _LP64
  Register arg0 = c_rarg0, arg1 = c_rarg1;
#else
  Register arg0 = rdi, arg1 = rsi;
#endif
  if (dst == arg1) {
    __ lea(arg0, src);
    __ xchgptr(arg1, arg0);
  } else {
    __ lea(arg1, src);
    __ movptr(arg0, dst);
  }

  if (is_strong) {
    if (is_narrow) {
      __ call_VM_leaf(CAST_FROM_FN_PTR(address, ShenandoahRuntime::load_reference_barrier_strong_narrow), arg0, arg1);
    } else {
      __ call_VM_leaf(CAST_FROM_FN_PTR(address, ShenandoahRuntime::load_reference_barrier_strong), arg0, arg1);
    }
  } else if (is_weak) {
    if (is_narrow) {
      __ super_call_VM_leaf(CAST_FROM_FN_PTR(address, ShenandoahRuntime::load_reference_barrier_weak_narrow), arg0, arg1);
    } else {
      __ super_call_VM_leaf(CAST_FROM_FN_PTR(address, ShenandoahRuntime::load_reference_barrier_weak), arg0, arg1);
    }
  } else {
    assert(is_phantom, "only remaining strength");
    assert(!is_narrow, "phantom access cannot be narrow");
    __ call_VM_leaf(CAST_FROM_FN_PTR(address, ShenandoahRuntime::load_reference_barrier_phantom), arg0, arg1);
  }

#ifdef _LP64
  __ movptr(r11, Address(rsp, (slot++) * wordSize));
  __ movptr(r10, Address(rsp, (slot++) * wordSize));
  __ movptr(r9,  Address(rsp, (slot++) * wordSize));
  __ movptr(r8,  Address(rsp, (slot++) * wordSize));
#endif
  __ movptr(rsi, Address(rsp, (slot++) * wordSize));
  __ movptr(rdi, Address(rsp, (slot++) * wordSize));
  __ movptr(rdx, Address(rsp, (slot++) * wordSize));
  __ movptr(rcx, Address(rsp, (slot++) * wordSize));

  if (dst != rax) {
    __ movptr(dst, rax);
    __ movptr(rax, Address(rsp, (slot++) * wordSize));
  }

  assert(slot == num_saved_regs, "must use all slots");
  __ addptr(rsp, num_saved_regs * wordSize);

  restore_machine_state(masm, /* handle_gpr = */ false, /* handle_fp = */ true);

  __ bind(not_cset);

  if  (is_strong) {
    __ pop(tmp2);
    __ pop(tmp1);
  }

  __ bind(heap_stable);

  __ block_comment("} load_reference_barrier");

#ifndef _LP64
    __ pop(thread);
#endif
}

void ShenandoahBarrierSetAssembler::iu_barrier(MacroAssembler* masm, Register dst, Register tmp) {
  if (ShenandoahIUBarrier) {
    iu_barrier_impl(masm, dst, tmp);
  }
}

void ShenandoahBarrierSetAssembler::iu_barrier_impl(MacroAssembler* masm, Register dst, Register tmp) {
  assert(ShenandoahIUBarrier, "should be enabled");

  if (dst == noreg) return;

<<<<<<< HEAD
  if (ShenandoahStoreValEnqueueBarrier) {
    save_machine_state(masm, /* handle_gpr = */ true, /* handle_fp = */ true);
=======
  if (ShenandoahIUBarrier) {
    // The set of registers to be saved+restored is the same as in the write-barrier above.
    // Those are the commonly used registers in the interpreter.
    __ pusha();
    // __ push_callee_saved_registers();
    __ subptr(rsp, 2 * Interpreter::stackElementSize);
    __ movdbl(Address(rsp, 0), xmm0);
>>>>>>> e080ce92

#ifdef _LP64
    Register thread = r15_thread;
#else
    Register thread = rcx;
    if (thread == dst || thread == tmp) {
      thread = rdi;
    }
    if (thread == dst || thread == tmp) {
      thread = rbx;
    }
    __ get_thread(thread);
#endif
    assert_different_registers(dst, tmp, thread);

    satb_write_barrier_pre(masm, noreg, dst, thread, tmp, true, false);

    restore_machine_state(masm, /* handle_gpr = */ true, /* handle_fp = */ true);
  }
}

//
// Arguments:
//
// Inputs:
//   src:        oop location, might be clobbered
//   tmp1:       scratch register, might not be valid.
//
// Output:
//   dst:        oop loaded from src location
//
// Kill:
//   tmp1 (if it is valid)
//
void ShenandoahBarrierSetAssembler::load_at(MacroAssembler* masm, DecoratorSet decorators, BasicType type,
             Register dst, Address src, Register tmp1, Register tmp_thread) {
  // 1: non-reference load, no additional barrier is needed
  if (!is_reference_type(type)) {
    BarrierSetAssembler::load_at(masm, decorators, type, dst, src, tmp1, tmp_thread);
    return;
  }

  assert((decorators & ON_UNKNOWN_OOP_REF) == 0, "Not expected");

  // 2: load a reference from src location and apply LRB if needed
  if (ShenandoahBarrierSet::need_load_reference_barrier(decorators, type)) {
    Register result_dst = dst;
    bool use_tmp1_for_dst = false;

    // Preserve src location for LRB
    if (dst == src.base() || dst == src.index()) {
    // Use tmp1 for dst if possible, as it is not used in BarrierAssembler::load_at()
      if (tmp1->is_valid() && tmp1 != src.base() && tmp1 != src.index()) {
        dst = tmp1;
        use_tmp1_for_dst = true;
      } else {
        dst = rdi;
        __ push(dst);
      }
      assert_different_registers(dst, src.base(), src.index());
    }

    BarrierSetAssembler::load_at(masm, decorators, type, dst, src, tmp1, tmp_thread);

    load_reference_barrier(masm, dst, src, decorators);

    // Move loaded oop to final destination
    if (dst != result_dst) {
      __ movptr(result_dst, dst);

      if (!use_tmp1_for_dst) {
        __ pop(dst);
      }

      dst = result_dst;
    }
  } else {
    BarrierSetAssembler::load_at(masm, decorators, type, dst, src, tmp1, tmp_thread);
  }

  // 3: apply keep-alive barrier if needed
  if (ShenandoahBarrierSet::need_keep_alive_barrier(decorators, type)) {
    save_machine_state(masm, /* handle_gpr = */ true, /* handle_fp = */ true);

    Register thread = NOT_LP64(tmp_thread) LP64_ONLY(r15_thread);
    assert_different_registers(dst, tmp1, tmp_thread);
    if (!thread->is_valid()) {
      thread = rdx;
    }
    NOT_LP64(__ get_thread(thread));
    // Generate the SATB pre-barrier code to log the value of
    // the referent field in an SATB buffer.
    shenandoah_write_barrier_pre(masm /* masm */,
                                 noreg /* obj */,
                                 dst /* pre_val */,
                                 thread /* thread */,
                                 tmp1 /* tmp */,
                                 true /* tosca_live */,
                                 true /* expand_call */);

    restore_machine_state(masm, /* handle_gpr = */ true, /* handle_fp = */ true);
  }
}

void ShenandoahBarrierSetAssembler::store_at(MacroAssembler* masm, DecoratorSet decorators, BasicType type,
              Address dst, Register val, Register tmp1, Register tmp2) {

  bool on_oop = is_reference_type(type);
  bool in_heap = (decorators & IN_HEAP) != 0;
  bool as_normal = (decorators & AS_NORMAL) != 0;
  if (on_oop && in_heap) {
    bool needs_pre_barrier = as_normal;

    Register tmp3 = LP64_ONLY(r8) NOT_LP64(rsi);
    Register rthread = LP64_ONLY(r15_thread) NOT_LP64(rcx);
    // flatten object address if needed
    // We do it regardless of precise because we need the registers
    if (dst.index() == noreg && dst.disp() == 0) {
      if (dst.base() != tmp1) {
        __ movptr(tmp1, dst.base());
      }
    } else {
      __ lea(tmp1, dst);
    }

    assert_different_registers(val, tmp1, tmp2, tmp3, rthread);

#ifndef _LP64
    __ get_thread(rthread);
    InterpreterMacroAssembler *imasm = static_cast<InterpreterMacroAssembler*>(masm);
    imasm->save_bcp();
#endif

    if (needs_pre_barrier) {
      shenandoah_write_barrier_pre(masm /*masm*/,
                                   tmp1 /* obj */,
                                   tmp2 /* pre_val */,
                                   rthread /* thread */,
                                   tmp3  /* tmp */,
                                   val != noreg /* tosca_live */,
                                   false /* expand_call */);
    }
    if (val == noreg) {
      BarrierSetAssembler::store_at(masm, decorators, type, Address(tmp1, 0), val, noreg, noreg);
    } else {
      iu_barrier(masm, val, tmp3);
      BarrierSetAssembler::store_at(masm, decorators, type, Address(tmp1, 0), val, noreg, noreg);
    }
    NOT_LP64(imasm->restore_bcp());
  } else {
    BarrierSetAssembler::store_at(masm, decorators, type, dst, val, tmp1, tmp2);
  }
}

void ShenandoahBarrierSetAssembler::try_resolve_jobject_in_native(MacroAssembler* masm, Register jni_env,
                                                                  Register obj, Register tmp, Label& slowpath) {
  Label done;
  // Resolve jobject
  BarrierSetAssembler::try_resolve_jobject_in_native(masm, jni_env, obj, tmp, slowpath);

  // Check for null.
  __ testptr(obj, obj);
  __ jcc(Assembler::zero, done);

  Address gc_state(jni_env, ShenandoahThreadLocalData::gc_state_offset() - JavaThread::jni_environment_offset());
  __ testb(gc_state, ShenandoahHeap::EVACUATION);
  __ jccb(Assembler::notZero, slowpath);
  __ bind(done);
}

// Special Shenandoah CAS implementation that handles false negatives
// due to concurrent evacuation.
void ShenandoahBarrierSetAssembler::cmpxchg_oop(MacroAssembler* masm,
                                                Register res, Address addr, Register oldval, Register newval,
                                                bool exchange, Register tmp1, Register tmp2) {
  assert(ShenandoahCASBarrier, "Should only be used when CAS barrier is enabled");
  assert(oldval == rax, "must be in rax for implicit use in cmpxchg");
  assert_different_registers(oldval, tmp1, tmp2);
  assert_different_registers(newval, tmp1, tmp2);

  Label L_success, L_failure;

  // Remember oldval for retry logic below
#ifdef _LP64
  if (UseCompressedOops) {
    __ movl(tmp1, oldval);
  } else
#endif
  {
    __ movptr(tmp1, oldval);
  }

  // Step 1. Fast-path.
  //
  // Try to CAS with given arguments. If successful, then we are done.

  if (os::is_MP()) __ lock();
#ifdef _LP64
  if (UseCompressedOops) {
    __ cmpxchgl(newval, addr);
  } else
#endif
  {
    __ cmpxchgptr(newval, addr);
  }
  __ jcc(Assembler::equal, L_success);

  // Step 2. CAS had failed. This may be a false negative.
  //
  // The trouble comes when we compare the to-space pointer with the from-space
  // pointer to the same object. To resolve this, it will suffice to resolve
  // the value from memory -- this will give both to-space pointers.
  // If they mismatch, then it was a legitimate failure.
  //
  // Before reaching to resolve sequence, see if we can avoid the whole shebang
  // with filters.

  // Filter: when offending in-memory value is NULL, the failure is definitely legitimate
  __ testptr(oldval, oldval);
  __ jcc(Assembler::zero, L_failure);

  // Filter: when heap is stable, the failure is definitely legitimate
#ifdef _LP64
  const Register thread = r15_thread;
#else
  const Register thread = tmp2;
  __ get_thread(thread);
#endif
  Address gc_state(thread, in_bytes(ShenandoahThreadLocalData::gc_state_offset()));
  __ testb(gc_state, ShenandoahHeap::HAS_FORWARDED);
  __ jcc(Assembler::zero, L_failure);

#ifdef _LP64
  if (UseCompressedOops) {
    __ movl(tmp2, oldval);
    __ decode_heap_oop(tmp2);
  } else
#endif
  {
    __ movptr(tmp2, oldval);
  }

  // Decode offending in-memory value.
  // Test if-forwarded
  __ testb(Address(tmp2, oopDesc::mark_offset_in_bytes()), markWord::marked_value);
  __ jcc(Assembler::noParity, L_failure);  // When odd number of bits, then not forwarded
  __ jcc(Assembler::zero, L_failure);      // When it is 00, then also not forwarded

  // Load and mask forwarding pointer
  __ movptr(tmp2, Address(tmp2, oopDesc::mark_offset_in_bytes()));
  __ shrptr(tmp2, 2);
  __ shlptr(tmp2, 2);

#ifdef _LP64
  if (UseCompressedOops) {
    __ decode_heap_oop(tmp1); // decode for comparison
  }
#endif

  // Now we have the forwarded offender in tmp2.
  // Compare and if they don't match, we have legitimate failure
  __ cmpptr(tmp1, tmp2);
  __ jcc(Assembler::notEqual, L_failure);

  // Step 3. Need to fix the memory ptr before continuing.
  //
  // At this point, we have from-space oldval in the register, and its to-space
  // address is in tmp2. Let's try to update it into memory. We don't care if it
  // succeeds or not. If it does, then the retrying CAS would see it and succeed.
  // If this fixup fails, this means somebody else beat us to it, and necessarily
  // with to-space ptr store. We still have to do the retry, because the GC might
  // have updated the reference for us.

#ifdef _LP64
  if (UseCompressedOops) {
    __ encode_heap_oop(tmp2); // previously decoded at step 2.
  }
#endif

  if (os::is_MP()) __ lock();
#ifdef _LP64
  if (UseCompressedOops) {
    __ cmpxchgl(tmp2, addr);
  } else
#endif
  {
    __ cmpxchgptr(tmp2, addr);
  }

  // Step 4. Try to CAS again.
  //
  // This is guaranteed not to have false negatives, because oldval is definitely
  // to-space, and memory pointer is to-space as well. Nothing is able to store
  // from-space ptr into memory anymore. Make sure oldval is restored, after being
  // garbled during retries.
  //
#ifdef _LP64
  if (UseCompressedOops) {
    __ movl(oldval, tmp2);
  } else
#endif
  {
    __ movptr(oldval, tmp2);
  }

  if (os::is_MP()) __ lock();
#ifdef _LP64
  if (UseCompressedOops) {
    __ cmpxchgl(newval, addr);
  } else
#endif
  {
    __ cmpxchgptr(newval, addr);
  }
  if (!exchange) {
    __ jccb(Assembler::equal, L_success); // fastpath, peeking into Step 5, no need to jump
  }

  // Step 5. If we need a boolean result out of CAS, set the flag appropriately.
  // and promote the result. Note that we handle the flag from both the 1st and 2nd CAS.
  // Otherwise, failure witness for CAE is in oldval on all paths, and we can return.

  if (exchange) {
    __ bind(L_failure);
    __ bind(L_success);
  } else {
    assert(res != NULL, "need result register");

    Label exit;
    __ bind(L_failure);
    __ xorptr(res, res);
    __ jmpb(exit);

    __ bind(L_success);
    __ movptr(res, 1);
    __ bind(exit);
  }
}

#undef __

#ifdef COMPILER1

#define __ ce->masm()->

void ShenandoahBarrierSetAssembler::gen_pre_barrier_stub(LIR_Assembler* ce, ShenandoahPreBarrierStub* stub) {
  ShenandoahBarrierSetC1* bs = (ShenandoahBarrierSetC1*)BarrierSet::barrier_set()->barrier_set_c1();
  // At this point we know that marking is in progress.
  // If do_load() is true then we have to emit the
  // load of the previous value; otherwise it has already
  // been loaded into _pre_val.

  __ bind(*stub->entry());
  assert(stub->pre_val()->is_register(), "Precondition.");

  Register pre_val_reg = stub->pre_val()->as_register();

  if (stub->do_load()) {
    ce->mem2reg(stub->addr(), stub->pre_val(), T_OBJECT, stub->patch_code(), stub->info(), false /*wide*/, false /*unaligned*/);
  }

  __ cmpptr(pre_val_reg, (int32_t)NULL_WORD);
  __ jcc(Assembler::equal, *stub->continuation());
  ce->store_parameter(stub->pre_val()->as_register(), 0);
  __ call(RuntimeAddress(bs->pre_barrier_c1_runtime_code_blob()->code_begin()));
  __ jmp(*stub->continuation());

}

void ShenandoahBarrierSetAssembler::gen_load_reference_barrier_stub(LIR_Assembler* ce, ShenandoahLoadReferenceBarrierStub* stub) {
  ShenandoahBarrierSetC1* bs = (ShenandoahBarrierSetC1*)BarrierSet::barrier_set()->barrier_set_c1();
  __ bind(*stub->entry());

  DecoratorSet decorators = stub->decorators();
  bool is_strong  = ShenandoahBarrierSet::is_strong_access(decorators);
  bool is_weak    = ShenandoahBarrierSet::is_weak_access(decorators);
  bool is_phantom = ShenandoahBarrierSet::is_phantom_access(decorators);
  bool is_native  = ShenandoahBarrierSet::is_native_access(decorators);

  Register obj = stub->obj()->as_register();
  Register res = stub->result()->as_register();
  Register addr = stub->addr()->as_pointer_register();
  Register tmp1 = stub->tmp1()->as_register();
  Register tmp2 = stub->tmp2()->as_register();
  assert_different_registers(obj, res, addr, tmp1, tmp2);

  Label slow_path;

  assert(res == rax, "result must arrive in rax");

  if (res != obj) {
    __ mov(res, obj);
  }

  if (is_strong) {
    // Check for object being in the collection set.
    __ mov(tmp1, res);
    __ shrptr(tmp1, ShenandoahHeapRegion::region_size_bytes_shift_jint());
    __ movptr(tmp2, (intptr_t) ShenandoahHeap::in_cset_fast_test_addr());
#ifdef _LP64
    __ movbool(tmp2, Address(tmp2, tmp1, Address::times_1));
    __ testbool(tmp2);
#else
    // On x86_32, C1 register allocator can give us the register without 8-bit support.
    // Do the full-register access and test to avoid compilation failures.
    __ movptr(tmp2, Address(tmp2, tmp1, Address::times_1));
    __ testptr(tmp2, 0xFF);
#endif
    __ jcc(Assembler::zero, *stub->continuation());
  }

  __ bind(slow_path);
  ce->store_parameter(res, 0);
  ce->store_parameter(addr, 1);
  if (is_strong) {
    if (is_native) {
      __ call(RuntimeAddress(bs->load_reference_barrier_strong_native_rt_code_blob()->code_begin()));
    } else {
      __ call(RuntimeAddress(bs->load_reference_barrier_strong_rt_code_blob()->code_begin()));
    }
  } else if (is_weak) {
    __ call(RuntimeAddress(bs->load_reference_barrier_weak_rt_code_blob()->code_begin()));
  } else {
    assert(is_phantom, "only remaining strength");
    __ call(RuntimeAddress(bs->load_reference_barrier_phantom_rt_code_blob()->code_begin()));
  }
  __ jmp(*stub->continuation());
}

#undef __

#define __ sasm->

void ShenandoahBarrierSetAssembler::generate_c1_pre_barrier_runtime_stub(StubAssembler* sasm) {
  __ prologue("shenandoah_pre_barrier", false);
  // arg0 : previous value of memory

  __ push(rax);
  __ push(rdx);

  const Register pre_val = rax;
  const Register thread = NOT_LP64(rax) LP64_ONLY(r15_thread);
  const Register tmp = rdx;

  NOT_LP64(__ get_thread(thread);)

  Address queue_index(thread, in_bytes(ShenandoahThreadLocalData::satb_mark_queue_index_offset()));
  Address buffer(thread, in_bytes(ShenandoahThreadLocalData::satb_mark_queue_buffer_offset()));

  Label done;
  Label runtime;

  // Is SATB still active?
  Address gc_state(thread, in_bytes(ShenandoahThreadLocalData::gc_state_offset()));
  __ testb(gc_state, ShenandoahHeap::MARKING);
  __ jcc(Assembler::zero, done);

  // Can we store original value in the thread's buffer?

  __ movptr(tmp, queue_index);
  __ testptr(tmp, tmp);
  __ jcc(Assembler::zero, runtime);
  __ subptr(tmp, wordSize);
  __ movptr(queue_index, tmp);
  __ addptr(tmp, buffer);

  // prev_val (rax)
  __ load_parameter(0, pre_val);
  __ movptr(Address(tmp, 0), pre_val);
  __ jmp(done);

  __ bind(runtime);

  __ save_live_registers_no_oop_map(true);

  // load the pre-value
  __ load_parameter(0, rcx);
  __ call_VM_leaf(CAST_FROM_FN_PTR(address, ShenandoahRuntime::write_ref_field_pre_entry), rcx, thread);

  __ restore_live_registers(true);

  __ bind(done);

  __ pop(rdx);
  __ pop(rax);

  __ epilogue();
}

void ShenandoahBarrierSetAssembler::generate_c1_load_reference_barrier_runtime_stub(StubAssembler* sasm, DecoratorSet decorators) {
  __ prologue("shenandoah_load_reference_barrier", false);
  // arg0 : object to be resolved

  __ save_live_registers_no_oop_map(true);

  bool is_strong  = ShenandoahBarrierSet::is_strong_access(decorators);
  bool is_weak    = ShenandoahBarrierSet::is_weak_access(decorators);
  bool is_phantom = ShenandoahBarrierSet::is_phantom_access(decorators);
  bool is_native  = ShenandoahBarrierSet::is_native_access(decorators);

#ifdef _LP64
  __ load_parameter(0, c_rarg0);
  __ load_parameter(1, c_rarg1);
  if (is_strong) {
    if (is_native) {
      __ call_VM_leaf(CAST_FROM_FN_PTR(address, ShenandoahRuntime::load_reference_barrier_strong), c_rarg0, c_rarg1);
    } else {
      if (UseCompressedOops) {
        __ call_VM_leaf(CAST_FROM_FN_PTR(address, ShenandoahRuntime::load_reference_barrier_strong_narrow), c_rarg0, c_rarg1);
      } else {
        __ call_VM_leaf(CAST_FROM_FN_PTR(address, ShenandoahRuntime::load_reference_barrier_strong), c_rarg0, c_rarg1);
      }
    }
  } else if (is_weak) {
    assert(!is_native, "weak must not be called off-heap");
    if (UseCompressedOops) {
      __ call_VM_leaf(CAST_FROM_FN_PTR(address, ShenandoahRuntime::load_reference_barrier_weak_narrow), c_rarg0, c_rarg1);
    } else {
      __ call_VM_leaf(CAST_FROM_FN_PTR(address, ShenandoahRuntime::load_reference_barrier_weak), c_rarg0, c_rarg1);
    }
  } else {
    assert(is_phantom, "only remaining strength");
    assert(is_native, "phantom must only be called off-heap");
    __ call_VM_leaf(CAST_FROM_FN_PTR(address, ShenandoahRuntime::load_reference_barrier_phantom), c_rarg0, c_rarg1);
  }
#else
  __ load_parameter(0, rax);
  __ load_parameter(1, rbx);
  if (is_strong) {
    __ call_VM_leaf(CAST_FROM_FN_PTR(address, ShenandoahRuntime::load_reference_barrier_strong), rax, rbx);
  } else if (is_weak) {
    __ call_VM_leaf(CAST_FROM_FN_PTR(address, ShenandoahRuntime::load_reference_barrier_weak), rax, rbx);
  } else {
    assert(is_phantom, "only remaining strength");
    __ call_VM_leaf(CAST_FROM_FN_PTR(address, ShenandoahRuntime::load_reference_barrier_phantom), rax, rbx);
  }
#endif

  __ restore_live_registers_except_rax(true);

  __ epilogue();
}

#undef __

#endif // COMPILER1<|MERGE_RESOLUTION|>--- conflicted
+++ resolved
@@ -492,18 +492,8 @@
 
   if (dst == noreg) return;
 
-<<<<<<< HEAD
-  if (ShenandoahStoreValEnqueueBarrier) {
+  if (ShenandoahIUBarrier) {
     save_machine_state(masm, /* handle_gpr = */ true, /* handle_fp = */ true);
-=======
-  if (ShenandoahIUBarrier) {
-    // The set of registers to be saved+restored is the same as in the write-barrier above.
-    // Those are the commonly used registers in the interpreter.
-    __ pusha();
-    // __ push_callee_saved_registers();
-    __ subptr(rsp, 2 * Interpreter::stackElementSize);
-    __ movdbl(Address(rsp, 0), xmm0);
->>>>>>> e080ce92
 
 #ifdef _LP64
     Register thread = r15_thread;
