--- conflicted
+++ resolved
@@ -315,11 +315,8 @@
 
   // Restore state before leaving routine
 #ifdef _WIN64
-<<<<<<< HEAD
+  __ lea(rsp, Address(rbp, -7 * wordSize));
   __ pop(rdi);
-=======
-  __ lea(rsp, Address(rbp, -6 * wordSize));
->>>>>>> 1d889e54
   __ pop(rsi);
 #else
   __ lea(rsp, Address(rbp, -5 * wordSize));
