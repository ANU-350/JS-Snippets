/*
 * Copyright (c) 1997, 2023, Oracle and/or its affiliates. All rights reserved.
 * DO NOT ALTER OR REMOVE COPYRIGHT NOTICES OR THIS FILE HEADER.
 *
 * This code is free software; you can redistribute it and/or modify it
 * under the terms of the GNU General Public License version 2 only, as
 * published by the Free Software Foundation.
 *
 * This code is distributed in the hope that it will be useful, but WITHOUT
 * ANY WARRANTY; without even the implied warranty of MERCHANTABILITY or
 * FITNESS FOR A PARTICULAR PURPOSE.  See the GNU General Public License
 * version 2 for more details (a copy is included in the LICENSE file that
 * accompanied this code).
 *
 * You should have received a copy of the GNU General Public License version
 * 2 along with this work; if not, write to the Free Software Foundation,
 * Inc., 51 Franklin St, Fifth Floor, Boston, MA 02110-1301 USA.
 *
 * Please contact Oracle, 500 Oracle Parkway, Redwood Shores, CA 94065 USA
 * or visit www.oracle.com if you need additional information or have any
 * questions.
 *
 */

#include "precompiled.hpp"
#include "asm/macroAssembler.hpp"
#include "asm/macroAssembler.inline.hpp"
#include "classfile/vmIntrinsics.hpp"
#include "code/codeBlob.hpp"
#include "compiler/compilerDefinitions.inline.hpp"
#include "jvm.h"
#include "logging/log.hpp"
#include "logging/logStream.hpp"
#include "memory/resourceArea.hpp"
#include "memory/universe.hpp"
#include "runtime/globals_extension.hpp"
#include "runtime/java.hpp"
#include "runtime/os.inline.hpp"
#include "runtime/stubCodeGenerator.hpp"
#include "runtime/vm_version.hpp"
#include "utilities/checkedCast.hpp"
#include "utilities/powerOfTwo.hpp"
#include "utilities/virtualizationSupport.hpp"

int VM_Version::_cpu;
int VM_Version::_model;
int VM_Version::_stepping;
bool VM_Version::_has_intel_jcc_erratum;
VM_Version::CpuidInfo VM_Version::_cpuid_info = { 0, };

#define DECLARE_CPU_FEATURE_NAME(id, name, bit) name,
const char* VM_Version::_features_names[] = { CPU_FEATURE_FLAGS(DECLARE_CPU_FEATURE_NAME)};
#undef DECLARE_CPU_FEATURE_FLAG

// Address of instruction which causes SEGV
address VM_Version::_cpuinfo_segv_addr = 0;
// Address of instruction after the one which causes SEGV
address VM_Version::_cpuinfo_cont_addr = 0;

static BufferBlob* stub_blob;
static const int stub_size = 2000;

extern "C" {
  typedef void (*get_cpu_info_stub_t)(void*);
  typedef void (*detect_virt_stub_t)(uint32_t, uint32_t*);
}
static get_cpu_info_stub_t get_cpu_info_stub = nullptr;
static detect_virt_stub_t detect_virt_stub = nullptr;

#ifdef _LP64

bool VM_Version::supports_clflush() {
  // clflush should always be available on x86_64
  // if not we are in real trouble because we rely on it
  // to flush the code cache.
  // Unfortunately, Assembler::clflush is currently called as part
  // of generation of the code cache flush routine. This happens
  // under Universe::init before the processor features are set
  // up. Assembler::flush calls this routine to check that clflush
  // is allowed. So, we give the caller a free pass if Universe init
  // is still in progress.
  assert ((!Universe::is_fully_initialized() || (_features & CPU_FLUSH) != 0), "clflush should be available");
  return true;
}
#endif

#define CPUID_STANDARD_FN   0x0
#define CPUID_STANDARD_FN_1 0x1
#define CPUID_STANDARD_FN_4 0x4
#define CPUID_STANDARD_FN_B 0xb

#define CPUID_EXTENDED_FN   0x80000000
#define CPUID_EXTENDED_FN_1 0x80000001
#define CPUID_EXTENDED_FN_2 0x80000002
#define CPUID_EXTENDED_FN_3 0x80000003
#define CPUID_EXTENDED_FN_4 0x80000004
#define CPUID_EXTENDED_FN_7 0x80000007
#define CPUID_EXTENDED_FN_8 0x80000008

class VM_Version_StubGenerator: public StubCodeGenerator {
 public:

  VM_Version_StubGenerator(CodeBuffer *c) : StubCodeGenerator(c) {}

  address generate_get_cpu_info() {
    // Flags to test CPU type.
    const uint32_t HS_EFL_AC = 0x40000;
    const uint32_t HS_EFL_ID = 0x200000;
    // Values for when we don't have a CPUID instruction.
    const int      CPU_FAMILY_SHIFT = 8;
    const uint32_t CPU_FAMILY_386 = (3 << CPU_FAMILY_SHIFT);
    const uint32_t CPU_FAMILY_486 = (4 << CPU_FAMILY_SHIFT);
    bool use_evex = FLAG_IS_DEFAULT(UseAVX) || (UseAVX > 2);

    Label detect_486, cpu486, detect_586, std_cpuid1, std_cpuid4;
    Label sef_cpuid, ext_cpuid, ext_cpuid1, ext_cpuid5, ext_cpuid7, ext_cpuid8, done, wrapup;
    Label legacy_setup, save_restore_except, legacy_save_restore, start_simd_check;

    StubCodeMark mark(this, "VM_Version", "get_cpu_info_stub");
#   define __ _masm->

    address start = __ pc();

    //
    // void get_cpu_info(VM_Version::CpuidInfo* cpuid_info);
    //
    // LP64: rcx and rdx are first and second argument registers on windows

    __ push(rbp);
#ifdef _LP64
    __ mov(rbp, c_rarg0); // cpuid_info address
#else
    __ movptr(rbp, Address(rsp, 8)); // cpuid_info address
#endif
    __ push(rbx);
    __ push(rsi);
    __ pushf();          // preserve rbx, and flags
    __ pop(rax);
    __ push(rax);
    __ mov(rcx, rax);
    //
    // if we are unable to change the AC flag, we have a 386
    //
    __ xorl(rax, HS_EFL_AC);
    __ push(rax);
    __ popf();
    __ pushf();
    __ pop(rax);
    __ cmpptr(rax, rcx);
    __ jccb(Assembler::notEqual, detect_486);

    __ movl(rax, CPU_FAMILY_386);
    __ movl(Address(rbp, in_bytes(VM_Version::std_cpuid1_offset())), rax);
    __ jmp(done);

    //
    // If we are unable to change the ID flag, we have a 486 which does
    // not support the "cpuid" instruction.
    //
    __ bind(detect_486);
    __ mov(rax, rcx);
    __ xorl(rax, HS_EFL_ID);
    __ push(rax);
    __ popf();
    __ pushf();
    __ pop(rax);
    __ cmpptr(rcx, rax);
    __ jccb(Assembler::notEqual, detect_586);

    __ bind(cpu486);
    __ movl(rax, CPU_FAMILY_486);
    __ movl(Address(rbp, in_bytes(VM_Version::std_cpuid1_offset())), rax);
    __ jmp(done);

    //
    // At this point, we have a chip which supports the "cpuid" instruction
    //
    __ bind(detect_586);
    __ xorl(rax, rax);
    __ cpuid();
    __ orl(rax, rax);
    __ jcc(Assembler::equal, cpu486);   // if cpuid doesn't support an input
                                        // value of at least 1, we give up and
                                        // assume a 486
    __ lea(rsi, Address(rbp, in_bytes(VM_Version::std_cpuid0_offset())));
    __ movl(Address(rsi, 0), rax);
    __ movl(Address(rsi, 4), rbx);
    __ movl(Address(rsi, 8), rcx);
    __ movl(Address(rsi,12), rdx);

    __ cmpl(rax, 0xa);                  // Is cpuid(0xB) supported?
    __ jccb(Assembler::belowEqual, std_cpuid4);

    //
    // cpuid(0xB) Processor Topology
    //
    __ movl(rax, 0xb);
    __ xorl(rcx, rcx);   // Threads level
    __ cpuid();

    __ lea(rsi, Address(rbp, in_bytes(VM_Version::tpl_cpuidB0_offset())));
    __ movl(Address(rsi, 0), rax);
    __ movl(Address(rsi, 4), rbx);
    __ movl(Address(rsi, 8), rcx);
    __ movl(Address(rsi,12), rdx);

    __ movl(rax, 0xb);
    __ movl(rcx, 1);     // Cores level
    __ cpuid();
    __ push(rax);
    __ andl(rax, 0x1f);  // Determine if valid topology level
    __ orl(rax, rbx);    // eax[4:0] | ebx[0:15] == 0 indicates invalid level
    __ andl(rax, 0xffff);
    __ pop(rax);
    __ jccb(Assembler::equal, std_cpuid4);

    __ lea(rsi, Address(rbp, in_bytes(VM_Version::tpl_cpuidB1_offset())));
    __ movl(Address(rsi, 0), rax);
    __ movl(Address(rsi, 4), rbx);
    __ movl(Address(rsi, 8), rcx);
    __ movl(Address(rsi,12), rdx);

    __ movl(rax, 0xb);
    __ movl(rcx, 2);     // Packages level
    __ cpuid();
    __ push(rax);
    __ andl(rax, 0x1f);  // Determine if valid topology level
    __ orl(rax, rbx);    // eax[4:0] | ebx[0:15] == 0 indicates invalid level
    __ andl(rax, 0xffff);
    __ pop(rax);
    __ jccb(Assembler::equal, std_cpuid4);

    __ lea(rsi, Address(rbp, in_bytes(VM_Version::tpl_cpuidB2_offset())));
    __ movl(Address(rsi, 0), rax);
    __ movl(Address(rsi, 4), rbx);
    __ movl(Address(rsi, 8), rcx);
    __ movl(Address(rsi,12), rdx);

    //
    // cpuid(0x4) Deterministic cache params
    //
    __ bind(std_cpuid4);
    __ movl(rax, 4);
    __ cmpl(rax, Address(rbp, in_bytes(VM_Version::std_cpuid0_offset()))); // Is cpuid(0x4) supported?
    __ jccb(Assembler::greater, std_cpuid1);

    __ xorl(rcx, rcx);   // L1 cache
    __ cpuid();
    __ push(rax);
    __ andl(rax, 0x1f);  // Determine if valid cache parameters used
    __ orl(rax, rax);    // eax[4:0] == 0 indicates invalid cache
    __ pop(rax);
    __ jccb(Assembler::equal, std_cpuid1);

    __ lea(rsi, Address(rbp, in_bytes(VM_Version::dcp_cpuid4_offset())));
    __ movl(Address(rsi, 0), rax);
    __ movl(Address(rsi, 4), rbx);
    __ movl(Address(rsi, 8), rcx);
    __ movl(Address(rsi,12), rdx);

    //
    // Standard cpuid(0x1)
    //
    __ bind(std_cpuid1);
    __ movl(rax, 1);
    __ cpuid();
    __ lea(rsi, Address(rbp, in_bytes(VM_Version::std_cpuid1_offset())));
    __ movl(Address(rsi, 0), rax);
    __ movl(Address(rsi, 4), rbx);
    __ movl(Address(rsi, 8), rcx);
    __ movl(Address(rsi,12), rdx);

    //
    // Check if OS has enabled XGETBV instruction to access XCR0
    // (OSXSAVE feature flag) and CPU supports AVX
    //
    __ andl(rcx, 0x18000000); // cpuid1 bits osxsave | avx
    __ cmpl(rcx, 0x18000000);
    __ jccb(Assembler::notEqual, sef_cpuid); // jump if AVX is not supported

    //
    // XCR0, XFEATURE_ENABLED_MASK register
    //
    __ xorl(rcx, rcx);   // zero for XCR0 register
    __ xgetbv();
    __ lea(rsi, Address(rbp, in_bytes(VM_Version::xem_xcr0_offset())));
    __ movl(Address(rsi, 0), rax);
    __ movl(Address(rsi, 4), rdx);

    //
    // cpuid(0x7) Structured Extended Features
    //
    __ bind(sef_cpuid);
    __ movl(rax, 7);
    __ cmpl(rax, Address(rbp, in_bytes(VM_Version::std_cpuid0_offset()))); // Is cpuid(0x7) supported?
    __ jccb(Assembler::greater, ext_cpuid);

    __ xorl(rcx, rcx);
    __ cpuid();
    __ lea(rsi, Address(rbp, in_bytes(VM_Version::sef_cpuid7_offset())));
    __ movl(Address(rsi, 0), rax);
    __ movl(Address(rsi, 4), rbx);
    __ movl(Address(rsi, 8), rcx);
    __ movl(Address(rsi, 12), rdx);

    //
    // Extended cpuid(0x80000000)
    //
    __ bind(ext_cpuid);
    __ movl(rax, 0x80000000);
    __ cpuid();
    __ cmpl(rax, 0x80000000);     // Is cpuid(0x80000001) supported?
    __ jcc(Assembler::belowEqual, done);
    __ cmpl(rax, 0x80000004);     // Is cpuid(0x80000005) supported?
    __ jcc(Assembler::belowEqual, ext_cpuid1);
    __ cmpl(rax, 0x80000006);     // Is cpuid(0x80000007) supported?
    __ jccb(Assembler::belowEqual, ext_cpuid5);
    __ cmpl(rax, 0x80000007);     // Is cpuid(0x80000008) supported?
    __ jccb(Assembler::belowEqual, ext_cpuid7);
    __ cmpl(rax, 0x80000008);     // Is cpuid(0x80000009 and above) supported?
    __ jccb(Assembler::belowEqual, ext_cpuid8);
    __ cmpl(rax, 0x8000001E);     // Is cpuid(0x8000001E) supported?
    __ jccb(Assembler::below, ext_cpuid8);
    //
    // Extended cpuid(0x8000001E)
    //
    __ movl(rax, 0x8000001E);
    __ cpuid();
    __ lea(rsi, Address(rbp, in_bytes(VM_Version::ext_cpuid1E_offset())));
    __ movl(Address(rsi, 0), rax);
    __ movl(Address(rsi, 4), rbx);
    __ movl(Address(rsi, 8), rcx);
    __ movl(Address(rsi,12), rdx);

    //
    // Extended cpuid(0x80000008)
    //
    __ bind(ext_cpuid8);
    __ movl(rax, 0x80000008);
    __ cpuid();
    __ lea(rsi, Address(rbp, in_bytes(VM_Version::ext_cpuid8_offset())));
    __ movl(Address(rsi, 0), rax);
    __ movl(Address(rsi, 4), rbx);
    __ movl(Address(rsi, 8), rcx);
    __ movl(Address(rsi,12), rdx);

    //
    // Extended cpuid(0x80000007)
    //
    __ bind(ext_cpuid7);
    __ movl(rax, 0x80000007);
    __ cpuid();
    __ lea(rsi, Address(rbp, in_bytes(VM_Version::ext_cpuid7_offset())));
    __ movl(Address(rsi, 0), rax);
    __ movl(Address(rsi, 4), rbx);
    __ movl(Address(rsi, 8), rcx);
    __ movl(Address(rsi,12), rdx);

    //
    // Extended cpuid(0x80000005)
    //
    __ bind(ext_cpuid5);
    __ movl(rax, 0x80000005);
    __ cpuid();
    __ lea(rsi, Address(rbp, in_bytes(VM_Version::ext_cpuid5_offset())));
    __ movl(Address(rsi, 0), rax);
    __ movl(Address(rsi, 4), rbx);
    __ movl(Address(rsi, 8), rcx);
    __ movl(Address(rsi,12), rdx);

    //
    // Extended cpuid(0x80000001)
    //
    __ bind(ext_cpuid1);
    __ movl(rax, 0x80000001);
    __ cpuid();
    __ lea(rsi, Address(rbp, in_bytes(VM_Version::ext_cpuid1_offset())));
    __ movl(Address(rsi, 0), rax);
    __ movl(Address(rsi, 4), rbx);
    __ movl(Address(rsi, 8), rcx);
    __ movl(Address(rsi,12), rdx);

    //
    // Check if OS has enabled XGETBV instruction to access XCR0
    // (OSXSAVE feature flag) and CPU supports AVX
    //
    __ lea(rsi, Address(rbp, in_bytes(VM_Version::std_cpuid1_offset())));
    __ movl(rcx, 0x18000000); // cpuid1 bits osxsave | avx
    __ andl(rcx, Address(rsi, 8)); // cpuid1 bits osxsave | avx
    __ cmpl(rcx, 0x18000000);
    __ jccb(Assembler::notEqual, done); // jump if AVX is not supported

    __ movl(rax, 0x6);
    __ andl(rax, Address(rbp, in_bytes(VM_Version::xem_xcr0_offset()))); // xcr0 bits sse | ymm
    __ cmpl(rax, 0x6);
    __ jccb(Assembler::equal, start_simd_check); // return if AVX is not supported

    // we need to bridge farther than imm8, so we use this island as a thunk
    __ bind(done);
    __ jmp(wrapup);

    __ bind(start_simd_check);
    //
    // Some OSs have a bug when upper 128/256bits of YMM/ZMM
    // registers are not restored after a signal processing.
    // Generate SEGV here (reference through null)
    // and check upper YMM/ZMM bits after it.
    //
    int saved_useavx = UseAVX;
    int saved_usesse = UseSSE;

    // If UseAVX is uninitialized or is set by the user to include EVEX
    if (use_evex) {
      // check _cpuid_info.sef_cpuid7_ebx.bits.avx512f
      __ lea(rsi, Address(rbp, in_bytes(VM_Version::sef_cpuid7_offset())));
      __ movl(rax, 0x10000);
      __ andl(rax, Address(rsi, 4)); // xcr0 bits sse | ymm
      __ cmpl(rax, 0x10000);
      __ jccb(Assembler::notEqual, legacy_setup); // jump if EVEX is not supported
      // check _cpuid_info.xem_xcr0_eax.bits.opmask
      // check _cpuid_info.xem_xcr0_eax.bits.zmm512
      // check _cpuid_info.xem_xcr0_eax.bits.zmm32
      __ movl(rax, 0xE0);
      __ andl(rax, Address(rbp, in_bytes(VM_Version::xem_xcr0_offset()))); // xcr0 bits sse | ymm
      __ cmpl(rax, 0xE0);
      __ jccb(Assembler::notEqual, legacy_setup); // jump if EVEX is not supported

      if (FLAG_IS_DEFAULT(UseAVX)) {
        __ lea(rsi, Address(rbp, in_bytes(VM_Version::std_cpuid1_offset())));
        __ movl(rax, Address(rsi, 0));
        __ cmpl(rax, 0x50654);              // If it is Skylake
        __ jcc(Assembler::equal, legacy_setup);
      }
      // EVEX setup: run in lowest evex mode
      VM_Version::set_evex_cpuFeatures(); // Enable temporary to pass asserts
      UseAVX = 3;
      UseSSE = 2;
#ifdef _WINDOWS
      // xmm5-xmm15 are not preserved by caller on windows
      // https://msdn.microsoft.com/en-us/library/9z1stfyw.aspx
      __ subptr(rsp, 64);
      __ evmovdqul(Address(rsp, 0), xmm7, Assembler::AVX_512bit);
#ifdef _LP64
      __ subptr(rsp, 64);
      __ evmovdqul(Address(rsp, 0), xmm8, Assembler::AVX_512bit);
      __ subptr(rsp, 64);
      __ evmovdqul(Address(rsp, 0), xmm31, Assembler::AVX_512bit);
#endif // _LP64
#endif // _WINDOWS

      // load value into all 64 bytes of zmm7 register
      __ movl(rcx, VM_Version::ymm_test_value());
      __ movdl(xmm0, rcx);
      __ vpbroadcastd(xmm0, xmm0, Assembler::AVX_512bit);
      __ evmovdqul(xmm7, xmm0, Assembler::AVX_512bit);
#ifdef _LP64
      __ evmovdqul(xmm8, xmm0, Assembler::AVX_512bit);
      __ evmovdqul(xmm31, xmm0, Assembler::AVX_512bit);
#endif
      VM_Version::clean_cpuFeatures();
      __ jmp(save_restore_except);
    }

    __ bind(legacy_setup);
    // AVX setup
    VM_Version::set_avx_cpuFeatures(); // Enable temporary to pass asserts
    UseAVX = 1;
    UseSSE = 2;
#ifdef _WINDOWS
    __ subptr(rsp, 32);
    __ vmovdqu(Address(rsp, 0), xmm7);
#ifdef _LP64
    __ subptr(rsp, 32);
    __ vmovdqu(Address(rsp, 0), xmm8);
    __ subptr(rsp, 32);
    __ vmovdqu(Address(rsp, 0), xmm15);
#endif // _LP64
#endif // _WINDOWS

    // load value into all 32 bytes of ymm7 register
    __ movl(rcx, VM_Version::ymm_test_value());

    __ movdl(xmm0, rcx);
    __ pshufd(xmm0, xmm0, 0x00);
    __ vinsertf128_high(xmm0, xmm0);
    __ vmovdqu(xmm7, xmm0);
#ifdef _LP64
    __ vmovdqu(xmm8, xmm0);
    __ vmovdqu(xmm15, xmm0);
#endif
    VM_Version::clean_cpuFeatures();

    __ bind(save_restore_except);
    __ xorl(rsi, rsi);
    VM_Version::set_cpuinfo_segv_addr(__ pc());
    // Generate SEGV
    __ movl(rax, Address(rsi, 0));

    VM_Version::set_cpuinfo_cont_addr(__ pc());
    // Returns here after signal. Save xmm0 to check it later.

    // If UseAVX is uninitialized or is set by the user to include EVEX
    if (use_evex) {
      // check _cpuid_info.sef_cpuid7_ebx.bits.avx512f
      __ lea(rsi, Address(rbp, in_bytes(VM_Version::sef_cpuid7_offset())));
      __ movl(rax, 0x10000);
      __ andl(rax, Address(rsi, 4));
      __ cmpl(rax, 0x10000);
      __ jcc(Assembler::notEqual, legacy_save_restore);
      // check _cpuid_info.xem_xcr0_eax.bits.opmask
      // check _cpuid_info.xem_xcr0_eax.bits.zmm512
      // check _cpuid_info.xem_xcr0_eax.bits.zmm32
      __ movl(rax, 0xE0);
      __ andl(rax, Address(rbp, in_bytes(VM_Version::xem_xcr0_offset()))); // xcr0 bits sse | ymm
      __ cmpl(rax, 0xE0);
      __ jcc(Assembler::notEqual, legacy_save_restore);

      if (FLAG_IS_DEFAULT(UseAVX)) {
        __ lea(rsi, Address(rbp, in_bytes(VM_Version::std_cpuid1_offset())));
        __ movl(rax, Address(rsi, 0));
        __ cmpl(rax, 0x50654);              // If it is Skylake
        __ jcc(Assembler::equal, legacy_save_restore);
      }
      // EVEX check: run in lowest evex mode
      VM_Version::set_evex_cpuFeatures(); // Enable temporary to pass asserts
      UseAVX = 3;
      UseSSE = 2;
      __ lea(rsi, Address(rbp, in_bytes(VM_Version::zmm_save_offset())));
      __ evmovdqul(Address(rsi, 0), xmm0, Assembler::AVX_512bit);
      __ evmovdqul(Address(rsi, 64), xmm7, Assembler::AVX_512bit);
#ifdef _LP64
      __ evmovdqul(Address(rsi, 128), xmm8, Assembler::AVX_512bit);
      __ evmovdqul(Address(rsi, 192), xmm31, Assembler::AVX_512bit);
#endif

#ifdef _WINDOWS
#ifdef _LP64
      __ evmovdqul(xmm31, Address(rsp, 0), Assembler::AVX_512bit);
      __ addptr(rsp, 64);
      __ evmovdqul(xmm8, Address(rsp, 0), Assembler::AVX_512bit);
      __ addptr(rsp, 64);
#endif // _LP64
      __ evmovdqul(xmm7, Address(rsp, 0), Assembler::AVX_512bit);
      __ addptr(rsp, 64);
#endif // _WINDOWS
      generate_vzeroupper(wrapup);
      VM_Version::clean_cpuFeatures();
      UseAVX = saved_useavx;
      UseSSE = saved_usesse;
      __ jmp(wrapup);
   }

    __ bind(legacy_save_restore);
    // AVX check
    VM_Version::set_avx_cpuFeatures(); // Enable temporary to pass asserts
    UseAVX = 1;
    UseSSE = 2;
    __ lea(rsi, Address(rbp, in_bytes(VM_Version::ymm_save_offset())));
    __ vmovdqu(Address(rsi, 0), xmm0);
    __ vmovdqu(Address(rsi, 32), xmm7);
#ifdef _LP64
    __ vmovdqu(Address(rsi, 64), xmm8);
    __ vmovdqu(Address(rsi, 96), xmm15);
#endif

#ifdef _WINDOWS
#ifdef _LP64
    __ vmovdqu(xmm15, Address(rsp, 0));
    __ addptr(rsp, 32);
    __ vmovdqu(xmm8, Address(rsp, 0));
    __ addptr(rsp, 32);
#endif // _LP64
    __ vmovdqu(xmm7, Address(rsp, 0));
    __ addptr(rsp, 32);
#endif // _WINDOWS
    generate_vzeroupper(wrapup);
    VM_Version::clean_cpuFeatures();
    UseAVX = saved_useavx;
    UseSSE = saved_usesse;

    __ bind(wrapup);
    __ popf();
    __ pop(rsi);
    __ pop(rbx);
    __ pop(rbp);
    __ ret(0);

#   undef __

    return start;
  };
  void generate_vzeroupper(Label& L_wrapup) {
#   define __ _masm->
    __ lea(rsi, Address(rbp, in_bytes(VM_Version::std_cpuid0_offset())));
    __ cmpl(Address(rsi, 4), 0x756e6547);  // 'uneG'
    __ jcc(Assembler::notEqual, L_wrapup);
    __ movl(rcx, 0x0FFF0FF0);
    __ lea(rsi, Address(rbp, in_bytes(VM_Version::std_cpuid1_offset())));
    __ andl(rcx, Address(rsi, 0));
    __ cmpl(rcx, 0x00050670);              // If it is Xeon Phi 3200/5200/7200
    __ jcc(Assembler::equal, L_wrapup);
    __ cmpl(rcx, 0x00080650);              // If it is Future Xeon Phi
    __ jcc(Assembler::equal, L_wrapup);
    // vzeroupper() will use a pre-computed instruction sequence that we
    // can't compute until after we've determined CPU capabilities. Use
    // uncached variant here directly to be able to bootstrap correctly
    __ vzeroupper_uncached();
#   undef __
  }
  address generate_detect_virt() {
    StubCodeMark mark(this, "VM_Version", "detect_virt_stub");
#   define __ _masm->

    address start = __ pc();

    // Evacuate callee-saved registers
    __ push(rbp);
    __ push(rbx);
    __ push(rsi); // for Windows

#ifdef _LP64
    __ mov(rax, c_rarg0); // CPUID leaf
    __ mov(rsi, c_rarg1); // register array address (eax, ebx, ecx, edx)
#else
    __ movptr(rax, Address(rsp, 16)); // CPUID leaf
    __ movptr(rsi, Address(rsp, 20)); // register array address
#endif

    __ cpuid();

    // Store result to register array
    __ movl(Address(rsi,  0), rax);
    __ movl(Address(rsi,  4), rbx);
    __ movl(Address(rsi,  8), rcx);
    __ movl(Address(rsi, 12), rdx);

    // Epilogue
    __ pop(rsi);
    __ pop(rbx);
    __ pop(rbp);
    __ ret(0);

#   undef __

    return start;
  };


  address generate_getCPUIDBrandString(void) {
    // Flags to test CPU type.
    const uint32_t HS_EFL_AC           = 0x40000;
    const uint32_t HS_EFL_ID           = 0x200000;
    // Values for when we don't have a CPUID instruction.
    const int      CPU_FAMILY_SHIFT = 8;
    const uint32_t CPU_FAMILY_386   = (3 << CPU_FAMILY_SHIFT);
    const uint32_t CPU_FAMILY_486   = (4 << CPU_FAMILY_SHIFT);

    Label detect_486, cpu486, detect_586, done, ext_cpuid;

    StubCodeMark mark(this, "VM_Version", "getCPUIDNameInfo_stub");
#   define __ _masm->

    address start = __ pc();

    //
    // void getCPUIDBrandString(VM_Version::CpuidInfo* cpuid_info);
    //
    // LP64: rcx and rdx are first and second argument registers on windows

    __ push(rbp);
#ifdef _LP64
    __ mov(rbp, c_rarg0); // cpuid_info address
#else
    __ movptr(rbp, Address(rsp, 8)); // cpuid_info address
#endif
    __ push(rbx);
    __ push(rsi);
    __ pushf();          // preserve rbx, and flags
    __ pop(rax);
    __ push(rax);
    __ mov(rcx, rax);
    //
    // if we are unable to change the AC flag, we have a 386
    //
    __ xorl(rax, HS_EFL_AC);
    __ push(rax);
    __ popf();
    __ pushf();
    __ pop(rax);
    __ cmpptr(rax, rcx);
    __ jccb(Assembler::notEqual, detect_486);

    __ movl(rax, CPU_FAMILY_386);
    __ jmp(done);

    //
    // If we are unable to change the ID flag, we have a 486 which does
    // not support the "cpuid" instruction.
    //
    __ bind(detect_486);
    __ mov(rax, rcx);
    __ xorl(rax, HS_EFL_ID);
    __ push(rax);
    __ popf();
    __ pushf();
    __ pop(rax);
    __ cmpptr(rcx, rax);
    __ jccb(Assembler::notEqual, detect_586);

    __ bind(cpu486);
    __ movl(rax, CPU_FAMILY_486);
    __ jmp(done);

    //
    // At this point, we have a chip which supports the "cpuid" instruction
    //
    __ bind(detect_586);
    __ xorl(rax, rax);
    __ cpuid();
    __ orl(rax, rax);
    __ jcc(Assembler::equal, cpu486);   // if cpuid doesn't support an input
                                        // value of at least 1, we give up and
                                        // assume a 486

    //
    // Extended cpuid(0x80000000) for processor brand string detection
    //
    __ bind(ext_cpuid);
    __ movl(rax, CPUID_EXTENDED_FN);
    __ cpuid();
    __ cmpl(rax, CPUID_EXTENDED_FN_4);
    __ jcc(Assembler::below, done);

    //
    // Extended cpuid(0x80000002)  // first 16 bytes in brand string
    //
    __ movl(rax, CPUID_EXTENDED_FN_2);
    __ cpuid();
    __ lea(rsi, Address(rbp, in_bytes(VM_Version::proc_name_0_offset())));
    __ movl(Address(rsi, 0), rax);
    __ lea(rsi, Address(rbp, in_bytes(VM_Version::proc_name_1_offset())));
    __ movl(Address(rsi, 0), rbx);
    __ lea(rsi, Address(rbp, in_bytes(VM_Version::proc_name_2_offset())));
    __ movl(Address(rsi, 0), rcx);
    __ lea(rsi, Address(rbp, in_bytes(VM_Version::proc_name_3_offset())));
    __ movl(Address(rsi,0), rdx);

    //
    // Extended cpuid(0x80000003) // next 16 bytes in brand string
    //
    __ movl(rax, CPUID_EXTENDED_FN_3);
    __ cpuid();
    __ lea(rsi, Address(rbp, in_bytes(VM_Version::proc_name_4_offset())));
    __ movl(Address(rsi, 0), rax);
    __ lea(rsi, Address(rbp, in_bytes(VM_Version::proc_name_5_offset())));
    __ movl(Address(rsi, 0), rbx);
    __ lea(rsi, Address(rbp, in_bytes(VM_Version::proc_name_6_offset())));
    __ movl(Address(rsi, 0), rcx);
    __ lea(rsi, Address(rbp, in_bytes(VM_Version::proc_name_7_offset())));
    __ movl(Address(rsi,0), rdx);

    //
    // Extended cpuid(0x80000004) // last 16 bytes in brand string
    //
    __ movl(rax, CPUID_EXTENDED_FN_4);
    __ cpuid();
    __ lea(rsi, Address(rbp, in_bytes(VM_Version::proc_name_8_offset())));
    __ movl(Address(rsi, 0), rax);
    __ lea(rsi, Address(rbp, in_bytes(VM_Version::proc_name_9_offset())));
    __ movl(Address(rsi, 0), rbx);
    __ lea(rsi, Address(rbp, in_bytes(VM_Version::proc_name_10_offset())));
    __ movl(Address(rsi, 0), rcx);
    __ lea(rsi, Address(rbp, in_bytes(VM_Version::proc_name_11_offset())));
    __ movl(Address(rsi,0), rdx);

    //
    // return
    //
    __ bind(done);
    __ popf();
    __ pop(rsi);
    __ pop(rbx);
    __ pop(rbp);
    __ ret(0);

#   undef __

    return start;
  };
};

void VM_Version::get_processor_features() {

  _cpu = 4; // 486 by default
  _model = 0;
  _stepping = 0;
  _features = 0;
  _logical_processors_per_package = 1;
  // i486 internal cache is both I&D and has a 16-byte line size
  _L1_data_cache_line_size = 16;

  // Get raw processor info

  get_cpu_info_stub(&_cpuid_info);

  assert_is_initialized();
  _cpu = extended_cpu_family();
  _model = extended_cpu_model();
  _stepping = cpu_stepping();

  if (cpu_family() > 4) { // it supports CPUID
    _features = feature_flags();
    // Logical processors are only available on P4s and above,
    // and only if hyperthreading is available.
    _logical_processors_per_package = logical_processor_count();
    _L1_data_cache_line_size = L1_line_size();
  }

  // xchg and xadd instructions
  _supports_atomic_getset4 = true;
  _supports_atomic_getadd4 = true;
  LP64_ONLY(_supports_atomic_getset8 = true);
  LP64_ONLY(_supports_atomic_getadd8 = true);

#ifdef _LP64
  // OS should support SSE for x64 and hardware should support at least SSE2.
  if (!VM_Version::supports_sse2()) {
    vm_exit_during_initialization("Unknown x64 processor: SSE2 not supported");
  }
  // in 64 bit the use of SSE2 is the minimum
  if (UseSSE < 2) UseSSE = 2;
#endif

#ifdef AMD64
  // flush_icache_stub have to be generated first.
  // That is why Icache line size is hard coded in ICache class,
  // see icache_x86.hpp. It is also the reason why we can't use
  // clflush instruction in 32-bit VM since it could be running
  // on CPU which does not support it.
  //
  // The only thing we can do is to verify that flushed
  // ICache::line_size has correct value.
  guarantee(_cpuid_info.std_cpuid1_edx.bits.clflush != 0, "clflush is not supported");
  // clflush_size is size in quadwords (8 bytes).
  guarantee(_cpuid_info.std_cpuid1_ebx.bits.clflush_size == 8, "such clflush size is not supported");
#endif

#ifdef _LP64
  // assigning this field effectively enables Unsafe.writebackMemory()
  // by initing UnsafeConstant.DATA_CACHE_LINE_FLUSH_SIZE to non-zero
  // that is only implemented on x86_64 and only if the OS plays ball
  if (os::supports_map_sync()) {
    // publish data cache line flush size to generic field, otherwise
    // let if default to zero thereby disabling writeback
    _data_cache_line_flush_size = _cpuid_info.std_cpuid1_ebx.bits.clflush_size * 8;
  }
#endif

  // Check if processor has Intel Ecore
  if (FLAG_IS_DEFAULT(EnableX86ECoreOpts) && is_intel() && cpu_family() == 6 &&
<<<<<<< HEAD
    (_model == 0x97 || _model == 0xAC || _model == 0xAF)) {
=======
    (_model == 0x97 || _model == 0xAA || _model == 0xAC || _model == 0xAF)) {
>>>>>>> 2c003f1f
    FLAG_SET_DEFAULT(EnableX86ECoreOpts, true);
  }

  if (UseSSE < 4) {
    _features &= ~CPU_SSE4_1;
    _features &= ~CPU_SSE4_2;
  }

  if (UseSSE < 3) {
    _features &= ~CPU_SSE3;
    _features &= ~CPU_SSSE3;
    _features &= ~CPU_SSE4A;
  }

  if (UseSSE < 2)
    _features &= ~CPU_SSE2;

  if (UseSSE < 1)
    _features &= ~CPU_SSE;

  //since AVX instructions is slower than SSE in some ZX cpus, force USEAVX=0.
  if (is_zx() && ((cpu_family() == 6) || (cpu_family() == 7))) {
    UseAVX = 0;
  }

  // UseSSE is set to the smaller of what hardware supports and what
  // the command line requires.  I.e., you cannot set UseSSE to 2 on
  // older Pentiums which do not support it.
  int use_sse_limit = 0;
  if (UseSSE > 0) {
    if (UseSSE > 3 && supports_sse4_1()) {
      use_sse_limit = 4;
    } else if (UseSSE > 2 && supports_sse3()) {
      use_sse_limit = 3;
    } else if (UseSSE > 1 && supports_sse2()) {
      use_sse_limit = 2;
    } else if (UseSSE > 0 && supports_sse()) {
      use_sse_limit = 1;
    } else {
      use_sse_limit = 0;
    }
  }
  if (FLAG_IS_DEFAULT(UseSSE)) {
    FLAG_SET_DEFAULT(UseSSE, use_sse_limit);
  } else if (UseSSE > use_sse_limit) {
    warning("UseSSE=%d is not supported on this CPU, setting it to UseSSE=%d", UseSSE, use_sse_limit);
    FLAG_SET_DEFAULT(UseSSE, use_sse_limit);
  }

  // first try initial setting and detect what we can support
  int use_avx_limit = 0;
  if (UseAVX > 0) {
    if (UseSSE < 4) {
      // Don't use AVX if SSE is unavailable or has been disabled.
      use_avx_limit = 0;
    } else if (UseAVX > 2 && supports_evex()) {
      use_avx_limit = 3;
    } else if (UseAVX > 1 && supports_avx2()) {
      use_avx_limit = 2;
    } else if (UseAVX > 0 && supports_avx()) {
      use_avx_limit = 1;
    } else {
      use_avx_limit = 0;
    }
  }
  if (FLAG_IS_DEFAULT(UseAVX)) {
    // Don't use AVX-512 on older Skylakes unless explicitly requested.
    if (use_avx_limit > 2 && is_intel_skylake() && _stepping < 5) {
      FLAG_SET_DEFAULT(UseAVX, 2);
    } else {
      FLAG_SET_DEFAULT(UseAVX, use_avx_limit);
    }
  }
  if (UseAVX > use_avx_limit) {
    if (UseSSE < 4) {
      warning("UseAVX=%d requires UseSSE=4, setting it to UseAVX=0", UseAVX);
    } else {
      warning("UseAVX=%d is not supported on this CPU, setting it to UseAVX=%d", UseAVX, use_avx_limit);
    }
    FLAG_SET_DEFAULT(UseAVX, use_avx_limit);
  }

  if (UseAVX < 3) {
    _features &= ~CPU_AVX512F;
    _features &= ~CPU_AVX512DQ;
    _features &= ~CPU_AVX512CD;
    _features &= ~CPU_AVX512BW;
    _features &= ~CPU_AVX512VL;
    _features &= ~CPU_AVX512_VPOPCNTDQ;
    _features &= ~CPU_AVX512_VPCLMULQDQ;
    _features &= ~CPU_AVX512_VAES;
    _features &= ~CPU_AVX512_VNNI;
    _features &= ~CPU_AVX512_VBMI;
    _features &= ~CPU_AVX512_VBMI2;
    _features &= ~CPU_AVX512_BITALG;
    _features &= ~CPU_AVX512_IFMA;
  }

  if (UseAVX < 2)
    _features &= ~CPU_AVX2;

  if (UseAVX < 1) {
    _features &= ~CPU_AVX;
    _features &= ~CPU_VZEROUPPER;
    _features &= ~CPU_F16C;
  }

  if (logical_processors_per_package() == 1) {
    // HT processor could be installed on a system which doesn't support HT.
    _features &= ~CPU_HT;
  }

  if (is_intel()) { // Intel cpus specific settings
    if (is_knights_family()) {
      _features &= ~CPU_VZEROUPPER;
      _features &= ~CPU_AVX512BW;
      _features &= ~CPU_AVX512VL;
      _features &= ~CPU_AVX512DQ;
      _features &= ~CPU_AVX512_VNNI;
      _features &= ~CPU_AVX512_VAES;
      _features &= ~CPU_AVX512_VPOPCNTDQ;
      _features &= ~CPU_AVX512_VPCLMULQDQ;
      _features &= ~CPU_AVX512_VBMI;
      _features &= ~CPU_AVX512_VBMI2;
      _features &= ~CPU_CLWB;
      _features &= ~CPU_FLUSHOPT;
      _features &= ~CPU_GFNI;
      _features &= ~CPU_AVX512_BITALG;
      _features &= ~CPU_AVX512_IFMA;
    }
  }

  if (FLAG_IS_DEFAULT(IntelJccErratumMitigation)) {
    _has_intel_jcc_erratum = compute_has_intel_jcc_erratum();
  } else {
    _has_intel_jcc_erratum = IntelJccErratumMitigation;
  }

  char buf[1024];
  int res = jio_snprintf(
              buf, sizeof(buf),
              "(%u cores per cpu, %u threads per core) family %d model %d stepping %d microcode 0x%x",
              cores_per_cpu(), threads_per_core(),
              cpu_family(), _model, _stepping, os::cpu_microcode_revision());
  assert(res > 0, "not enough temporary space allocated");
  insert_features_names(buf + res, sizeof(buf) - res, _features_names);

  _features_string = os::strdup(buf);

  // Use AES instructions if available.
  if (supports_aes()) {
    if (FLAG_IS_DEFAULT(UseAES)) {
      FLAG_SET_DEFAULT(UseAES, true);
    }
    if (!UseAES) {
      if (UseAESIntrinsics && !FLAG_IS_DEFAULT(UseAESIntrinsics)) {
        warning("AES intrinsics require UseAES flag to be enabled. Intrinsics will be disabled.");
      }
      FLAG_SET_DEFAULT(UseAESIntrinsics, false);
    } else {
      if (UseSSE > 2) {
        if (FLAG_IS_DEFAULT(UseAESIntrinsics)) {
          FLAG_SET_DEFAULT(UseAESIntrinsics, true);
        }
      } else {
        // The AES intrinsic stubs require AES instruction support (of course)
        // but also require sse3 mode or higher for instructions it use.
        if (UseAESIntrinsics && !FLAG_IS_DEFAULT(UseAESIntrinsics)) {
          warning("X86 AES intrinsics require SSE3 instructions or higher. Intrinsics will be disabled.");
        }
        FLAG_SET_DEFAULT(UseAESIntrinsics, false);
      }

      // --AES-CTR begins--
      if (!UseAESIntrinsics) {
        if (UseAESCTRIntrinsics && !FLAG_IS_DEFAULT(UseAESCTRIntrinsics)) {
          warning("AES-CTR intrinsics require UseAESIntrinsics flag to be enabled. Intrinsics will be disabled.");
          FLAG_SET_DEFAULT(UseAESCTRIntrinsics, false);
        }
      } else {
        if (supports_sse4_1()) {
          if (FLAG_IS_DEFAULT(UseAESCTRIntrinsics)) {
            FLAG_SET_DEFAULT(UseAESCTRIntrinsics, true);
          }
        } else {
           // The AES-CTR intrinsic stubs require AES instruction support (of course)
           // but also require sse4.1 mode or higher for instructions it use.
          if (UseAESCTRIntrinsics && !FLAG_IS_DEFAULT(UseAESCTRIntrinsics)) {
             warning("X86 AES-CTR intrinsics require SSE4.1 instructions or higher. Intrinsics will be disabled.");
           }
           FLAG_SET_DEFAULT(UseAESCTRIntrinsics, false);
        }
      }
      // --AES-CTR ends--
    }
  } else if (UseAES || UseAESIntrinsics || UseAESCTRIntrinsics) {
    if (UseAES && !FLAG_IS_DEFAULT(UseAES)) {
      warning("AES instructions are not available on this CPU");
      FLAG_SET_DEFAULT(UseAES, false);
    }
    if (UseAESIntrinsics && !FLAG_IS_DEFAULT(UseAESIntrinsics)) {
      warning("AES intrinsics are not available on this CPU");
      FLAG_SET_DEFAULT(UseAESIntrinsics, false);
    }
    if (UseAESCTRIntrinsics && !FLAG_IS_DEFAULT(UseAESCTRIntrinsics)) {
      warning("AES-CTR intrinsics are not available on this CPU");
      FLAG_SET_DEFAULT(UseAESCTRIntrinsics, false);
    }
  }

  // Use CLMUL instructions if available.
  if (supports_clmul()) {
    if (FLAG_IS_DEFAULT(UseCLMUL)) {
      UseCLMUL = true;
    }
  } else if (UseCLMUL) {
    if (!FLAG_IS_DEFAULT(UseCLMUL))
      warning("CLMUL instructions not available on this CPU (AVX may also be required)");
    FLAG_SET_DEFAULT(UseCLMUL, false);
  }

  if (UseCLMUL && (UseSSE > 2)) {
    if (FLAG_IS_DEFAULT(UseCRC32Intrinsics)) {
      UseCRC32Intrinsics = true;
    }
  } else if (UseCRC32Intrinsics) {
    if (!FLAG_IS_DEFAULT(UseCRC32Intrinsics))
      warning("CRC32 Intrinsics requires CLMUL instructions (not available on this CPU)");
    FLAG_SET_DEFAULT(UseCRC32Intrinsics, false);
  }

#ifdef _LP64
  if (supports_avx2()) {
    if (FLAG_IS_DEFAULT(UseAdler32Intrinsics)) {
      UseAdler32Intrinsics = true;
    }
  } else if (UseAdler32Intrinsics) {
    if (!FLAG_IS_DEFAULT(UseAdler32Intrinsics)) {
      warning("Adler32 Intrinsics requires avx2 instructions (not available on this CPU)");
    }
    FLAG_SET_DEFAULT(UseAdler32Intrinsics, false);
  }
#else
  if (UseAdler32Intrinsics) {
    warning("Adler32Intrinsics not available on this CPU.");
    FLAG_SET_DEFAULT(UseAdler32Intrinsics, false);
  }
#endif

  if (supports_sse4_2() && supports_clmul()) {
    if (FLAG_IS_DEFAULT(UseCRC32CIntrinsics)) {
      UseCRC32CIntrinsics = true;
    }
  } else if (UseCRC32CIntrinsics) {
    if (!FLAG_IS_DEFAULT(UseCRC32CIntrinsics)) {
      warning("CRC32C intrinsics are not available on this CPU");
    }
    FLAG_SET_DEFAULT(UseCRC32CIntrinsics, false);
  }

  // GHASH/GCM intrinsics
  if (UseCLMUL && (UseSSE > 2)) {
    if (FLAG_IS_DEFAULT(UseGHASHIntrinsics)) {
      UseGHASHIntrinsics = true;
    }
  } else if (UseGHASHIntrinsics) {
    if (!FLAG_IS_DEFAULT(UseGHASHIntrinsics))
      warning("GHASH intrinsic requires CLMUL and SSE2 instructions on this CPU");
    FLAG_SET_DEFAULT(UseGHASHIntrinsics, false);
  }

#ifdef _LP64
  // ChaCha20 Intrinsics
  // As long as the system supports AVX as a baseline we can do a
  // SIMD-enabled block function.  StubGenerator makes the determination
  // based on the VM capabilities whether to use an AVX2 or AVX512-enabled
  // version.
  if (UseAVX >= 1) {
      if (FLAG_IS_DEFAULT(UseChaCha20Intrinsics)) {
          UseChaCha20Intrinsics = true;
      }
  } else if (UseChaCha20Intrinsics) {
      if (!FLAG_IS_DEFAULT(UseChaCha20Intrinsics)) {
          warning("ChaCha20 intrinsic requires AVX instructions");
      }
      FLAG_SET_DEFAULT(UseChaCha20Intrinsics, false);
  }
#else
  // No support currently for ChaCha20 intrinsics on 32-bit platforms
  if (UseChaCha20Intrinsics) {
      warning("ChaCha20 intrinsics are not available on this CPU.");
      FLAG_SET_DEFAULT(UseChaCha20Intrinsics, false);
  }
#endif // _LP64

  // Base64 Intrinsics (Check the condition for which the intrinsic will be active)
  if (UseAVX >= 2) {
    if (FLAG_IS_DEFAULT(UseBASE64Intrinsics)) {
      UseBASE64Intrinsics = true;
    }
  } else if (UseBASE64Intrinsics) {
     if (!FLAG_IS_DEFAULT(UseBASE64Intrinsics))
      warning("Base64 intrinsic requires EVEX instructions on this CPU");
    FLAG_SET_DEFAULT(UseBASE64Intrinsics, false);
  }

  if (supports_fma() && UseSSE >= 2) { // Check UseSSE since FMA code uses SSE instructions
    if (FLAG_IS_DEFAULT(UseFMA)) {
      UseFMA = true;
    }
  } else if (UseFMA) {
    warning("FMA instructions are not available on this CPU");
    FLAG_SET_DEFAULT(UseFMA, false);
  }

  if (FLAG_IS_DEFAULT(UseMD5Intrinsics)) {
    UseMD5Intrinsics = true;
  }

  if (supports_sha() LP64_ONLY(|| supports_avx2() && supports_bmi2())) {
    if (FLAG_IS_DEFAULT(UseSHA)) {
      UseSHA = true;
    }
  } else if (UseSHA) {
    warning("SHA instructions are not available on this CPU");
    FLAG_SET_DEFAULT(UseSHA, false);
  }

  if (supports_sha() && supports_sse4_1() && UseSHA) {
    if (FLAG_IS_DEFAULT(UseSHA1Intrinsics)) {
      FLAG_SET_DEFAULT(UseSHA1Intrinsics, true);
    }
  } else if (UseSHA1Intrinsics) {
    warning("Intrinsics for SHA-1 crypto hash functions not available on this CPU.");
    FLAG_SET_DEFAULT(UseSHA1Intrinsics, false);
  }

  if (supports_sse4_1() && UseSHA) {
    if (FLAG_IS_DEFAULT(UseSHA256Intrinsics)) {
      FLAG_SET_DEFAULT(UseSHA256Intrinsics, true);
    }
  } else if (UseSHA256Intrinsics) {
    warning("Intrinsics for SHA-224 and SHA-256 crypto hash functions not available on this CPU.");
    FLAG_SET_DEFAULT(UseSHA256Intrinsics, false);
  }

#ifdef _LP64
  // These are only supported on 64-bit
  if (UseSHA && supports_avx2() && supports_bmi2()) {
    if (FLAG_IS_DEFAULT(UseSHA512Intrinsics)) {
      FLAG_SET_DEFAULT(UseSHA512Intrinsics, true);
    }
  } else
#endif
  if (UseSHA512Intrinsics) {
    warning("Intrinsics for SHA-384 and SHA-512 crypto hash functions not available on this CPU.");
    FLAG_SET_DEFAULT(UseSHA512Intrinsics, false);
  }

  if (UseSHA3Intrinsics) {
    warning("Intrinsics for SHA3-224, SHA3-256, SHA3-384 and SHA3-512 crypto hash functions not available on this CPU.");
    FLAG_SET_DEFAULT(UseSHA3Intrinsics, false);
  }

  if (!(UseSHA1Intrinsics || UseSHA256Intrinsics || UseSHA512Intrinsics)) {
    FLAG_SET_DEFAULT(UseSHA, false);
  }

  if (!supports_rtm() && UseRTMLocking) {
    vm_exit_during_initialization("RTM instructions are not available on this CPU");
  }

#if INCLUDE_RTM_OPT
  if (UseRTMLocking) {
    if (!CompilerConfig::is_c2_enabled()) {
      // Only C2 does RTM locking optimization.
      vm_exit_during_initialization("RTM locking optimization is not supported in this VM");
    }
    if (is_intel_family_core()) {
      if ((_model == CPU_MODEL_HASWELL_E3) ||
          (_model == CPU_MODEL_HASWELL_E7 && _stepping < 3) ||
          (_model == CPU_MODEL_BROADWELL  && _stepping < 4)) {
        // currently a collision between SKL and HSW_E3
        if (!UnlockExperimentalVMOptions && UseAVX < 3) {
          vm_exit_during_initialization("UseRTMLocking is only available as experimental option on this "
                                        "platform. It must be enabled via -XX:+UnlockExperimentalVMOptions flag.");
        } else {
          warning("UseRTMLocking is only available as experimental option on this platform.");
        }
      }
    }
    if (!FLAG_IS_CMDLINE(UseRTMLocking)) {
      // RTM locking should be used only for applications with
      // high lock contention. For now we do not use it by default.
      vm_exit_during_initialization("UseRTMLocking flag should be only set on command line");
    }
  } else { // !UseRTMLocking
    if (UseRTMForStackLocks) {
      if (!FLAG_IS_DEFAULT(UseRTMForStackLocks)) {
        warning("UseRTMForStackLocks flag should be off when UseRTMLocking flag is off");
      }
      FLAG_SET_DEFAULT(UseRTMForStackLocks, false);
    }
    if (UseRTMDeopt) {
      FLAG_SET_DEFAULT(UseRTMDeopt, false);
    }
    if (PrintPreciseRTMLockingStatistics) {
      FLAG_SET_DEFAULT(PrintPreciseRTMLockingStatistics, false);
    }
  }
#else
  if (UseRTMLocking) {
    // Only C2 does RTM locking optimization.
    vm_exit_during_initialization("RTM locking optimization is not supported in this VM");
  }
#endif

#ifdef COMPILER2
  if (UseFPUForSpilling) {
    if (UseSSE < 2) {
      // Only supported with SSE2+
      FLAG_SET_DEFAULT(UseFPUForSpilling, false);
    }
  }
#endif

#if COMPILER2_OR_JVMCI
  int max_vector_size = 0;
  if (UseSSE < 2) {
    // Vectors (in XMM) are only supported with SSE2+
    // SSE is always 2 on x64.
    max_vector_size = 0;
  } else if (UseAVX == 0 || !os_supports_avx_vectors()) {
    // 16 byte vectors (in XMM) are supported with SSE2+
    max_vector_size = 16;
  } else if (UseAVX == 1 || UseAVX == 2) {
    // 32 bytes vectors (in YMM) are only supported with AVX+
    max_vector_size = 32;
  } else if (UseAVX > 2) {
    // 64 bytes vectors (in ZMM) are only supported with AVX 3
    max_vector_size = 64;
  }

#ifdef _LP64
  int min_vector_size = 4; // We require MaxVectorSize to be at least 4 on 64bit
#else
  int min_vector_size = 0;
#endif

  if (!FLAG_IS_DEFAULT(MaxVectorSize)) {
    if (MaxVectorSize < min_vector_size) {
      warning("MaxVectorSize must be at least %i on this platform", min_vector_size);
      FLAG_SET_DEFAULT(MaxVectorSize, min_vector_size);
    }
    if (MaxVectorSize > max_vector_size) {
      warning("MaxVectorSize must be at most %i on this platform", max_vector_size);
      FLAG_SET_DEFAULT(MaxVectorSize, max_vector_size);
    }
    if (!is_power_of_2(MaxVectorSize)) {
      warning("MaxVectorSize must be a power of 2, setting to default: %i", max_vector_size);
      FLAG_SET_DEFAULT(MaxVectorSize, max_vector_size);
    }
  } else {
    // If default, use highest supported configuration
    FLAG_SET_DEFAULT(MaxVectorSize, max_vector_size);
  }

#if defined(COMPILER2) && defined(ASSERT)
  if (MaxVectorSize > 0) {
    if (supports_avx() && PrintMiscellaneous && Verbose && TraceNewVectors) {
      tty->print_cr("State of YMM registers after signal handle:");
      int nreg = 2 LP64_ONLY(+2);
      const char* ymm_name[4] = {"0", "7", "8", "15"};
      for (int i = 0; i < nreg; i++) {
        tty->print("YMM%s:", ymm_name[i]);
        for (int j = 7; j >=0; j--) {
          tty->print(" %x", _cpuid_info.ymm_save[i*8 + j]);
        }
        tty->cr();
      }
    }
  }
#endif // COMPILER2 && ASSERT

#ifdef _LP64
  if (supports_avx512ifma() && supports_avx512vlbw() && MaxVectorSize >= 64) {
    if (FLAG_IS_DEFAULT(UsePoly1305Intrinsics)) {
      FLAG_SET_DEFAULT(UsePoly1305Intrinsics, true);
    }
  } else
#endif
  if (UsePoly1305Intrinsics) {
    warning("Intrinsics for Poly1305 crypto hash functions not available on this CPU.");
    FLAG_SET_DEFAULT(UsePoly1305Intrinsics, false);
  }

#ifdef _LP64
  if (FLAG_IS_DEFAULT(UseMultiplyToLenIntrinsic)) {
    UseMultiplyToLenIntrinsic = true;
  }
  if (FLAG_IS_DEFAULT(UseSquareToLenIntrinsic)) {
    UseSquareToLenIntrinsic = true;
  }
  if (FLAG_IS_DEFAULT(UseMulAddIntrinsic)) {
    UseMulAddIntrinsic = true;
  }
  if (FLAG_IS_DEFAULT(UseMontgomeryMultiplyIntrinsic)) {
    UseMontgomeryMultiplyIntrinsic = true;
  }
  if (FLAG_IS_DEFAULT(UseMontgomerySquareIntrinsic)) {
    UseMontgomerySquareIntrinsic = true;
  }
#else
  if (UseMultiplyToLenIntrinsic) {
    if (!FLAG_IS_DEFAULT(UseMultiplyToLenIntrinsic)) {
      warning("multiplyToLen intrinsic is not available in 32-bit VM");
    }
    FLAG_SET_DEFAULT(UseMultiplyToLenIntrinsic, false);
  }
  if (UseMontgomeryMultiplyIntrinsic) {
    if (!FLAG_IS_DEFAULT(UseMontgomeryMultiplyIntrinsic)) {
      warning("montgomeryMultiply intrinsic is not available in 32-bit VM");
    }
    FLAG_SET_DEFAULT(UseMontgomeryMultiplyIntrinsic, false);
  }
  if (UseMontgomerySquareIntrinsic) {
    if (!FLAG_IS_DEFAULT(UseMontgomerySquareIntrinsic)) {
      warning("montgomerySquare intrinsic is not available in 32-bit VM");
    }
    FLAG_SET_DEFAULT(UseMontgomerySquareIntrinsic, false);
  }
  if (UseSquareToLenIntrinsic) {
    if (!FLAG_IS_DEFAULT(UseSquareToLenIntrinsic)) {
      warning("squareToLen intrinsic is not available in 32-bit VM");
    }
    FLAG_SET_DEFAULT(UseSquareToLenIntrinsic, false);
  }
  if (UseMulAddIntrinsic) {
    if (!FLAG_IS_DEFAULT(UseMulAddIntrinsic)) {
      warning("mulAdd intrinsic is not available in 32-bit VM");
    }
    FLAG_SET_DEFAULT(UseMulAddIntrinsic, false);
  }
#endif // _LP64
#endif // COMPILER2_OR_JVMCI

  // On new cpus instructions which update whole XMM register should be used
  // to prevent partial register stall due to dependencies on high half.
  //
  // UseXmmLoadAndClearUpper == true  --> movsd(xmm, mem)
  // UseXmmLoadAndClearUpper == false --> movlpd(xmm, mem)
  // UseXmmRegToRegMoveAll == true  --> movaps(xmm, xmm), movapd(xmm, xmm).
  // UseXmmRegToRegMoveAll == false --> movss(xmm, xmm),  movsd(xmm, xmm).


  if (is_zx()) { // ZX cpus specific settings
    if (FLAG_IS_DEFAULT(UseStoreImmI16)) {
      UseStoreImmI16 = false; // don't use it on ZX cpus
    }
    if ((cpu_family() == 6) || (cpu_family() == 7)) {
      if (FLAG_IS_DEFAULT(UseAddressNop)) {
        // Use it on all ZX cpus
        UseAddressNop = true;
      }
    }
    if (FLAG_IS_DEFAULT(UseXmmLoadAndClearUpper)) {
      UseXmmLoadAndClearUpper = true; // use movsd on all ZX cpus
    }
    if (FLAG_IS_DEFAULT(UseXmmRegToRegMoveAll)) {
      if (supports_sse3()) {
        UseXmmRegToRegMoveAll = true; // use movaps, movapd on new ZX cpus
      } else {
        UseXmmRegToRegMoveAll = false;
      }
    }
    if (((cpu_family() == 6) || (cpu_family() == 7)) && supports_sse3()) { // new ZX cpus
#ifdef COMPILER2
      if (FLAG_IS_DEFAULT(MaxLoopPad)) {
        // For new ZX cpus do the next optimization:
        // don't align the beginning of a loop if there are enough instructions
        // left (NumberOfLoopInstrToAlign defined in c2_globals.hpp)
        // in current fetch line (OptoLoopAlignment) or the padding
        // is big (> MaxLoopPad).
        // Set MaxLoopPad to 11 for new ZX cpus to reduce number of
        // generated NOP instructions. 11 is the largest size of one
        // address NOP instruction '0F 1F' (see Assembler::nop(i)).
        MaxLoopPad = 11;
      }
#endif // COMPILER2
      if (FLAG_IS_DEFAULT(UseXMMForArrayCopy)) {
        UseXMMForArrayCopy = true; // use SSE2 movq on new ZX cpus
      }
      if (supports_sse4_2()) { // new ZX cpus
        if (FLAG_IS_DEFAULT(UseUnalignedLoadStores)) {
          UseUnalignedLoadStores = true; // use movdqu on newest ZX cpus
        }
      }
      if (supports_sse4_2()) {
        if (FLAG_IS_DEFAULT(UseSSE42Intrinsics)) {
          FLAG_SET_DEFAULT(UseSSE42Intrinsics, true);
        }
      } else {
        if (UseSSE42Intrinsics && !FLAG_IS_DEFAULT(UseAESIntrinsics)) {
          warning("SSE4.2 intrinsics require SSE4.2 instructions or higher. Intrinsics will be disabled.");
        }
        FLAG_SET_DEFAULT(UseSSE42Intrinsics, false);
      }
    }

    if (FLAG_IS_DEFAULT(AllocatePrefetchInstr) && supports_3dnow_prefetch()) {
      FLAG_SET_DEFAULT(AllocatePrefetchInstr, 3);
    }
  }

  if (is_amd_family()) { // AMD cpus specific settings
    if (supports_sse2() && FLAG_IS_DEFAULT(UseAddressNop)) {
      // Use it on new AMD cpus starting from Opteron.
      UseAddressNop = true;
    }
    if (supports_sse2() && FLAG_IS_DEFAULT(UseNewLongLShift)) {
      // Use it on new AMD cpus starting from Opteron.
      UseNewLongLShift = true;
    }
    if (FLAG_IS_DEFAULT(UseXmmLoadAndClearUpper)) {
      if (supports_sse4a()) {
        UseXmmLoadAndClearUpper = true; // use movsd only on '10h' Opteron
      } else {
        UseXmmLoadAndClearUpper = false;
      }
    }
    if (FLAG_IS_DEFAULT(UseXmmRegToRegMoveAll)) {
      if (supports_sse4a()) {
        UseXmmRegToRegMoveAll = true; // use movaps, movapd only on '10h'
      } else {
        UseXmmRegToRegMoveAll = false;
      }
    }
    if (FLAG_IS_DEFAULT(UseXmmI2F)) {
      if (supports_sse4a()) {
        UseXmmI2F = true;
      } else {
        UseXmmI2F = false;
      }
    }
    if (FLAG_IS_DEFAULT(UseXmmI2D)) {
      if (supports_sse4a()) {
        UseXmmI2D = true;
      } else {
        UseXmmI2D = false;
      }
    }
    if (supports_sse4_2()) {
      if (FLAG_IS_DEFAULT(UseSSE42Intrinsics)) {
        FLAG_SET_DEFAULT(UseSSE42Intrinsics, true);
      }
    } else {
      if (UseSSE42Intrinsics && !FLAG_IS_DEFAULT(UseAESIntrinsics)) {
        warning("SSE4.2 intrinsics require SSE4.2 instructions or higher. Intrinsics will be disabled.");
      }
      FLAG_SET_DEFAULT(UseSSE42Intrinsics, false);
    }

    // some defaults for AMD family 15h
    if (cpu_family() == 0x15) {
      // On family 15h processors default is no sw prefetch
      if (FLAG_IS_DEFAULT(AllocatePrefetchStyle)) {
        FLAG_SET_DEFAULT(AllocatePrefetchStyle, 0);
      }
      // Also, if some other prefetch style is specified, default instruction type is PREFETCHW
      if (FLAG_IS_DEFAULT(AllocatePrefetchInstr)) {
        FLAG_SET_DEFAULT(AllocatePrefetchInstr, 3);
      }
      // On family 15h processors use XMM and UnalignedLoadStores for Array Copy
      if (supports_sse2() && FLAG_IS_DEFAULT(UseXMMForArrayCopy)) {
        FLAG_SET_DEFAULT(UseXMMForArrayCopy, true);
      }
      if (supports_sse2() && FLAG_IS_DEFAULT(UseUnalignedLoadStores)) {
        FLAG_SET_DEFAULT(UseUnalignedLoadStores, true);
      }
    }

#ifdef COMPILER2
    if (cpu_family() < 0x17 && MaxVectorSize > 16) {
      // Limit vectors size to 16 bytes on AMD cpus < 17h.
      FLAG_SET_DEFAULT(MaxVectorSize, 16);
    }
#endif // COMPILER2

    // Some defaults for AMD family >= 17h && Hygon family 18h
    if (cpu_family() >= 0x17) {
      // On family >=17h processors use XMM and UnalignedLoadStores
      // for Array Copy
      if (supports_sse2() && FLAG_IS_DEFAULT(UseXMMForArrayCopy)) {
        FLAG_SET_DEFAULT(UseXMMForArrayCopy, true);
      }
      if (supports_sse2() && FLAG_IS_DEFAULT(UseUnalignedLoadStores)) {
        FLAG_SET_DEFAULT(UseUnalignedLoadStores, true);
      }
#ifdef COMPILER2
      if (supports_sse4_2() && FLAG_IS_DEFAULT(UseFPUForSpilling)) {
        FLAG_SET_DEFAULT(UseFPUForSpilling, true);
      }
#endif
    }
  }

  if (is_intel()) { // Intel cpus specific settings
    if (FLAG_IS_DEFAULT(UseStoreImmI16)) {
      UseStoreImmI16 = false; // don't use it on Intel cpus
    }
    if (cpu_family() == 6 || cpu_family() == 15) {
      if (FLAG_IS_DEFAULT(UseAddressNop)) {
        // Use it on all Intel cpus starting from PentiumPro
        UseAddressNop = true;
      }
    }
    if (FLAG_IS_DEFAULT(UseXmmLoadAndClearUpper)) {
      UseXmmLoadAndClearUpper = true; // use movsd on all Intel cpus
    }
    if (FLAG_IS_DEFAULT(UseXmmRegToRegMoveAll)) {
      if (supports_sse3()) {
        UseXmmRegToRegMoveAll = true; // use movaps, movapd on new Intel cpus
      } else {
        UseXmmRegToRegMoveAll = false;
      }
    }
    if (cpu_family() == 6 && supports_sse3()) { // New Intel cpus
#ifdef COMPILER2
      if (FLAG_IS_DEFAULT(MaxLoopPad)) {
        // For new Intel cpus do the next optimization:
        // don't align the beginning of a loop if there are enough instructions
        // left (NumberOfLoopInstrToAlign defined in c2_globals.hpp)
        // in current fetch line (OptoLoopAlignment) or the padding
        // is big (> MaxLoopPad).
        // Set MaxLoopPad to 11 for new Intel cpus to reduce number of
        // generated NOP instructions. 11 is the largest size of one
        // address NOP instruction '0F 1F' (see Assembler::nop(i)).
        MaxLoopPad = 11;
      }
#endif // COMPILER2

      if (FLAG_IS_DEFAULT(UseXMMForArrayCopy)) {
        UseXMMForArrayCopy = true; // use SSE2 movq on new Intel cpus
      }
      if ((supports_sse4_2() && supports_ht()) || supports_avx()) { // Newest Intel cpus
        if (FLAG_IS_DEFAULT(UseUnalignedLoadStores)) {
          UseUnalignedLoadStores = true; // use movdqu on newest Intel cpus
        }
      }
      if (supports_sse4_2()) {
        if (FLAG_IS_DEFAULT(UseSSE42Intrinsics)) {
          FLAG_SET_DEFAULT(UseSSE42Intrinsics, true);
        }
      } else {
        if (UseSSE42Intrinsics && !FLAG_IS_DEFAULT(UseAESIntrinsics)) {
          warning("SSE4.2 intrinsics require SSE4.2 instructions or higher. Intrinsics will be disabled.");
        }
        FLAG_SET_DEFAULT(UseSSE42Intrinsics, false);
      }
    }
    if (is_atom_family() || is_knights_family()) {
#ifdef COMPILER2
      if (FLAG_IS_DEFAULT(OptoScheduling)) {
        OptoScheduling = true;
      }
#endif
      if (supports_sse4_2()) { // Silvermont
        if (FLAG_IS_DEFAULT(UseUnalignedLoadStores)) {
          UseUnalignedLoadStores = true; // use movdqu on newest Intel cpus
        }
      }
      if (FLAG_IS_DEFAULT(UseIncDec)) {
        FLAG_SET_DEFAULT(UseIncDec, false);
      }
    }
    if (FLAG_IS_DEFAULT(AllocatePrefetchInstr) && supports_3dnow_prefetch()) {
      FLAG_SET_DEFAULT(AllocatePrefetchInstr, 3);
    }
#ifdef COMPILER2
    if (UseAVX > 2) {
      if (FLAG_IS_DEFAULT(ArrayOperationPartialInlineSize) ||
          (!FLAG_IS_DEFAULT(ArrayOperationPartialInlineSize) &&
           ArrayOperationPartialInlineSize != 0 &&
           ArrayOperationPartialInlineSize != 16 &&
           ArrayOperationPartialInlineSize != 32 &&
           ArrayOperationPartialInlineSize != 64)) {
        int inline_size = 0;
        if (MaxVectorSize >= 64 && AVX3Threshold == 0) {
          inline_size = 64;
        } else if (MaxVectorSize >= 32) {
          inline_size = 32;
        } else if (MaxVectorSize >= 16) {
          inline_size = 16;
        }
        if(!FLAG_IS_DEFAULT(ArrayOperationPartialInlineSize)) {
          warning("Setting ArrayOperationPartialInlineSize as %d", inline_size);
        }
        ArrayOperationPartialInlineSize = inline_size;
      }

      if (ArrayOperationPartialInlineSize > MaxVectorSize) {
        ArrayOperationPartialInlineSize = MaxVectorSize >= 16 ? MaxVectorSize : 0;
        if (ArrayOperationPartialInlineSize) {
          warning("Setting ArrayOperationPartialInlineSize as MaxVectorSize" INTX_FORMAT ")", MaxVectorSize);
        } else {
          warning("Setting ArrayOperationPartialInlineSize as " INTX_FORMAT, ArrayOperationPartialInlineSize);
        }
      }
    }
#endif
  }

#ifdef COMPILER2
  if (FLAG_IS_DEFAULT(OptimizeFill)) {
    if (MaxVectorSize < 32 || !VM_Version::supports_avx512vlbw()) {
      OptimizeFill = false;
    }
  }
#endif

#ifdef _LP64
  if (UseSSE42Intrinsics) {
    if (FLAG_IS_DEFAULT(UseVectorizedMismatchIntrinsic)) {
      UseVectorizedMismatchIntrinsic = true;
    }
  } else if (UseVectorizedMismatchIntrinsic) {
    if (!FLAG_IS_DEFAULT(UseVectorizedMismatchIntrinsic))
      warning("vectorizedMismatch intrinsics are not available on this CPU");
    FLAG_SET_DEFAULT(UseVectorizedMismatchIntrinsic, false);
  }
  if (UseAVX >= 2) {
    FLAG_SET_DEFAULT(UseVectorizedHashCodeIntrinsic, true);
  } else if (UseVectorizedHashCodeIntrinsic) {
    if (!FLAG_IS_DEFAULT(UseVectorizedHashCodeIntrinsic))
      warning("vectorizedHashCode intrinsics are not available on this CPU");
    FLAG_SET_DEFAULT(UseVectorizedHashCodeIntrinsic, false);
  }
#else
  if (UseVectorizedMismatchIntrinsic) {
    if (!FLAG_IS_DEFAULT(UseVectorizedMismatchIntrinsic)) {
      warning("vectorizedMismatch intrinsic is not available in 32-bit VM");
    }
    FLAG_SET_DEFAULT(UseVectorizedMismatchIntrinsic, false);
  }
  if (UseVectorizedHashCodeIntrinsic) {
    if (!FLAG_IS_DEFAULT(UseVectorizedHashCodeIntrinsic)) {
      warning("vectorizedHashCode intrinsic is not available in 32-bit VM");
    }
    FLAG_SET_DEFAULT(UseVectorizedHashCodeIntrinsic, false);
  }
#endif // _LP64

  // Use count leading zeros count instruction if available.
  if (supports_lzcnt()) {
    if (FLAG_IS_DEFAULT(UseCountLeadingZerosInstruction)) {
      UseCountLeadingZerosInstruction = true;
    }
   } else if (UseCountLeadingZerosInstruction) {
    warning("lzcnt instruction is not available on this CPU");
    FLAG_SET_DEFAULT(UseCountLeadingZerosInstruction, false);
  }

  // Use count trailing zeros instruction if available
  if (supports_bmi1()) {
    // tzcnt does not require VEX prefix
    if (FLAG_IS_DEFAULT(UseCountTrailingZerosInstruction)) {
      if (!UseBMI1Instructions && !FLAG_IS_DEFAULT(UseBMI1Instructions)) {
        // Don't use tzcnt if BMI1 is switched off on command line.
        UseCountTrailingZerosInstruction = false;
      } else {
        UseCountTrailingZerosInstruction = true;
      }
    }
  } else if (UseCountTrailingZerosInstruction) {
    warning("tzcnt instruction is not available on this CPU");
    FLAG_SET_DEFAULT(UseCountTrailingZerosInstruction, false);
  }

  // BMI instructions (except tzcnt) use an encoding with VEX prefix.
  // VEX prefix is generated only when AVX > 0.
  if (supports_bmi1() && supports_avx()) {
    if (FLAG_IS_DEFAULT(UseBMI1Instructions)) {
      UseBMI1Instructions = true;
    }
  } else if (UseBMI1Instructions) {
    warning("BMI1 instructions are not available on this CPU (AVX is also required)");
    FLAG_SET_DEFAULT(UseBMI1Instructions, false);
  }

  if (supports_bmi2() && supports_avx()) {
    if (FLAG_IS_DEFAULT(UseBMI2Instructions)) {
      UseBMI2Instructions = true;
    }
  } else if (UseBMI2Instructions) {
    warning("BMI2 instructions are not available on this CPU (AVX is also required)");
    FLAG_SET_DEFAULT(UseBMI2Instructions, false);
  }

  // Use population count instruction if available.
  if (supports_popcnt()) {
    if (FLAG_IS_DEFAULT(UsePopCountInstruction)) {
      UsePopCountInstruction = true;
    }
  } else if (UsePopCountInstruction) {
    warning("POPCNT instruction is not available on this CPU");
    FLAG_SET_DEFAULT(UsePopCountInstruction, false);
  }

  // Use fast-string operations if available.
  if (supports_erms()) {
    if (FLAG_IS_DEFAULT(UseFastStosb)) {
      UseFastStosb = true;
    }
  } else if (UseFastStosb) {
    warning("fast-string operations are not available on this CPU");
    FLAG_SET_DEFAULT(UseFastStosb, false);
  }

  // For AMD Processors use XMM/YMM MOVDQU instructions
  // for Object Initialization as default
  if (is_amd() && cpu_family() >= 0x19) {
    if (FLAG_IS_DEFAULT(UseFastStosb)) {
      UseFastStosb = false;
    }
  }

#ifdef COMPILER2
  if (is_intel() && MaxVectorSize > 16) {
    if (FLAG_IS_DEFAULT(UseFastStosb)) {
      UseFastStosb = false;
    }
  }
#endif

  // Use XMM/YMM MOVDQU instruction for Object Initialization
  if (!UseFastStosb && UseSSE >= 2 && UseUnalignedLoadStores) {
    if (FLAG_IS_DEFAULT(UseXMMForObjInit)) {
      UseXMMForObjInit = true;
    }
  } else if (UseXMMForObjInit) {
    warning("UseXMMForObjInit requires SSE2 and unaligned load/stores. Feature is switched off.");
    FLAG_SET_DEFAULT(UseXMMForObjInit, false);
  }

#ifdef COMPILER2
  if (FLAG_IS_DEFAULT(AlignVector)) {
    // Modern processors allow misaligned memory operations for vectors.
    AlignVector = !UseUnalignedLoadStores;
  }
#endif // COMPILER2

  if (FLAG_IS_DEFAULT(AllocatePrefetchInstr)) {
    if (AllocatePrefetchInstr == 3 && !supports_3dnow_prefetch()) {
      FLAG_SET_DEFAULT(AllocatePrefetchInstr, 0);
    } else if (!supports_sse() && supports_3dnow_prefetch()) {
      FLAG_SET_DEFAULT(AllocatePrefetchInstr, 3);
    }
  }

  // Allocation prefetch settings
  int cache_line_size = checked_cast<int>(prefetch_data_size());
  if (FLAG_IS_DEFAULT(AllocatePrefetchStepSize) &&
      (cache_line_size > AllocatePrefetchStepSize)) {
    FLAG_SET_DEFAULT(AllocatePrefetchStepSize, cache_line_size);
  }

  if ((AllocatePrefetchDistance == 0) && (AllocatePrefetchStyle != 0)) {
    assert(!FLAG_IS_DEFAULT(AllocatePrefetchDistance), "default value should not be 0");
    if (!FLAG_IS_DEFAULT(AllocatePrefetchStyle)) {
      warning("AllocatePrefetchDistance is set to 0 which disable prefetching. Ignoring AllocatePrefetchStyle flag.");
    }
    FLAG_SET_DEFAULT(AllocatePrefetchStyle, 0);
  }

  if (FLAG_IS_DEFAULT(AllocatePrefetchDistance)) {
    bool use_watermark_prefetch = (AllocatePrefetchStyle == 2);
    FLAG_SET_DEFAULT(AllocatePrefetchDistance, allocate_prefetch_distance(use_watermark_prefetch));
  }

  if (is_intel() && cpu_family() == 6 && supports_sse3()) {
    if (FLAG_IS_DEFAULT(AllocatePrefetchLines) &&
        supports_sse4_2() && supports_ht()) { // Nehalem based cpus
      FLAG_SET_DEFAULT(AllocatePrefetchLines, 4);
    }
#ifdef COMPILER2
    if (FLAG_IS_DEFAULT(UseFPUForSpilling) && supports_sse4_2()) {
      FLAG_SET_DEFAULT(UseFPUForSpilling, true);
    }
#endif
  }

  if (is_zx() && ((cpu_family() == 6) || (cpu_family() == 7)) && supports_sse4_2()) {
#ifdef COMPILER2
    if (FLAG_IS_DEFAULT(UseFPUForSpilling)) {
      FLAG_SET_DEFAULT(UseFPUForSpilling, true);
    }
#endif
  }

#ifdef _LP64
  // Prefetch settings

  // Prefetch interval for gc copy/scan == 9 dcache lines.  Derived from
  // 50-warehouse specjbb runs on a 2-way 1.8ghz opteron using a 4gb heap.
  // Tested intervals from 128 to 2048 in increments of 64 == one cache line.
  // 256 bytes (4 dcache lines) was the nearest runner-up to 576.

  // gc copy/scan is disabled if prefetchw isn't supported, because
  // Prefetch::write emits an inlined prefetchw on Linux.
  // Do not use the 3dnow prefetchw instruction.  It isn't supported on em64t.
  // The used prefetcht0 instruction works for both amd64 and em64t.

  if (FLAG_IS_DEFAULT(PrefetchCopyIntervalInBytes)) {
    FLAG_SET_DEFAULT(PrefetchCopyIntervalInBytes, 576);
  }
  if (FLAG_IS_DEFAULT(PrefetchScanIntervalInBytes)) {
    FLAG_SET_DEFAULT(PrefetchScanIntervalInBytes, 576);
  }
#endif

  if (FLAG_IS_DEFAULT(ContendedPaddingWidth) &&
     (cache_line_size > ContendedPaddingWidth))
     ContendedPaddingWidth = cache_line_size;

  // This machine allows unaligned memory accesses
  if (FLAG_IS_DEFAULT(UseUnalignedAccesses)) {
    FLAG_SET_DEFAULT(UseUnalignedAccesses, true);
  }

#ifndef PRODUCT
  if (log_is_enabled(Info, os, cpu)) {
    LogStream ls(Log(os, cpu)::info());
    outputStream* log = &ls;
    log->print_cr("Logical CPUs per core: %u",
                  logical_processors_per_package());
    log->print_cr("L1 data cache line size: %u", L1_data_cache_line_size());
    log->print("UseSSE=%d", UseSSE);
    if (UseAVX > 0) {
      log->print("  UseAVX=%d", UseAVX);
    }
    if (UseAES) {
      log->print("  UseAES=1");
    }
#ifdef COMPILER2
    if (MaxVectorSize > 0) {
      log->print("  MaxVectorSize=%d", (int) MaxVectorSize);
    }
#endif
    log->cr();
    log->print("Allocation");
    if (AllocatePrefetchStyle <= 0 || (UseSSE == 0 && !supports_3dnow_prefetch())) {
      log->print_cr(": no prefetching");
    } else {
      log->print(" prefetching: ");
      if (UseSSE == 0 && supports_3dnow_prefetch()) {
        log->print("PREFETCHW");
      } else if (UseSSE >= 1) {
        if (AllocatePrefetchInstr == 0) {
          log->print("PREFETCHNTA");
        } else if (AllocatePrefetchInstr == 1) {
          log->print("PREFETCHT0");
        } else if (AllocatePrefetchInstr == 2) {
          log->print("PREFETCHT2");
        } else if (AllocatePrefetchInstr == 3) {
          log->print("PREFETCHW");
        }
      }
      if (AllocatePrefetchLines > 1) {
        log->print_cr(" at distance %d, %d lines of %d bytes", AllocatePrefetchDistance, AllocatePrefetchLines, AllocatePrefetchStepSize);
      } else {
        log->print_cr(" at distance %d, one line of %d bytes", AllocatePrefetchDistance, AllocatePrefetchStepSize);
      }
    }

    if (PrefetchCopyIntervalInBytes > 0) {
      log->print_cr("PrefetchCopyIntervalInBytes %d", (int) PrefetchCopyIntervalInBytes);
    }
    if (PrefetchScanIntervalInBytes > 0) {
      log->print_cr("PrefetchScanIntervalInBytes %d", (int) PrefetchScanIntervalInBytes);
    }
    if (ContendedPaddingWidth > 0) {
      log->print_cr("ContendedPaddingWidth %d", (int) ContendedPaddingWidth);
    }
  }
#endif // !PRODUCT
  if (FLAG_IS_DEFAULT(UseSignumIntrinsic)) {
      FLAG_SET_DEFAULT(UseSignumIntrinsic, true);
  }
  if (FLAG_IS_DEFAULT(UseCopySignIntrinsic)) {
      FLAG_SET_DEFAULT(UseCopySignIntrinsic, true);
  }
}

void VM_Version::print_platform_virtualization_info(outputStream* st) {
  VirtualizationType vrt = VM_Version::get_detected_virtualization();
  if (vrt == XenHVM) {
    st->print_cr("Xen hardware-assisted virtualization detected");
  } else if (vrt == KVM) {
    st->print_cr("KVM virtualization detected");
  } else if (vrt == VMWare) {
    st->print_cr("VMWare virtualization detected");
    VirtualizationSupport::print_virtualization_info(st);
  } else if (vrt == HyperV) {
    st->print_cr("Hyper-V virtualization detected");
  } else if (vrt == HyperVRole) {
    st->print_cr("Hyper-V role detected");
  }
}

bool VM_Version::compute_has_intel_jcc_erratum() {
  if (!is_intel_family_core()) {
    // Only Intel CPUs are affected.
    return false;
  }
  // The following table of affected CPUs is based on the following document released by Intel:
  // https://www.intel.com/content/dam/support/us/en/documents/processors/mitigations-jump-conditional-code-erratum.pdf
  switch (_model) {
  case 0x8E:
    // 06_8EH | 9 | 8th Generation Intel(R) Core(TM) Processor Family based on microarchitecture code name Amber Lake Y
    // 06_8EH | 9 | 7th Generation Intel(R) Core(TM) Processor Family based on microarchitecture code name Kaby Lake U
    // 06_8EH | 9 | 7th Generation Intel(R) Core(TM) Processor Family based on microarchitecture code name Kaby Lake U 23e
    // 06_8EH | 9 | 7th Generation Intel(R) Core(TM) Processor Family based on microarchitecture code name Kaby Lake Y
    // 06_8EH | A | 8th Generation Intel(R) Core(TM) Processor Family based on microarchitecture code name Coffee Lake U43e
    // 06_8EH | B | 8th Generation Intel(R) Core(TM) Processors based on microarchitecture code name Whiskey Lake U
    // 06_8EH | C | 8th Generation Intel(R) Core(TM) Processor Family based on microarchitecture code name Amber Lake Y
    // 06_8EH | C | 10th Generation Intel(R) Core(TM) Processor Family based on microarchitecture code name Comet Lake U42
    // 06_8EH | C | 8th Generation Intel(R) Core(TM) Processors based on microarchitecture code name Whiskey Lake U
    return _stepping == 0x9 || _stepping == 0xA || _stepping == 0xB || _stepping == 0xC;
  case 0x4E:
    // 06_4E  | 3 | 6th Generation Intel(R) Core(TM) Processors based on microarchitecture code name Skylake U
    // 06_4E  | 3 | 6th Generation Intel(R) Core(TM) Processor Family based on microarchitecture code name Skylake U23e
    // 06_4E  | 3 | 6th Generation Intel(R) Core(TM) Processors based on microarchitecture code name Skylake Y
    return _stepping == 0x3;
  case 0x55:
    // 06_55H | 4 | Intel(R) Xeon(R) Processor D Family based on microarchitecture code name Skylake D, Bakerville
    // 06_55H | 4 | Intel(R) Xeon(R) Scalable Processors based on microarchitecture code name Skylake Server
    // 06_55H | 4 | Intel(R) Xeon(R) Processor W Family based on microarchitecture code name Skylake W
    // 06_55H | 4 | Intel(R) Core(TM) X-series Processors based on microarchitecture code name Skylake X
    // 06_55H | 4 | Intel(R) Xeon(R) Processor E3 v5 Family based on microarchitecture code name Skylake Xeon E3
    // 06_55  | 7 | 2nd Generation Intel(R) Xeon(R) Scalable Processors based on microarchitecture code name Cascade Lake (server)
    return _stepping == 0x4 || _stepping == 0x7;
  case 0x5E:
    // 06_5E  | 3 | 6th Generation Intel(R) Core(TM) Processor Family based on microarchitecture code name Skylake H
    // 06_5E  | 3 | 6th Generation Intel(R) Core(TM) Processor Family based on microarchitecture code name Skylake S
    return _stepping == 0x3;
  case 0x9E:
    // 06_9EH | 9 | 8th Generation Intel(R) Core(TM) Processor Family based on microarchitecture code name Kaby Lake G
    // 06_9EH | 9 | 7th Generation Intel(R) Core(TM) Processor Family based on microarchitecture code name Kaby Lake H
    // 06_9EH | 9 | 7th Generation Intel(R) Core(TM) Processor Family based on microarchitecture code name Kaby Lake S
    // 06_9EH | 9 | Intel(R) Core(TM) X-series Processors based on microarchitecture code name Kaby Lake X
    // 06_9EH | 9 | Intel(R) Xeon(R) Processor E3 v6 Family Kaby Lake Xeon E3
    // 06_9EH | A | 8th Generation Intel(R) Core(TM) Processor Family based on microarchitecture code name Coffee Lake H
    // 06_9EH | A | 8th Generation Intel(R) Core(TM) Processor Family based on microarchitecture code name Coffee Lake S
    // 06_9EH | A | 8th Generation Intel(R) Core(TM) Processor Family based on microarchitecture code name Coffee Lake S (6+2) x/KBP
    // 06_9EH | A | Intel(R) Xeon(R) Processor E Family based on microarchitecture code name Coffee Lake S (6+2)
    // 06_9EH | A | Intel(R) Xeon(R) Processor E Family based on microarchitecture code name Coffee Lake S (4+2)
    // 06_9EH | B | 8th Generation Intel(R) Core(TM) Processor Family based on microarchitecture code name Coffee Lake S (4+2)
    // 06_9EH | B | Intel(R) Celeron(R) Processor G Series based on microarchitecture code name Coffee Lake S (4+2)
    // 06_9EH | D | 9th Generation Intel(R) Core(TM) Processor Family based on microarchitecturecode name Coffee Lake H (8+2)
    // 06_9EH | D | 9th Generation Intel(R) Core(TM) Processor Family based on microarchitecture code name Coffee Lake S (8+2)
    return _stepping == 0x9 || _stepping == 0xA || _stepping == 0xB || _stepping == 0xD;
  case 0xA5:
    // Not in Intel documentation.
    // 06_A5H |    | 10th Generation Intel(R) Core(TM) Processor Family based on microarchitecture code name Comet Lake S/H
    return true;
  case 0xA6:
    // 06_A6H | 0  | 10th Generation Intel(R) Core(TM) Processor Family based on microarchitecture code name Comet Lake U62
    return _stepping == 0x0;
  case 0xAE:
    // 06_AEH | A | 8th Generation Intel(R) Core(TM) Processor Family based on microarchitecture code name Kaby Lake Refresh U (4+2)
    return _stepping == 0xA;
  default:
    // If we are running on another intel machine not recognized in the table, we are okay.
    return false;
  }
}

// On Xen, the cpuid instruction returns
//  eax / registers[0]: Version of Xen
//  ebx / registers[1]: chars 'XenV'
//  ecx / registers[2]: chars 'MMXe'
//  edx / registers[3]: chars 'nVMM'
//
// On KVM / VMWare / MS Hyper-V, the cpuid instruction returns
//  ebx / registers[1]: chars 'KVMK' / 'VMwa' / 'Micr'
//  ecx / registers[2]: chars 'VMKV' / 'reVM' / 'osof'
//  edx / registers[3]: chars 'M'    / 'ware' / 't Hv'
//
// more information :
// https://kb.vmware.com/s/article/1009458
//
void VM_Version::check_virtualizations() {
  uint32_t registers[4] = {0};
  char signature[13] = {0};

  // Xen cpuid leaves can be found 0x100 aligned boundary starting
  // from 0x40000000 until 0x40010000.
  //   https://lists.linuxfoundation.org/pipermail/virtualization/2012-May/019974.html
  for (int leaf = 0x40000000; leaf < 0x40010000; leaf += 0x100) {
    detect_virt_stub(leaf, registers);
    memcpy(signature, &registers[1], 12);

    if (strncmp("VMwareVMware", signature, 12) == 0) {
      Abstract_VM_Version::_detected_virtualization = VMWare;
      // check for extended metrics from guestlib
      VirtualizationSupport::initialize();
    } else if (strncmp("Microsoft Hv", signature, 12) == 0) {
      Abstract_VM_Version::_detected_virtualization = HyperV;
#ifdef _WINDOWS
      // CPUID leaf 0x40000007 is available to the root partition only.
      // See Hypervisor Top Level Functional Specification section 2.4.8 for more details.
      //   https://github.com/MicrosoftDocs/Virtualization-Documentation/raw/master/tlfs/Hypervisor%20Top%20Level%20Functional%20Specification%20v6.0b.pdf
      detect_virt_stub(0x40000007, registers);
      if ((registers[0] != 0x0) ||
          (registers[1] != 0x0) ||
          (registers[2] != 0x0) ||
          (registers[3] != 0x0)) {
        Abstract_VM_Version::_detected_virtualization = HyperVRole;
      }
#endif
    } else if (strncmp("KVMKVMKVM", signature, 9) == 0) {
      Abstract_VM_Version::_detected_virtualization = KVM;
    } else if (strncmp("XenVMMXenVMM", signature, 12) == 0) {
      Abstract_VM_Version::_detected_virtualization = XenHVM;
    }
  }
}

#ifdef COMPILER2
// Determine if it's running on Cascade Lake using default options.
bool VM_Version::is_default_intel_cascade_lake() {
  return FLAG_IS_DEFAULT(UseAVX) &&
         FLAG_IS_DEFAULT(MaxVectorSize) &&
         UseAVX > 2 &&
         is_intel_cascade_lake();
}
#endif

bool VM_Version::is_intel_cascade_lake() {
  return is_intel_skylake() && _stepping >= 5;
}

// avx3_threshold() sets the threshold at which 64-byte instructions are used
// for implementing the array copy and clear operations.
// The Intel platforms that supports the serialize instruction
// has improved implementation of 64-byte load/stores and so the default
// threshold is set to 0 for these platforms.
int VM_Version::avx3_threshold() {
  return (is_intel_family_core() &&
          supports_serialize() &&
          FLAG_IS_DEFAULT(AVX3Threshold)) ? 0 : AVX3Threshold;
}

static bool _vm_version_initialized = false;

void VM_Version::initialize() {
  ResourceMark rm;
  // Making this stub must be FIRST use of assembler
  stub_blob = BufferBlob::create("VM_Version stub", stub_size);
  if (stub_blob == nullptr) {
    vm_exit_during_initialization("Unable to allocate stub for VM_Version");
  }
  CodeBuffer c(stub_blob);
  VM_Version_StubGenerator g(&c);

  get_cpu_info_stub = CAST_TO_FN_PTR(get_cpu_info_stub_t,
                                     g.generate_get_cpu_info());
  detect_virt_stub = CAST_TO_FN_PTR(detect_virt_stub_t,
                                     g.generate_detect_virt());

  get_processor_features();

  LP64_ONLY(Assembler::precompute_instructions();)

  if (VM_Version::supports_hv()) { // Supports hypervisor
    check_virtualizations();
  }
  _vm_version_initialized = true;
}

typedef enum {
   CPU_FAMILY_8086_8088  = 0,
   CPU_FAMILY_INTEL_286  = 2,
   CPU_FAMILY_INTEL_386  = 3,
   CPU_FAMILY_INTEL_486  = 4,
   CPU_FAMILY_PENTIUM    = 5,
   CPU_FAMILY_PENTIUMPRO = 6,    // Same family several models
   CPU_FAMILY_PENTIUM_4  = 0xF
} FamilyFlag;

typedef enum {
  RDTSCP_FLAG  = 0x08000000, // bit 27
  INTEL64_FLAG = 0x20000000  // bit 29
} _featureExtendedEdxFlag;

typedef enum {
   FPU_FLAG     = 0x00000001,
   VME_FLAG     = 0x00000002,
   DE_FLAG      = 0x00000004,
   PSE_FLAG     = 0x00000008,
   TSC_FLAG     = 0x00000010,
   MSR_FLAG     = 0x00000020,
   PAE_FLAG     = 0x00000040,
   MCE_FLAG     = 0x00000080,
   CX8_FLAG     = 0x00000100,
   APIC_FLAG    = 0x00000200,
   SEP_FLAG     = 0x00000800,
   MTRR_FLAG    = 0x00001000,
   PGE_FLAG     = 0x00002000,
   MCA_FLAG     = 0x00004000,
   CMOV_FLAG    = 0x00008000,
   PAT_FLAG     = 0x00010000,
   PSE36_FLAG   = 0x00020000,
   PSNUM_FLAG   = 0x00040000,
   CLFLUSH_FLAG = 0x00080000,
   DTS_FLAG     = 0x00200000,
   ACPI_FLAG    = 0x00400000,
   MMX_FLAG     = 0x00800000,
   FXSR_FLAG    = 0x01000000,
   SSE_FLAG     = 0x02000000,
   SSE2_FLAG    = 0x04000000,
   SS_FLAG      = 0x08000000,
   HTT_FLAG     = 0x10000000,
   TM_FLAG      = 0x20000000
} FeatureEdxFlag;

static BufferBlob* cpuid_brand_string_stub_blob;
static const int   cpuid_brand_string_stub_size = 550;

extern "C" {
  typedef void (*getCPUIDBrandString_stub_t)(void*);
}

static getCPUIDBrandString_stub_t getCPUIDBrandString_stub = nullptr;

// VM_Version statics
enum {
  ExtendedFamilyIdLength_INTEL = 16,
  ExtendedFamilyIdLength_AMD   = 24
};

const size_t VENDOR_LENGTH = 13;
const size_t CPU_EBS_MAX_LENGTH = (3 * 4 * 4 + 1);
static char* _cpu_brand_string = nullptr;
static int64_t _max_qualified_cpu_frequency = 0;

static int _no_of_threads = 0;
static int _no_of_cores = 0;

const char* const _family_id_intel[ExtendedFamilyIdLength_INTEL] = {
  "8086/8088",
  "",
  "286",
  "386",
  "486",
  "Pentium",
  "Pentium Pro",   //or Pentium-M/Woodcrest depending on model
  "",
  "",
  "",
  "",
  "",
  "",
  "",
  "",
  "Pentium 4"
};

const char* const _family_id_amd[ExtendedFamilyIdLength_AMD] = {
  "",
  "",
  "",
  "",
  "5x86",
  "K5/K6",
  "Athlon/AthlonXP",
  "",
  "",
  "",
  "",
  "",
  "",
  "",
  "",
  "Opteron/Athlon64",
  "Opteron QC/Phenom",  // Barcelona et.al.
  "",
  "",
  "",
  "",
  "",
  "",
  "Zen"
};
// Partially from Intel 64 and IA-32 Architecture Software Developer's Manual,
// September 2013, Vol 3C Table 35-1
const char* const _model_id_pentium_pro[] = {
  "",
  "Pentium Pro",
  "",
  "Pentium II model 3",
  "",
  "Pentium II model 5/Xeon/Celeron",
  "Celeron",
  "Pentium III/Pentium III Xeon",
  "Pentium III/Pentium III Xeon",
  "Pentium M model 9",    // Yonah
  "Pentium III, model A",
  "Pentium III, model B",
  "",
  "Pentium M model D",    // Dothan
  "",
  "Core 2",               // 0xf Woodcrest/Conroe/Merom/Kentsfield/Clovertown
  "",
  "",
  "",
  "",
  "",
  "",
  "Celeron",              // 0x16 Celeron 65nm
  "Core 2",               // 0x17 Penryn / Harpertown
  "",
  "",
  "Core i7",              // 0x1A CPU_MODEL_NEHALEM_EP
  "Atom",                 // 0x1B Z5xx series Silverthorn
  "",
  "Core 2",               // 0x1D Dunnington (6-core)
  "Nehalem",              // 0x1E CPU_MODEL_NEHALEM
  "",
  "",
  "",
  "",
  "",
  "",
  "Westmere",             // 0x25 CPU_MODEL_WESTMERE
  "",
  "",
  "",                     // 0x28
  "",
  "Sandy Bridge",         // 0x2a "2nd Generation Intel Core i7, i5, i3"
  "",
  "Westmere-EP",          // 0x2c CPU_MODEL_WESTMERE_EP
  "Sandy Bridge-EP",      // 0x2d CPU_MODEL_SANDYBRIDGE_EP
  "Nehalem-EX",           // 0x2e CPU_MODEL_NEHALEM_EX
  "Westmere-EX",          // 0x2f CPU_MODEL_WESTMERE_EX
  "",
  "",
  "",
  "",
  "",
  "",
  "",
  "",
  "",
  "",
  "Ivy Bridge",           // 0x3a
  "",
  "Haswell",              // 0x3c "4th Generation Intel Core Processor"
  "",                     // 0x3d "Next Generation Intel Core Processor"
  "Ivy Bridge-EP",        // 0x3e "Next Generation Intel Xeon Processor E7 Family"
  "",                     // 0x3f "Future Generation Intel Xeon Processor"
  "",
  "",
  "",
  "",
  "",
  "Haswell",              // 0x45 "4th Generation Intel Core Processor"
  "Haswell",              // 0x46 "4th Generation Intel Core Processor"
  nullptr
};

/* Brand ID is for back compatibility
 * Newer CPUs uses the extended brand string */
const char* const _brand_id[] = {
  "",
  "Celeron processor",
  "Pentium III processor",
  "Intel Pentium III Xeon processor",
  "",
  "",
  "",
  "",
  "Intel Pentium 4 processor",
  nullptr
};


const char* const _feature_edx_id[] = {
  "On-Chip FPU",
  "Virtual Mode Extensions",
  "Debugging Extensions",
  "Page Size Extensions",
  "Time Stamp Counter",
  "Model Specific Registers",
  "Physical Address Extension",
  "Machine Check Exceptions",
  "CMPXCHG8B Instruction",
  "On-Chip APIC",
  "",
  "Fast System Call",
  "Memory Type Range Registers",
  "Page Global Enable",
  "Machine Check Architecture",
  "Conditional Mov Instruction",
  "Page Attribute Table",
  "36-bit Page Size Extension",
  "Processor Serial Number",
  "CLFLUSH Instruction",
  "",
  "Debug Trace Store feature",
  "ACPI registers in MSR space",
  "Intel Architecture MMX Technology",
  "Fast Float Point Save and Restore",
  "Streaming SIMD extensions",
  "Streaming SIMD extensions 2",
  "Self-Snoop",
  "Hyper Threading",
  "Thermal Monitor",
  "",
  "Pending Break Enable"
};

const char* const _feature_extended_edx_id[] = {
  "",
  "",
  "",
  "",
  "",
  "",
  "",
  "",
  "",
  "",
  "",
  "SYSCALL/SYSRET",
  "",
  "",
  "",
  "",
  "",
  "",
  "",
  "",
  "Execute Disable Bit",
  "",
  "",
  "",
  "",
  "",
  "",
  "RDTSCP",
  "",
  "Intel 64 Architecture",
  "",
  ""
};

const char* const _feature_ecx_id[] = {
  "Streaming SIMD Extensions 3",
  "PCLMULQDQ",
  "64-bit DS Area",
  "MONITOR/MWAIT instructions",
  "CPL Qualified Debug Store",
  "Virtual Machine Extensions",
  "Safer Mode Extensions",
  "Enhanced Intel SpeedStep technology",
  "Thermal Monitor 2",
  "Supplemental Streaming SIMD Extensions 3",
  "L1 Context ID",
  "",
  "Fused Multiply-Add",
  "CMPXCHG16B",
  "xTPR Update Control",
  "Perfmon and Debug Capability",
  "",
  "Process-context identifiers",
  "Direct Cache Access",
  "Streaming SIMD extensions 4.1",
  "Streaming SIMD extensions 4.2",
  "x2APIC",
  "MOVBE",
  "Popcount instruction",
  "TSC-Deadline",
  "AESNI",
  "XSAVE",
  "OSXSAVE",
  "AVX",
  "F16C",
  "RDRAND",
  ""
};

const char* const _feature_extended_ecx_id[] = {
  "LAHF/SAHF instruction support",
  "Core multi-processor legacy mode",
  "",
  "",
  "",
  "Advanced Bit Manipulations: LZCNT",
  "SSE4A: MOVNTSS, MOVNTSD, EXTRQ, INSERTQ",
  "Misaligned SSE mode",
  "",
  "",
  "",
  "",
  "",
  "",
  "",
  "",
  "",
  "",
  "",
  "",
  "",
  "",
  "",
  "",
  "",
  "",
  "",
  "",
  "",
  "",
  "",
  ""
};

void VM_Version::initialize_tsc(void) {
  ResourceMark rm;

  cpuid_brand_string_stub_blob = BufferBlob::create("getCPUIDBrandString_stub", cpuid_brand_string_stub_size);
  if (cpuid_brand_string_stub_blob == nullptr) {
    vm_exit_during_initialization("Unable to allocate getCPUIDBrandString_stub");
  }
  CodeBuffer c(cpuid_brand_string_stub_blob);
  VM_Version_StubGenerator g(&c);
  getCPUIDBrandString_stub = CAST_TO_FN_PTR(getCPUIDBrandString_stub_t,
                                   g.generate_getCPUIDBrandString());
}

const char* VM_Version::cpu_model_description(void) {
  uint32_t cpu_family = extended_cpu_family();
  uint32_t cpu_model = extended_cpu_model();
  const char* model = nullptr;

  if (cpu_family == CPU_FAMILY_PENTIUMPRO) {
    for (uint32_t i = 0; i <= cpu_model; i++) {
      model = _model_id_pentium_pro[i];
      if (model == nullptr) {
        break;
      }
    }
  }
  return model;
}

const char* VM_Version::cpu_brand_string(void) {
  if (_cpu_brand_string == nullptr) {
    _cpu_brand_string = NEW_C_HEAP_ARRAY_RETURN_NULL(char, CPU_EBS_MAX_LENGTH, mtInternal);
    if (nullptr == _cpu_brand_string) {
      return nullptr;
    }
    int ret_val = cpu_extended_brand_string(_cpu_brand_string, CPU_EBS_MAX_LENGTH);
    if (ret_val != OS_OK) {
      FREE_C_HEAP_ARRAY(char, _cpu_brand_string);
      _cpu_brand_string = nullptr;
    }
  }
  return _cpu_brand_string;
}

const char* VM_Version::cpu_brand(void) {
  const char*  brand  = nullptr;

  if ((_cpuid_info.std_cpuid1_ebx.value & 0xFF) > 0) {
    int brand_num = _cpuid_info.std_cpuid1_ebx.value & 0xFF;
    brand = _brand_id[0];
    for (int i = 0; brand != nullptr && i <= brand_num; i += 1) {
      brand = _brand_id[i];
    }
  }
  return brand;
}

bool VM_Version::cpu_is_em64t(void) {
  return ((_cpuid_info.ext_cpuid1_edx.value & INTEL64_FLAG) == INTEL64_FLAG);
}

bool VM_Version::is_netburst(void) {
  return (is_intel() && (extended_cpu_family() == CPU_FAMILY_PENTIUM_4));
}

bool VM_Version::supports_tscinv_ext(void) {
  if (!supports_tscinv_bit()) {
    return false;
  }

  if (is_intel()) {
    return true;
  }

  if (is_amd()) {
    return !is_amd_Barcelona();
  }

  if (is_hygon()) {
    return true;
  }

  return false;
}

void VM_Version::resolve_cpu_information_details(void) {

  // in future we want to base this information on proper cpu
  // and cache topology enumeration such as:
  // Intel 64 Architecture Processor Topology Enumeration
  // which supports system cpu and cache topology enumeration
  // either using 2xAPICIDs or initial APICIDs

  // currently only rough cpu information estimates
  // which will not necessarily reflect the exact configuration of the system

  // this is the number of logical hardware threads
  // visible to the operating system
  _no_of_threads = os::processor_count();

  // find out number of threads per cpu package
  int threads_per_package = threads_per_core() * cores_per_cpu();

  // use amount of threads visible to the process in order to guess number of sockets
  _no_of_sockets = _no_of_threads / threads_per_package;

  // process might only see a subset of the total number of threads
  // from a single processor package. Virtualization/resource management for example.
  // If so then just write a hard 1 as num of pkgs.
  if (0 == _no_of_sockets) {
    _no_of_sockets = 1;
  }

  // estimate the number of cores
  _no_of_cores = cores_per_cpu() * _no_of_sockets;
}


const char* VM_Version::cpu_family_description(void) {
  int cpu_family_id = extended_cpu_family();
  if (is_amd()) {
    if (cpu_family_id < ExtendedFamilyIdLength_AMD) {
      return _family_id_amd[cpu_family_id];
    }
  }
  if (is_intel()) {
    if (cpu_family_id == CPU_FAMILY_PENTIUMPRO) {
      return cpu_model_description();
    }
    if (cpu_family_id < ExtendedFamilyIdLength_INTEL) {
      return _family_id_intel[cpu_family_id];
    }
  }
  if (is_hygon()) {
    return "Dhyana";
  }
  return "Unknown x86";
}

int VM_Version::cpu_type_description(char* const buf, size_t buf_len) {
  assert(buf != nullptr, "buffer is null!");
  assert(buf_len >= CPU_TYPE_DESC_BUF_SIZE, "buffer len should at least be == CPU_TYPE_DESC_BUF_SIZE!");

  const char* cpu_type = nullptr;
  const char* x64 = nullptr;

  if (is_intel()) {
    cpu_type = "Intel";
    x64 = cpu_is_em64t() ? " Intel64" : "";
  } else if (is_amd()) {
    cpu_type = "AMD";
    x64 = cpu_is_em64t() ? " AMD64" : "";
  } else if (is_hygon()) {
    cpu_type = "Hygon";
    x64 = cpu_is_em64t() ? " AMD64" : "";
  } else {
    cpu_type = "Unknown x86";
    x64 = cpu_is_em64t() ? " x86_64" : "";
  }

  jio_snprintf(buf, buf_len, "%s %s%s SSE SSE2%s%s%s%s%s%s%s%s",
    cpu_type,
    cpu_family_description(),
    supports_ht() ? " (HT)" : "",
    supports_sse3() ? " SSE3" : "",
    supports_ssse3() ? " SSSE3" : "",
    supports_sse4_1() ? " SSE4.1" : "",
    supports_sse4_2() ? " SSE4.2" : "",
    supports_sse4a() ? " SSE4A" : "",
    is_netburst() ? " Netburst" : "",
    is_intel_family_core() ? " Core" : "",
    x64);

  return OS_OK;
}

int VM_Version::cpu_extended_brand_string(char* const buf, size_t buf_len) {
  assert(buf != nullptr, "buffer is null!");
  assert(buf_len >= CPU_EBS_MAX_LENGTH, "buffer len should at least be == CPU_EBS_MAX_LENGTH!");
  assert(getCPUIDBrandString_stub != nullptr, "not initialized");

  // invoke newly generated asm code to fetch CPU Brand String
  getCPUIDBrandString_stub(&_cpuid_info);

  // fetch results into buffer
  *((uint32_t*) &buf[0])  = _cpuid_info.proc_name_0;
  *((uint32_t*) &buf[4])  = _cpuid_info.proc_name_1;
  *((uint32_t*) &buf[8])  = _cpuid_info.proc_name_2;
  *((uint32_t*) &buf[12]) = _cpuid_info.proc_name_3;
  *((uint32_t*) &buf[16]) = _cpuid_info.proc_name_4;
  *((uint32_t*) &buf[20]) = _cpuid_info.proc_name_5;
  *((uint32_t*) &buf[24]) = _cpuid_info.proc_name_6;
  *((uint32_t*) &buf[28]) = _cpuid_info.proc_name_7;
  *((uint32_t*) &buf[32]) = _cpuid_info.proc_name_8;
  *((uint32_t*) &buf[36]) = _cpuid_info.proc_name_9;
  *((uint32_t*) &buf[40]) = _cpuid_info.proc_name_10;
  *((uint32_t*) &buf[44]) = _cpuid_info.proc_name_11;

  return OS_OK;
}

size_t VM_Version::cpu_write_support_string(char* const buf, size_t buf_len) {
  guarantee(buf != nullptr, "buffer is null!");
  guarantee(buf_len > 0, "buffer len not enough!");

  unsigned int flag = 0;
  unsigned int fi = 0;
  size_t       written = 0;
  const char*  prefix = "";

#define WRITE_TO_BUF(string)                                                          \
  {                                                                                   \
    int res = jio_snprintf(&buf[written], buf_len - written, "%s%s", prefix, string); \
    if (res < 0) {                                                                    \
      return buf_len - 1;                                                             \
    }                                                                                 \
    written += res;                                                                   \
    if (prefix[0] == '\0') {                                                          \
      prefix = ", ";                                                                  \
    }                                                                                 \
  }

  for (flag = 1, fi = 0; flag <= 0x20000000 ; flag <<= 1, fi++) {
    if (flag == HTT_FLAG && (((_cpuid_info.std_cpuid1_ebx.value >> 16) & 0xff) <= 1)) {
      continue; /* no hyperthreading */
    } else if (flag == SEP_FLAG && (cpu_family() == CPU_FAMILY_PENTIUMPRO && ((_cpuid_info.std_cpuid1_eax.value & 0xff) < 0x33))) {
      continue; /* no fast system call */
    }
    if ((_cpuid_info.std_cpuid1_edx.value & flag) && strlen(_feature_edx_id[fi]) > 0) {
      WRITE_TO_BUF(_feature_edx_id[fi]);
    }
  }

  for (flag = 1, fi = 0; flag <= 0x20000000; flag <<= 1, fi++) {
    if ((_cpuid_info.std_cpuid1_ecx.value & flag) && strlen(_feature_ecx_id[fi]) > 0) {
      WRITE_TO_BUF(_feature_ecx_id[fi]);
    }
  }

  for (flag = 1, fi = 0; flag <= 0x20000000 ; flag <<= 1, fi++) {
    if ((_cpuid_info.ext_cpuid1_ecx.value & flag) && strlen(_feature_extended_ecx_id[fi]) > 0) {
      WRITE_TO_BUF(_feature_extended_ecx_id[fi]);
    }
  }

  for (flag = 1, fi = 0; flag <= 0x20000000; flag <<= 1, fi++) {
    if ((_cpuid_info.ext_cpuid1_edx.value & flag) && strlen(_feature_extended_edx_id[fi]) > 0) {
      WRITE_TO_BUF(_feature_extended_edx_id[fi]);
    }
  }

  if (supports_tscinv_bit()) {
      WRITE_TO_BUF("Invariant TSC");
  }

  return written;
}

/**
 * Write a detailed description of the cpu to a given buffer, including
 * feature set.
 */
int VM_Version::cpu_detailed_description(char* const buf, size_t buf_len) {
  assert(buf != nullptr, "buffer is null!");
  assert(buf_len >= CPU_DETAILED_DESC_BUF_SIZE, "buffer len should at least be == CPU_DETAILED_DESC_BUF_SIZE!");

  static const char* unknown = "<unknown>";
  char               vendor_id[VENDOR_LENGTH];
  const char*        family = nullptr;
  const char*        model = nullptr;
  const char*        brand = nullptr;
  int                outputLen = 0;

  family = cpu_family_description();
  if (family == nullptr) {
    family = unknown;
  }

  model = cpu_model_description();
  if (model == nullptr) {
    model = unknown;
  }

  brand = cpu_brand_string();

  if (brand == nullptr) {
    brand = cpu_brand();
    if (brand == nullptr) {
      brand = unknown;
    }
  }

  *((uint32_t*) &vendor_id[0]) = _cpuid_info.std_vendor_name_0;
  *((uint32_t*) &vendor_id[4]) = _cpuid_info.std_vendor_name_2;
  *((uint32_t*) &vendor_id[8]) = _cpuid_info.std_vendor_name_1;
  vendor_id[VENDOR_LENGTH-1] = '\0';

  outputLen = jio_snprintf(buf, buf_len, "Brand: %s, Vendor: %s\n"
    "Family: %s (0x%x), Model: %s (0x%x), Stepping: 0x%x\n"
    "Ext. family: 0x%x, Ext. model: 0x%x, Type: 0x%x, Signature: 0x%8.8x\n"
    "Features: ebx: 0x%8.8x, ecx: 0x%8.8x, edx: 0x%8.8x\n"
    "Ext. features: eax: 0x%8.8x, ebx: 0x%8.8x, ecx: 0x%8.8x, edx: 0x%8.8x\n"
    "Supports: ",
    brand,
    vendor_id,
    family,
    extended_cpu_family(),
    model,
    extended_cpu_model(),
    cpu_stepping(),
    _cpuid_info.std_cpuid1_eax.bits.ext_family,
    _cpuid_info.std_cpuid1_eax.bits.ext_model,
    _cpuid_info.std_cpuid1_eax.bits.proc_type,
    _cpuid_info.std_cpuid1_eax.value,
    _cpuid_info.std_cpuid1_ebx.value,
    _cpuid_info.std_cpuid1_ecx.value,
    _cpuid_info.std_cpuid1_edx.value,
    _cpuid_info.ext_cpuid1_eax,
    _cpuid_info.ext_cpuid1_ebx,
    _cpuid_info.ext_cpuid1_ecx,
    _cpuid_info.ext_cpuid1_edx);

  if (outputLen < 0 || (size_t) outputLen >= buf_len - 1) {
    if (buf_len > 0) { buf[buf_len-1] = '\0'; }
    return OS_ERR;
  }

  cpu_write_support_string(&buf[outputLen], buf_len - outputLen);

  return OS_OK;
}


// Fill in Abstract_VM_Version statics
void VM_Version::initialize_cpu_information() {
  assert(_vm_version_initialized, "should have initialized VM_Version long ago");
  assert(!_initialized, "shouldn't be initialized yet");
  resolve_cpu_information_details();

  // initialize cpu_name and cpu_desc
  cpu_type_description(_cpu_name, CPU_TYPE_DESC_BUF_SIZE);
  cpu_detailed_description(_cpu_desc, CPU_DETAILED_DESC_BUF_SIZE);
  _initialized = true;
}

/**
 *  For information about extracting the frequency from the cpu brand string, please see:
 *
 *    Intel Processor Identification and the CPUID Instruction
 *    Application Note 485
 *    May 2012
 *
 * The return value is the frequency in Hz.
 */
int64_t VM_Version::max_qualified_cpu_freq_from_brand_string(void) {
  const char* const brand_string = cpu_brand_string();
  if (brand_string == nullptr) {
    return 0;
  }
  const int64_t MEGA = 1000000;
  int64_t multiplier = 0;
  int64_t frequency = 0;
  uint8_t idx = 0;
  // The brand string buffer is at most 48 bytes.
  // -2 is to prevent buffer overrun when looking for y in yHz, as z is +2 from y.
  for (; idx < 48-2; ++idx) {
    // Format is either "x.xxyHz" or "xxxxyHz", where y=M, G, T and x are digits.
    // Search brand string for "yHz" where y is M, G, or T.
    if (brand_string[idx+1] == 'H' && brand_string[idx+2] == 'z') {
      if (brand_string[idx] == 'M') {
        multiplier = MEGA;
      } else if (brand_string[idx] == 'G') {
        multiplier = MEGA * 1000;
      } else if (brand_string[idx] == 'T') {
        multiplier = MEGA * MEGA;
      }
      break;
    }
  }
  if (multiplier > 0) {
    // Compute frequency (in Hz) from brand string.
    if (brand_string[idx-3] == '.') { // if format is "x.xx"
      frequency =  (brand_string[idx-4] - '0') * multiplier;
      frequency += (brand_string[idx-2] - '0') * multiplier / 10;
      frequency += (brand_string[idx-1] - '0') * multiplier / 100;
    } else { // format is "xxxx"
      frequency =  (brand_string[idx-4] - '0') * 1000;
      frequency += (brand_string[idx-3] - '0') * 100;
      frequency += (brand_string[idx-2] - '0') * 10;
      frequency += (brand_string[idx-1] - '0');
      frequency *= multiplier;
    }
  }
  return frequency;
}


int64_t VM_Version::maximum_qualified_cpu_frequency(void) {
  if (_max_qualified_cpu_frequency == 0) {
    _max_qualified_cpu_frequency = max_qualified_cpu_freq_from_brand_string();
  }
  return _max_qualified_cpu_frequency;
}

uint64_t VM_Version::feature_flags() {
  uint64_t result = 0;
  if (_cpuid_info.std_cpuid1_edx.bits.cmpxchg8 != 0)
    result |= CPU_CX8;
  if (_cpuid_info.std_cpuid1_edx.bits.cmov != 0)
    result |= CPU_CMOV;
  if (_cpuid_info.std_cpuid1_edx.bits.clflush != 0)
    result |= CPU_FLUSH;
#ifdef _LP64
  // clflush should always be available on x86_64
  // if not we are in real trouble because we rely on it
  // to flush the code cache.
  assert ((result & CPU_FLUSH) != 0, "clflush should be available");
#endif
  if (_cpuid_info.std_cpuid1_edx.bits.fxsr != 0 || (is_amd_family() &&
      _cpuid_info.ext_cpuid1_edx.bits.fxsr != 0))
    result |= CPU_FXSR;
  // HT flag is set for multi-core processors also.
  if (threads_per_core() > 1)
    result |= CPU_HT;
  if (_cpuid_info.std_cpuid1_edx.bits.mmx != 0 || (is_amd_family() &&
      _cpuid_info.ext_cpuid1_edx.bits.mmx != 0))
    result |= CPU_MMX;
  if (_cpuid_info.std_cpuid1_edx.bits.sse != 0)
    result |= CPU_SSE;
  if (_cpuid_info.std_cpuid1_edx.bits.sse2 != 0)
    result |= CPU_SSE2;
  if (_cpuid_info.std_cpuid1_ecx.bits.sse3 != 0)
    result |= CPU_SSE3;
  if (_cpuid_info.std_cpuid1_ecx.bits.ssse3 != 0)
    result |= CPU_SSSE3;
  if (_cpuid_info.std_cpuid1_ecx.bits.sse4_1 != 0)
    result |= CPU_SSE4_1;
  if (_cpuid_info.std_cpuid1_ecx.bits.sse4_2 != 0)
    result |= CPU_SSE4_2;
  if (_cpuid_info.std_cpuid1_ecx.bits.popcnt != 0)
    result |= CPU_POPCNT;
  if (_cpuid_info.std_cpuid1_ecx.bits.avx != 0 &&
      _cpuid_info.std_cpuid1_ecx.bits.osxsave != 0 &&
      _cpuid_info.xem_xcr0_eax.bits.sse != 0 &&
      _cpuid_info.xem_xcr0_eax.bits.ymm != 0) {
    result |= CPU_AVX;
    result |= CPU_VZEROUPPER;
    if (_cpuid_info.std_cpuid1_ecx.bits.f16c != 0)
      result |= CPU_F16C;
    if (_cpuid_info.sef_cpuid7_ebx.bits.avx2 != 0)
      result |= CPU_AVX2;
    if (_cpuid_info.sef_cpuid7_ebx.bits.avx512f != 0 &&
        _cpuid_info.xem_xcr0_eax.bits.opmask != 0 &&
        _cpuid_info.xem_xcr0_eax.bits.zmm512 != 0 &&
        _cpuid_info.xem_xcr0_eax.bits.zmm32 != 0) {
      result |= CPU_AVX512F;
      if (_cpuid_info.sef_cpuid7_ebx.bits.avx512cd != 0)
        result |= CPU_AVX512CD;
      if (_cpuid_info.sef_cpuid7_ebx.bits.avx512dq != 0)
        result |= CPU_AVX512DQ;
      if (_cpuid_info.sef_cpuid7_ebx.bits.avx512ifma != 0)
        result |= CPU_AVX512_IFMA;
      if (_cpuid_info.sef_cpuid7_ebx.bits.avx512pf != 0)
        result |= CPU_AVX512PF;
      if (_cpuid_info.sef_cpuid7_ebx.bits.avx512er != 0)
        result |= CPU_AVX512ER;
      if (_cpuid_info.sef_cpuid7_ebx.bits.avx512bw != 0)
        result |= CPU_AVX512BW;
      if (_cpuid_info.sef_cpuid7_ebx.bits.avx512vl != 0)
        result |= CPU_AVX512VL;
      if (_cpuid_info.sef_cpuid7_ecx.bits.avx512_vpopcntdq != 0)
        result |= CPU_AVX512_VPOPCNTDQ;
      if (_cpuid_info.sef_cpuid7_ecx.bits.avx512_vpclmulqdq != 0)
        result |= CPU_AVX512_VPCLMULQDQ;
      if (_cpuid_info.sef_cpuid7_ecx.bits.vaes != 0)
        result |= CPU_AVX512_VAES;
      if (_cpuid_info.sef_cpuid7_ecx.bits.gfni != 0)
        result |= CPU_GFNI;
      if (_cpuid_info.sef_cpuid7_ecx.bits.avx512_vnni != 0)
        result |= CPU_AVX512_VNNI;
      if (_cpuid_info.sef_cpuid7_ecx.bits.avx512_bitalg != 0)
        result |= CPU_AVX512_BITALG;
      if (_cpuid_info.sef_cpuid7_ecx.bits.avx512_vbmi != 0)
        result |= CPU_AVX512_VBMI;
      if (_cpuid_info.sef_cpuid7_ecx.bits.avx512_vbmi2 != 0)
        result |= CPU_AVX512_VBMI2;
    }
  }
  if (_cpuid_info.std_cpuid1_ecx.bits.hv != 0)
    result |= CPU_HV;
  if (_cpuid_info.sef_cpuid7_ebx.bits.bmi1 != 0)
    result |= CPU_BMI1;
  if (_cpuid_info.std_cpuid1_edx.bits.tsc != 0)
    result |= CPU_TSC;
  if (_cpuid_info.ext_cpuid7_edx.bits.tsc_invariance != 0)
    result |= CPU_TSCINV_BIT;
  if (_cpuid_info.std_cpuid1_ecx.bits.aes != 0)
    result |= CPU_AES;
  if (_cpuid_info.sef_cpuid7_ebx.bits.erms != 0)
    result |= CPU_ERMS;
  if (_cpuid_info.sef_cpuid7_edx.bits.fast_short_rep_mov != 0)
    result |= CPU_FSRM;
  if (_cpuid_info.std_cpuid1_ecx.bits.clmul != 0)
    result |= CPU_CLMUL;
  if (_cpuid_info.sef_cpuid7_ebx.bits.rtm != 0)
    result |= CPU_RTM;
  if (_cpuid_info.sef_cpuid7_ebx.bits.adx != 0)
     result |= CPU_ADX;
  if (_cpuid_info.sef_cpuid7_ebx.bits.bmi2 != 0)
    result |= CPU_BMI2;
  if (_cpuid_info.sef_cpuid7_ebx.bits.sha != 0)
    result |= CPU_SHA;
  if (_cpuid_info.std_cpuid1_ecx.bits.fma != 0)
    result |= CPU_FMA;
  if (_cpuid_info.sef_cpuid7_ebx.bits.clflushopt != 0)
    result |= CPU_FLUSHOPT;
  if (_cpuid_info.ext_cpuid1_edx.bits.rdtscp != 0)
    result |= CPU_RDTSCP;
  if (_cpuid_info.sef_cpuid7_ecx.bits.rdpid != 0)
    result |= CPU_RDPID;

  // AMD|Hygon features.
  if (is_amd_family()) {
    if ((_cpuid_info.ext_cpuid1_edx.bits.tdnow != 0) ||
        (_cpuid_info.ext_cpuid1_ecx.bits.prefetchw != 0))
      result |= CPU_3DNOW_PREFETCH;
    if (_cpuid_info.ext_cpuid1_ecx.bits.lzcnt != 0)
      result |= CPU_LZCNT;
    if (_cpuid_info.ext_cpuid1_ecx.bits.sse4a != 0)
      result |= CPU_SSE4A;
  }

  // Intel features.
  if (is_intel()) {
    if (_cpuid_info.ext_cpuid1_ecx.bits.lzcnt != 0) {
      result |= CPU_LZCNT;
    }
    if (_cpuid_info.ext_cpuid1_ecx.bits.prefetchw != 0) {
      result |= CPU_3DNOW_PREFETCH;
    }
    if (_cpuid_info.sef_cpuid7_ebx.bits.clwb != 0) {
      result |= CPU_CLWB;
    }
    if (_cpuid_info.sef_cpuid7_edx.bits.serialize != 0)
      result |= CPU_SERIALIZE;
  }

  // ZX features.
  if (is_zx()) {
    if (_cpuid_info.ext_cpuid1_ecx.bits.lzcnt != 0) {
      result |= CPU_LZCNT;
    }
    if (_cpuid_info.ext_cpuid1_ecx.bits.prefetchw != 0) {
      result |= CPU_3DNOW_PREFETCH;
    }
  }

  // Protection key features.
  if (_cpuid_info.sef_cpuid7_ecx.bits.pku != 0) {
    result |= CPU_PKU;
  }
  if (_cpuid_info.sef_cpuid7_ecx.bits.ospke != 0) {
    result |= CPU_OSPKE;
  }

  // Control flow enforcement (CET) features.
  if (_cpuid_info.sef_cpuid7_ecx.bits.cet_ss != 0) {
    result |= CPU_CET_SS;
  }
  if (_cpuid_info.sef_cpuid7_edx.bits.cet_ibt != 0) {
    result |= CPU_CET_IBT;
  }

  // Composite features.
  if (supports_tscinv_bit() &&
      ((is_amd_family() && !is_amd_Barcelona()) ||
       is_intel_tsc_synched_at_init())) {
    result |= CPU_TSCINV;
  }

  return result;
}

bool VM_Version::os_supports_avx_vectors() {
  bool retVal = false;
  int nreg = 2 LP64_ONLY(+2);
  if (supports_evex()) {
    // Verify that OS save/restore all bits of EVEX registers
    // during signal processing.
    retVal = true;
    for (int i = 0; i < 16 * nreg; i++) { // 64 bytes per zmm register
      if (_cpuid_info.zmm_save[i] != ymm_test_value()) {
        retVal = false;
        break;
      }
    }
  } else if (supports_avx()) {
    // Verify that OS save/restore all bits of AVX registers
    // during signal processing.
    retVal = true;
    for (int i = 0; i < 8 * nreg; i++) { // 32 bytes per ymm register
      if (_cpuid_info.ymm_save[i] != ymm_test_value()) {
        retVal = false;
        break;
      }
    }
    // zmm_save will be set on a EVEX enabled machine even if we choose AVX code gen
    if (retVal == false) {
      // Verify that OS save/restore all bits of EVEX registers
      // during signal processing.
      retVal = true;
      for (int i = 0; i < 16 * nreg; i++) { // 64 bytes per zmm register
        if (_cpuid_info.zmm_save[i] != ymm_test_value()) {
          retVal = false;
          break;
        }
      }
    }
  }
  return retVal;
}

uint VM_Version::cores_per_cpu() {
  uint result = 1;
  if (is_intel()) {
    bool supports_topology = supports_processor_topology();
    if (supports_topology) {
      result = _cpuid_info.tpl_cpuidB1_ebx.bits.logical_cpus /
               _cpuid_info.tpl_cpuidB0_ebx.bits.logical_cpus;
    }
    if (!supports_topology || result == 0) {
      result = (_cpuid_info.dcp_cpuid4_eax.bits.cores_per_cpu + 1);
    }
  } else if (is_amd_family()) {
    result = (_cpuid_info.ext_cpuid8_ecx.bits.cores_per_cpu + 1);
  } else if (is_zx()) {
    bool supports_topology = supports_processor_topology();
    if (supports_topology) {
      result = _cpuid_info.tpl_cpuidB1_ebx.bits.logical_cpus /
               _cpuid_info.tpl_cpuidB0_ebx.bits.logical_cpus;
    }
    if (!supports_topology || result == 0) {
      result = (_cpuid_info.dcp_cpuid4_eax.bits.cores_per_cpu + 1);
    }
  }
  return result;
}

uint VM_Version::threads_per_core() {
  uint result = 1;
  if (is_intel() && supports_processor_topology()) {
    result = _cpuid_info.tpl_cpuidB0_ebx.bits.logical_cpus;
  } else if (is_zx() && supports_processor_topology()) {
    result = _cpuid_info.tpl_cpuidB0_ebx.bits.logical_cpus;
  } else if (_cpuid_info.std_cpuid1_edx.bits.ht != 0) {
    if (cpu_family() >= 0x17) {
      result = _cpuid_info.ext_cpuid1E_ebx.bits.threads_per_core + 1;
    } else {
      result = _cpuid_info.std_cpuid1_ebx.bits.threads_per_cpu /
                 cores_per_cpu();
    }
  }
  return (result == 0 ? 1 : result);
}

uint VM_Version::L1_line_size() {
  uint result = 0;
  if (is_intel()) {
    result = (_cpuid_info.dcp_cpuid4_ebx.bits.L1_line_size + 1);
  } else if (is_amd_family()) {
    result = _cpuid_info.ext_cpuid5_ecx.bits.L1_line_size;
  } else if (is_zx()) {
    result = (_cpuid_info.dcp_cpuid4_ebx.bits.L1_line_size + 1);
  }
  if (result < 32) // not defined ?
    result = 32;   // 32 bytes by default on x86 and other x64
  return result;
}

bool VM_Version::is_intel_tsc_synched_at_init() {
  if (is_intel_family_core()) {
    uint32_t ext_model = extended_cpu_model();
    if (ext_model == CPU_MODEL_NEHALEM_EP     ||
        ext_model == CPU_MODEL_WESTMERE_EP    ||
        ext_model == CPU_MODEL_SANDYBRIDGE_EP ||
        ext_model == CPU_MODEL_IVYBRIDGE_EP) {
      // <= 2-socket invariant tsc support. EX versions are usually used
      // in > 2-socket systems and likely don't synchronize tscs at
      // initialization.
      // Code that uses tsc values must be prepared for them to arbitrarily
      // jump forward or backward.
      return true;
    }
  }
  return false;
}

int VM_Version::allocate_prefetch_distance(bool use_watermark_prefetch) {
  // Hardware prefetching (distance/size in bytes):
  // Pentium 3 -  64 /  32
  // Pentium 4 - 256 / 128
  // Athlon    -  64 /  32 ????
  // Opteron   - 128 /  64 only when 2 sequential cache lines accessed
  // Core      - 128 /  64
  //
  // Software prefetching (distance in bytes / instruction with best score):
  // Pentium 3 - 128 / prefetchnta
  // Pentium 4 - 512 / prefetchnta
  // Athlon    - 128 / prefetchnta
  // Opteron   - 256 / prefetchnta
  // Core      - 256 / prefetchnta
  // It will be used only when AllocatePrefetchStyle > 0

  if (is_amd_family()) { // AMD | Hygon
    if (supports_sse2()) {
      return 256; // Opteron
    } else {
      return 128; // Athlon
    }
  } else { // Intel
    if (supports_sse3() && cpu_family() == 6) {
      if (supports_sse4_2() && supports_ht()) { // Nehalem based cpus
        return 192;
      } else if (use_watermark_prefetch) { // watermark prefetching on Core
#ifdef _LP64
        return 384;
#else
        return 320;
#endif
      }
    }
    if (supports_sse2()) {
      if (cpu_family() == 6) {
        return 256; // Pentium M, Core, Core2
      } else {
        return 512; // Pentium 4
      }
    } else {
      return 128; // Pentium 3 (and all other old CPUs)
    }
  }
}

bool VM_Version::is_intrinsic_supported(vmIntrinsicID id) {
  assert(id != vmIntrinsics::_none, "must be a VM intrinsic");
  switch (id) {
  case vmIntrinsics::_floatToFloat16:
  case vmIntrinsics::_float16ToFloat:
    if (!supports_float16()) {
      return false;
    }
    break;
  default:
    break;
  }
  return true;
}<|MERGE_RESOLUTION|>--- conflicted
+++ resolved
@@ -858,11 +858,7 @@
 
   // Check if processor has Intel Ecore
   if (FLAG_IS_DEFAULT(EnableX86ECoreOpts) && is_intel() && cpu_family() == 6 &&
-<<<<<<< HEAD
-    (_model == 0x97 || _model == 0xAC || _model == 0xAF)) {
-=======
     (_model == 0x97 || _model == 0xAA || _model == 0xAC || _model == 0xAF)) {
->>>>>>> 2c003f1f
     FLAG_SET_DEFAULT(EnableX86ECoreOpts, true);
   }
 
