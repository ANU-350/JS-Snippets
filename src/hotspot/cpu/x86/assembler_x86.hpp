--- conflicted
+++ resolved
@@ -528,18 +528,14 @@
     EVEX_Z  = 0x80
   };
 
-<<<<<<< HEAD
-  enum VexSimdPrefix : uint8_t {
-=======
-  enum EvexRoundPrefix {
+  enum EvexRoundPrefix : uint8_t {
     EVEX_RNE = 0x0,
     EVEX_RD  = 0x1,
     EVEX_RU  = 0x2,
     EVEX_RZ  = 0x3
   };
 
-  enum VexSimdPrefix {
->>>>>>> 44a8aa06
+  enum VexSimdPrefix : uint8_t {
     VEX_SIMD_NONE = 0x0,
     VEX_SIMD_66   = 0x1,
     VEX_SIMD_F3   = 0x2,
