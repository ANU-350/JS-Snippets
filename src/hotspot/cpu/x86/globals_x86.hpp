/*
 * Copyright (c) 2000, 2024, Oracle and/or its affiliates. All rights reserved.
 * DO NOT ALTER OR REMOVE COPYRIGHT NOTICES OR THIS FILE HEADER.
 *
 * This code is free software; you can redistribute it and/or modify it
 * under the terms of the GNU General Public License version 2 only, as
 * published by the Free Software Foundation.
 *
 * This code is distributed in the hope that it will be useful, but WITHOUT
 * ANY WARRANTY; without even the implied warranty of MERCHANTABILITY or
 * FITNESS FOR A PARTICULAR PURPOSE.  See the GNU General Public License
 * version 2 for more details (a copy is included in the LICENSE file that
 * accompanied this code).
 *
 * You should have received a copy of the GNU General Public License version
 * 2 along with this work; if not, write to the Free Software Foundation,
 * Inc., 51 Franklin St, Fifth Floor, Boston, MA 02110-1301 USA.
 *
 * Please contact Oracle, 500 Oracle Parkway, Redwood Shores, CA 94065 USA
 * or visit www.oracle.com if you need additional information or have any
 * questions.
 *
 */

#ifndef CPU_X86_GLOBALS_X86_HPP
#define CPU_X86_GLOBALS_X86_HPP

#include "utilities/globalDefinitions.hpp"
#include "utilities/macros.hpp"

// Sets the default values for platform dependent flags used by the runtime system.
// (see globals.hpp)

define_pd_global(bool, ImplicitNullChecks,       true);  // Generate code for implicit null checks
define_pd_global(bool, TrapBasedNullChecks,      false); // Not needed on x86.
define_pd_global(bool, UncommonNullCast,         true);  // Uncommon-trap nulls passed to check cast

define_pd_global(bool, DelayCompilerStubsGeneration, COMPILER2_OR_JVMCI);

define_pd_global(uintx, CodeCacheSegmentSize,    64 COMPILER1_AND_COMPILER2_PRESENT(+64)); // Tiered compilation has large code-entry alignment.
// See 4827828 for this change. There is no globals_core_i486.hpp. I can't
// assign a different value for C2 without touching a number of files. Use
// #ifdef to minimize the change as it's late in Mantis. -- FIXME.
// c1 doesn't have this problem because the fix to 4858033 assures us
// the vep is aligned at CodeEntryAlignment whereas c2 only aligns
// the uep and the vep doesn't get real alignment but just slops on by
// only assured that the entry instruction meets the 5 byte size requirement.
#if COMPILER2_OR_JVMCI
define_pd_global(intx, CodeEntryAlignment,       32);
#else
define_pd_global(intx, CodeEntryAlignment,       16);
#endif // COMPILER2_OR_JVMCI
define_pd_global(intx, OptoLoopAlignment,        16);
define_pd_global(intx, InlineSmallCode,          1000);

#define DEFAULT_STACK_YELLOW_PAGES (NOT_WINDOWS(2) WINDOWS_ONLY(3))
#define DEFAULT_STACK_RED_PAGES (1)
#define DEFAULT_STACK_RESERVED_PAGES (NOT_WINDOWS(1) WINDOWS_ONLY(0))

#define MIN_STACK_YELLOW_PAGES DEFAULT_STACK_YELLOW_PAGES
#define MIN_STACK_RED_PAGES DEFAULT_STACK_RED_PAGES
#define MIN_STACK_RESERVED_PAGES (0)

#ifdef _LP64
// Java_java_net_SocketOutputStream_socketWrite0() uses a 64k buffer on the
// stack if compiled for unix and LP64. To pass stack overflow tests we need
// 20 shadow pages.
#define DEFAULT_STACK_SHADOW_PAGES (NOT_WIN64(20) WIN64_ONLY(8) DEBUG_ONLY(+4))
// For those clients that do not use write socket, we allow
// the min range value to be below that of the default
#define MIN_STACK_SHADOW_PAGES (NOT_WIN64(10) WIN64_ONLY(8) DEBUG_ONLY(+4))
#else
#define DEFAULT_STACK_SHADOW_PAGES (4 DEBUG_ONLY(+5))
#define MIN_STACK_SHADOW_PAGES DEFAULT_STACK_SHADOW_PAGES
#endif // _LP64

define_pd_global(intx, StackYellowPages, DEFAULT_STACK_YELLOW_PAGES);
define_pd_global(intx, StackRedPages, DEFAULT_STACK_RED_PAGES);
define_pd_global(intx, StackShadowPages, DEFAULT_STACK_SHADOW_PAGES);
define_pd_global(intx, StackReservedPages, DEFAULT_STACK_RESERVED_PAGES);

#ifdef _LP64
define_pd_global(bool, VMContinuations, true);
#else
define_pd_global(bool, VMContinuations, false);
#endif

define_pd_global(bool, RewriteBytecodes,     true);
define_pd_global(bool, RewriteFrequentPairs, true);

define_pd_global(uintx, TypeProfileLevel, 111);

define_pd_global(bool, CompactStrings, true);

define_pd_global(bool, PreserveFramePointer, false);

define_pd_global(intx, InitArrayShortSize, 8*BytesPerLong);

#define ARCH_FLAGS(develop,                                                 \
                   product,                                                 \
                   range,                                                   \
                   constraint)                                              \
                                                                            \
  develop(bool, IEEEPrecision, true,                                        \
          "Enables IEEE precision (for INTEL only)")                        \
                                                                            \
  product(bool, UseStoreImmI16, true,                                       \
          "Use store immediate 16-bits value instruction on x86")           \
                                                                            \
  product(int, UseSSE, 4,                                                   \
          "Highest supported SSE instructions set on x86/x64")              \
          range(0, 4)                                                       \
                                                                            \
  product(int, UseAVX, 3,                                                   \
          "Highest supported AVX instructions set on x86/x64")              \
          range(0, 3)                                                       \
                                                                            \
<<<<<<< HEAD
=======
                                                                            \
>>>>>>> bd046d9b
  product(bool, UseAPX, false, EXPERIMENTAL,                                \
          "Use Intel Advanced Performance Extensions")                      \
                                                                            \
  product(bool, UseKNLSetting, false, DIAGNOSTIC,                           \
          "Control whether Knights platform setting should be used")        \
                                                                            \
  product(bool, UseCLMUL, false,                                            \
          "Control whether CLMUL instructions can be used on x86/x64")      \
                                                                            \
  product(bool, UseIncDec, true, DIAGNOSTIC,                                \
          "Use INC, DEC instructions on x86")                               \
                                                                            \
  product(bool, UseNewLongLShift, false,                                    \
          "Use optimized bitwise shift left")                               \
                                                                            \
  product(bool, UseAddressNop, false,                                       \
          "Use '0F 1F [addr]' NOP instructions on x86 cpus")                \
                                                                            \
  product(bool, UseXmmLoadAndClearUpper, true,                              \
          "Load low part of XMM register and clear upper part")             \
                                                                            \
  product(bool, UseXmmRegToRegMoveAll, false,                               \
          "Copy all XMM register bits when moving value between registers") \
                                                                            \
  product(bool, UseXmmI2D, false,                                           \
          "Use SSE2 CVTDQ2PD instruction to convert Integer to Double")     \
                                                                            \
  product(bool, UseXmmI2F, false,                                           \
          "Use SSE2 CVTDQ2PS instruction to convert Integer to Float")      \
                                                                            \
  product(bool, UseUnalignedLoadStores, false,                              \
          "Use SSE2 MOVDQU instruction for Arraycopy")                      \
                                                                            \
  product(bool, UseXMMForObjInit, false,                                    \
          "Use XMM/YMM MOVDQU instruction for Object Initialization")       \
                                                                            \
  product(bool, UseFastStosb, false,                                        \
          "Use fast-string operation for zeroing: rep stosb")               \
                                                                            \
  /* assembler */                                                           \
  product(bool, UseCountLeadingZerosInstruction, false,                     \
          "Use count leading zeros instruction")                            \
                                                                            \
  product(bool, UseCountTrailingZerosInstruction, false,                    \
          "Use count trailing zeros instruction")                           \
                                                                            \
  product(bool, UseSSE42Intrinsics, false,                                  \
          "SSE4.2 versions of intrinsics")                                  \
                                                                            \
  product(bool, UseBMI1Instructions, false,                                 \
          "Use BMI1 instructions")                                          \
                                                                            \
  product(bool, UseBMI2Instructions, false,                                 \
          "Use BMI2 instructions")                                          \
                                                                            \
  product(bool, UseLibmIntrinsic, true, DIAGNOSTIC,                         \
          "Use Libm Intrinsics")                                            \
                                                                            \
  /* Autodetected, see vm_version_x86.cpp */                                \
  product(bool, EnableX86ECoreOpts, false, DIAGNOSTIC,                      \
          "Perform Ecore Optimization")                                     \
                                                                            \
  /* Minimum array size in bytes to use AVX512 intrinsics */                \
  /* for copy, inflate and fill which don't bail out early based on any */  \
  /* condition. When this value is set to zero compare operations like */   \
  /* compare, vectorizedMismatch, compress can also use AVX512 intrinsics.*/\
  product(int, AVX3Threshold, 4096, DIAGNOSTIC,                             \
             "Minimum array size in bytes to use AVX512 intrinsics"         \
             "for copy, inflate and fill. When this value is set as zero"   \
             "compare operations can also use AVX512 intrinsics.")          \
             range(0, max_jint)                                             \
             constraint(AVX3ThresholdConstraintFunc,AfterErgo)              \
                                                                            \
  product(bool, IntelJccErratumMitigation, true, DIAGNOSTIC,                \
             "Turn off JVM mitigations related to Intel micro code "        \
             "mitigations for the Intel JCC erratum")                       \
<<<<<<< HEAD
=======
                                                                            \
>>>>>>> bd046d9b
// end of ARCH_FLAGS

#endif // CPU_X86_GLOBALS_X86_HPP<|MERGE_RESOLUTION|>--- conflicted
+++ resolved
@@ -115,10 +115,6 @@
           "Highest supported AVX instructions set on x86/x64")              \
           range(0, 3)                                                       \
                                                                             \
-<<<<<<< HEAD
-=======
-                                                                            \
->>>>>>> bd046d9b
   product(bool, UseAPX, false, EXPERIMENTAL,                                \
           "Use Intel Advanced Performance Extensions")                      \
                                                                             \
@@ -195,10 +191,6 @@
   product(bool, IntelJccErratumMitigation, true, DIAGNOSTIC,                \
              "Turn off JVM mitigations related to Intel micro code "        \
              "mitigations for the Intel JCC erratum")                       \
-<<<<<<< HEAD
-=======
-                                                                            \
->>>>>>> bd046d9b
 // end of ARCH_FLAGS
 
 #endif // CPU_X86_GLOBALS_X86_HPP