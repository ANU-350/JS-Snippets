--- conflicted
+++ resolved
@@ -1149,7 +1149,6 @@
   return stk_args;
 }
 
-<<<<<<< HEAD
 int SharedRuntime::vector_calling_convention(VMRegPair *regs,
                                              uint num_bits,
                                              uint total_args_passed) {
@@ -1175,210 +1174,6 @@
   return stk_args;
 }
 
-// On 64 bit we will store integer like items to the stack as
-// 64 bits items (x86_32/64 abi) even though java would only store
-// 32bits for a parameter. On 32bit it will simply be 32 bits
-// So this routine will do 32->32 on 32bit and 32->64 on 64bit
-static void move32_64(MacroAssembler* masm, VMRegPair src, VMRegPair dst) {
-  if (src.first()->is_stack()) {
-    if (dst.first()->is_stack()) {
-      // stack to stack
-      __ movslq(rax, Address(rbp, reg2offset_in(src.first())));
-      __ movq(Address(rsp, reg2offset_out(dst.first())), rax);
-    } else {
-      // stack to reg
-      __ movslq(dst.first()->as_Register(), Address(rbp, reg2offset_in(src.first())));
-    }
-  } else if (dst.first()->is_stack()) {
-    // reg to stack
-    // Do we really have to sign extend???
-    // __ movslq(src.first()->as_Register(), src.first()->as_Register());
-    __ movq(Address(rsp, reg2offset_out(dst.first())), src.first()->as_Register());
-  } else {
-    // Do we really have to sign extend???
-    // __ movslq(dst.first()->as_Register(), src.first()->as_Register());
-    if (dst.first() != src.first()) {
-      __ movq(dst.first()->as_Register(), src.first()->as_Register());
-    }
-  }
-}
-
-static void move_ptr(MacroAssembler* masm, VMRegPair src, VMRegPair dst) {
-  if (src.first()->is_stack()) {
-    if (dst.first()->is_stack()) {
-      // stack to stack
-      __ movq(rax, Address(rbp, reg2offset_in(src.first())));
-      __ movq(Address(rsp, reg2offset_out(dst.first())), rax);
-    } else {
-      // stack to reg
-      __ movq(dst.first()->as_Register(), Address(rbp, reg2offset_in(src.first())));
-    }
-  } else if (dst.first()->is_stack()) {
-    // reg to stack
-    __ movq(Address(rsp, reg2offset_out(dst.first())), src.first()->as_Register());
-  } else {
-    if (dst.first() != src.first()) {
-      __ movq(dst.first()->as_Register(), src.first()->as_Register());
-    }
-  }
-}
-
-// An oop arg. Must pass a handle not the oop itself
-static void object_move(MacroAssembler* masm,
-                        OopMap* map,
-                        int oop_handle_offset,
-                        int framesize_in_slots,
-                        VMRegPair src,
-                        VMRegPair dst,
-                        bool is_receiver,
-                        int* receiver_offset) {
-
-  // must pass a handle. First figure out the location we use as a handle
-
-  Register rHandle = dst.first()->is_stack() ? rax : dst.first()->as_Register();
-
-  // See if oop is NULL if it is we need no handle
-
-  if (src.first()->is_stack()) {
-
-    // Oop is already on the stack as an argument
-    int offset_in_older_frame = src.first()->reg2stack() + SharedRuntime::out_preserve_stack_slots();
-    map->set_oop(VMRegImpl::stack2reg(offset_in_older_frame + framesize_in_slots));
-    if (is_receiver) {
-      *receiver_offset = (offset_in_older_frame + framesize_in_slots) * VMRegImpl::stack_slot_size;
-    }
-
-    __ cmpptr(Address(rbp, reg2offset_in(src.first())), (int32_t)NULL_WORD);
-    __ lea(rHandle, Address(rbp, reg2offset_in(src.first())));
-    // conditionally move a NULL
-    __ cmovptr(Assembler::equal, rHandle, Address(rbp, reg2offset_in(src.first())));
-  } else {
-
-    // Oop is in an a register we must store it to the space we reserve
-    // on the stack for oop_handles and pass a handle if oop is non-NULL
-
-    const Register rOop = src.first()->as_Register();
-    int oop_slot;
-    if (rOop == j_rarg0)
-      oop_slot = 0;
-    else if (rOop == j_rarg1)
-      oop_slot = 1;
-    else if (rOop == j_rarg2)
-      oop_slot = 2;
-    else if (rOop == j_rarg3)
-      oop_slot = 3;
-    else if (rOop == j_rarg4)
-      oop_slot = 4;
-    else {
-      assert(rOop == j_rarg5, "wrong register");
-      oop_slot = 5;
-    }
-
-    oop_slot = oop_slot * VMRegImpl::slots_per_word + oop_handle_offset;
-    int offset = oop_slot*VMRegImpl::stack_slot_size;
-
-    map->set_oop(VMRegImpl::stack2reg(oop_slot));
-    // Store oop in handle area, may be NULL
-    __ movptr(Address(rsp, offset), rOop);
-    if (is_receiver) {
-      *receiver_offset = offset;
-    }
-
-    __ cmpptr(rOop, (int32_t)NULL_WORD);
-    __ lea(rHandle, Address(rsp, offset));
-    // conditionally move a NULL from the handle area where it was just stored
-    __ cmovptr(Assembler::equal, rHandle, Address(rsp, offset));
-  }
-
-  // If arg is on the stack then place it otherwise it is already in correct reg.
-  if (dst.first()->is_stack()) {
-    __ movptr(Address(rsp, reg2offset_out(dst.first())), rHandle);
-  }
-}
-
-// A float arg may have to do float reg int reg conversion
-static void float_move(MacroAssembler* masm, VMRegPair src, VMRegPair dst) {
-  assert(!src.second()->is_valid() && !dst.second()->is_valid(), "bad float_move");
-
-  // The calling conventions assures us that each VMregpair is either
-  // all really one physical register or adjacent stack slots.
-
-  if (src.first()->is_stack()) {
-    if (dst.first()->is_stack()) {
-      __ movl(rax, Address(rbp, reg2offset_in(src.first())));
-      __ movptr(Address(rsp, reg2offset_out(dst.first())), rax);
-    } else {
-      // stack to reg
-      assert(dst.first()->is_XMMRegister(), "only expect xmm registers as parameters");
-      __ movflt(dst.first()->as_XMMRegister(), Address(rbp, reg2offset_in(src.first())));
-    }
-  } else if (dst.first()->is_stack()) {
-    // reg to stack
-    assert(src.first()->is_XMMRegister(), "only expect xmm registers as parameters");
-    __ movflt(Address(rsp, reg2offset_out(dst.first())), src.first()->as_XMMRegister());
-  } else {
-    // reg to reg
-    // In theory these overlap but the ordering is such that this is likely a nop
-    if ( src.first() != dst.first()) {
-      __ movdbl(dst.first()->as_XMMRegister(),  src.first()->as_XMMRegister());
-    }
-  }
-}
-
-// A long move
-static void long_move(MacroAssembler* masm, VMRegPair src, VMRegPair dst) {
-
-  // The calling conventions assures us that each VMregpair is either
-  // all really one physical register or adjacent stack slots.
-
-  if (src.is_single_phys_reg() ) {
-    if (dst.is_single_phys_reg()) {
-      if (dst.first() != src.first()) {
-        __ mov(dst.first()->as_Register(), src.first()->as_Register());
-      }
-    } else {
-      assert(dst.is_single_reg(), "not a stack pair");
-      __ movq(Address(rsp, reg2offset_out(dst.first())), src.first()->as_Register());
-    }
-  } else if (dst.is_single_phys_reg()) {
-    assert(src.is_single_reg(),  "not a stack pair");
-    __ movq(dst.first()->as_Register(), Address(rbp, reg2offset_out(src.first())));
-  } else {
-    assert(src.is_single_reg() && dst.is_single_reg(), "not stack pairs");
-    __ movq(rax, Address(rbp, reg2offset_in(src.first())));
-    __ movq(Address(rsp, reg2offset_out(dst.first())), rax);
-  }
-}
-
-// A double move
-static void double_move(MacroAssembler* masm, VMRegPair src, VMRegPair dst) {
-
-  // The calling conventions assures us that each VMregpair is either
-  // all really one physical register or adjacent stack slots.
-
-  if (src.is_single_phys_reg() ) {
-    if (dst.is_single_phys_reg()) {
-      // In theory these overlap but the ordering is such that this is likely a nop
-      if ( src.first() != dst.first()) {
-        __ movdbl(dst.first()->as_XMMRegister(), src.first()->as_XMMRegister());
-      }
-    } else {
-      assert(dst.is_single_reg(), "not a stack pair");
-      __ movdbl(Address(rsp, reg2offset_out(dst.first())), src.first()->as_XMMRegister());
-    }
-  } else if (dst.is_single_phys_reg()) {
-    assert(src.is_single_reg(),  "not a stack pair");
-    __ movdbl(dst.first()->as_XMMRegister(), Address(rbp, reg2offset_out(src.first())));
-  } else {
-    assert(src.is_single_reg() && dst.is_single_reg(), "not stack pairs");
-    __ movq(rax, Address(rbp, reg2offset_in(src.first())));
-    __ movq(Address(rsp, reg2offset_out(dst.first())), rax);
-  }
-}
-
-
-=======
->>>>>>> 52d8215a
 void SharedRuntime::save_native_result(MacroAssembler *masm, BasicType ret_type, int frame_slots) {
   // We always ignore the frame_slots arg and just use the space just below frame pointer
   // which by this time is free to use
