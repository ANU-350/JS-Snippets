--- conflicted
+++ resolved
@@ -210,15 +210,8 @@
   static address crc_table_avx512_addr()  { return (address)_crc_table_avx512; }
   static address crc32c_table_avx512_addr()  { return (address)_crc32c_table_avx512; }
 #endif // _LP64
-<<<<<<< HEAD
-  static address ghash_long_swap_mask_addr() { return _ghash_long_swap_mask_addr; }
-  static address ghash_byte_swap_mask_addr() { return _ghash_byte_swap_mask_addr; }
-  static address ghash_shufflemask_addr() { return _ghash_shuffmask_addr; }
-  static address ghash_polynomial_addr() { return _ghash_poly_addr; }
   static address chacha20_counter_addmask_avx2() { return _chacha20_counter_addmask_avx2; }
   static address chacha20_counter_addmask_avx512() { return _chacha20_counter_addmask_avx512; }
-=======
->>>>>>> 7e020398
   static address upper_word_mask_addr() { return _upper_word_mask_addr; }
   static address shuffle_byte_flip_mask_addr() { return _shuffle_byte_flip_mask_addr; }
   static address k256_addr()      { return _k256_adr; }
