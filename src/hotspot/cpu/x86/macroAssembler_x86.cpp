/*
 * Copyright (c) 1997, 2020, Oracle and/or its affiliates. All rights reserved.
 * DO NOT ALTER OR REMOVE COPYRIGHT NOTICES OR THIS FILE HEADER.
 *
 * This code is free software; you can redistribute it and/or modify it
 * under the terms of the GNU General Public License version 2 only, as
 * published by the Free Software Foundation.
 *
 * This code is distributed in the hope that it will be useful, but WITHOUT
 * ANY WARRANTY; without even the implied warranty of MERCHANTABILITY or
 * FITNESS FOR A PARTICULAR PURPOSE.  See the GNU General Public License
 * version 2 for more details (a copy is included in the LICENSE file that
 * accompanied this code).
 *
 * You should have received a copy of the GNU General Public License version
 * 2 along with this work; if not, write to the Free Software Foundation,
 * Inc., 51 Franklin St, Fifth Floor, Boston, MA 02110-1301 USA.
 *
 * Please contact Oracle, 500 Oracle Parkway, Redwood Shores, CA 94065 USA
 * or visit www.oracle.com if you need additional information or have any
 * questions.
 *
 */

#include "precompiled.hpp"
#include "jvm.h"
#include "asm/assembler.hpp"
#include "asm/assembler.inline.hpp"
#include "compiler/disassembler.hpp"
#include "gc/shared/barrierSet.hpp"
#include "gc/shared/barrierSetAssembler.hpp"
#include "gc/shared/collectedHeap.inline.hpp"
#include "interpreter/interpreter.hpp"
#include "memory/resourceArea.hpp"
#include "memory/universe.hpp"
#include "oops/accessDecorators.hpp"
#include "oops/compressedOops.inline.hpp"
#include "oops/klass.inline.hpp"
#include "prims/methodHandles.hpp"
#include "runtime/biasedLocking.hpp"
#include "runtime/flags/flagSetting.hpp"
#include "runtime/interfaceSupport.inline.hpp"
#include "runtime/objectMonitor.hpp"
#include "runtime/os.hpp"
#include "runtime/safepoint.hpp"
#include "runtime/safepointMechanism.hpp"
#include "runtime/sharedRuntime.hpp"
#include "runtime/stubRoutines.hpp"
#include "runtime/thread.hpp"
#include "utilities/macros.hpp"
#include "crc32c.h"

#ifdef PRODUCT
#define BLOCK_COMMENT(str) /* nothing */
#define STOP(error) stop(error)
#else
#define BLOCK_COMMENT(str) block_comment(str)
#define STOP(error) block_comment(error); stop(error)
#endif

#define BIND(label) bind(label); BLOCK_COMMENT(#label ":")

#ifdef ASSERT
bool AbstractAssembler::pd_check_instruction_mark() { return true; }
#endif

static Assembler::Condition reverse[] = {
    Assembler::noOverflow     /* overflow      = 0x0 */ ,
    Assembler::overflow       /* noOverflow    = 0x1 */ ,
    Assembler::aboveEqual     /* carrySet      = 0x2, below         = 0x2 */ ,
    Assembler::below          /* aboveEqual    = 0x3, carryClear    = 0x3 */ ,
    Assembler::notZero        /* zero          = 0x4, equal         = 0x4 */ ,
    Assembler::zero           /* notZero       = 0x5, notEqual      = 0x5 */ ,
    Assembler::above          /* belowEqual    = 0x6 */ ,
    Assembler::belowEqual     /* above         = 0x7 */ ,
    Assembler::positive       /* negative      = 0x8 */ ,
    Assembler::negative       /* positive      = 0x9 */ ,
    Assembler::noParity       /* parity        = 0xa */ ,
    Assembler::parity         /* noParity      = 0xb */ ,
    Assembler::greaterEqual   /* less          = 0xc */ ,
    Assembler::less           /* greaterEqual  = 0xd */ ,
    Assembler::greater        /* lessEqual     = 0xe */ ,
    Assembler::lessEqual      /* greater       = 0xf, */

};


// Implementation of MacroAssembler

// First all the versions that have distinct versions depending on 32/64 bit
// Unless the difference is trivial (1 line or so).

#ifndef _LP64

// 32bit versions

Address MacroAssembler::as_Address(AddressLiteral adr) {
  return Address(adr.target(), adr.rspec());
}

Address MacroAssembler::as_Address(ArrayAddress adr) {
  return Address::make_array(adr);
}

void MacroAssembler::call_VM_leaf_base(address entry_point,
                                       int number_of_arguments) {
  call(RuntimeAddress(entry_point));
  increment(rsp, number_of_arguments * wordSize);
}

void MacroAssembler::cmpklass(Address src1, Metadata* obj) {
  cmp_literal32(src1, (int32_t)obj, metadata_Relocation::spec_for_immediate());
}


void MacroAssembler::cmpklass(Register src1, Metadata* obj) {
  cmp_literal32(src1, (int32_t)obj, metadata_Relocation::spec_for_immediate());
}

void MacroAssembler::cmpoop_raw(Address src1, jobject obj) {
  cmp_literal32(src1, (int32_t)obj, oop_Relocation::spec_for_immediate());
}

void MacroAssembler::cmpoop_raw(Register src1, jobject obj) {
  cmp_literal32(src1, (int32_t)obj, oop_Relocation::spec_for_immediate());
}

void MacroAssembler::cmpoop(Address src1, jobject obj) {
  BarrierSetAssembler* bs = BarrierSet::barrier_set()->barrier_set_assembler();
  bs->obj_equals(this, src1, obj);
}

void MacroAssembler::cmpoop(Register src1, jobject obj) {
  BarrierSetAssembler* bs = BarrierSet::barrier_set()->barrier_set_assembler();
  bs->obj_equals(this, src1, obj);
}

void MacroAssembler::extend_sign(Register hi, Register lo) {
  // According to Intel Doc. AP-526, "Integer Divide", p.18.
  if (VM_Version::is_P6() && hi == rdx && lo == rax) {
    cdql();
  } else {
    movl(hi, lo);
    sarl(hi, 31);
  }
}

void MacroAssembler::jC2(Register tmp, Label& L) {
  // set parity bit if FPU flag C2 is set (via rax)
  save_rax(tmp);
  fwait(); fnstsw_ax();
  sahf();
  restore_rax(tmp);
  // branch
  jcc(Assembler::parity, L);
}

void MacroAssembler::jnC2(Register tmp, Label& L) {
  // set parity bit if FPU flag C2 is set (via rax)
  save_rax(tmp);
  fwait(); fnstsw_ax();
  sahf();
  restore_rax(tmp);
  // branch
  jcc(Assembler::noParity, L);
}

// 32bit can do a case table jump in one instruction but we no longer allow the base
// to be installed in the Address class
void MacroAssembler::jump(ArrayAddress entry) {
  jmp(as_Address(entry));
}

// Note: y_lo will be destroyed
void MacroAssembler::lcmp2int(Register x_hi, Register x_lo, Register y_hi, Register y_lo) {
  // Long compare for Java (semantics as described in JVM spec.)
  Label high, low, done;

  cmpl(x_hi, y_hi);
  jcc(Assembler::less, low);
  jcc(Assembler::greater, high);
  // x_hi is the return register
  xorl(x_hi, x_hi);
  cmpl(x_lo, y_lo);
  jcc(Assembler::below, low);
  jcc(Assembler::equal, done);

  bind(high);
  xorl(x_hi, x_hi);
  increment(x_hi);
  jmp(done);

  bind(low);
  xorl(x_hi, x_hi);
  decrementl(x_hi);

  bind(done);
}

void MacroAssembler::lea(Register dst, AddressLiteral src) {
    mov_literal32(dst, (int32_t)src.target(), src.rspec());
}

void MacroAssembler::lea(Address dst, AddressLiteral adr) {
  // leal(dst, as_Address(adr));
  // see note in movl as to why we must use a move
  mov_literal32(dst, (int32_t) adr.target(), adr.rspec());
}

void MacroAssembler::leave() {
  mov(rsp, rbp);
  pop(rbp);
}

void MacroAssembler::lmul(int x_rsp_offset, int y_rsp_offset) {
  // Multiplication of two Java long values stored on the stack
  // as illustrated below. Result is in rdx:rax.
  //
  // rsp ---> [  ??  ] \               \
  //            ....    | y_rsp_offset  |
  //          [ y_lo ] /  (in bytes)    | x_rsp_offset
  //          [ y_hi ]                  | (in bytes)
  //            ....                    |
  //          [ x_lo ]                 /
  //          [ x_hi ]
  //            ....
  //
  // Basic idea: lo(result) = lo(x_lo * y_lo)
  //             hi(result) = hi(x_lo * y_lo) + lo(x_hi * y_lo) + lo(x_lo * y_hi)
  Address x_hi(rsp, x_rsp_offset + wordSize); Address x_lo(rsp, x_rsp_offset);
  Address y_hi(rsp, y_rsp_offset + wordSize); Address y_lo(rsp, y_rsp_offset);
  Label quick;
  // load x_hi, y_hi and check if quick
  // multiplication is possible
  movl(rbx, x_hi);
  movl(rcx, y_hi);
  movl(rax, rbx);
  orl(rbx, rcx);                                 // rbx, = 0 <=> x_hi = 0 and y_hi = 0
  jcc(Assembler::zero, quick);                   // if rbx, = 0 do quick multiply
  // do full multiplication
  // 1st step
  mull(y_lo);                                    // x_hi * y_lo
  movl(rbx, rax);                                // save lo(x_hi * y_lo) in rbx,
  // 2nd step
  movl(rax, x_lo);
  mull(rcx);                                     // x_lo * y_hi
  addl(rbx, rax);                                // add lo(x_lo * y_hi) to rbx,
  // 3rd step
  bind(quick);                                   // note: rbx, = 0 if quick multiply!
  movl(rax, x_lo);
  mull(y_lo);                                    // x_lo * y_lo
  addl(rdx, rbx);                                // correct hi(x_lo * y_lo)
}

void MacroAssembler::lneg(Register hi, Register lo) {
  negl(lo);
  adcl(hi, 0);
  negl(hi);
}

void MacroAssembler::lshl(Register hi, Register lo) {
  // Java shift left long support (semantics as described in JVM spec., p.305)
  // (basic idea for shift counts s >= n: x << s == (x << n) << (s - n))
  // shift value is in rcx !
  assert(hi != rcx, "must not use rcx");
  assert(lo != rcx, "must not use rcx");
  const Register s = rcx;                        // shift count
  const int      n = BitsPerWord;
  Label L;
  andl(s, 0x3f);                                 // s := s & 0x3f (s < 0x40)
  cmpl(s, n);                                    // if (s < n)
  jcc(Assembler::less, L);                       // else (s >= n)
  movl(hi, lo);                                  // x := x << n
  xorl(lo, lo);
  // Note: subl(s, n) is not needed since the Intel shift instructions work rcx mod n!
  bind(L);                                       // s (mod n) < n
  shldl(hi, lo);                                 // x := x << s
  shll(lo);
}


void MacroAssembler::lshr(Register hi, Register lo, bool sign_extension) {
  // Java shift right long support (semantics as described in JVM spec., p.306 & p.310)
  // (basic idea for shift counts s >= n: x >> s == (x >> n) >> (s - n))
  assert(hi != rcx, "must not use rcx");
  assert(lo != rcx, "must not use rcx");
  const Register s = rcx;                        // shift count
  const int      n = BitsPerWord;
  Label L;
  andl(s, 0x3f);                                 // s := s & 0x3f (s < 0x40)
  cmpl(s, n);                                    // if (s < n)
  jcc(Assembler::less, L);                       // else (s >= n)
  movl(lo, hi);                                  // x := x >> n
  if (sign_extension) sarl(hi, 31);
  else                xorl(hi, hi);
  // Note: subl(s, n) is not needed since the Intel shift instructions work rcx mod n!
  bind(L);                                       // s (mod n) < n
  shrdl(lo, hi);                                 // x := x >> s
  if (sign_extension) sarl(hi);
  else                shrl(hi);
}

void MacroAssembler::movoop(Register dst, jobject obj) {
  mov_literal32(dst, (int32_t)obj, oop_Relocation::spec_for_immediate());
}

void MacroAssembler::movoop(Address dst, jobject obj) {
  mov_literal32(dst, (int32_t)obj, oop_Relocation::spec_for_immediate());
}

void MacroAssembler::mov_metadata(Register dst, Metadata* obj) {
  mov_literal32(dst, (int32_t)obj, metadata_Relocation::spec_for_immediate());
}

void MacroAssembler::mov_metadata(Address dst, Metadata* obj) {
  mov_literal32(dst, (int32_t)obj, metadata_Relocation::spec_for_immediate());
}

void MacroAssembler::movptr(Register dst, AddressLiteral src, Register scratch) {
  // scratch register is not used,
  // it is defined to match parameters of 64-bit version of this method.
  if (src.is_lval()) {
    mov_literal32(dst, (intptr_t)src.target(), src.rspec());
  } else {
    movl(dst, as_Address(src));
  }
}

void MacroAssembler::movptr(ArrayAddress dst, Register src) {
  movl(as_Address(dst), src);
}

void MacroAssembler::movptr(Register dst, ArrayAddress src) {
  movl(dst, as_Address(src));
}

// src should NEVER be a real pointer. Use AddressLiteral for true pointers
void MacroAssembler::movptr(Address dst, intptr_t src) {
  movl(dst, src);
}


void MacroAssembler::pop_callee_saved_registers() {
  pop(rcx);
  pop(rdx);
  pop(rdi);
  pop(rsi);
}

void MacroAssembler::push_callee_saved_registers() {
  push(rsi);
  push(rdi);
  push(rdx);
  push(rcx);
}

void MacroAssembler::pushoop(jobject obj) {
  push_literal32((int32_t)obj, oop_Relocation::spec_for_immediate());
}

void MacroAssembler::pushklass(Metadata* obj) {
  push_literal32((int32_t)obj, metadata_Relocation::spec_for_immediate());
}

void MacroAssembler::pushptr(AddressLiteral src) {
  if (src.is_lval()) {
    push_literal32((int32_t)src.target(), src.rspec());
  } else {
    pushl(as_Address(src));
  }
}

void MacroAssembler::set_word_if_not_zero(Register dst) {
  xorl(dst, dst);
  set_byte_if_not_zero(dst);
}

static void pass_arg0(MacroAssembler* masm, Register arg) {
  masm->push(arg);
}

static void pass_arg1(MacroAssembler* masm, Register arg) {
  masm->push(arg);
}

static void pass_arg2(MacroAssembler* masm, Register arg) {
  masm->push(arg);
}

static void pass_arg3(MacroAssembler* masm, Register arg) {
  masm->push(arg);
}

#ifndef PRODUCT
extern "C" void findpc(intptr_t x);
#endif

void MacroAssembler::debug32(int rdi, int rsi, int rbp, int rsp, int rbx, int rdx, int rcx, int rax, int eip, char* msg) {
  // In order to get locks to work, we need to fake a in_VM state
  JavaThread* thread = JavaThread::current();
  JavaThreadState saved_state = thread->thread_state();
  thread->set_thread_state(_thread_in_vm);
  if (ShowMessageBoxOnError) {
    JavaThread* thread = JavaThread::current();
    JavaThreadState saved_state = thread->thread_state();
    thread->set_thread_state(_thread_in_vm);
    if (CountBytecodes || TraceBytecodes || StopInterpreterAt) {
      ttyLocker ttyl;
      BytecodeCounter::print();
    }
    // To see where a verify_oop failed, get $ebx+40/X for this frame.
    // This is the value of eip which points to where verify_oop will return.
    if (os::message_box(msg, "Execution stopped, print registers?")) {
      print_state32(rdi, rsi, rbp, rsp, rbx, rdx, rcx, rax, eip);
      BREAKPOINT;
    }
  }
  fatal("DEBUG MESSAGE: %s", msg);
}

void MacroAssembler::print_state32(int rdi, int rsi, int rbp, int rsp, int rbx, int rdx, int rcx, int rax, int eip) {
  ttyLocker ttyl;
  FlagSetting fs(Debugging, true);
  tty->print_cr("eip = 0x%08x", eip);
#ifndef PRODUCT
  if ((WizardMode || Verbose) && PrintMiscellaneous) {
    tty->cr();
    findpc(eip);
    tty->cr();
  }
#endif
#define PRINT_REG(rax) \
  { tty->print("%s = ", #rax); os::print_location(tty, rax); }
  PRINT_REG(rax);
  PRINT_REG(rbx);
  PRINT_REG(rcx);
  PRINT_REG(rdx);
  PRINT_REG(rdi);
  PRINT_REG(rsi);
  PRINT_REG(rbp);
  PRINT_REG(rsp);
#undef PRINT_REG
  // Print some words near top of staack.
  int* dump_sp = (int*) rsp;
  for (int col1 = 0; col1 < 8; col1++) {
    tty->print("(rsp+0x%03x) 0x%08x: ", (int)((intptr_t)dump_sp - (intptr_t)rsp), (intptr_t)dump_sp);
    os::print_location(tty, *dump_sp++);
  }
  for (int row = 0; row < 16; row++) {
    tty->print("(rsp+0x%03x) 0x%08x: ", (int)((intptr_t)dump_sp - (intptr_t)rsp), (intptr_t)dump_sp);
    for (int col = 0; col < 8; col++) {
      tty->print(" 0x%08x", *dump_sp++);
    }
    tty->cr();
  }
  // Print some instructions around pc:
  Disassembler::decode((address)eip-64, (address)eip);
  tty->print_cr("--------");
  Disassembler::decode((address)eip, (address)eip+32);
}

void MacroAssembler::stop(const char* msg) {
  ExternalAddress message((address)msg);
  // push address of message
  pushptr(message.addr());
  { Label L; call(L, relocInfo::none); bind(L); }     // push eip
  pusha();                                            // push registers
  call(RuntimeAddress(CAST_FROM_FN_PTR(address, MacroAssembler::debug32)));
  hlt();
}

void MacroAssembler::warn(const char* msg) {
  push_CPU_state();

  ExternalAddress message((address) msg);
  // push address of message
  pushptr(message.addr());

  call(RuntimeAddress(CAST_FROM_FN_PTR(address, warning)));
  addl(rsp, wordSize);       // discard argument
  pop_CPU_state();
}

void MacroAssembler::print_state() {
  { Label L; call(L, relocInfo::none); bind(L); }     // push eip
  pusha();                                            // push registers

  push_CPU_state();
  call(RuntimeAddress(CAST_FROM_FN_PTR(address, MacroAssembler::print_state32)));
  pop_CPU_state();

  popa();
  addl(rsp, wordSize);
}

#else // _LP64

// 64 bit versions

Address MacroAssembler::as_Address(AddressLiteral adr) {
  // amd64 always does this as a pc-rel
  // we can be absolute or disp based on the instruction type
  // jmp/call are displacements others are absolute
  assert(!adr.is_lval(), "must be rval");
  assert(reachable(adr), "must be");
  return Address((int32_t)(intptr_t)(adr.target() - pc()), adr.target(), adr.reloc());

}

Address MacroAssembler::as_Address(ArrayAddress adr) {
  AddressLiteral base = adr.base();
  lea(rscratch1, base);
  Address index = adr.index();
  assert(index._disp == 0, "must not have disp"); // maybe it can?
  Address array(rscratch1, index._index, index._scale, index._disp);
  return array;
}

void MacroAssembler::call_VM_leaf_base(address entry_point, int num_args) {
  Label L, E;

#ifdef _WIN64
  // Windows always allocates space for it's register args
  assert(num_args <= 4, "only register arguments supported");
  subq(rsp,  frame::arg_reg_save_area_bytes);
#endif

  // Align stack if necessary
  testl(rsp, 15);
  jcc(Assembler::zero, L);

  subq(rsp, 8);
  {
    call(RuntimeAddress(entry_point));
  }
  addq(rsp, 8);
  jmp(E);

  bind(L);
  {
    call(RuntimeAddress(entry_point));
  }

  bind(E);

#ifdef _WIN64
  // restore stack pointer
  addq(rsp, frame::arg_reg_save_area_bytes);
#endif

}

void MacroAssembler::cmp64(Register src1, AddressLiteral src2) {
  assert(!src2.is_lval(), "should use cmpptr");

  if (reachable(src2)) {
    cmpq(src1, as_Address(src2));
  } else {
    lea(rscratch1, src2);
    Assembler::cmpq(src1, Address(rscratch1, 0));
  }
}

int MacroAssembler::corrected_idivq(Register reg) {
  // Full implementation of Java ldiv and lrem; checks for special
  // case as described in JVM spec., p.243 & p.271.  The function
  // returns the (pc) offset of the idivl instruction - may be needed
  // for implicit exceptions.
  //
  //         normal case                           special case
  //
  // input : rax: dividend                         min_long
  //         reg: divisor   (may not be eax/edx)   -1
  //
  // output: rax: quotient  (= rax idiv reg)       min_long
  //         rdx: remainder (= rax irem reg)       0
  assert(reg != rax && reg != rdx, "reg cannot be rax or rdx register");
  static const int64_t min_long = 0x8000000000000000;
  Label normal_case, special_case;

  // check for special case
  cmp64(rax, ExternalAddress((address) &min_long));
  jcc(Assembler::notEqual, normal_case);
  xorl(rdx, rdx); // prepare rdx for possible special case (where
                  // remainder = 0)
  cmpq(reg, -1);
  jcc(Assembler::equal, special_case);

  // handle normal case
  bind(normal_case);
  cdqq();
  int idivq_offset = offset();
  idivq(reg);

  // normal and special case exit
  bind(special_case);

  return idivq_offset;
}

void MacroAssembler::decrementq(Register reg, int value) {
  if (value == min_jint) { subq(reg, value); return; }
  if (value <  0) { incrementq(reg, -value); return; }
  if (value == 0) {                        ; return; }
  if (value == 1 && UseIncDec) { decq(reg) ; return; }
  /* else */      { subq(reg, value)       ; return; }
}

void MacroAssembler::decrementq(Address dst, int value) {
  if (value == min_jint) { subq(dst, value); return; }
  if (value <  0) { incrementq(dst, -value); return; }
  if (value == 0) {                        ; return; }
  if (value == 1 && UseIncDec) { decq(dst) ; return; }
  /* else */      { subq(dst, value)       ; return; }
}

void MacroAssembler::incrementq(AddressLiteral dst) {
  if (reachable(dst)) {
    incrementq(as_Address(dst));
  } else {
    lea(rscratch1, dst);
    incrementq(Address(rscratch1, 0));
  }
}

void MacroAssembler::incrementq(Register reg, int value) {
  if (value == min_jint) { addq(reg, value); return; }
  if (value <  0) { decrementq(reg, -value); return; }
  if (value == 0) {                        ; return; }
  if (value == 1 && UseIncDec) { incq(reg) ; return; }
  /* else */      { addq(reg, value)       ; return; }
}

void MacroAssembler::incrementq(Address dst, int value) {
  if (value == min_jint) { addq(dst, value); return; }
  if (value <  0) { decrementq(dst, -value); return; }
  if (value == 0) {                        ; return; }
  if (value == 1 && UseIncDec) { incq(dst) ; return; }
  /* else */      { addq(dst, value)       ; return; }
}

// 32bit can do a case table jump in one instruction but we no longer allow the base
// to be installed in the Address class
void MacroAssembler::jump(ArrayAddress entry) {
  lea(rscratch1, entry.base());
  Address dispatch = entry.index();
  assert(dispatch._base == noreg, "must be");
  dispatch._base = rscratch1;
  jmp(dispatch);
}

void MacroAssembler::lcmp2int(Register x_hi, Register x_lo, Register y_hi, Register y_lo) {
  ShouldNotReachHere(); // 64bit doesn't use two regs
  cmpq(x_lo, y_lo);
}

void MacroAssembler::lea(Register dst, AddressLiteral src) {
    mov_literal64(dst, (intptr_t)src.target(), src.rspec());
}

void MacroAssembler::lea(Address dst, AddressLiteral adr) {
  mov_literal64(rscratch1, (intptr_t)adr.target(), adr.rspec());
  movptr(dst, rscratch1);
}

void MacroAssembler::leave() {
  // %%% is this really better? Why not on 32bit too?
  emit_int8((unsigned char)0xC9); // LEAVE
}

void MacroAssembler::lneg(Register hi, Register lo) {
  ShouldNotReachHere(); // 64bit doesn't use two regs
  negq(lo);
}

void MacroAssembler::movoop(Register dst, jobject obj) {
  mov_literal64(dst, (intptr_t)obj, oop_Relocation::spec_for_immediate());
}

void MacroAssembler::movoop(Address dst, jobject obj) {
  mov_literal64(rscratch1, (intptr_t)obj, oop_Relocation::spec_for_immediate());
  movq(dst, rscratch1);
}

void MacroAssembler::mov_metadata(Register dst, Metadata* obj) {
  mov_literal64(dst, (intptr_t)obj, metadata_Relocation::spec_for_immediate());
}

void MacroAssembler::mov_metadata(Address dst, Metadata* obj) {
  mov_literal64(rscratch1, (intptr_t)obj, metadata_Relocation::spec_for_immediate());
  movq(dst, rscratch1);
}

void MacroAssembler::movptr(Register dst, AddressLiteral src, Register scratch) {
  if (src.is_lval()) {
    mov_literal64(dst, (intptr_t)src.target(), src.rspec());
  } else {
    if (reachable(src)) {
      movq(dst, as_Address(src));
    } else {
      lea(scratch, src);
      movq(dst, Address(scratch, 0));
    }
  }
}

void MacroAssembler::movptr(ArrayAddress dst, Register src) {
  movq(as_Address(dst), src);
}

void MacroAssembler::movptr(Register dst, ArrayAddress src) {
  movq(dst, as_Address(src));
}

// src should NEVER be a real pointer. Use AddressLiteral for true pointers
void MacroAssembler::movptr(Address dst, intptr_t src) {
  mov64(rscratch1, src);
  movq(dst, rscratch1);
}

// These are mostly for initializing NULL
void MacroAssembler::movptr(Address dst, int32_t src) {
  movslq(dst, src);
}

void MacroAssembler::movptr(Register dst, int32_t src) {
  mov64(dst, (intptr_t)src);
}

void MacroAssembler::pushoop(jobject obj) {
  movoop(rscratch1, obj);
  push(rscratch1);
}

void MacroAssembler::pushklass(Metadata* obj) {
  mov_metadata(rscratch1, obj);
  push(rscratch1);
}

void MacroAssembler::pushptr(AddressLiteral src) {
  lea(rscratch1, src);
  if (src.is_lval()) {
    push(rscratch1);
  } else {
    pushq(Address(rscratch1, 0));
  }
}

void MacroAssembler::reset_last_Java_frame(bool clear_fp) {
  // we must set sp to zero to clear frame
  movptr(Address(r15_thread, JavaThread::last_Java_sp_offset()), NULL_WORD);
  // must clear fp, so that compiled frames are not confused; it is
  // possible that we need it only for debugging
  if (clear_fp) {
    movptr(Address(r15_thread, JavaThread::last_Java_fp_offset()), NULL_WORD);
  }

  // Always clear the pc because it could have been set by make_walkable()
  movptr(Address(r15_thread, JavaThread::last_Java_pc_offset()), NULL_WORD);
  vzeroupper();
}

void MacroAssembler::set_last_Java_frame(Register last_java_sp,
                                         Register last_java_fp,
                                         address  last_java_pc) {
  vzeroupper();
  // determine last_java_sp register
  if (!last_java_sp->is_valid()) {
    last_java_sp = rsp;
  }

  // last_java_fp is optional
  if (last_java_fp->is_valid()) {
    movptr(Address(r15_thread, JavaThread::last_Java_fp_offset()),
           last_java_fp);
  }

  // last_java_pc is optional
  if (last_java_pc != NULL) {
    Address java_pc(r15_thread,
                    JavaThread::frame_anchor_offset() + JavaFrameAnchor::last_Java_pc_offset());
    lea(rscratch1, InternalAddress(last_java_pc));
    movptr(java_pc, rscratch1);
  }

  movptr(Address(r15_thread, JavaThread::last_Java_sp_offset()), last_java_sp);
}

static void pass_arg0(MacroAssembler* masm, Register arg) {
  if (c_rarg0 != arg ) {
    masm->mov(c_rarg0, arg);
  }
}

static void pass_arg1(MacroAssembler* masm, Register arg) {
  if (c_rarg1 != arg ) {
    masm->mov(c_rarg1, arg);
  }
}

static void pass_arg2(MacroAssembler* masm, Register arg) {
  if (c_rarg2 != arg ) {
    masm->mov(c_rarg2, arg);
  }
}

static void pass_arg3(MacroAssembler* masm, Register arg) {
  if (c_rarg3 != arg ) {
    masm->mov(c_rarg3, arg);
  }
}

void MacroAssembler::stop(const char* msg) {
  if (ShowMessageBoxOnError) {
    address rip = pc();
    pusha(); // get regs on stack
    lea(c_rarg1, InternalAddress(rip));
    movq(c_rarg2, rsp); // pass pointer to regs array
  }
  lea(c_rarg0, ExternalAddress((address) msg));
  andq(rsp, -16); // align stack as required by ABI
  call(RuntimeAddress(CAST_FROM_FN_PTR(address, MacroAssembler::debug64)));
  hlt();
}

void MacroAssembler::warn(const char* msg) {
  push(rbp);
  movq(rbp, rsp);
  andq(rsp, -16);     // align stack as required by push_CPU_state and call
  push_CPU_state();   // keeps alignment at 16 bytes
  lea(c_rarg0, ExternalAddress((address) msg));
  lea(rax, ExternalAddress(CAST_FROM_FN_PTR(address, warning)));
  call(rax);
  pop_CPU_state();
  mov(rsp, rbp);
  pop(rbp);
}

void MacroAssembler::print_state() {
  address rip = pc();
  pusha();            // get regs on stack
  push(rbp);
  movq(rbp, rsp);
  andq(rsp, -16);     // align stack as required by push_CPU_state and call
  push_CPU_state();   // keeps alignment at 16 bytes

  lea(c_rarg0, InternalAddress(rip));
  lea(c_rarg1, Address(rbp, wordSize)); // pass pointer to regs array
  call_VM_leaf(CAST_FROM_FN_PTR(address, MacroAssembler::print_state64), c_rarg0, c_rarg1);

  pop_CPU_state();
  mov(rsp, rbp);
  pop(rbp);
  popa();
}

#ifndef PRODUCT
extern "C" void findpc(intptr_t x);
#endif

void MacroAssembler::debug64(char* msg, int64_t pc, int64_t regs[]) {
  // In order to get locks to work, we need to fake a in_VM state
  if (ShowMessageBoxOnError) {
    JavaThread* thread = JavaThread::current();
    JavaThreadState saved_state = thread->thread_state();
    thread->set_thread_state(_thread_in_vm);
#ifndef PRODUCT
    if (CountBytecodes || TraceBytecodes || StopInterpreterAt) {
      ttyLocker ttyl;
      BytecodeCounter::print();
    }
#endif
    // To see where a verify_oop failed, get $ebx+40/X for this frame.
    // XXX correct this offset for amd64
    // This is the value of eip which points to where verify_oop will return.
    if (os::message_box(msg, "Execution stopped, print registers?")) {
      print_state64(pc, regs);
      BREAKPOINT;
    }
  }
  fatal("DEBUG MESSAGE: %s", msg);
}

void MacroAssembler::print_state64(int64_t pc, int64_t regs[]) {
  ttyLocker ttyl;
  FlagSetting fs(Debugging, true);
  tty->print_cr("rip = 0x%016lx", (intptr_t)pc);
#ifndef PRODUCT
  tty->cr();
  findpc(pc);
  tty->cr();
#endif
#define PRINT_REG(rax, value) \
  { tty->print("%s = ", #rax); os::print_location(tty, value); }
  PRINT_REG(rax, regs[15]);
  PRINT_REG(rbx, regs[12]);
  PRINT_REG(rcx, regs[14]);
  PRINT_REG(rdx, regs[13]);
  PRINT_REG(rdi, regs[8]);
  PRINT_REG(rsi, regs[9]);
  PRINT_REG(rbp, regs[10]);
  // rsp is actually not stored by pusha(), compute the old rsp from regs (rsp after pusha): regs + 16 = old rsp
  PRINT_REG(rsp, (intptr_t)(&regs[16]));
  PRINT_REG(r8 , regs[7]);
  PRINT_REG(r9 , regs[6]);
  PRINT_REG(r10, regs[5]);
  PRINT_REG(r11, regs[4]);
  PRINT_REG(r12, regs[3]);
  PRINT_REG(r13, regs[2]);
  PRINT_REG(r14, regs[1]);
  PRINT_REG(r15, regs[0]);
#undef PRINT_REG
  // Print some words near the top of the stack.
  int64_t* rsp = &regs[16];
  int64_t* dump_sp = rsp;
  for (int col1 = 0; col1 < 8; col1++) {
    tty->print("(rsp+0x%03x) 0x%016lx: ", (int)((intptr_t)dump_sp - (intptr_t)rsp), (intptr_t)dump_sp);
    os::print_location(tty, *dump_sp++);
  }
  for (int row = 0; row < 25; row++) {
    tty->print("(rsp+0x%03x) 0x%016lx: ", (int)((intptr_t)dump_sp - (intptr_t)rsp), (intptr_t)dump_sp);
    for (int col = 0; col < 4; col++) {
      tty->print(" 0x%016lx", (intptr_t)*dump_sp++);
    }
    tty->cr();
  }
  // Print some instructions around pc:
  Disassembler::decode((address)pc-64, (address)pc);
  tty->print_cr("--------");
  Disassembler::decode((address)pc, (address)pc+32);
}

#endif // _LP64

// Now versions that are common to 32/64 bit

void MacroAssembler::addptr(Register dst, int32_t imm32) {
  LP64_ONLY(addq(dst, imm32)) NOT_LP64(addl(dst, imm32));
}

void MacroAssembler::addptr(Register dst, Register src) {
  LP64_ONLY(addq(dst, src)) NOT_LP64(addl(dst, src));
}

void MacroAssembler::addptr(Address dst, Register src) {
  LP64_ONLY(addq(dst, src)) NOT_LP64(addl(dst, src));
}

void MacroAssembler::addsd(XMMRegister dst, AddressLiteral src) {
  if (reachable(src)) {
    Assembler::addsd(dst, as_Address(src));
  } else {
    lea(rscratch1, src);
    Assembler::addsd(dst, Address(rscratch1, 0));
  }
}

void MacroAssembler::addss(XMMRegister dst, AddressLiteral src) {
  if (reachable(src)) {
    addss(dst, as_Address(src));
  } else {
    lea(rscratch1, src);
    addss(dst, Address(rscratch1, 0));
  }
}

void MacroAssembler::addpd(XMMRegister dst, AddressLiteral src) {
  if (reachable(src)) {
    Assembler::addpd(dst, as_Address(src));
  } else {
    lea(rscratch1, src);
    Assembler::addpd(dst, Address(rscratch1, 0));
  }
}

void MacroAssembler::align(int modulus) {
  align(modulus, offset());
}

void MacroAssembler::align(int modulus, int target) {
  if (target % modulus != 0) {
    nop(modulus - (target % modulus));
  }
}

void MacroAssembler::andpd(XMMRegister dst, AddressLiteral src, Register scratch_reg) {
  // Used in sign-masking with aligned address.
  assert((UseAVX > 0) || (((intptr_t)src.target() & 15) == 0), "SSE mode requires address alignment 16 bytes");
  if (reachable(src)) {
    Assembler::andpd(dst, as_Address(src));
  } else {
    lea(scratch_reg, src);
    Assembler::andpd(dst, Address(scratch_reg, 0));
  }
}

void MacroAssembler::andps(XMMRegister dst, AddressLiteral src, Register scratch_reg) {
  // Used in sign-masking with aligned address.
  assert((UseAVX > 0) || (((intptr_t)src.target() & 15) == 0), "SSE mode requires address alignment 16 bytes");
  if (reachable(src)) {
    Assembler::andps(dst, as_Address(src));
  } else {
    lea(scratch_reg, src);
    Assembler::andps(dst, Address(scratch_reg, 0));
  }
}

void MacroAssembler::andptr(Register dst, int32_t imm32) {
  LP64_ONLY(andq(dst, imm32)) NOT_LP64(andl(dst, imm32));
}

void MacroAssembler::atomic_incl(Address counter_addr) {
  lock();
  incrementl(counter_addr);
}

void MacroAssembler::atomic_incl(AddressLiteral counter_addr, Register scr) {
  if (reachable(counter_addr)) {
    atomic_incl(as_Address(counter_addr));
  } else {
    lea(scr, counter_addr);
    atomic_incl(Address(scr, 0));
  }
}

#ifdef _LP64
void MacroAssembler::atomic_incq(Address counter_addr) {
  lock();
  incrementq(counter_addr);
}

void MacroAssembler::atomic_incq(AddressLiteral counter_addr, Register scr) {
  if (reachable(counter_addr)) {
    atomic_incq(as_Address(counter_addr));
  } else {
    lea(scr, counter_addr);
    atomic_incq(Address(scr, 0));
  }
}
#endif

// Writes to stack successive pages until offset reached to check for
// stack overflow + shadow pages.  This clobbers tmp.
void MacroAssembler::bang_stack_size(Register size, Register tmp) {
  movptr(tmp, rsp);
  // Bang stack for total size given plus shadow page size.
  // Bang one page at a time because large size can bang beyond yellow and
  // red zones.
  Label loop;
  bind(loop);
  movl(Address(tmp, (-os::vm_page_size())), size );
  subptr(tmp, os::vm_page_size());
  subl(size, os::vm_page_size());
  jcc(Assembler::greater, loop);

  // Bang down shadow pages too.
  // At this point, (tmp-0) is the last address touched, so don't
  // touch it again.  (It was touched as (tmp-pagesize) but then tmp
  // was post-decremented.)  Skip this address by starting at i=1, and
  // touch a few more pages below.  N.B.  It is important to touch all
  // the way down including all pages in the shadow zone.
  for (int i = 1; i < ((int)StackOverflow::stack_shadow_zone_size() / os::vm_page_size()); i++) {
    // this could be any sized move but this is can be a debugging crumb
    // so the bigger the better.
    movptr(Address(tmp, (-i*os::vm_page_size())), size );
  }
}

void MacroAssembler::reserved_stack_check() {
    // testing if reserved zone needs to be enabled
    Label no_reserved_zone_enabling;
    Register thread = NOT_LP64(rsi) LP64_ONLY(r15_thread);
    NOT_LP64(get_thread(rsi);)

    cmpptr(rsp, Address(thread, JavaThread::reserved_stack_activation_offset()));
    jcc(Assembler::below, no_reserved_zone_enabling);

    call_VM_leaf(CAST_FROM_FN_PTR(address, SharedRuntime::enable_stack_reserved_zone), thread);
    jump(RuntimeAddress(StubRoutines::throw_delayed_StackOverflowError_entry()));
    should_not_reach_here();

    bind(no_reserved_zone_enabling);
}

void MacroAssembler::biased_locking_enter(Register lock_reg,
                                          Register obj_reg,
                                          Register swap_reg,
                                          Register tmp_reg,
                                          Register tmp_reg2,
                                          bool swap_reg_contains_mark,
                                          Label& done,
                                          Label* slow_case,
                                          BiasedLockingCounters* counters) {
  assert(UseBiasedLocking, "why call this otherwise?");
  assert(swap_reg == rax, "swap_reg must be rax for cmpxchgq");
  assert(tmp_reg != noreg, "tmp_reg must be supplied");
  assert_different_registers(lock_reg, obj_reg, swap_reg, tmp_reg);
  assert(markWord::age_shift == markWord::lock_bits + markWord::biased_lock_bits, "biased locking makes assumptions about bit layout");
  Address mark_addr      (obj_reg, oopDesc::mark_offset_in_bytes());
  NOT_LP64( Address saved_mark_addr(lock_reg, 0); )

  if (PrintBiasedLockingStatistics && counters == NULL) {
    counters = BiasedLocking::counters();
  }
  // Biased locking
  // See whether the lock is currently biased toward our thread and
  // whether the epoch is still valid
  // Note that the runtime guarantees sufficient alignment of JavaThread
  // pointers to allow age to be placed into low bits
  // First check to see whether biasing is even enabled for this object
  Label cas_label;
  if (!swap_reg_contains_mark) {
    movptr(swap_reg, mark_addr);
  }
  movptr(tmp_reg, swap_reg);
  andptr(tmp_reg, markWord::biased_lock_mask_in_place);
  cmpptr(tmp_reg, markWord::biased_lock_pattern);
  jcc(Assembler::notEqual, cas_label);
  // The bias pattern is present in the object's header. Need to check
  // whether the bias owner and the epoch are both still current.
#ifndef _LP64
  // Note that because there is no current thread register on x86_32 we
  // need to store off the mark word we read out of the object to
  // avoid reloading it and needing to recheck invariants below. This
  // store is unfortunate but it makes the overall code shorter and
  // simpler.
  movptr(saved_mark_addr, swap_reg);
#endif
  load_prototype_header(tmp_reg, obj_reg, tmp_reg2);
#ifdef _LP64
  orptr(tmp_reg, r15_thread);
  xorptr(tmp_reg, swap_reg);
  Register header_reg = tmp_reg;
#else
  xorptr(tmp_reg, swap_reg);
  get_thread(swap_reg);
  xorptr(swap_reg, tmp_reg);
  Register header_reg = swap_reg;
#endif
  andptr(header_reg, ~((int) markWord::age_mask_in_place));
  if (counters != NULL) {
    cond_inc32(Assembler::zero,
               ExternalAddress((address) counters->biased_lock_entry_count_addr()));
  }
  jcc(Assembler::equal, done);

  Label try_revoke_bias;
  Label try_rebias;

  // At this point we know that the header has the bias pattern and
  // that we are not the bias owner in the current epoch. We need to
  // figure out more details about the state of the header in order to
  // know what operations can be legally performed on the object's
  // header.

  // If the low three bits in the xor result aren't clear, that means
  // the prototype header is no longer biased and we have to revoke
  // the bias on this object.
  testptr(header_reg, markWord::biased_lock_mask_in_place);
  jcc(Assembler::notZero, try_revoke_bias);

  // Biasing is still enabled for this data type. See whether the
  // epoch of the current bias is still valid, meaning that the epoch
  // bits of the mark word are equal to the epoch bits of the
  // prototype header. (Note that the prototype header's epoch bits
  // only change at a safepoint.) If not, attempt to rebias the object
  // toward the current thread. Note that we must be absolutely sure
  // that the current epoch is invalid in order to do this because
  // otherwise the manipulations it performs on the mark word are
  // illegal.
  testptr(header_reg, markWord::epoch_mask_in_place);
  jccb(Assembler::notZero, try_rebias);

  // The epoch of the current bias is still valid but we know nothing
  // about the owner; it might be set or it might be clear. Try to
  // acquire the bias of the object using an atomic operation. If this
  // fails we will go in to the runtime to revoke the object's bias.
  // Note that we first construct the presumed unbiased header so we
  // don't accidentally blow away another thread's valid bias.
  NOT_LP64( movptr(swap_reg, saved_mark_addr); )
  andptr(swap_reg,
         markWord::biased_lock_mask_in_place | markWord::age_mask_in_place | markWord::epoch_mask_in_place);
#ifdef _LP64
  movptr(tmp_reg, swap_reg);
  orptr(tmp_reg, r15_thread);
#else
  get_thread(tmp_reg);
  orptr(tmp_reg, swap_reg);
#endif
  lock();
  cmpxchgptr(tmp_reg, mark_addr); // compare tmp_reg and swap_reg
  // If the biasing toward our thread failed, this means that
  // another thread succeeded in biasing it toward itself and we
  // need to revoke that bias. The revocation will occur in the
  // interpreter runtime in the slow case.
  if (counters != NULL) {
    cond_inc32(Assembler::zero,
               ExternalAddress((address) counters->anonymously_biased_lock_entry_count_addr()));
  }
  if (slow_case != NULL) {
    jcc(Assembler::notZero, *slow_case);
  }
  jmp(done);

  bind(try_rebias);
  // At this point we know the epoch has expired, meaning that the
  // current "bias owner", if any, is actually invalid. Under these
  // circumstances _only_, we are allowed to use the current header's
  // value as the comparison value when doing the cas to acquire the
  // bias in the current epoch. In other words, we allow transfer of
  // the bias from one thread to another directly in this situation.
  //
  // FIXME: due to a lack of registers we currently blow away the age
  // bits in this situation. Should attempt to preserve them.
  load_prototype_header(tmp_reg, obj_reg, tmp_reg2);
#ifdef _LP64
  orptr(tmp_reg, r15_thread);
#else
  get_thread(swap_reg);
  orptr(tmp_reg, swap_reg);
  movptr(swap_reg, saved_mark_addr);
#endif
  lock();
  cmpxchgptr(tmp_reg, mark_addr); // compare tmp_reg and swap_reg
  // If the biasing toward our thread failed, then another thread
  // succeeded in biasing it toward itself and we need to revoke that
  // bias. The revocation will occur in the runtime in the slow case.
  if (counters != NULL) {
    cond_inc32(Assembler::zero,
               ExternalAddress((address) counters->rebiased_lock_entry_count_addr()));
  }
  if (slow_case != NULL) {
    jcc(Assembler::notZero, *slow_case);
  }
  jmp(done);

  bind(try_revoke_bias);
  // The prototype mark in the klass doesn't have the bias bit set any
  // more, indicating that objects of this data type are not supposed
  // to be biased any more. We are going to try to reset the mark of
  // this object to the prototype value and fall through to the
  // CAS-based locking scheme. Note that if our CAS fails, it means
  // that another thread raced us for the privilege of revoking the
  // bias of this particular object, so it's okay to continue in the
  // normal locking code.
  //
  // FIXME: due to a lack of registers we currently blow away the age
  // bits in this situation. Should attempt to preserve them.
  NOT_LP64( movptr(swap_reg, saved_mark_addr); )
  load_prototype_header(tmp_reg, obj_reg, tmp_reg2);
  lock();
  cmpxchgptr(tmp_reg, mark_addr); // compare tmp_reg and swap_reg
  // Fall through to the normal CAS-based lock, because no matter what
  // the result of the above CAS, some thread must have succeeded in
  // removing the bias bit from the object's header.
  if (counters != NULL) {
    cond_inc32(Assembler::zero,
               ExternalAddress((address) counters->revoked_lock_entry_count_addr()));
  }

  bind(cas_label);
}

void MacroAssembler::biased_locking_exit(Register obj_reg, Register temp_reg, Label& done) {
  assert(UseBiasedLocking, "why call this otherwise?");

  // Check for biased locking unlock case, which is a no-op
  // Note: we do not have to check the thread ID for two reasons.
  // First, the interpreter checks for IllegalMonitorStateException at
  // a higher level. Second, if the bias was revoked while we held the
  // lock, the object could not be rebiased toward another thread, so
  // the bias bit would be clear.
  movptr(temp_reg, Address(obj_reg, oopDesc::mark_offset_in_bytes()));
  andptr(temp_reg, markWord::biased_lock_mask_in_place);
  cmpptr(temp_reg, markWord::biased_lock_pattern);
  jcc(Assembler::equal, done);
}

void MacroAssembler::c2bool(Register x) {
  // implements x == 0 ? 0 : 1
  // note: must only look at least-significant byte of x
  //       since C-style booleans are stored in one byte
  //       only! (was bug)
  andl(x, 0xFF);
  setb(Assembler::notZero, x);
}

// Wouldn't need if AddressLiteral version had new name
void MacroAssembler::call(Label& L, relocInfo::relocType rtype) {
  Assembler::call(L, rtype);
}

void MacroAssembler::call(Register entry) {
  Assembler::call(entry);
}

void MacroAssembler::call(AddressLiteral entry) {
  if (reachable(entry)) {
    Assembler::call_literal(entry.target(), entry.rspec());
  } else {
    lea(rscratch1, entry);
    Assembler::call(rscratch1);
  }
}

void MacroAssembler::ic_call(address entry, jint method_index) {
  RelocationHolder rh = virtual_call_Relocation::spec(pc(), method_index);
  movptr(rax, (intptr_t)Universe::non_oop_word());
  call(AddressLiteral(entry, rh));
}

// Implementation of call_VM versions

void MacroAssembler::call_VM(Register oop_result,
                             address entry_point,
                             bool check_exceptions) {
  Label C, E;
  call(C, relocInfo::none);
  jmp(E);

  bind(C);
  call_VM_helper(oop_result, entry_point, 0, check_exceptions);
  ret(0);

  bind(E);
}

void MacroAssembler::call_VM(Register oop_result,
                             address entry_point,
                             Register arg_1,
                             bool check_exceptions) {
  Label C, E;
  call(C, relocInfo::none);
  jmp(E);

  bind(C);
  pass_arg1(this, arg_1);
  call_VM_helper(oop_result, entry_point, 1, check_exceptions);
  ret(0);

  bind(E);
}

void MacroAssembler::call_VM(Register oop_result,
                             address entry_point,
                             Register arg_1,
                             Register arg_2,
                             bool check_exceptions) {
  Label C, E;
  call(C, relocInfo::none);
  jmp(E);

  bind(C);

  LP64_ONLY(assert(arg_1 != c_rarg2, "smashed arg"));

  pass_arg2(this, arg_2);
  pass_arg1(this, arg_1);
  call_VM_helper(oop_result, entry_point, 2, check_exceptions);
  ret(0);

  bind(E);
}

void MacroAssembler::call_VM(Register oop_result,
                             address entry_point,
                             Register arg_1,
                             Register arg_2,
                             Register arg_3,
                             bool check_exceptions) {
  Label C, E;
  call(C, relocInfo::none);
  jmp(E);

  bind(C);

  LP64_ONLY(assert(arg_1 != c_rarg3, "smashed arg"));
  LP64_ONLY(assert(arg_2 != c_rarg3, "smashed arg"));
  pass_arg3(this, arg_3);

  LP64_ONLY(assert(arg_1 != c_rarg2, "smashed arg"));
  pass_arg2(this, arg_2);

  pass_arg1(this, arg_1);
  call_VM_helper(oop_result, entry_point, 3, check_exceptions);
  ret(0);

  bind(E);
}

void MacroAssembler::call_VM(Register oop_result,
                             Register last_java_sp,
                             address entry_point,
                             int number_of_arguments,
                             bool check_exceptions) {
  Register thread = LP64_ONLY(r15_thread) NOT_LP64(noreg);
  call_VM_base(oop_result, thread, last_java_sp, entry_point, number_of_arguments, check_exceptions);
}

void MacroAssembler::call_VM(Register oop_result,
                             Register last_java_sp,
                             address entry_point,
                             Register arg_1,
                             bool check_exceptions) {
  pass_arg1(this, arg_1);
  call_VM(oop_result, last_java_sp, entry_point, 1, check_exceptions);
}

void MacroAssembler::call_VM(Register oop_result,
                             Register last_java_sp,
                             address entry_point,
                             Register arg_1,
                             Register arg_2,
                             bool check_exceptions) {

  LP64_ONLY(assert(arg_1 != c_rarg2, "smashed arg"));
  pass_arg2(this, arg_2);
  pass_arg1(this, arg_1);
  call_VM(oop_result, last_java_sp, entry_point, 2, check_exceptions);
}

void MacroAssembler::call_VM(Register oop_result,
                             Register last_java_sp,
                             address entry_point,
                             Register arg_1,
                             Register arg_2,
                             Register arg_3,
                             bool check_exceptions) {
  LP64_ONLY(assert(arg_1 != c_rarg3, "smashed arg"));
  LP64_ONLY(assert(arg_2 != c_rarg3, "smashed arg"));
  pass_arg3(this, arg_3);
  LP64_ONLY(assert(arg_1 != c_rarg2, "smashed arg"));
  pass_arg2(this, arg_2);
  pass_arg1(this, arg_1);
  call_VM(oop_result, last_java_sp, entry_point, 3, check_exceptions);
}

void MacroAssembler::super_call_VM(Register oop_result,
                                   Register last_java_sp,
                                   address entry_point,
                                   int number_of_arguments,
                                   bool check_exceptions) {
  Register thread = LP64_ONLY(r15_thread) NOT_LP64(noreg);
  MacroAssembler::call_VM_base(oop_result, thread, last_java_sp, entry_point, number_of_arguments, check_exceptions);
}

void MacroAssembler::super_call_VM(Register oop_result,
                                   Register last_java_sp,
                                   address entry_point,
                                   Register arg_1,
                                   bool check_exceptions) {
  pass_arg1(this, arg_1);
  super_call_VM(oop_result, last_java_sp, entry_point, 1, check_exceptions);
}

void MacroAssembler::super_call_VM(Register oop_result,
                                   Register last_java_sp,
                                   address entry_point,
                                   Register arg_1,
                                   Register arg_2,
                                   bool check_exceptions) {

  LP64_ONLY(assert(arg_1 != c_rarg2, "smashed arg"));
  pass_arg2(this, arg_2);
  pass_arg1(this, arg_1);
  super_call_VM(oop_result, last_java_sp, entry_point, 2, check_exceptions);
}

void MacroAssembler::super_call_VM(Register oop_result,
                                   Register last_java_sp,
                                   address entry_point,
                                   Register arg_1,
                                   Register arg_2,
                                   Register arg_3,
                                   bool check_exceptions) {
  LP64_ONLY(assert(arg_1 != c_rarg3, "smashed arg"));
  LP64_ONLY(assert(arg_2 != c_rarg3, "smashed arg"));
  pass_arg3(this, arg_3);
  LP64_ONLY(assert(arg_1 != c_rarg2, "smashed arg"));
  pass_arg2(this, arg_2);
  pass_arg1(this, arg_1);
  super_call_VM(oop_result, last_java_sp, entry_point, 3, check_exceptions);
}

void MacroAssembler::call_VM_base(Register oop_result,
                                  Register java_thread,
                                  Register last_java_sp,
                                  address  entry_point,
                                  int      number_of_arguments,
                                  bool     check_exceptions) {
  // determine java_thread register
  if (!java_thread->is_valid()) {
#ifdef _LP64
    java_thread = r15_thread;
#else
    java_thread = rdi;
    get_thread(java_thread);
#endif // LP64
  }
  // determine last_java_sp register
  if (!last_java_sp->is_valid()) {
    last_java_sp = rsp;
  }
  // debugging support
  assert(number_of_arguments >= 0   , "cannot have negative number of arguments");
  LP64_ONLY(assert(java_thread == r15_thread, "unexpected register"));
#ifdef ASSERT
  // TraceBytecodes does not use r12 but saves it over the call, so don't verify
  // r12 is the heapbase.
  LP64_ONLY(if (UseCompressedOops && !TraceBytecodes) verify_heapbase("call_VM_base: heap base corrupted?");)
#endif // ASSERT

  assert(java_thread != oop_result  , "cannot use the same register for java_thread & oop_result");
  assert(java_thread != last_java_sp, "cannot use the same register for java_thread & last_java_sp");

  // push java thread (becomes first argument of C function)

  NOT_LP64(push(java_thread); number_of_arguments++);
  LP64_ONLY(mov(c_rarg0, r15_thread));

  // set last Java frame before call
  assert(last_java_sp != rbp, "can't use ebp/rbp");

  // Only interpreter should have to set fp
  set_last_Java_frame(java_thread, last_java_sp, rbp, NULL);

  // do the call, remove parameters
  MacroAssembler::call_VM_leaf_base(entry_point, number_of_arguments);

  // restore the thread (cannot use the pushed argument since arguments
  // may be overwritten by C code generated by an optimizing compiler);
  // however can use the register value directly if it is callee saved.
  if (LP64_ONLY(true ||) java_thread == rdi || java_thread == rsi) {
    // rdi & rsi (also r15) are callee saved -> nothing to do
#ifdef ASSERT
    guarantee(java_thread != rax, "change this code");
    push(rax);
    { Label L;
      get_thread(rax);
      cmpptr(java_thread, rax);
      jcc(Assembler::equal, L);
      STOP("MacroAssembler::call_VM_base: rdi not callee saved?");
      bind(L);
    }
    pop(rax);
#endif
  } else {
    get_thread(java_thread);
  }
  // reset last Java frame
  // Only interpreter should have to clear fp
  reset_last_Java_frame(java_thread, true);

   // C++ interp handles this in the interpreter
  check_and_handle_popframe(java_thread);
  check_and_handle_earlyret(java_thread);

  if (check_exceptions) {
    // check for pending exceptions (java_thread is set upon return)
    cmpptr(Address(java_thread, Thread::pending_exception_offset()), (int32_t) NULL_WORD);
#ifndef _LP64
    jump_cc(Assembler::notEqual,
            RuntimeAddress(StubRoutines::forward_exception_entry()));
#else
    // This used to conditionally jump to forward_exception however it is
    // possible if we relocate that the branch will not reach. So we must jump
    // around so we can always reach

    Label ok;
    jcc(Assembler::equal, ok);
    jump(RuntimeAddress(StubRoutines::forward_exception_entry()));
    bind(ok);
#endif // LP64
  }

  // get oop result if there is one and reset the value in the thread
  if (oop_result->is_valid()) {
    get_vm_result(oop_result, java_thread);
  }
}

void MacroAssembler::call_VM_helper(Register oop_result, address entry_point, int number_of_arguments, bool check_exceptions) {

  // Calculate the value for last_Java_sp
  // somewhat subtle. call_VM does an intermediate call
  // which places a return address on the stack just under the
  // stack pointer as the user finsihed with it. This allows
  // use to retrieve last_Java_pc from last_Java_sp[-1].
  // On 32bit we then have to push additional args on the stack to accomplish
  // the actual requested call. On 64bit call_VM only can use register args
  // so the only extra space is the return address that call_VM created.
  // This hopefully explains the calculations here.

#ifdef _LP64
  // We've pushed one address, correct last_Java_sp
  lea(rax, Address(rsp, wordSize));
#else
  lea(rax, Address(rsp, (1 + number_of_arguments) * wordSize));
#endif // LP64

  call_VM_base(oop_result, noreg, rax, entry_point, number_of_arguments, check_exceptions);

}

// Use this method when MacroAssembler version of call_VM_leaf_base() should be called from Interpreter.
void MacroAssembler::call_VM_leaf0(address entry_point) {
  MacroAssembler::call_VM_leaf_base(entry_point, 0);
}

void MacroAssembler::call_VM_leaf(address entry_point, int number_of_arguments) {
  call_VM_leaf_base(entry_point, number_of_arguments);
}

void MacroAssembler::call_VM_leaf(address entry_point, Register arg_0) {
  pass_arg0(this, arg_0);
  call_VM_leaf(entry_point, 1);
}

void MacroAssembler::call_VM_leaf(address entry_point, Register arg_0, Register arg_1) {

  LP64_ONLY(assert(arg_0 != c_rarg1, "smashed arg"));
  pass_arg1(this, arg_1);
  pass_arg0(this, arg_0);
  call_VM_leaf(entry_point, 2);
}

void MacroAssembler::call_VM_leaf(address entry_point, Register arg_0, Register arg_1, Register arg_2) {
  LP64_ONLY(assert(arg_0 != c_rarg2, "smashed arg"));
  LP64_ONLY(assert(arg_1 != c_rarg2, "smashed arg"));
  pass_arg2(this, arg_2);
  LP64_ONLY(assert(arg_0 != c_rarg1, "smashed arg"));
  pass_arg1(this, arg_1);
  pass_arg0(this, arg_0);
  call_VM_leaf(entry_point, 3);
}

void MacroAssembler::super_call_VM_leaf(address entry_point, Register arg_0) {
  pass_arg0(this, arg_0);
  MacroAssembler::call_VM_leaf_base(entry_point, 1);
}

void MacroAssembler::super_call_VM_leaf(address entry_point, Register arg_0, Register arg_1) {

  LP64_ONLY(assert(arg_0 != c_rarg1, "smashed arg"));
  pass_arg1(this, arg_1);
  pass_arg0(this, arg_0);
  MacroAssembler::call_VM_leaf_base(entry_point, 2);
}

void MacroAssembler::super_call_VM_leaf(address entry_point, Register arg_0, Register arg_1, Register arg_2) {
  LP64_ONLY(assert(arg_0 != c_rarg2, "smashed arg"));
  LP64_ONLY(assert(arg_1 != c_rarg2, "smashed arg"));
  pass_arg2(this, arg_2);
  LP64_ONLY(assert(arg_0 != c_rarg1, "smashed arg"));
  pass_arg1(this, arg_1);
  pass_arg0(this, arg_0);
  MacroAssembler::call_VM_leaf_base(entry_point, 3);
}

void MacroAssembler::super_call_VM_leaf(address entry_point, Register arg_0, Register arg_1, Register arg_2, Register arg_3) {
  LP64_ONLY(assert(arg_0 != c_rarg3, "smashed arg"));
  LP64_ONLY(assert(arg_1 != c_rarg3, "smashed arg"));
  LP64_ONLY(assert(arg_2 != c_rarg3, "smashed arg"));
  pass_arg3(this, arg_3);
  LP64_ONLY(assert(arg_0 != c_rarg2, "smashed arg"));
  LP64_ONLY(assert(arg_1 != c_rarg2, "smashed arg"));
  pass_arg2(this, arg_2);
  LP64_ONLY(assert(arg_0 != c_rarg1, "smashed arg"));
  pass_arg1(this, arg_1);
  pass_arg0(this, arg_0);
  MacroAssembler::call_VM_leaf_base(entry_point, 4);
}

void MacroAssembler::get_vm_result(Register oop_result, Register java_thread) {
  movptr(oop_result, Address(java_thread, JavaThread::vm_result_offset()));
  movptr(Address(java_thread, JavaThread::vm_result_offset()), NULL_WORD);
  verify_oop_msg(oop_result, "broken oop in call_VM_base");
}

void MacroAssembler::get_vm_result_2(Register metadata_result, Register java_thread) {
  movptr(metadata_result, Address(java_thread, JavaThread::vm_result_2_offset()));
  movptr(Address(java_thread, JavaThread::vm_result_2_offset()), NULL_WORD);
}

void MacroAssembler::check_and_handle_earlyret(Register java_thread) {
}

void MacroAssembler::check_and_handle_popframe(Register java_thread) {
}

void MacroAssembler::cmp32(AddressLiteral src1, int32_t imm) {
  if (reachable(src1)) {
    cmpl(as_Address(src1), imm);
  } else {
    lea(rscratch1, src1);
    cmpl(Address(rscratch1, 0), imm);
  }
}

void MacroAssembler::cmp32(Register src1, AddressLiteral src2) {
  assert(!src2.is_lval(), "use cmpptr");
  if (reachable(src2)) {
    cmpl(src1, as_Address(src2));
  } else {
    lea(rscratch1, src2);
    cmpl(src1, Address(rscratch1, 0));
  }
}

void MacroAssembler::cmp32(Register src1, int32_t imm) {
  Assembler::cmpl(src1, imm);
}

void MacroAssembler::cmp32(Register src1, Address src2) {
  Assembler::cmpl(src1, src2);
}

void MacroAssembler::cmpsd2int(XMMRegister opr1, XMMRegister opr2, Register dst, bool unordered_is_less) {
  ucomisd(opr1, opr2);

  Label L;
  if (unordered_is_less) {
    movl(dst, -1);
    jcc(Assembler::parity, L);
    jcc(Assembler::below , L);
    movl(dst, 0);
    jcc(Assembler::equal , L);
    increment(dst);
  } else { // unordered is greater
    movl(dst, 1);
    jcc(Assembler::parity, L);
    jcc(Assembler::above , L);
    movl(dst, 0);
    jcc(Assembler::equal , L);
    decrementl(dst);
  }
  bind(L);
}

void MacroAssembler::cmpss2int(XMMRegister opr1, XMMRegister opr2, Register dst, bool unordered_is_less) {
  ucomiss(opr1, opr2);

  Label L;
  if (unordered_is_less) {
    movl(dst, -1);
    jcc(Assembler::parity, L);
    jcc(Assembler::below , L);
    movl(dst, 0);
    jcc(Assembler::equal , L);
    increment(dst);
  } else { // unordered is greater
    movl(dst, 1);
    jcc(Assembler::parity, L);
    jcc(Assembler::above , L);
    movl(dst, 0);
    jcc(Assembler::equal , L);
    decrementl(dst);
  }
  bind(L);
}


void MacroAssembler::cmp8(AddressLiteral src1, int imm) {
  if (reachable(src1)) {
    cmpb(as_Address(src1), imm);
  } else {
    lea(rscratch1, src1);
    cmpb(Address(rscratch1, 0), imm);
  }
}

void MacroAssembler::cmpptr(Register src1, AddressLiteral src2) {
#ifdef _LP64
  if (src2.is_lval()) {
    movptr(rscratch1, src2);
    Assembler::cmpq(src1, rscratch1);
  } else if (reachable(src2)) {
    cmpq(src1, as_Address(src2));
  } else {
    lea(rscratch1, src2);
    Assembler::cmpq(src1, Address(rscratch1, 0));
  }
#else
  if (src2.is_lval()) {
    cmp_literal32(src1, (int32_t) src2.target(), src2.rspec());
  } else {
    cmpl(src1, as_Address(src2));
  }
#endif // _LP64
}

void MacroAssembler::cmpptr(Address src1, AddressLiteral src2) {
  assert(src2.is_lval(), "not a mem-mem compare");
#ifdef _LP64
  // moves src2's literal address
  movptr(rscratch1, src2);
  Assembler::cmpq(src1, rscratch1);
#else
  cmp_literal32(src1, (int32_t) src2.target(), src2.rspec());
#endif // _LP64
}

void MacroAssembler::cmpoop(Register src1, Register src2) {
  BarrierSetAssembler* bs = BarrierSet::barrier_set()->barrier_set_assembler();
  bs->obj_equals(this, src1, src2);
}

void MacroAssembler::cmpoop(Register src1, Address src2) {
  BarrierSetAssembler* bs = BarrierSet::barrier_set()->barrier_set_assembler();
  bs->obj_equals(this, src1, src2);
}

#ifdef _LP64
void MacroAssembler::cmpoop(Register src1, jobject src2) {
  movoop(rscratch1, src2);
  BarrierSetAssembler* bs = BarrierSet::barrier_set()->barrier_set_assembler();
  bs->obj_equals(this, src1, rscratch1);
}
#endif

void MacroAssembler::locked_cmpxchgptr(Register reg, AddressLiteral adr) {
  if (reachable(adr)) {
    lock();
    cmpxchgptr(reg, as_Address(adr));
  } else {
    lea(rscratch1, adr);
    lock();
    cmpxchgptr(reg, Address(rscratch1, 0));
  }
}

void MacroAssembler::cmpxchgptr(Register reg, Address adr) {
  LP64_ONLY(cmpxchgq(reg, adr)) NOT_LP64(cmpxchgl(reg, adr));
}

void MacroAssembler::comisd(XMMRegister dst, AddressLiteral src) {
  if (reachable(src)) {
    Assembler::comisd(dst, as_Address(src));
  } else {
    lea(rscratch1, src);
    Assembler::comisd(dst, Address(rscratch1, 0));
  }
}

void MacroAssembler::comiss(XMMRegister dst, AddressLiteral src) {
  if (reachable(src)) {
    Assembler::comiss(dst, as_Address(src));
  } else {
    lea(rscratch1, src);
    Assembler::comiss(dst, Address(rscratch1, 0));
  }
}


void MacroAssembler::cond_inc32(Condition cond, AddressLiteral counter_addr) {
  Condition negated_cond = negate_condition(cond);
  Label L;
  jcc(negated_cond, L);
  pushf(); // Preserve flags
  atomic_incl(counter_addr);
  popf();
  bind(L);
}

int MacroAssembler::corrected_idivl(Register reg) {
  // Full implementation of Java idiv and irem; checks for
  // special case as described in JVM spec., p.243 & p.271.
  // The function returns the (pc) offset of the idivl
  // instruction - may be needed for implicit exceptions.
  //
  //         normal case                           special case
  //
  // input : rax,: dividend                         min_int
  //         reg: divisor   (may not be rax,/rdx)   -1
  //
  // output: rax,: quotient  (= rax, idiv reg)       min_int
  //         rdx: remainder (= rax, irem reg)       0
  assert(reg != rax && reg != rdx, "reg cannot be rax, or rdx register");
  const int min_int = 0x80000000;
  Label normal_case, special_case;

  // check for special case
  cmpl(rax, min_int);
  jcc(Assembler::notEqual, normal_case);
  xorl(rdx, rdx); // prepare rdx for possible special case (where remainder = 0)
  cmpl(reg, -1);
  jcc(Assembler::equal, special_case);

  // handle normal case
  bind(normal_case);
  cdql();
  int idivl_offset = offset();
  idivl(reg);

  // normal and special case exit
  bind(special_case);

  return idivl_offset;
}



void MacroAssembler::decrementl(Register reg, int value) {
  if (value == min_jint) {subl(reg, value) ; return; }
  if (value <  0) { incrementl(reg, -value); return; }
  if (value == 0) {                        ; return; }
  if (value == 1 && UseIncDec) { decl(reg) ; return; }
  /* else */      { subl(reg, value)       ; return; }
}

void MacroAssembler::decrementl(Address dst, int value) {
  if (value == min_jint) {subl(dst, value) ; return; }
  if (value <  0) { incrementl(dst, -value); return; }
  if (value == 0) {                        ; return; }
  if (value == 1 && UseIncDec) { decl(dst) ; return; }
  /* else */      { subl(dst, value)       ; return; }
}

void MacroAssembler::division_with_shift (Register reg, int shift_value) {
  assert (shift_value > 0, "illegal shift value");
  Label _is_positive;
  testl (reg, reg);
  jcc (Assembler::positive, _is_positive);
  int offset = (1 << shift_value) - 1 ;

  if (offset == 1) {
    incrementl(reg);
  } else {
    addl(reg, offset);
  }

  bind (_is_positive);
  sarl(reg, shift_value);
}

void MacroAssembler::divsd(XMMRegister dst, AddressLiteral src) {
  if (reachable(src)) {
    Assembler::divsd(dst, as_Address(src));
  } else {
    lea(rscratch1, src);
    Assembler::divsd(dst, Address(rscratch1, 0));
  }
}

void MacroAssembler::divss(XMMRegister dst, AddressLiteral src) {
  if (reachable(src)) {
    Assembler::divss(dst, as_Address(src));
  } else {
    lea(rscratch1, src);
    Assembler::divss(dst, Address(rscratch1, 0));
  }
}

void MacroAssembler::enter() {
  push(rbp);
  mov(rbp, rsp);
}

// A 5 byte nop that is safe for patching (see patch_verified_entry)
void MacroAssembler::fat_nop() {
  if (UseAddressNop) {
    addr_nop_5();
  } else {
    emit_int8(0x26); // es:
    emit_int8(0x2e); // cs:
    emit_int8(0x64); // fs:
    emit_int8(0x65); // gs:
    emit_int8((unsigned char)0x90);
  }
}

#ifndef _LP64
void MacroAssembler::fcmp(Register tmp) {
  fcmp(tmp, 1, true, true);
}

void MacroAssembler::fcmp(Register tmp, int index, bool pop_left, bool pop_right) {
  assert(!pop_right || pop_left, "usage error");
  if (VM_Version::supports_cmov()) {
    assert(tmp == noreg, "unneeded temp");
    if (pop_left) {
      fucomip(index);
    } else {
      fucomi(index);
    }
    if (pop_right) {
      fpop();
    }
  } else {
    assert(tmp != noreg, "need temp");
    if (pop_left) {
      if (pop_right) {
        fcompp();
      } else {
        fcomp(index);
      }
    } else {
      fcom(index);
    }
    // convert FPU condition into eflags condition via rax,
    save_rax(tmp);
    fwait(); fnstsw_ax();
    sahf();
    restore_rax(tmp);
  }
  // condition codes set as follows:
  //
  // CF (corresponds to C0) if x < y
  // PF (corresponds to C2) if unordered
  // ZF (corresponds to C3) if x = y
}

void MacroAssembler::fcmp2int(Register dst, bool unordered_is_less) {
  fcmp2int(dst, unordered_is_less, 1, true, true);
}

void MacroAssembler::fcmp2int(Register dst, bool unordered_is_less, int index, bool pop_left, bool pop_right) {
  fcmp(VM_Version::supports_cmov() ? noreg : dst, index, pop_left, pop_right);
  Label L;
  if (unordered_is_less) {
    movl(dst, -1);
    jcc(Assembler::parity, L);
    jcc(Assembler::below , L);
    movl(dst, 0);
    jcc(Assembler::equal , L);
    increment(dst);
  } else { // unordered is greater
    movl(dst, 1);
    jcc(Assembler::parity, L);
    jcc(Assembler::above , L);
    movl(dst, 0);
    jcc(Assembler::equal , L);
    decrementl(dst);
  }
  bind(L);
}

void MacroAssembler::fld_d(AddressLiteral src) {
  fld_d(as_Address(src));
}

void MacroAssembler::fld_s(AddressLiteral src) {
  fld_s(as_Address(src));
}

void MacroAssembler::fld_x(AddressLiteral src) {
  Assembler::fld_x(as_Address(src));
}

void MacroAssembler::fldcw(AddressLiteral src) {
  Assembler::fldcw(as_Address(src));
}

void MacroAssembler::fpop() {
  ffree();
  fincstp();
}

void MacroAssembler::fremr(Register tmp) {
  save_rax(tmp);
  { Label L;
    bind(L);
    fprem();
    fwait(); fnstsw_ax();
    sahf();
    jcc(Assembler::parity, L);
  }
  restore_rax(tmp);
  // Result is in ST0.
  // Note: fxch & fpop to get rid of ST1
  // (otherwise FPU stack could overflow eventually)
  fxch(1);
  fpop();
}

void MacroAssembler::empty_FPU_stack() {
  if (VM_Version::supports_mmx()) {
    emms();
  } else {
    for (int i = 8; i-- > 0; ) ffree(i);
  }
}
#endif // !LP64

void MacroAssembler::mulpd(XMMRegister dst, AddressLiteral src) {
  if (reachable(src)) {
    Assembler::mulpd(dst, as_Address(src));
  } else {
    lea(rscratch1, src);
    Assembler::mulpd(dst, Address(rscratch1, 0));
  }
}

void MacroAssembler::load_float(Address src) {
#ifdef _LP64
  movflt(xmm0, src);
#else
  if (UseSSE >= 1) {
    movflt(xmm0, src);
  } else {
    fld_s(src);
  }
#endif // LP64
}

void MacroAssembler::store_float(Address dst) {
#ifdef _LP64
  movflt(dst, xmm0);
#else
  if (UseSSE >= 1) {
    movflt(dst, xmm0);
  } else {
    fstp_s(dst);
  }
#endif // LP64
}

void MacroAssembler::load_double(Address src) {
#ifdef _LP64
  movdbl(xmm0, src);
#else
  if (UseSSE >= 2) {
    movdbl(xmm0, src);
  } else {
    fld_d(src);
  }
#endif // LP64
}

void MacroAssembler::store_double(Address dst) {
#ifdef _LP64
  movdbl(dst, xmm0);
#else
  if (UseSSE >= 2) {
    movdbl(dst, xmm0);
  } else {
    fstp_d(dst);
  }
#endif // LP64
}

// dst = c = a * b + c
void MacroAssembler::fmad(XMMRegister dst, XMMRegister a, XMMRegister b, XMMRegister c) {
  Assembler::vfmadd231sd(c, a, b);
  if (dst != c) {
    movdbl(dst, c);
  }
}

// dst = c = a * b + c
void MacroAssembler::fmaf(XMMRegister dst, XMMRegister a, XMMRegister b, XMMRegister c) {
  Assembler::vfmadd231ss(c, a, b);
  if (dst != c) {
    movflt(dst, c);
  }
}

// dst = c = a * b + c
void MacroAssembler::vfmad(XMMRegister dst, XMMRegister a, XMMRegister b, XMMRegister c, int vector_len) {
  Assembler::vfmadd231pd(c, a, b, vector_len);
  if (dst != c) {
    vmovdqu(dst, c);
  }
}

// dst = c = a * b + c
void MacroAssembler::vfmaf(XMMRegister dst, XMMRegister a, XMMRegister b, XMMRegister c, int vector_len) {
  Assembler::vfmadd231ps(c, a, b, vector_len);
  if (dst != c) {
    vmovdqu(dst, c);
  }
}

// dst = c = a * b + c
void MacroAssembler::vfmad(XMMRegister dst, XMMRegister a, Address b, XMMRegister c, int vector_len) {
  Assembler::vfmadd231pd(c, a, b, vector_len);
  if (dst != c) {
    vmovdqu(dst, c);
  }
}

// dst = c = a * b + c
void MacroAssembler::vfmaf(XMMRegister dst, XMMRegister a, Address b, XMMRegister c, int vector_len) {
  Assembler::vfmadd231ps(c, a, b, vector_len);
  if (dst != c) {
    vmovdqu(dst, c);
  }
}

void MacroAssembler::incrementl(AddressLiteral dst) {
  if (reachable(dst)) {
    incrementl(as_Address(dst));
  } else {
    lea(rscratch1, dst);
    incrementl(Address(rscratch1, 0));
  }
}

void MacroAssembler::incrementl(ArrayAddress dst) {
  incrementl(as_Address(dst));
}

void MacroAssembler::incrementl(Register reg, int value) {
  if (value == min_jint) {addl(reg, value) ; return; }
  if (value <  0) { decrementl(reg, -value); return; }
  if (value == 0) {                        ; return; }
  if (value == 1 && UseIncDec) { incl(reg) ; return; }
  /* else */      { addl(reg, value)       ; return; }
}

void MacroAssembler::incrementl(Address dst, int value) {
  if (value == min_jint) {addl(dst, value) ; return; }
  if (value <  0) { decrementl(dst, -value); return; }
  if (value == 0) {                        ; return; }
  if (value == 1 && UseIncDec) { incl(dst) ; return; }
  /* else */      { addl(dst, value)       ; return; }
}

void MacroAssembler::jump(AddressLiteral dst) {
  if (reachable(dst)) {
    jmp_literal(dst.target(), dst.rspec());
  } else {
    lea(rscratch1, dst);
    jmp(rscratch1);
  }
}

void MacroAssembler::jump_cc(Condition cc, AddressLiteral dst) {
  if (reachable(dst)) {
    InstructionMark im(this);
    relocate(dst.reloc());
    const int short_size = 2;
    const int long_size = 6;
    int offs = (intptr_t)dst.target() - ((intptr_t)pc());
    if (dst.reloc() == relocInfo::none && is8bit(offs - short_size)) {
      // 0111 tttn #8-bit disp
      emit_int8(0x70 | cc);
      emit_int8((offs - short_size) & 0xFF);
    } else {
      // 0000 1111 1000 tttn #32-bit disp
      emit_int8(0x0F);
      emit_int8((unsigned char)(0x80 | cc));
      emit_int32(offs - long_size);
    }
  } else {
#ifdef ASSERT
    warning("reversing conditional branch");
#endif /* ASSERT */
    Label skip;
    jccb(reverse[cc], skip);
    lea(rscratch1, dst);
    Assembler::jmp(rscratch1);
    bind(skip);
  }
}

void MacroAssembler::ldmxcsr(AddressLiteral src) {
  if (reachable(src)) {
    Assembler::ldmxcsr(as_Address(src));
  } else {
    lea(rscratch1, src);
    Assembler::ldmxcsr(Address(rscratch1, 0));
  }
}

int MacroAssembler::load_signed_byte(Register dst, Address src) {
  int off;
  if (LP64_ONLY(true ||) VM_Version::is_P6()) {
    off = offset();
    movsbl(dst, src); // movsxb
  } else {
    off = load_unsigned_byte(dst, src);
    shll(dst, 24);
    sarl(dst, 24);
  }
  return off;
}

// Note: load_signed_short used to be called load_signed_word.
// Although the 'w' in x86 opcodes refers to the term "word" in the assembler
// manual, which means 16 bits, that usage is found nowhere in HotSpot code.
// The term "word" in HotSpot means a 32- or 64-bit machine word.
int MacroAssembler::load_signed_short(Register dst, Address src) {
  int off;
  if (LP64_ONLY(true ||) VM_Version::is_P6()) {
    // This is dubious to me since it seems safe to do a signed 16 => 64 bit
    // version but this is what 64bit has always done. This seems to imply
    // that users are only using 32bits worth.
    off = offset();
    movswl(dst, src); // movsxw
  } else {
    off = load_unsigned_short(dst, src);
    shll(dst, 16);
    sarl(dst, 16);
  }
  return off;
}

int MacroAssembler::load_unsigned_byte(Register dst, Address src) {
  // According to Intel Doc. AP-526, "Zero-Extension of Short", p.16,
  // and "3.9 Partial Register Penalties", p. 22).
  int off;
  if (LP64_ONLY(true || ) VM_Version::is_P6() || src.uses(dst)) {
    off = offset();
    movzbl(dst, src); // movzxb
  } else {
    xorl(dst, dst);
    off = offset();
    movb(dst, src);
  }
  return off;
}

// Note: load_unsigned_short used to be called load_unsigned_word.
int MacroAssembler::load_unsigned_short(Register dst, Address src) {
  // According to Intel Doc. AP-526, "Zero-Extension of Short", p.16,
  // and "3.9 Partial Register Penalties", p. 22).
  int off;
  if (LP64_ONLY(true ||) VM_Version::is_P6() || src.uses(dst)) {
    off = offset();
    movzwl(dst, src); // movzxw
  } else {
    xorl(dst, dst);
    off = offset();
    movw(dst, src);
  }
  return off;
}

void MacroAssembler::load_sized_value(Register dst, Address src, size_t size_in_bytes, bool is_signed, Register dst2) {
  switch (size_in_bytes) {
#ifndef _LP64
  case  8:
    assert(dst2 != noreg, "second dest register required");
    movl(dst,  src);
    movl(dst2, src.plus_disp(BytesPerInt));
    break;
#else
  case  8:  movq(dst, src); break;
#endif
  case  4:  movl(dst, src); break;
  case  2:  is_signed ? load_signed_short(dst, src) : load_unsigned_short(dst, src); break;
  case  1:  is_signed ? load_signed_byte( dst, src) : load_unsigned_byte( dst, src); break;
  default:  ShouldNotReachHere();
  }
}

void MacroAssembler::store_sized_value(Address dst, Register src, size_t size_in_bytes, Register src2) {
  switch (size_in_bytes) {
#ifndef _LP64
  case  8:
    assert(src2 != noreg, "second source register required");
    movl(dst,                        src);
    movl(dst.plus_disp(BytesPerInt), src2);
    break;
#else
  case  8:  movq(dst, src); break;
#endif
  case  4:  movl(dst, src); break;
  case  2:  movw(dst, src); break;
  case  1:  movb(dst, src); break;
  default:  ShouldNotReachHere();
  }
}

void MacroAssembler::mov32(AddressLiteral dst, Register src) {
  if (reachable(dst)) {
    movl(as_Address(dst), src);
  } else {
    lea(rscratch1, dst);
    movl(Address(rscratch1, 0), src);
  }
}

void MacroAssembler::mov32(Register dst, AddressLiteral src) {
  if (reachable(src)) {
    movl(dst, as_Address(src));
  } else {
    lea(rscratch1, src);
    movl(dst, Address(rscratch1, 0));
  }
}

// C++ bool manipulation

void MacroAssembler::movbool(Register dst, Address src) {
  if(sizeof(bool) == 1)
    movb(dst, src);
  else if(sizeof(bool) == 2)
    movw(dst, src);
  else if(sizeof(bool) == 4)
    movl(dst, src);
  else
    // unsupported
    ShouldNotReachHere();
}

void MacroAssembler::movbool(Address dst, bool boolconst) {
  if(sizeof(bool) == 1)
    movb(dst, (int) boolconst);
  else if(sizeof(bool) == 2)
    movw(dst, (int) boolconst);
  else if(sizeof(bool) == 4)
    movl(dst, (int) boolconst);
  else
    // unsupported
    ShouldNotReachHere();
}

void MacroAssembler::movbool(Address dst, Register src) {
  if(sizeof(bool) == 1)
    movb(dst, src);
  else if(sizeof(bool) == 2)
    movw(dst, src);
  else if(sizeof(bool) == 4)
    movl(dst, src);
  else
    // unsupported
    ShouldNotReachHere();
}

void MacroAssembler::movbyte(ArrayAddress dst, int src) {
  movb(as_Address(dst), src);
}

void MacroAssembler::movdl(XMMRegister dst, AddressLiteral src) {
  if (reachable(src)) {
    movdl(dst, as_Address(src));
  } else {
    lea(rscratch1, src);
    movdl(dst, Address(rscratch1, 0));
  }
}

void MacroAssembler::movq(XMMRegister dst, AddressLiteral src) {
  if (reachable(src)) {
    movq(dst, as_Address(src));
  } else {
    lea(rscratch1, src);
    movq(dst, Address(rscratch1, 0));
  }
}

void MacroAssembler::movdbl(XMMRegister dst, AddressLiteral src) {
  if (reachable(src)) {
    if (UseXmmLoadAndClearUpper) {
      movsd (dst, as_Address(src));
    } else {
      movlpd(dst, as_Address(src));
    }
  } else {
    lea(rscratch1, src);
    if (UseXmmLoadAndClearUpper) {
      movsd (dst, Address(rscratch1, 0));
    } else {
      movlpd(dst, Address(rscratch1, 0));
    }
  }
}

void MacroAssembler::movflt(XMMRegister dst, AddressLiteral src) {
  if (reachable(src)) {
    movss(dst, as_Address(src));
  } else {
    lea(rscratch1, src);
    movss(dst, Address(rscratch1, 0));
  }
}

void MacroAssembler::movptr(Register dst, Register src) {
  LP64_ONLY(movq(dst, src)) NOT_LP64(movl(dst, src));
}

void MacroAssembler::movptr(Register dst, Address src) {
  LP64_ONLY(movq(dst, src)) NOT_LP64(movl(dst, src));
}

// src should NEVER be a real pointer. Use AddressLiteral for true pointers
void MacroAssembler::movptr(Register dst, intptr_t src) {
  LP64_ONLY(mov64(dst, src)) NOT_LP64(movl(dst, src));
}

void MacroAssembler::movptr(Address dst, Register src) {
  LP64_ONLY(movq(dst, src)) NOT_LP64(movl(dst, src));
}

void MacroAssembler::movdqu(Address dst, XMMRegister src) {
    assert(((src->encoding() < 16) || VM_Version::supports_avx512vl()),"XMM register should be 0-15");
    Assembler::movdqu(dst, src);
}

void MacroAssembler::movdqu(XMMRegister dst, Address src) {
    assert(((dst->encoding() < 16) || VM_Version::supports_avx512vl()),"XMM register should be 0-15");
    Assembler::movdqu(dst, src);
}

void MacroAssembler::movdqu(XMMRegister dst, XMMRegister src) {
    assert(((dst->encoding() < 16  && src->encoding() < 16) || VM_Version::supports_avx512vl()),"XMM register should be 0-15");
    if (dst->encoding() == src->encoding()) return;
    Assembler::movdqu(dst, src);
}

void MacroAssembler::movdqu(XMMRegister dst, AddressLiteral src, Register scratchReg) {
  if (reachable(src)) {
    movdqu(dst, as_Address(src));
  } else {
    lea(scratchReg, src);
    movdqu(dst, Address(scratchReg, 0));
  }
}

void MacroAssembler::vmovdqu(Address dst, XMMRegister src) {
    assert(((src->encoding() < 16) || VM_Version::supports_avx512vl()),"XMM register should be 0-15");
    Assembler::vmovdqu(dst, src);
}

void MacroAssembler::vmovdqu(XMMRegister dst, Address src) {
    assert(((dst->encoding() < 16) || VM_Version::supports_avx512vl()),"XMM register should be 0-15");
    Assembler::vmovdqu(dst, src);
}

void MacroAssembler::vmovdqu(XMMRegister dst, XMMRegister src) {
    assert(((dst->encoding() < 16  && src->encoding() < 16) || VM_Version::supports_avx512vl()),"XMM register should be 0-15");
    if (dst->encoding() == src->encoding()) return;
    Assembler::vmovdqu(dst, src);
}

void MacroAssembler::vmovdqu(XMMRegister dst, AddressLiteral src, Register scratch_reg) {
  if (reachable(src)) {
    vmovdqu(dst, as_Address(src));
  }
  else {
    lea(scratch_reg, src);
    vmovdqu(dst, Address(scratch_reg, 0));
  }
}


void MacroAssembler::kmovwl(KRegister dst, AddressLiteral src, Register scratch_reg) {
  if (reachable(src)) {
    kmovwl(dst, as_Address(src));
  } else {
    lea(scratch_reg, src);
    kmovwl(dst, Address(scratch_reg, 0));
  }
}

void MacroAssembler::evmovdqub(XMMRegister dst, KRegister mask, AddressLiteral src, bool merge,
                               int vector_len, Register scratch_reg) {
  if (reachable(src)) {
    if (mask == k0) {
      Assembler::evmovdqub(dst, as_Address(src), merge, vector_len);
    } else {
      Assembler::evmovdqub(dst, mask, as_Address(src), merge, vector_len);
    }
  } else {
    lea(scratch_reg, src);
    if (mask == k0) {
      Assembler::evmovdqub(dst, Address(scratch_reg, 0), merge, vector_len);
    } else {
      Assembler::evmovdqub(dst, mask, Address(scratch_reg, 0), merge, vector_len);
    }
  }
}

void MacroAssembler::evmovdquw(XMMRegister dst, KRegister mask, AddressLiteral src, bool merge,
                               int vector_len, Register scratch_reg) {
  if (reachable(src)) {
    Assembler::evmovdquw(dst, mask, as_Address(src), merge, vector_len);
  } else {
    lea(scratch_reg, src);
    Assembler::evmovdquw(dst, mask, Address(scratch_reg, 0), merge, vector_len);
  }
}

void MacroAssembler::evmovdqul(XMMRegister dst, KRegister mask, AddressLiteral src, bool merge,
                               int vector_len, Register scratch_reg) {
  if (reachable(src)) {
    Assembler::evmovdqul(dst, mask, as_Address(src), merge, vector_len);
  } else {
    lea(scratch_reg, src);
    Assembler::evmovdqul(dst, mask, Address(scratch_reg, 0), merge, vector_len);
  }
}

void MacroAssembler::evmovdquq(XMMRegister dst, KRegister mask, AddressLiteral src, bool merge,
                               int vector_len, Register scratch_reg) {
  if (reachable(src)) {
    Assembler::evmovdquq(dst, mask, as_Address(src), merge, vector_len);
  } else {
    lea(scratch_reg, src);
    Assembler::evmovdquq(dst, mask, Address(scratch_reg, 0), merge, vector_len);
  }
}

void MacroAssembler::evmovdquq(XMMRegister dst, AddressLiteral src, int vector_len, Register rscratch) {
  if (reachable(src)) {
    Assembler::evmovdquq(dst, as_Address(src), vector_len);
  } else {
    lea(rscratch, src);
    Assembler::evmovdquq(dst, Address(rscratch, 0), vector_len);
  }
}

void MacroAssembler::movdqa(XMMRegister dst, AddressLiteral src) {
  if (reachable(src)) {
    Assembler::movdqa(dst, as_Address(src));
  } else {
    lea(rscratch1, src);
    Assembler::movdqa(dst, Address(rscratch1, 0));
  }
}

void MacroAssembler::movsd(XMMRegister dst, AddressLiteral src) {
  if (reachable(src)) {
    Assembler::movsd(dst, as_Address(src));
  } else {
    lea(rscratch1, src);
    Assembler::movsd(dst, Address(rscratch1, 0));
  }
}

void MacroAssembler::movss(XMMRegister dst, AddressLiteral src) {
  if (reachable(src)) {
    Assembler::movss(dst, as_Address(src));
  } else {
    lea(rscratch1, src);
    Assembler::movss(dst, Address(rscratch1, 0));
  }
}

void MacroAssembler::mulsd(XMMRegister dst, AddressLiteral src) {
  if (reachable(src)) {
    Assembler::mulsd(dst, as_Address(src));
  } else {
    lea(rscratch1, src);
    Assembler::mulsd(dst, Address(rscratch1, 0));
  }
}

void MacroAssembler::mulss(XMMRegister dst, AddressLiteral src) {
  if (reachable(src)) {
    Assembler::mulss(dst, as_Address(src));
  } else {
    lea(rscratch1, src);
    Assembler::mulss(dst, Address(rscratch1, 0));
  }
}

void MacroAssembler::null_check(Register reg, int offset) {
  if (needs_explicit_null_check(offset)) {
    // provoke OS NULL exception if reg = NULL by
    // accessing M[reg] w/o changing any (non-CC) registers
    // NOTE: cmpl is plenty here to provoke a segv
    cmpptr(rax, Address(reg, 0));
    // Note: should probably use testl(rax, Address(reg, 0));
    //       may be shorter code (however, this version of
    //       testl needs to be implemented first)
  } else {
    // nothing to do, (later) access of M[reg + offset]
    // will provoke OS NULL exception if reg = NULL
  }
}

void MacroAssembler::os_breakpoint() {
  // instead of directly emitting a breakpoint, call os:breakpoint for better debugability
  // (e.g., MSVC can't call ps() otherwise)
  call(RuntimeAddress(CAST_FROM_FN_PTR(address, os::breakpoint)));
}

void MacroAssembler::unimplemented(const char* what) {
  const char* buf = NULL;
  {
    ResourceMark rm;
    stringStream ss;
    ss.print("unimplemented: %s", what);
    buf = code_string(ss.as_string());
  }
  stop(buf);
}

#ifdef _LP64
#define XSTATE_BV 0x200
#endif

void MacroAssembler::pop_CPU_state() {
  pop_FPU_state();
  pop_IU_state();
}

void MacroAssembler::pop_FPU_state() {
#ifndef _LP64
  frstor(Address(rsp, 0));
#else
  fxrstor(Address(rsp, 0));
#endif
  addptr(rsp, FPUStateSizeInWords * wordSize);
}

void MacroAssembler::pop_IU_state() {
  popa();
  LP64_ONLY(addq(rsp, 8));
  popf();
}

// Save Integer and Float state
// Warning: Stack must be 16 byte aligned (64bit)
void MacroAssembler::push_CPU_state() {
  push_IU_state();
  push_FPU_state();
}

void MacroAssembler::push_FPU_state() {
  subptr(rsp, FPUStateSizeInWords * wordSize);
#ifndef _LP64
  fnsave(Address(rsp, 0));
  fwait();
#else
  fxsave(Address(rsp, 0));
#endif // LP64
}

void MacroAssembler::push_IU_state() {
  // Push flags first because pusha kills them
  pushf();
  // Make sure rsp stays 16-byte aligned
  LP64_ONLY(subq(rsp, 8));
  pusha();
}

void MacroAssembler::reset_last_Java_frame(Register java_thread, bool clear_fp) { // determine java_thread register
  if (!java_thread->is_valid()) {
    java_thread = rdi;
    get_thread(java_thread);
  }
  // we must set sp to zero to clear frame
  movptr(Address(java_thread, JavaThread::last_Java_sp_offset()), NULL_WORD);
  if (clear_fp) {
    movptr(Address(java_thread, JavaThread::last_Java_fp_offset()), NULL_WORD);
  }

  // Always clear the pc because it could have been set by make_walkable()
  movptr(Address(java_thread, JavaThread::last_Java_pc_offset()), NULL_WORD);

  vzeroupper();
}

void MacroAssembler::restore_rax(Register tmp) {
  if (tmp == noreg) pop(rax);
  else if (tmp != rax) mov(rax, tmp);
}

void MacroAssembler::round_to(Register reg, int modulus) {
  addptr(reg, modulus - 1);
  andptr(reg, -modulus);
}

void MacroAssembler::save_rax(Register tmp) {
  if (tmp == noreg) push(rax);
  else if (tmp != rax) mov(tmp, rax);
}

void MacroAssembler::safepoint_poll(Label& slow_path, Register thread_reg, bool at_return, bool in_nmethod) {
#ifdef _LP64
  if (at_return) {
    // Note that when in_nmethod is set, the stack pointer is incremented before the poll. Therefore,
    // we may safely use rsp instead to perform the stack watermark check.
<<<<<<< HEAD
    cmpq(Address(thread_reg, Thread::polling_word_offset()), in_nmethod ? rsp : rbp);
    jcc(Assembler::below, slow_path);
=======
    cmpq(in_nmethod ? rsp : rbp, Address(thread_reg, Thread::polling_word_offset()));
    jcc(Assembler::above, slow_path);
>>>>>>> 4b20e460
    return;
  }
#endif
  testb(Address(thread_reg, Thread::polling_word_offset()), SafepointMechanism::poll_bit());
  jcc(Assembler::notZero, slow_path); // handshake bit set implies poll
}

// Calls to C land
//
// When entering C land, the rbp, & rsp of the last Java frame have to be recorded
// in the (thread-local) JavaThread object. When leaving C land, the last Java fp
// has to be reset to 0. This is required to allow proper stack traversal.
void MacroAssembler::set_last_Java_frame(Register java_thread,
                                         Register last_java_sp,
                                         Register last_java_fp,
                                         address  last_java_pc) {
  vzeroupper();
  // determine java_thread register
  if (!java_thread->is_valid()) {
    java_thread = rdi;
    get_thread(java_thread);
  }
  // determine last_java_sp register
  if (!last_java_sp->is_valid()) {
    last_java_sp = rsp;
  }

  // last_java_fp is optional

  if (last_java_fp->is_valid()) {
    movptr(Address(java_thread, JavaThread::last_Java_fp_offset()), last_java_fp);
  }

  // last_java_pc is optional

  if (last_java_pc != NULL) {
    lea(Address(java_thread,
                 JavaThread::frame_anchor_offset() + JavaFrameAnchor::last_Java_pc_offset()),
        InternalAddress(last_java_pc));

  }
  movptr(Address(java_thread, JavaThread::last_Java_sp_offset()), last_java_sp);
}

void MacroAssembler::shlptr(Register dst, int imm8) {
  LP64_ONLY(shlq(dst, imm8)) NOT_LP64(shll(dst, imm8));
}

void MacroAssembler::shrptr(Register dst, int imm8) {
  LP64_ONLY(shrq(dst, imm8)) NOT_LP64(shrl(dst, imm8));
}

void MacroAssembler::sign_extend_byte(Register reg) {
  if (LP64_ONLY(true ||) (VM_Version::is_P6() && reg->has_byte_register())) {
    movsbl(reg, reg); // movsxb
  } else {
    shll(reg, 24);
    sarl(reg, 24);
  }
}

void MacroAssembler::sign_extend_short(Register reg) {
  if (LP64_ONLY(true ||) VM_Version::is_P6()) {
    movswl(reg, reg); // movsxw
  } else {
    shll(reg, 16);
    sarl(reg, 16);
  }
}

void MacroAssembler::testl(Register dst, AddressLiteral src) {
  assert(reachable(src), "Address should be reachable");
  testl(dst, as_Address(src));
}

void MacroAssembler::pcmpeqb(XMMRegister dst, XMMRegister src) {
  assert(((dst->encoding() < 16 && src->encoding() < 16) || VM_Version::supports_avx512vlbw()),"XMM register should be 0-15");
  Assembler::pcmpeqb(dst, src);
}

void MacroAssembler::pcmpeqw(XMMRegister dst, XMMRegister src) {
  assert(((dst->encoding() < 16 && src->encoding() < 16) || VM_Version::supports_avx512vlbw()),"XMM register should be 0-15");
  Assembler::pcmpeqw(dst, src);
}

void MacroAssembler::pcmpestri(XMMRegister dst, Address src, int imm8) {
  assert((dst->encoding() < 16),"XMM register should be 0-15");
  Assembler::pcmpestri(dst, src, imm8);
}

void MacroAssembler::pcmpestri(XMMRegister dst, XMMRegister src, int imm8) {
  assert((dst->encoding() < 16 && src->encoding() < 16),"XMM register should be 0-15");
  Assembler::pcmpestri(dst, src, imm8);
}

void MacroAssembler::pmovzxbw(XMMRegister dst, XMMRegister src) {
  assert(((dst->encoding() < 16 && src->encoding() < 16) || VM_Version::supports_avx512vlbw()),"XMM register should be 0-15");
  Assembler::pmovzxbw(dst, src);
}

void MacroAssembler::pmovzxbw(XMMRegister dst, Address src) {
  assert(((dst->encoding() < 16) || VM_Version::supports_avx512vlbw()),"XMM register should be 0-15");
  Assembler::pmovzxbw(dst, src);
}

void MacroAssembler::pmovmskb(Register dst, XMMRegister src) {
  assert((src->encoding() < 16),"XMM register should be 0-15");
  Assembler::pmovmskb(dst, src);
}

void MacroAssembler::ptest(XMMRegister dst, XMMRegister src) {
  assert((dst->encoding() < 16 && src->encoding() < 16),"XMM register should be 0-15");
  Assembler::ptest(dst, src);
}

void MacroAssembler::sqrtsd(XMMRegister dst, AddressLiteral src) {
  if (reachable(src)) {
    Assembler::sqrtsd(dst, as_Address(src));
  } else {
    lea(rscratch1, src);
    Assembler::sqrtsd(dst, Address(rscratch1, 0));
  }
}

void MacroAssembler::sqrtss(XMMRegister dst, AddressLiteral src) {
  if (reachable(src)) {
    Assembler::sqrtss(dst, as_Address(src));
  } else {
    lea(rscratch1, src);
    Assembler::sqrtss(dst, Address(rscratch1, 0));
  }
}

void MacroAssembler::subsd(XMMRegister dst, AddressLiteral src) {
  if (reachable(src)) {
    Assembler::subsd(dst, as_Address(src));
  } else {
    lea(rscratch1, src);
    Assembler::subsd(dst, Address(rscratch1, 0));
  }
}

void MacroAssembler::roundsd(XMMRegister dst, AddressLiteral src, int32_t rmode, Register scratch_reg) {
  if (reachable(src)) {
    Assembler::roundsd(dst, as_Address(src), rmode);
  } else {
    lea(scratch_reg, src);
    Assembler::roundsd(dst, Address(scratch_reg, 0), rmode);
  }
}

void MacroAssembler::subss(XMMRegister dst, AddressLiteral src) {
  if (reachable(src)) {
    Assembler::subss(dst, as_Address(src));
  } else {
    lea(rscratch1, src);
    Assembler::subss(dst, Address(rscratch1, 0));
  }
}

void MacroAssembler::ucomisd(XMMRegister dst, AddressLiteral src) {
  if (reachable(src)) {
    Assembler::ucomisd(dst, as_Address(src));
  } else {
    lea(rscratch1, src);
    Assembler::ucomisd(dst, Address(rscratch1, 0));
  }
}

void MacroAssembler::ucomiss(XMMRegister dst, AddressLiteral src) {
  if (reachable(src)) {
    Assembler::ucomiss(dst, as_Address(src));
  } else {
    lea(rscratch1, src);
    Assembler::ucomiss(dst, Address(rscratch1, 0));
  }
}

void MacroAssembler::xorpd(XMMRegister dst, AddressLiteral src, Register scratch_reg) {
  // Used in sign-bit flipping with aligned address.
  assert((UseAVX > 0) || (((intptr_t)src.target() & 15) == 0), "SSE mode requires address alignment 16 bytes");
  if (reachable(src)) {
    Assembler::xorpd(dst, as_Address(src));
  } else {
    lea(scratch_reg, src);
    Assembler::xorpd(dst, Address(scratch_reg, 0));
  }
}

void MacroAssembler::xorpd(XMMRegister dst, XMMRegister src) {
  if (UseAVX > 2 && !VM_Version::supports_avx512dq() && (dst->encoding() == src->encoding())) {
    Assembler::vpxor(dst, dst, src, Assembler::AVX_512bit);
  }
  else {
    Assembler::xorpd(dst, src);
  }
}

void MacroAssembler::xorps(XMMRegister dst, XMMRegister src) {
  if (UseAVX > 2 && !VM_Version::supports_avx512dq() && (dst->encoding() == src->encoding())) {
    Assembler::vpxor(dst, dst, src, Assembler::AVX_512bit);
  } else {
    Assembler::xorps(dst, src);
  }
}

void MacroAssembler::xorps(XMMRegister dst, AddressLiteral src, Register scratch_reg) {
  // Used in sign-bit flipping with aligned address.
  assert((UseAVX > 0) || (((intptr_t)src.target() & 15) == 0), "SSE mode requires address alignment 16 bytes");
  if (reachable(src)) {
    Assembler::xorps(dst, as_Address(src));
  } else {
    lea(scratch_reg, src);
    Assembler::xorps(dst, Address(scratch_reg, 0));
  }
}

void MacroAssembler::pshufb(XMMRegister dst, AddressLiteral src) {
  // Used in sign-bit flipping with aligned address.
  bool aligned_adr = (((intptr_t)src.target() & 15) == 0);
  assert((UseAVX > 0) || aligned_adr, "SSE mode requires address alignment 16 bytes");
  if (reachable(src)) {
    Assembler::pshufb(dst, as_Address(src));
  } else {
    lea(rscratch1, src);
    Assembler::pshufb(dst, Address(rscratch1, 0));
  }
}

// AVX 3-operands instructions

void MacroAssembler::vaddsd(XMMRegister dst, XMMRegister nds, AddressLiteral src) {
  if (reachable(src)) {
    vaddsd(dst, nds, as_Address(src));
  } else {
    lea(rscratch1, src);
    vaddsd(dst, nds, Address(rscratch1, 0));
  }
}

void MacroAssembler::vaddss(XMMRegister dst, XMMRegister nds, AddressLiteral src) {
  if (reachable(src)) {
    vaddss(dst, nds, as_Address(src));
  } else {
    lea(rscratch1, src);
    vaddss(dst, nds, Address(rscratch1, 0));
  }
}

void MacroAssembler::vpaddd(XMMRegister dst, XMMRegister nds, AddressLiteral src, int vector_len, Register rscratch) {
  assert(UseAVX > 0, "requires some form of AVX");
  if (reachable(src)) {
    Assembler::vpaddd(dst, nds, as_Address(src), vector_len);
  } else {
    lea(rscratch, src);
    Assembler::vpaddd(dst, nds, Address(rscratch, 0), vector_len);
  }
}

void MacroAssembler::vabsss(XMMRegister dst, XMMRegister nds, XMMRegister src, AddressLiteral negate_field, int vector_len) {
  assert(((dst->encoding() < 16 && src->encoding() < 16 && nds->encoding() < 16) || VM_Version::supports_avx512vldq()),"XMM register should be 0-15");
  vandps(dst, nds, negate_field, vector_len);
}

void MacroAssembler::vabssd(XMMRegister dst, XMMRegister nds, XMMRegister src, AddressLiteral negate_field, int vector_len) {
  assert(((dst->encoding() < 16 && src->encoding() < 16 && nds->encoding() < 16) || VM_Version::supports_avx512vldq()),"XMM register should be 0-15");
  vandpd(dst, nds, negate_field, vector_len);
}

void MacroAssembler::vpaddb(XMMRegister dst, XMMRegister nds, XMMRegister src, int vector_len) {
  assert(((dst->encoding() < 16 && src->encoding() < 16 && nds->encoding() < 16) || VM_Version::supports_avx512vlbw()),"XMM register should be 0-15");
  Assembler::vpaddb(dst, nds, src, vector_len);
}

void MacroAssembler::vpaddb(XMMRegister dst, XMMRegister nds, Address src, int vector_len) {
  assert(((dst->encoding() < 16 && nds->encoding() < 16) || VM_Version::supports_avx512vlbw()),"XMM register should be 0-15");
  Assembler::vpaddb(dst, nds, src, vector_len);
}

void MacroAssembler::vpaddw(XMMRegister dst, XMMRegister nds, XMMRegister src, int vector_len) {
  assert(((dst->encoding() < 16 && src->encoding() < 16 && nds->encoding() < 16) || VM_Version::supports_avx512vlbw()),"XMM register should be 0-15");
  Assembler::vpaddw(dst, nds, src, vector_len);
}

void MacroAssembler::vpaddw(XMMRegister dst, XMMRegister nds, Address src, int vector_len) {
  assert(((dst->encoding() < 16 && nds->encoding() < 16) || VM_Version::supports_avx512vlbw()),"XMM register should be 0-15");
  Assembler::vpaddw(dst, nds, src, vector_len);
}

void MacroAssembler::vpand(XMMRegister dst, XMMRegister nds, AddressLiteral src, int vector_len, Register scratch_reg) {
  if (reachable(src)) {
    Assembler::vpand(dst, nds, as_Address(src), vector_len);
  } else {
    lea(scratch_reg, src);
    Assembler::vpand(dst, nds, Address(scratch_reg, 0), vector_len);
  }
}

void MacroAssembler::vpbroadcastw(XMMRegister dst, XMMRegister src, int vector_len) {
  assert(((dst->encoding() < 16 && src->encoding() < 16) || VM_Version::supports_avx512vlbw()),"XMM register should be 0-15");
  Assembler::vpbroadcastw(dst, src, vector_len);
}

void MacroAssembler::vpcmpeqb(XMMRegister dst, XMMRegister nds, XMMRegister src, int vector_len) {
  assert(((dst->encoding() < 16 && src->encoding() < 16 && nds->encoding() < 16) || VM_Version::supports_avx512vlbw()),"XMM register should be 0-15");
  Assembler::vpcmpeqb(dst, nds, src, vector_len);
}

void MacroAssembler::vpcmpeqw(XMMRegister dst, XMMRegister nds, XMMRegister src, int vector_len) {
  assert(((dst->encoding() < 16 && src->encoding() < 16 && nds->encoding() < 16) || VM_Version::supports_avx512vlbw()),"XMM register should be 0-15");
  Assembler::vpcmpeqw(dst, nds, src, vector_len);
}

void MacroAssembler::evpcmpeqd(KRegister kdst, KRegister mask, XMMRegister nds,
                               AddressLiteral src, int vector_len, Register scratch_reg) {
  if (reachable(src)) {
    Assembler::evpcmpeqd(kdst, mask, nds, as_Address(src), vector_len);
  } else {
    lea(scratch_reg, src);
    Assembler::evpcmpeqd(kdst, mask, nds, Address(scratch_reg, 0), vector_len);
  }
}

void MacroAssembler::evpcmpd(KRegister kdst, KRegister mask, XMMRegister nds, AddressLiteral src,
                             int comparison, int vector_len, Register scratch_reg) {
  if (reachable(src)) {
    Assembler::evpcmpd(kdst, mask, nds, as_Address(src), comparison, vector_len);
  } else {
    lea(scratch_reg, src);
    Assembler::evpcmpd(kdst, mask, nds, Address(scratch_reg, 0), comparison, vector_len);
  }
}

void MacroAssembler::evpcmpq(KRegister kdst, KRegister mask, XMMRegister nds, AddressLiteral src,
                             int comparison, int vector_len, Register scratch_reg) {
  if (reachable(src)) {
    Assembler::evpcmpq(kdst, mask, nds, as_Address(src), comparison, vector_len);
  } else {
    lea(scratch_reg, src);
    Assembler::evpcmpq(kdst, mask, nds, Address(scratch_reg, 0), comparison, vector_len);
  }
}

void MacroAssembler::evpcmpb(KRegister kdst, KRegister mask, XMMRegister nds, AddressLiteral src,
                             int comparison, int vector_len, Register scratch_reg) {
  if (reachable(src)) {
    Assembler::evpcmpb(kdst, mask, nds, as_Address(src), comparison, vector_len);
  } else {
    lea(scratch_reg, src);
    Assembler::evpcmpb(kdst, mask, nds, Address(scratch_reg, 0), comparison, vector_len);
  }
}

void MacroAssembler::evpcmpw(KRegister kdst, KRegister mask, XMMRegister nds, AddressLiteral src,
                             int comparison, int vector_len, Register scratch_reg) {
  if (reachable(src)) {
    Assembler::evpcmpw(kdst, mask, nds, as_Address(src), comparison, vector_len);
  } else {
    lea(scratch_reg, src);
    Assembler::evpcmpw(kdst, mask, nds, Address(scratch_reg, 0), comparison, vector_len);
  }
}

void MacroAssembler::vpcmpCC(XMMRegister dst, XMMRegister nds, XMMRegister src, int cond_encoding, Width width, int vector_len) {
  if (width == Assembler::Q) {
    Assembler::vpcmpCCq(dst, nds, src, cond_encoding, vector_len);
  } else {
    Assembler::vpcmpCCbwd(dst, nds, src, cond_encoding, vector_len);
  }
}

void MacroAssembler::vpcmpCCW(XMMRegister dst, XMMRegister nds, XMMRegister src, ComparisonPredicate cond, Width width, int vector_len, Register scratch_reg) {
  int eq_cond_enc = 0x29;
  int gt_cond_enc = 0x37;
  if (width != Assembler::Q) {
    eq_cond_enc = 0x74 + width;
    gt_cond_enc = 0x64 + width;
  }
  switch (cond) {
  case eq:
    vpcmpCC(dst, nds, src, eq_cond_enc, width, vector_len);
    break;
  case neq:
    vpcmpCC(dst, nds, src, eq_cond_enc, width, vector_len);
    vpxor(dst, dst, ExternalAddress(StubRoutines::x86::vector_all_bits_set()), vector_len, scratch_reg);
    break;
  case le:
    vpcmpCC(dst, nds, src, gt_cond_enc, width, vector_len);
    vpxor(dst, dst, ExternalAddress(StubRoutines::x86::vector_all_bits_set()), vector_len, scratch_reg);
    break;
  case nlt:
    vpcmpCC(dst, src, nds, gt_cond_enc, width, vector_len);
    vpxor(dst, dst, ExternalAddress(StubRoutines::x86::vector_all_bits_set()), vector_len, scratch_reg);
    break;
  case lt:
    vpcmpCC(dst, src, nds, gt_cond_enc, width, vector_len);
    break;
  case nle:
    vpcmpCC(dst, nds, src, gt_cond_enc, width, vector_len);
    break;
  default:
    assert(false, "Should not reach here");
  }
}

void MacroAssembler::vpmovzxbw(XMMRegister dst, Address src, int vector_len) {
  assert(((dst->encoding() < 16) || VM_Version::supports_avx512vlbw()),"XMM register should be 0-15");
  Assembler::vpmovzxbw(dst, src, vector_len);
}

void MacroAssembler::vpmovmskb(Register dst, XMMRegister src) {
  assert((src->encoding() < 16),"XMM register should be 0-15");
  Assembler::vpmovmskb(dst, src);
}

void MacroAssembler::vpmullw(XMMRegister dst, XMMRegister nds, XMMRegister src, int vector_len) {
  assert(((dst->encoding() < 16 && src->encoding() < 16 && nds->encoding() < 16) || VM_Version::supports_avx512vlbw()),"XMM register should be 0-15");
  Assembler::vpmullw(dst, nds, src, vector_len);
}

void MacroAssembler::vpmullw(XMMRegister dst, XMMRegister nds, Address src, int vector_len) {
  assert(((dst->encoding() < 16 && nds->encoding() < 16) || VM_Version::supports_avx512vlbw()),"XMM register should be 0-15");
  Assembler::vpmullw(dst, nds, src, vector_len);
}

void MacroAssembler::vpsubb(XMMRegister dst, XMMRegister nds, XMMRegister src, int vector_len) {
  assert(((dst->encoding() < 16 && src->encoding() < 16 && nds->encoding() < 16) || VM_Version::supports_avx512vlbw()),"XMM register should be 0-15");
  Assembler::vpsubb(dst, nds, src, vector_len);
}

void MacroAssembler::vpsubb(XMMRegister dst, XMMRegister nds, Address src, int vector_len) {
  assert(((dst->encoding() < 16 && nds->encoding() < 16) || VM_Version::supports_avx512vlbw()),"XMM register should be 0-15");
  Assembler::vpsubb(dst, nds, src, vector_len);
}

void MacroAssembler::vpsubw(XMMRegister dst, XMMRegister nds, XMMRegister src, int vector_len) {
  assert(((dst->encoding() < 16 && src->encoding() < 16 && nds->encoding() < 16) || VM_Version::supports_avx512vlbw()),"XMM register should be 0-15");
  Assembler::vpsubw(dst, nds, src, vector_len);
}

void MacroAssembler::vpsubw(XMMRegister dst, XMMRegister nds, Address src, int vector_len) {
  assert(((dst->encoding() < 16 && nds->encoding() < 16) || VM_Version::supports_avx512vlbw()),"XMM register should be 0-15");
  Assembler::vpsubw(dst, nds, src, vector_len);
}

void MacroAssembler::vpsraw(XMMRegister dst, XMMRegister nds, XMMRegister shift, int vector_len) {
  assert(((dst->encoding() < 16 && shift->encoding() < 16 && nds->encoding() < 16) || VM_Version::supports_avx512vlbw()),"XMM register should be 0-15");
  Assembler::vpsraw(dst, nds, shift, vector_len);
}

void MacroAssembler::vpsraw(XMMRegister dst, XMMRegister nds, int shift, int vector_len) {
  assert(((dst->encoding() < 16 && nds->encoding() < 16) || VM_Version::supports_avx512vlbw()),"XMM register should be 0-15");
  Assembler::vpsraw(dst, nds, shift, vector_len);
}

void MacroAssembler::evpsraq(XMMRegister dst, XMMRegister nds, XMMRegister shift, int vector_len) {
  assert(UseAVX > 2,"");
  if (!VM_Version::supports_avx512vl() && vector_len < 2) {
     vector_len = 2;
  }
  Assembler::evpsraq(dst, nds, shift, vector_len);
}

void MacroAssembler::evpsraq(XMMRegister dst, XMMRegister nds, int shift, int vector_len) {
  assert(UseAVX > 2,"");
  if (!VM_Version::supports_avx512vl() && vector_len < 2) {
     vector_len = 2;
  }
  Assembler::evpsraq(dst, nds, shift, vector_len);
}

void MacroAssembler::vpsrlw(XMMRegister dst, XMMRegister nds, XMMRegister shift, int vector_len) {
  assert(((dst->encoding() < 16 && shift->encoding() < 16 && nds->encoding() < 16) || VM_Version::supports_avx512vlbw()),"XMM register should be 0-15");
  Assembler::vpsrlw(dst, nds, shift, vector_len);
}

void MacroAssembler::vpsrlw(XMMRegister dst, XMMRegister nds, int shift, int vector_len) {
  assert(((dst->encoding() < 16 && nds->encoding() < 16) || VM_Version::supports_avx512vlbw()),"XMM register should be 0-15");
  Assembler::vpsrlw(dst, nds, shift, vector_len);
}

void MacroAssembler::vpsllw(XMMRegister dst, XMMRegister nds, XMMRegister shift, int vector_len) {
  assert(((dst->encoding() < 16 && shift->encoding() < 16 && nds->encoding() < 16) || VM_Version::supports_avx512vlbw()),"XMM register should be 0-15");
  Assembler::vpsllw(dst, nds, shift, vector_len);
}

void MacroAssembler::vpsllw(XMMRegister dst, XMMRegister nds, int shift, int vector_len) {
  assert(((dst->encoding() < 16 && nds->encoding() < 16) || VM_Version::supports_avx512vlbw()),"XMM register should be 0-15");
  Assembler::vpsllw(dst, nds, shift, vector_len);
}

void MacroAssembler::vptest(XMMRegister dst, XMMRegister src) {
  assert((dst->encoding() < 16 && src->encoding() < 16),"XMM register should be 0-15");
  Assembler::vptest(dst, src);
}

void MacroAssembler::punpcklbw(XMMRegister dst, XMMRegister src) {
  assert(((dst->encoding() < 16 && src->encoding() < 16) || VM_Version::supports_avx512vlbw()),"XMM register should be 0-15");
  Assembler::punpcklbw(dst, src);
}

void MacroAssembler::pshufd(XMMRegister dst, Address src, int mode) {
  assert(((dst->encoding() < 16) || VM_Version::supports_avx512vl()),"XMM register should be 0-15");
  Assembler::pshufd(dst, src, mode);
}

void MacroAssembler::pshuflw(XMMRegister dst, XMMRegister src, int mode) {
  assert(((dst->encoding() < 16 && src->encoding() < 16) || VM_Version::supports_avx512vlbw()),"XMM register should be 0-15");
  Assembler::pshuflw(dst, src, mode);
}

void MacroAssembler::vandpd(XMMRegister dst, XMMRegister nds, AddressLiteral src, int vector_len, Register scratch_reg) {
  if (reachable(src)) {
    vandpd(dst, nds, as_Address(src), vector_len);
  } else {
    lea(scratch_reg, src);
    vandpd(dst, nds, Address(scratch_reg, 0), vector_len);
  }
}

void MacroAssembler::vandps(XMMRegister dst, XMMRegister nds, AddressLiteral src, int vector_len, Register scratch_reg) {
  if (reachable(src)) {
    vandps(dst, nds, as_Address(src), vector_len);
  } else {
    lea(scratch_reg, src);
    vandps(dst, nds, Address(scratch_reg, 0), vector_len);
  }
}

void MacroAssembler::evpord(XMMRegister dst, KRegister mask, XMMRegister nds, AddressLiteral src,
                            bool merge, int vector_len, Register scratch_reg) {
  if (reachable(src)) {
    Assembler::evpord(dst, mask, nds, as_Address(src), merge, vector_len);
  } else {
    lea(scratch_reg, src);
    Assembler::evpord(dst, mask, nds, Address(scratch_reg, 0), merge, vector_len);
  }
}

void MacroAssembler::vdivsd(XMMRegister dst, XMMRegister nds, AddressLiteral src) {
  if (reachable(src)) {
    vdivsd(dst, nds, as_Address(src));
  } else {
    lea(rscratch1, src);
    vdivsd(dst, nds, Address(rscratch1, 0));
  }
}

void MacroAssembler::vdivss(XMMRegister dst, XMMRegister nds, AddressLiteral src) {
  if (reachable(src)) {
    vdivss(dst, nds, as_Address(src));
  } else {
    lea(rscratch1, src);
    vdivss(dst, nds, Address(rscratch1, 0));
  }
}

void MacroAssembler::vmulsd(XMMRegister dst, XMMRegister nds, AddressLiteral src) {
  if (reachable(src)) {
    vmulsd(dst, nds, as_Address(src));
  } else {
    lea(rscratch1, src);
    vmulsd(dst, nds, Address(rscratch1, 0));
  }
}

void MacroAssembler::vmulss(XMMRegister dst, XMMRegister nds, AddressLiteral src) {
  if (reachable(src)) {
    vmulss(dst, nds, as_Address(src));
  } else {
    lea(rscratch1, src);
    vmulss(dst, nds, Address(rscratch1, 0));
  }
}

void MacroAssembler::vsubsd(XMMRegister dst, XMMRegister nds, AddressLiteral src) {
  if (reachable(src)) {
    vsubsd(dst, nds, as_Address(src));
  } else {
    lea(rscratch1, src);
    vsubsd(dst, nds, Address(rscratch1, 0));
  }
}

void MacroAssembler::vsubss(XMMRegister dst, XMMRegister nds, AddressLiteral src) {
  if (reachable(src)) {
    vsubss(dst, nds, as_Address(src));
  } else {
    lea(rscratch1, src);
    vsubss(dst, nds, Address(rscratch1, 0));
  }
}

void MacroAssembler::vnegatess(XMMRegister dst, XMMRegister nds, AddressLiteral src) {
  assert(((dst->encoding() < 16 && nds->encoding() < 16) || VM_Version::supports_avx512vldq()),"XMM register should be 0-15");
  vxorps(dst, nds, src, Assembler::AVX_128bit);
}

void MacroAssembler::vnegatesd(XMMRegister dst, XMMRegister nds, AddressLiteral src) {
  assert(((dst->encoding() < 16 && nds->encoding() < 16) || VM_Version::supports_avx512vldq()),"XMM register should be 0-15");
  vxorpd(dst, nds, src, Assembler::AVX_128bit);
}

void MacroAssembler::vxorpd(XMMRegister dst, XMMRegister nds, AddressLiteral src, int vector_len, Register scratch_reg) {
  if (reachable(src)) {
    vxorpd(dst, nds, as_Address(src), vector_len);
  } else {
    lea(scratch_reg, src);
    vxorpd(dst, nds, Address(scratch_reg, 0), vector_len);
  }
}

void MacroAssembler::vxorps(XMMRegister dst, XMMRegister nds, AddressLiteral src, int vector_len, Register scratch_reg) {
  if (reachable(src)) {
    vxorps(dst, nds, as_Address(src), vector_len);
  } else {
    lea(scratch_reg, src);
    vxorps(dst, nds, Address(scratch_reg, 0), vector_len);
  }
}

void MacroAssembler::vpxor(XMMRegister dst, XMMRegister nds, AddressLiteral src, int vector_len, Register scratch_reg) {
  if (UseAVX > 1 || (vector_len < 1)) {
    if (reachable(src)) {
      Assembler::vpxor(dst, nds, as_Address(src), vector_len);
    } else {
      lea(scratch_reg, src);
      Assembler::vpxor(dst, nds, Address(scratch_reg, 0), vector_len);
    }
  }
  else {
    MacroAssembler::vxorpd(dst, nds, src, vector_len, scratch_reg);
  }
}

void MacroAssembler::vpermd(XMMRegister dst,  XMMRegister nds, AddressLiteral src, int vector_len, Register scratch_reg) {
  if (reachable(src)) {
    Assembler::vpermd(dst, nds, as_Address(src), vector_len);
  } else {
    lea(scratch_reg, src);
    Assembler::vpermd(dst, nds, Address(scratch_reg, 0), vector_len);
  }
}

void MacroAssembler::clear_jweak_tag(Register possibly_jweak) {
  const int32_t inverted_jweak_mask = ~static_cast<int32_t>(JNIHandles::weak_tag_mask);
  STATIC_ASSERT(inverted_jweak_mask == -2); // otherwise check this code
  // The inverted mask is sign-extended
  andptr(possibly_jweak, inverted_jweak_mask);
}

void MacroAssembler::resolve_jobject(Register value,
                                     Register thread,
                                     Register tmp) {
  assert_different_registers(value, thread, tmp);
  Label done, not_weak;
  testptr(value, value);
  jcc(Assembler::zero, done);                // Use NULL as-is.
  testptr(value, JNIHandles::weak_tag_mask); // Test for jweak tag.
  jcc(Assembler::zero, not_weak);
  // Resolve jweak.
  access_load_at(T_OBJECT, IN_NATIVE | ON_PHANTOM_OOP_REF,
                 value, Address(value, -JNIHandles::weak_tag_value), tmp, thread);
  verify_oop(value);
  jmp(done);
  bind(not_weak);
  // Resolve (untagged) jobject.
  access_load_at(T_OBJECT, IN_NATIVE, value, Address(value, 0), tmp, thread);
  verify_oop(value);
  bind(done);
}

void MacroAssembler::subptr(Register dst, int32_t imm32) {
  LP64_ONLY(subq(dst, imm32)) NOT_LP64(subl(dst, imm32));
}

// Force generation of a 4 byte immediate value even if it fits into 8bit
void MacroAssembler::subptr_imm32(Register dst, int32_t imm32) {
  LP64_ONLY(subq_imm32(dst, imm32)) NOT_LP64(subl_imm32(dst, imm32));
}

void MacroAssembler::subptr(Register dst, Register src) {
  LP64_ONLY(subq(dst, src)) NOT_LP64(subl(dst, src));
}

// C++ bool manipulation
void MacroAssembler::testbool(Register dst) {
  if(sizeof(bool) == 1)
    testb(dst, 0xff);
  else if(sizeof(bool) == 2) {
    // testw implementation needed for two byte bools
    ShouldNotReachHere();
  } else if(sizeof(bool) == 4)
    testl(dst, dst);
  else
    // unsupported
    ShouldNotReachHere();
}

void MacroAssembler::testptr(Register dst, Register src) {
  LP64_ONLY(testq(dst, src)) NOT_LP64(testl(dst, src));
}

// Defines obj, preserves var_size_in_bytes, okay for t2 == var_size_in_bytes.
void MacroAssembler::tlab_allocate(Register thread, Register obj,
                                   Register var_size_in_bytes,
                                   int con_size_in_bytes,
                                   Register t1,
                                   Register t2,
                                   Label& slow_case) {
  BarrierSetAssembler* bs = BarrierSet::barrier_set()->barrier_set_assembler();
  bs->tlab_allocate(this, thread, obj, var_size_in_bytes, con_size_in_bytes, t1, t2, slow_case);
}

// Defines obj, preserves var_size_in_bytes
void MacroAssembler::eden_allocate(Register thread, Register obj,
                                   Register var_size_in_bytes,
                                   int con_size_in_bytes,
                                   Register t1,
                                   Label& slow_case) {
  BarrierSetAssembler* bs = BarrierSet::barrier_set()->barrier_set_assembler();
  bs->eden_allocate(this, thread, obj, var_size_in_bytes, con_size_in_bytes, t1, slow_case);
}

// Preserves the contents of address, destroys the contents length_in_bytes and temp.
void MacroAssembler::zero_memory(Register address, Register length_in_bytes, int offset_in_bytes, Register temp) {
  assert(address != length_in_bytes && address != temp && temp != length_in_bytes, "registers must be different");
  assert((offset_in_bytes & (BytesPerWord - 1)) == 0, "offset must be a multiple of BytesPerWord");
  Label done;

  testptr(length_in_bytes, length_in_bytes);
  jcc(Assembler::zero, done);

  // initialize topmost word, divide index by 2, check if odd and test if zero
  // note: for the remaining code to work, index must be a multiple of BytesPerWord
#ifdef ASSERT
  {
    Label L;
    testptr(length_in_bytes, BytesPerWord - 1);
    jcc(Assembler::zero, L);
    stop("length must be a multiple of BytesPerWord");
    bind(L);
  }
#endif
  Register index = length_in_bytes;
  xorptr(temp, temp);    // use _zero reg to clear memory (shorter code)
  if (UseIncDec) {
    shrptr(index, 3);  // divide by 8/16 and set carry flag if bit 2 was set
  } else {
    shrptr(index, 2);  // use 2 instructions to avoid partial flag stall
    shrptr(index, 1);
  }
#ifndef _LP64
  // index could have not been a multiple of 8 (i.e., bit 2 was set)
  {
    Label even;
    // note: if index was a multiple of 8, then it cannot
    //       be 0 now otherwise it must have been 0 before
    //       => if it is even, we don't need to check for 0 again
    jcc(Assembler::carryClear, even);
    // clear topmost word (no jump would be needed if conditional assignment worked here)
    movptr(Address(address, index, Address::times_8, offset_in_bytes - 0*BytesPerWord), temp);
    // index could be 0 now, must check again
    jcc(Assembler::zero, done);
    bind(even);
  }
#endif // !_LP64
  // initialize remaining object fields: index is a multiple of 2 now
  {
    Label loop;
    bind(loop);
    movptr(Address(address, index, Address::times_8, offset_in_bytes - 1*BytesPerWord), temp);
    NOT_LP64(movptr(Address(address, index, Address::times_8, offset_in_bytes - 2*BytesPerWord), temp);)
    decrement(index);
    jcc(Assembler::notZero, loop);
  }

  bind(done);
}

// Look up the method for a megamorphic invokeinterface call.
// The target method is determined by <intf_klass, itable_index>.
// The receiver klass is in recv_klass.
// On success, the result will be in method_result, and execution falls through.
// On failure, execution transfers to the given label.
void MacroAssembler::lookup_interface_method(Register recv_klass,
                                             Register intf_klass,
                                             RegisterOrConstant itable_index,
                                             Register method_result,
                                             Register scan_temp,
                                             Label& L_no_such_interface,
                                             bool return_method) {
  assert_different_registers(recv_klass, intf_klass, scan_temp);
  assert_different_registers(method_result, intf_klass, scan_temp);
  assert(recv_klass != method_result || !return_method,
         "recv_klass can be destroyed when method isn't needed");

  assert(itable_index.is_constant() || itable_index.as_register() == method_result,
         "caller must use same register for non-constant itable index as for method");

  // Compute start of first itableOffsetEntry (which is at the end of the vtable)
  int vtable_base = in_bytes(Klass::vtable_start_offset());
  int itentry_off = itableMethodEntry::method_offset_in_bytes();
  int scan_step   = itableOffsetEntry::size() * wordSize;
  int vte_size    = vtableEntry::size_in_bytes();
  Address::ScaleFactor times_vte_scale = Address::times_ptr;
  assert(vte_size == wordSize, "else adjust times_vte_scale");

  movl(scan_temp, Address(recv_klass, Klass::vtable_length_offset()));

  // %%% Could store the aligned, prescaled offset in the klassoop.
  lea(scan_temp, Address(recv_klass, scan_temp, times_vte_scale, vtable_base));

  if (return_method) {
    // Adjust recv_klass by scaled itable_index, so we can free itable_index.
    assert(itableMethodEntry::size() * wordSize == wordSize, "adjust the scaling in the code below");
    lea(recv_klass, Address(recv_klass, itable_index, Address::times_ptr, itentry_off));
  }

  // for (scan = klass->itable(); scan->interface() != NULL; scan += scan_step) {
  //   if (scan->interface() == intf) {
  //     result = (klass + scan->offset() + itable_index);
  //   }
  // }
  Label search, found_method;

  for (int peel = 1; peel >= 0; peel--) {
    movptr(method_result, Address(scan_temp, itableOffsetEntry::interface_offset_in_bytes()));
    cmpptr(intf_klass, method_result);

    if (peel) {
      jccb(Assembler::equal, found_method);
    } else {
      jccb(Assembler::notEqual, search);
      // (invert the test to fall through to found_method...)
    }

    if (!peel)  break;

    bind(search);

    // Check that the previous entry is non-null.  A null entry means that
    // the receiver class doesn't implement the interface, and wasn't the
    // same as when the caller was compiled.
    testptr(method_result, method_result);
    jcc(Assembler::zero, L_no_such_interface);
    addptr(scan_temp, scan_step);
  }

  bind(found_method);

  if (return_method) {
    // Got a hit.
    movl(scan_temp, Address(scan_temp, itableOffsetEntry::offset_offset_in_bytes()));
    movptr(method_result, Address(recv_klass, scan_temp, Address::times_1));
  }
}


// virtual method calling
void MacroAssembler::lookup_virtual_method(Register recv_klass,
                                           RegisterOrConstant vtable_index,
                                           Register method_result) {
  const int base = in_bytes(Klass::vtable_start_offset());
  assert(vtableEntry::size() * wordSize == wordSize, "else adjust the scaling in the code below");
  Address vtable_entry_addr(recv_klass,
                            vtable_index, Address::times_ptr,
                            base + vtableEntry::method_offset_in_bytes());
  movptr(method_result, vtable_entry_addr);
}


void MacroAssembler::check_klass_subtype(Register sub_klass,
                           Register super_klass,
                           Register temp_reg,
                           Label& L_success) {
  Label L_failure;
  check_klass_subtype_fast_path(sub_klass, super_klass, temp_reg,        &L_success, &L_failure, NULL);
  check_klass_subtype_slow_path(sub_klass, super_klass, temp_reg, noreg, &L_success, NULL);
  bind(L_failure);
}


void MacroAssembler::check_klass_subtype_fast_path(Register sub_klass,
                                                   Register super_klass,
                                                   Register temp_reg,
                                                   Label* L_success,
                                                   Label* L_failure,
                                                   Label* L_slow_path,
                                        RegisterOrConstant super_check_offset) {
  assert_different_registers(sub_klass, super_klass, temp_reg);
  bool must_load_sco = (super_check_offset.constant_or_zero() == -1);
  if (super_check_offset.is_register()) {
    assert_different_registers(sub_klass, super_klass,
                               super_check_offset.as_register());
  } else if (must_load_sco) {
    assert(temp_reg != noreg, "supply either a temp or a register offset");
  }

  Label L_fallthrough;
  int label_nulls = 0;
  if (L_success == NULL)   { L_success   = &L_fallthrough; label_nulls++; }
  if (L_failure == NULL)   { L_failure   = &L_fallthrough; label_nulls++; }
  if (L_slow_path == NULL) { L_slow_path = &L_fallthrough; label_nulls++; }
  assert(label_nulls <= 1, "at most one NULL in the batch");

  int sc_offset = in_bytes(Klass::secondary_super_cache_offset());
  int sco_offset = in_bytes(Klass::super_check_offset_offset());
  Address super_check_offset_addr(super_klass, sco_offset);

  // Hacked jcc, which "knows" that L_fallthrough, at least, is in
  // range of a jccb.  If this routine grows larger, reconsider at
  // least some of these.
#define local_jcc(assembler_cond, label)                                \
  if (&(label) == &L_fallthrough)  jccb(assembler_cond, label);         \
  else                             jcc( assembler_cond, label) /*omit semi*/

  // Hacked jmp, which may only be used just before L_fallthrough.
#define final_jmp(label)                                                \
  if (&(label) == &L_fallthrough) { /*do nothing*/ }                    \
  else                            jmp(label)                /*omit semi*/

  // If the pointers are equal, we are done (e.g., String[] elements).
  // This self-check enables sharing of secondary supertype arrays among
  // non-primary types such as array-of-interface.  Otherwise, each such
  // type would need its own customized SSA.
  // We move this check to the front of the fast path because many
  // type checks are in fact trivially successful in this manner,
  // so we get a nicely predicted branch right at the start of the check.
  cmpptr(sub_klass, super_klass);
  local_jcc(Assembler::equal, *L_success);

  // Check the supertype display:
  if (must_load_sco) {
    // Positive movl does right thing on LP64.
    movl(temp_reg, super_check_offset_addr);
    super_check_offset = RegisterOrConstant(temp_reg);
  }
  Address super_check_addr(sub_klass, super_check_offset, Address::times_1, 0);
  cmpptr(super_klass, super_check_addr); // load displayed supertype

  // This check has worked decisively for primary supers.
  // Secondary supers are sought in the super_cache ('super_cache_addr').
  // (Secondary supers are interfaces and very deeply nested subtypes.)
  // This works in the same check above because of a tricky aliasing
  // between the super_cache and the primary super display elements.
  // (The 'super_check_addr' can address either, as the case requires.)
  // Note that the cache is updated below if it does not help us find
  // what we need immediately.
  // So if it was a primary super, we can just fail immediately.
  // Otherwise, it's the slow path for us (no success at this point).

  if (super_check_offset.is_register()) {
    local_jcc(Assembler::equal, *L_success);
    cmpl(super_check_offset.as_register(), sc_offset);
    if (L_failure == &L_fallthrough) {
      local_jcc(Assembler::equal, *L_slow_path);
    } else {
      local_jcc(Assembler::notEqual, *L_failure);
      final_jmp(*L_slow_path);
    }
  } else if (super_check_offset.as_constant() == sc_offset) {
    // Need a slow path; fast failure is impossible.
    if (L_slow_path == &L_fallthrough) {
      local_jcc(Assembler::equal, *L_success);
    } else {
      local_jcc(Assembler::notEqual, *L_slow_path);
      final_jmp(*L_success);
    }
  } else {
    // No slow path; it's a fast decision.
    if (L_failure == &L_fallthrough) {
      local_jcc(Assembler::equal, *L_success);
    } else {
      local_jcc(Assembler::notEqual, *L_failure);
      final_jmp(*L_success);
    }
  }

  bind(L_fallthrough);

#undef local_jcc
#undef final_jmp
}


void MacroAssembler::check_klass_subtype_slow_path(Register sub_klass,
                                                   Register super_klass,
                                                   Register temp_reg,
                                                   Register temp2_reg,
                                                   Label* L_success,
                                                   Label* L_failure,
                                                   bool set_cond_codes) {
  assert_different_registers(sub_klass, super_klass, temp_reg);
  if (temp2_reg != noreg)
    assert_different_registers(sub_klass, super_klass, temp_reg, temp2_reg);
#define IS_A_TEMP(reg) ((reg) == temp_reg || (reg) == temp2_reg)

  Label L_fallthrough;
  int label_nulls = 0;
  if (L_success == NULL)   { L_success   = &L_fallthrough; label_nulls++; }
  if (L_failure == NULL)   { L_failure   = &L_fallthrough; label_nulls++; }
  assert(label_nulls <= 1, "at most one NULL in the batch");

  // a couple of useful fields in sub_klass:
  int ss_offset = in_bytes(Klass::secondary_supers_offset());
  int sc_offset = in_bytes(Klass::secondary_super_cache_offset());
  Address secondary_supers_addr(sub_klass, ss_offset);
  Address super_cache_addr(     sub_klass, sc_offset);

  // Do a linear scan of the secondary super-klass chain.
  // This code is rarely used, so simplicity is a virtue here.
  // The repne_scan instruction uses fixed registers, which we must spill.
  // Don't worry too much about pre-existing connections with the input regs.

  assert(sub_klass != rax, "killed reg"); // killed by mov(rax, super)
  assert(sub_klass != rcx, "killed reg"); // killed by lea(rcx, &pst_counter)

  // Get super_klass value into rax (even if it was in rdi or rcx).
  bool pushed_rax = false, pushed_rcx = false, pushed_rdi = false;
  if (super_klass != rax || UseCompressedOops) {
    if (!IS_A_TEMP(rax)) { push(rax); pushed_rax = true; }
    mov(rax, super_klass);
  }
  if (!IS_A_TEMP(rcx)) { push(rcx); pushed_rcx = true; }
  if (!IS_A_TEMP(rdi)) { push(rdi); pushed_rdi = true; }

#ifndef PRODUCT
  int* pst_counter = &SharedRuntime::_partial_subtype_ctr;
  ExternalAddress pst_counter_addr((address) pst_counter);
  NOT_LP64(  incrementl(pst_counter_addr) );
  LP64_ONLY( lea(rcx, pst_counter_addr) );
  LP64_ONLY( incrementl(Address(rcx, 0)) );
#endif //PRODUCT

  // We will consult the secondary-super array.
  movptr(rdi, secondary_supers_addr);
  // Load the array length.  (Positive movl does right thing on LP64.)
  movl(rcx, Address(rdi, Array<Klass*>::length_offset_in_bytes()));
  // Skip to start of data.
  addptr(rdi, Array<Klass*>::base_offset_in_bytes());

  // Scan RCX words at [RDI] for an occurrence of RAX.
  // Set NZ/Z based on last compare.
  // Z flag value will not be set by 'repne' if RCX == 0 since 'repne' does
  // not change flags (only scas instruction which is repeated sets flags).
  // Set Z = 0 (not equal) before 'repne' to indicate that class was not found.

    testptr(rax,rax); // Set Z = 0
    repne_scan();

  // Unspill the temp. registers:
  if (pushed_rdi)  pop(rdi);
  if (pushed_rcx)  pop(rcx);
  if (pushed_rax)  pop(rax);

  if (set_cond_codes) {
    // Special hack for the AD files:  rdi is guaranteed non-zero.
    assert(!pushed_rdi, "rdi must be left non-NULL");
    // Also, the condition codes are properly set Z/NZ on succeed/failure.
  }

  if (L_failure == &L_fallthrough)
        jccb(Assembler::notEqual, *L_failure);
  else  jcc(Assembler::notEqual, *L_failure);

  // Success.  Cache the super we found and proceed in triumph.
  movptr(super_cache_addr, super_klass);

  if (L_success != &L_fallthrough) {
    jmp(*L_success);
  }

#undef IS_A_TEMP

  bind(L_fallthrough);
}

void MacroAssembler::clinit_barrier(Register klass, Register thread, Label* L_fast_path, Label* L_slow_path) {
  assert(L_fast_path != NULL || L_slow_path != NULL, "at least one is required");

  Label L_fallthrough;
  if (L_fast_path == NULL) {
    L_fast_path = &L_fallthrough;
  } else if (L_slow_path == NULL) {
    L_slow_path = &L_fallthrough;
  }

  // Fast path check: class is fully initialized
  cmpb(Address(klass, InstanceKlass::init_state_offset()), InstanceKlass::fully_initialized);
  jcc(Assembler::equal, *L_fast_path);

  // Fast path check: current thread is initializer thread
  cmpptr(thread, Address(klass, InstanceKlass::init_thread_offset()));
  if (L_slow_path == &L_fallthrough) {
    jcc(Assembler::equal, *L_fast_path);
    bind(*L_slow_path);
  } else if (L_fast_path == &L_fallthrough) {
    jcc(Assembler::notEqual, *L_slow_path);
    bind(*L_fast_path);
  } else {
    Unimplemented();
  }
}

void MacroAssembler::cmov32(Condition cc, Register dst, Address src) {
  if (VM_Version::supports_cmov()) {
    cmovl(cc, dst, src);
  } else {
    Label L;
    jccb(negate_condition(cc), L);
    movl(dst, src);
    bind(L);
  }
}

void MacroAssembler::cmov32(Condition cc, Register dst, Register src) {
  if (VM_Version::supports_cmov()) {
    cmovl(cc, dst, src);
  } else {
    Label L;
    jccb(negate_condition(cc), L);
    movl(dst, src);
    bind(L);
  }
}

void MacroAssembler::_verify_oop(Register reg, const char* s, const char* file, int line) {
  if (!VerifyOops) return;

  // Pass register number to verify_oop_subroutine
  const char* b = NULL;
  {
    ResourceMark rm;
    stringStream ss;
    ss.print("verify_oop: %s: %s (%s:%d)", reg->name(), s, file, line);
    b = code_string(ss.as_string());
  }
  BLOCK_COMMENT("verify_oop {");
#ifdef _LP64
  push(rscratch1);                    // save r10, trashed by movptr()
#endif
  push(rax);                          // save rax,
  push(reg);                          // pass register argument
  ExternalAddress buffer((address) b);
  // avoid using pushptr, as it modifies scratch registers
  // and our contract is not to modify anything
  movptr(rax, buffer.addr());
  push(rax);
  // call indirectly to solve generation ordering problem
  movptr(rax, ExternalAddress(StubRoutines::verify_oop_subroutine_entry_address()));
  call(rax);
  // Caller pops the arguments (oop, message) and restores rax, r10
  BLOCK_COMMENT("} verify_oop");
}

void MacroAssembler::vallones(XMMRegister dst, int vector_len) {
  if (UseAVX > 2 && (vector_len == Assembler::AVX_512bit || VM_Version::supports_avx512vl())) {
    vpternlogd(dst, 0xFF, dst, dst, vector_len);
  } else {
    assert(UseAVX > 0, "");
    vpcmpeqb(dst, dst, dst, vector_len);
  }
}

RegisterOrConstant MacroAssembler::delayed_value_impl(intptr_t* delayed_value_addr,
                                                      Register tmp,
                                                      int offset) {
  intptr_t value = *delayed_value_addr;
  if (value != 0)
    return RegisterOrConstant(value + offset);

  // load indirectly to solve generation ordering problem
  movptr(tmp, ExternalAddress((address) delayed_value_addr));

#ifdef ASSERT
  { Label L;
    testptr(tmp, tmp);
    if (WizardMode) {
      const char* buf = NULL;
      {
        ResourceMark rm;
        stringStream ss;
        ss.print("DelayedValue=" INTPTR_FORMAT, delayed_value_addr[1]);
        buf = code_string(ss.as_string());
      }
      jcc(Assembler::notZero, L);
      STOP(buf);
    } else {
      jccb(Assembler::notZero, L);
      hlt();
    }
    bind(L);
  }
#endif

  if (offset != 0)
    addptr(tmp, offset);

  return RegisterOrConstant(tmp);
}


Address MacroAssembler::argument_address(RegisterOrConstant arg_slot,
                                         int extra_slot_offset) {
  // cf. TemplateTable::prepare_invoke(), if (load_receiver).
  int stackElementSize = Interpreter::stackElementSize;
  int offset = Interpreter::expr_offset_in_bytes(extra_slot_offset+0);
#ifdef ASSERT
  int offset1 = Interpreter::expr_offset_in_bytes(extra_slot_offset+1);
  assert(offset1 - offset == stackElementSize, "correct arithmetic");
#endif
  Register             scale_reg    = noreg;
  Address::ScaleFactor scale_factor = Address::no_scale;
  if (arg_slot.is_constant()) {
    offset += arg_slot.as_constant() * stackElementSize;
  } else {
    scale_reg    = arg_slot.as_register();
    scale_factor = Address::times(stackElementSize);
  }
  offset += wordSize;           // return PC is on stack
  return Address(rsp, scale_reg, scale_factor, offset);
}


void MacroAssembler::_verify_oop_addr(Address addr, const char* s, const char* file, int line) {
  if (!VerifyOops) return;

  // Address adjust(addr.base(), addr.index(), addr.scale(), addr.disp() + BytesPerWord);
  // Pass register number to verify_oop_subroutine
  const char* b = NULL;
  {
    ResourceMark rm;
    stringStream ss;
    ss.print("verify_oop_addr: %s (%s:%d)", s, file, line);
    b = code_string(ss.as_string());
  }
#ifdef _LP64
  push(rscratch1);                    // save r10, trashed by movptr()
#endif
  push(rax);                          // save rax,
  // addr may contain rsp so we will have to adjust it based on the push
  // we just did (and on 64 bit we do two pushes)
  // NOTE: 64bit seemed to have had a bug in that it did movq(addr, rax); which
  // stores rax into addr which is backwards of what was intended.
  if (addr.uses(rsp)) {
    lea(rax, addr);
    pushptr(Address(rax, LP64_ONLY(2 *) BytesPerWord));
  } else {
    pushptr(addr);
  }

  ExternalAddress buffer((address) b);
  // pass msg argument
  // avoid using pushptr, as it modifies scratch registers
  // and our contract is not to modify anything
  movptr(rax, buffer.addr());
  push(rax);

  // call indirectly to solve generation ordering problem
  movptr(rax, ExternalAddress(StubRoutines::verify_oop_subroutine_entry_address()));
  call(rax);
  // Caller pops the arguments (addr, message) and restores rax, r10.
}

void MacroAssembler::verify_tlab() {
#ifdef ASSERT
  if (UseTLAB && VerifyOops) {
    Label next, ok;
    Register t1 = rsi;
    Register thread_reg = NOT_LP64(rbx) LP64_ONLY(r15_thread);

    push(t1);
    NOT_LP64(push(thread_reg));
    NOT_LP64(get_thread(thread_reg));

    movptr(t1, Address(thread_reg, in_bytes(JavaThread::tlab_top_offset())));
    cmpptr(t1, Address(thread_reg, in_bytes(JavaThread::tlab_start_offset())));
    jcc(Assembler::aboveEqual, next);
    STOP("assert(top >= start)");
    should_not_reach_here();

    bind(next);
    movptr(t1, Address(thread_reg, in_bytes(JavaThread::tlab_end_offset())));
    cmpptr(t1, Address(thread_reg, in_bytes(JavaThread::tlab_top_offset())));
    jcc(Assembler::aboveEqual, ok);
    STOP("assert(top <= end)");
    should_not_reach_here();

    bind(ok);
    NOT_LP64(pop(thread_reg));
    pop(t1);
  }
#endif
}

class ControlWord {
 public:
  int32_t _value;

  int  rounding_control() const        { return  (_value >> 10) & 3      ; }
  int  precision_control() const       { return  (_value >>  8) & 3      ; }
  bool precision() const               { return ((_value >>  5) & 1) != 0; }
  bool underflow() const               { return ((_value >>  4) & 1) != 0; }
  bool overflow() const                { return ((_value >>  3) & 1) != 0; }
  bool zero_divide() const             { return ((_value >>  2) & 1) != 0; }
  bool denormalized() const            { return ((_value >>  1) & 1) != 0; }
  bool invalid() const                 { return ((_value >>  0) & 1) != 0; }

  void print() const {
    // rounding control
    const char* rc;
    switch (rounding_control()) {
      case 0: rc = "round near"; break;
      case 1: rc = "round down"; break;
      case 2: rc = "round up  "; break;
      case 3: rc = "chop      "; break;
      default:
        rc = NULL; // silence compiler warnings
        fatal("Unknown rounding control: %d", rounding_control());
    };
    // precision control
    const char* pc;
    switch (precision_control()) {
      case 0: pc = "24 bits "; break;
      case 1: pc = "reserved"; break;
      case 2: pc = "53 bits "; break;
      case 3: pc = "64 bits "; break;
      default:
        pc = NULL; // silence compiler warnings
        fatal("Unknown precision control: %d", precision_control());
    };
    // flags
    char f[9];
    f[0] = ' ';
    f[1] = ' ';
    f[2] = (precision   ()) ? 'P' : 'p';
    f[3] = (underflow   ()) ? 'U' : 'u';
    f[4] = (overflow    ()) ? 'O' : 'o';
    f[5] = (zero_divide ()) ? 'Z' : 'z';
    f[6] = (denormalized()) ? 'D' : 'd';
    f[7] = (invalid     ()) ? 'I' : 'i';
    f[8] = '\x0';
    // output
    printf("%04x  masks = %s, %s, %s", _value & 0xFFFF, f, rc, pc);
  }

};

class StatusWord {
 public:
  int32_t _value;

  bool busy() const                    { return ((_value >> 15) & 1) != 0; }
  bool C3() const                      { return ((_value >> 14) & 1) != 0; }
  bool C2() const                      { return ((_value >> 10) & 1) != 0; }
  bool C1() const                      { return ((_value >>  9) & 1) != 0; }
  bool C0() const                      { return ((_value >>  8) & 1) != 0; }
  int  top() const                     { return  (_value >> 11) & 7      ; }
  bool error_status() const            { return ((_value >>  7) & 1) != 0; }
  bool stack_fault() const             { return ((_value >>  6) & 1) != 0; }
  bool precision() const               { return ((_value >>  5) & 1) != 0; }
  bool underflow() const               { return ((_value >>  4) & 1) != 0; }
  bool overflow() const                { return ((_value >>  3) & 1) != 0; }
  bool zero_divide() const             { return ((_value >>  2) & 1) != 0; }
  bool denormalized() const            { return ((_value >>  1) & 1) != 0; }
  bool invalid() const                 { return ((_value >>  0) & 1) != 0; }

  void print() const {
    // condition codes
    char c[5];
    c[0] = (C3()) ? '3' : '-';
    c[1] = (C2()) ? '2' : '-';
    c[2] = (C1()) ? '1' : '-';
    c[3] = (C0()) ? '0' : '-';
    c[4] = '\x0';
    // flags
    char f[9];
    f[0] = (error_status()) ? 'E' : '-';
    f[1] = (stack_fault ()) ? 'S' : '-';
    f[2] = (precision   ()) ? 'P' : '-';
    f[3] = (underflow   ()) ? 'U' : '-';
    f[4] = (overflow    ()) ? 'O' : '-';
    f[5] = (zero_divide ()) ? 'Z' : '-';
    f[6] = (denormalized()) ? 'D' : '-';
    f[7] = (invalid     ()) ? 'I' : '-';
    f[8] = '\x0';
    // output
    printf("%04x  flags = %s, cc =  %s, top = %d", _value & 0xFFFF, f, c, top());
  }

};

class TagWord {
 public:
  int32_t _value;

  int tag_at(int i) const              { return (_value >> (i*2)) & 3; }

  void print() const {
    printf("%04x", _value & 0xFFFF);
  }

};

class FPU_Register {
 public:
  int32_t _m0;
  int32_t _m1;
  int16_t _ex;

  bool is_indefinite() const           {
    return _ex == -1 && _m1 == (int32_t)0xC0000000 && _m0 == 0;
  }

  void print() const {
    char  sign = (_ex < 0) ? '-' : '+';
    const char* kind = (_ex == 0x7FFF || _ex == (int16_t)-1) ? "NaN" : "   ";
    printf("%c%04hx.%08x%08x  %s", sign, _ex, _m1, _m0, kind);
  };

};

class FPU_State {
 public:
  enum {
    register_size       = 10,
    number_of_registers =  8,
    register_mask       =  7
  };

  ControlWord  _control_word;
  StatusWord   _status_word;
  TagWord      _tag_word;
  int32_t      _error_offset;
  int32_t      _error_selector;
  int32_t      _data_offset;
  int32_t      _data_selector;
  int8_t       _register[register_size * number_of_registers];

  int tag_for_st(int i) const          { return _tag_word.tag_at((_status_word.top() + i) & register_mask); }
  FPU_Register* st(int i) const        { return (FPU_Register*)&_register[register_size * i]; }

  const char* tag_as_string(int tag) const {
    switch (tag) {
      case 0: return "valid";
      case 1: return "zero";
      case 2: return "special";
      case 3: return "empty";
    }
    ShouldNotReachHere();
    return NULL;
  }

  void print() const {
    // print computation registers
    { int t = _status_word.top();
      for (int i = 0; i < number_of_registers; i++) {
        int j = (i - t) & register_mask;
        printf("%c r%d = ST%d = ", (j == 0 ? '*' : ' '), i, j);
        st(j)->print();
        printf(" %s\n", tag_as_string(_tag_word.tag_at(i)));
      }
    }
    printf("\n");
    // print control registers
    printf("ctrl = "); _control_word.print(); printf("\n");
    printf("stat = "); _status_word .print(); printf("\n");
    printf("tags = "); _tag_word    .print(); printf("\n");
  }

};

class Flag_Register {
 public:
  int32_t _value;

  bool overflow() const                { return ((_value >> 11) & 1) != 0; }
  bool direction() const               { return ((_value >> 10) & 1) != 0; }
  bool sign() const                    { return ((_value >>  7) & 1) != 0; }
  bool zero() const                    { return ((_value >>  6) & 1) != 0; }
  bool auxiliary_carry() const         { return ((_value >>  4) & 1) != 0; }
  bool parity() const                  { return ((_value >>  2) & 1) != 0; }
  bool carry() const                   { return ((_value >>  0) & 1) != 0; }

  void print() const {
    // flags
    char f[8];
    f[0] = (overflow       ()) ? 'O' : '-';
    f[1] = (direction      ()) ? 'D' : '-';
    f[2] = (sign           ()) ? 'S' : '-';
    f[3] = (zero           ()) ? 'Z' : '-';
    f[4] = (auxiliary_carry()) ? 'A' : '-';
    f[5] = (parity         ()) ? 'P' : '-';
    f[6] = (carry          ()) ? 'C' : '-';
    f[7] = '\x0';
    // output
    printf("%08x  flags = %s", _value, f);
  }

};

class IU_Register {
 public:
  int32_t _value;

  void print() const {
    printf("%08x  %11d", _value, _value);
  }

};

class IU_State {
 public:
  Flag_Register _eflags;
  IU_Register   _rdi;
  IU_Register   _rsi;
  IU_Register   _rbp;
  IU_Register   _rsp;
  IU_Register   _rbx;
  IU_Register   _rdx;
  IU_Register   _rcx;
  IU_Register   _rax;

  void print() const {
    // computation registers
    printf("rax,  = "); _rax.print(); printf("\n");
    printf("rbx,  = "); _rbx.print(); printf("\n");
    printf("rcx  = "); _rcx.print(); printf("\n");
    printf("rdx  = "); _rdx.print(); printf("\n");
    printf("rdi  = "); _rdi.print(); printf("\n");
    printf("rsi  = "); _rsi.print(); printf("\n");
    printf("rbp,  = "); _rbp.print(); printf("\n");
    printf("rsp  = "); _rsp.print(); printf("\n");
    printf("\n");
    // control registers
    printf("flgs = "); _eflags.print(); printf("\n");
  }
};


class CPU_State {
 public:
  FPU_State _fpu_state;
  IU_State  _iu_state;

  void print() const {
    printf("--------------------------------------------------\n");
    _iu_state .print();
    printf("\n");
    _fpu_state.print();
    printf("--------------------------------------------------\n");
  }

};


static void _print_CPU_state(CPU_State* state) {
  state->print();
};


void MacroAssembler::print_CPU_state() {
  push_CPU_state();
  push(rsp);                // pass CPU state
  call(RuntimeAddress(CAST_FROM_FN_PTR(address, _print_CPU_state)));
  addptr(rsp, wordSize);       // discard argument
  pop_CPU_state();
}


#ifndef _LP64
static bool _verify_FPU(int stack_depth, char* s, CPU_State* state) {
  static int counter = 0;
  FPU_State* fs = &state->_fpu_state;
  counter++;
  // For leaf calls, only verify that the top few elements remain empty.
  // We only need 1 empty at the top for C2 code.
  if( stack_depth < 0 ) {
    if( fs->tag_for_st(7) != 3 ) {
      printf("FPR7 not empty\n");
      state->print();
      assert(false, "error");
      return false;
    }
    return true;                // All other stack states do not matter
  }

  assert((fs->_control_word._value & 0xffff) == StubRoutines::_fpu_cntrl_wrd_std,
         "bad FPU control word");

  // compute stack depth
  int i = 0;
  while (i < FPU_State::number_of_registers && fs->tag_for_st(i)  < 3) i++;
  int d = i;
  while (i < FPU_State::number_of_registers && fs->tag_for_st(i) == 3) i++;
  // verify findings
  if (i != FPU_State::number_of_registers) {
    // stack not contiguous
    printf("%s: stack not contiguous at ST%d\n", s, i);
    state->print();
    assert(false, "error");
    return false;
  }
  // check if computed stack depth corresponds to expected stack depth
  if (stack_depth < 0) {
    // expected stack depth is -stack_depth or less
    if (d > -stack_depth) {
      // too many elements on the stack
      printf("%s: <= %d stack elements expected but found %d\n", s, -stack_depth, d);
      state->print();
      assert(false, "error");
      return false;
    }
  } else {
    // expected stack depth is stack_depth
    if (d != stack_depth) {
      // wrong stack depth
      printf("%s: %d stack elements expected but found %d\n", s, stack_depth, d);
      state->print();
      assert(false, "error");
      return false;
    }
  }
  // everything is cool
  return true;
}

void MacroAssembler::verify_FPU(int stack_depth, const char* s) {
  if (!VerifyFPU) return;
  push_CPU_state();
  push(rsp);                // pass CPU state
  ExternalAddress msg((address) s);
  // pass message string s
  pushptr(msg.addr());
  push(stack_depth);        // pass stack depth
  call(RuntimeAddress(CAST_FROM_FN_PTR(address, _verify_FPU)));
  addptr(rsp, 3 * wordSize);   // discard arguments
  // check for error
  { Label L;
    testl(rax, rax);
    jcc(Assembler::notZero, L);
    int3();                  // break if error condition
    bind(L);
  }
  pop_CPU_state();
}
#endif // _LP64

void MacroAssembler::restore_cpu_control_state_after_jni() {
  // Either restore the MXCSR register after returning from the JNI Call
  // or verify that it wasn't changed (with -Xcheck:jni flag).
  if (VM_Version::supports_sse()) {
    if (RestoreMXCSROnJNICalls) {
      ldmxcsr(ExternalAddress(StubRoutines::addr_mxcsr_std()));
    } else if (CheckJNICalls) {
      call(RuntimeAddress(StubRoutines::x86::verify_mxcsr_entry()));
    }
  }
  // Clear upper bits of YMM registers to avoid SSE <-> AVX transition penalty.
  vzeroupper();
  // Reset k1 to 0xffff.

#ifdef COMPILER2
  if (PostLoopMultiversioning && VM_Version::supports_evex()) {
    push(rcx);
    movl(rcx, 0xffff);
    kmovwl(k1, rcx);
    pop(rcx);
  }
#endif // COMPILER2

#ifndef _LP64
  // Either restore the x87 floating pointer control word after returning
  // from the JNI call or verify that it wasn't changed.
  if (CheckJNICalls) {
    call(RuntimeAddress(StubRoutines::x86::verify_fpu_cntrl_wrd_entry()));
  }
#endif // _LP64
}

// ((OopHandle)result).resolve();
void MacroAssembler::resolve_oop_handle(Register result, Register tmp) {
  assert_different_registers(result, tmp);

  // Only 64 bit platforms support GCs that require a tmp register
  // Only IN_HEAP loads require a thread_tmp register
  // OopHandle::resolve is an indirection like jobject.
  access_load_at(T_OBJECT, IN_NATIVE,
                 result, Address(result, 0), tmp, /*tmp_thread*/noreg);
}

// ((WeakHandle)result).resolve();
void MacroAssembler::resolve_weak_handle(Register rresult, Register rtmp) {
  assert_different_registers(rresult, rtmp);
  Label resolved;

  // A null weak handle resolves to null.
  cmpptr(rresult, 0);
  jcc(Assembler::equal, resolved);

  // Only 64 bit platforms support GCs that require a tmp register
  // Only IN_HEAP loads require a thread_tmp register
  // WeakHandle::resolve is an indirection like jweak.
  access_load_at(T_OBJECT, IN_NATIVE | ON_PHANTOM_OOP_REF,
                 rresult, Address(rresult, 0), rtmp, /*tmp_thread*/noreg);
  bind(resolved);
}

void MacroAssembler::load_mirror(Register mirror, Register method, Register tmp) {
  // get mirror
  const int mirror_offset = in_bytes(Klass::java_mirror_offset());
  load_method_holder(mirror, method);
  movptr(mirror, Address(mirror, mirror_offset));
  resolve_oop_handle(mirror, tmp);
}

void MacroAssembler::load_method_holder_cld(Register rresult, Register rmethod) {
  load_method_holder(rresult, rmethod);
  movptr(rresult, Address(rresult, InstanceKlass::class_loader_data_offset()));
}

void MacroAssembler::load_method_holder(Register holder, Register method) {
  movptr(holder, Address(method, Method::const_offset()));                      // ConstMethod*
  movptr(holder, Address(holder, ConstMethod::constants_offset()));             // ConstantPool*
  movptr(holder, Address(holder, ConstantPool::pool_holder_offset_in_bytes())); // InstanceKlass*
}

void MacroAssembler::load_klass(Register dst, Register src, Register tmp) {
  assert_different_registers(src, tmp);
  assert_different_registers(dst, tmp);
#ifdef _LP64
  if (UseCompressedClassPointers) {
    movl(dst, Address(src, oopDesc::klass_offset_in_bytes()));
    decode_klass_not_null(dst, tmp);
  } else
#endif
    movptr(dst, Address(src, oopDesc::klass_offset_in_bytes()));
}

void MacroAssembler::load_prototype_header(Register dst, Register src, Register tmp) {
  load_klass(dst, src, tmp);
  movptr(dst, Address(dst, Klass::prototype_header_offset()));
}

void MacroAssembler::store_klass(Register dst, Register src, Register tmp) {
  assert_different_registers(src, tmp);
  assert_different_registers(dst, tmp);
#ifdef _LP64
  if (UseCompressedClassPointers) {
    encode_klass_not_null(src, tmp);
    movl(Address(dst, oopDesc::klass_offset_in_bytes()), src);
  } else
#endif
    movptr(Address(dst, oopDesc::klass_offset_in_bytes()), src);
}

void MacroAssembler::access_load_at(BasicType type, DecoratorSet decorators, Register dst, Address src,
                                    Register tmp1, Register thread_tmp) {
  BarrierSetAssembler* bs = BarrierSet::barrier_set()->barrier_set_assembler();
  decorators = AccessInternal::decorator_fixup(decorators);
  bool as_raw = (decorators & AS_RAW) != 0;
  if (as_raw) {
    bs->BarrierSetAssembler::load_at(this, decorators, type, dst, src, tmp1, thread_tmp);
  } else {
    bs->load_at(this, decorators, type, dst, src, tmp1, thread_tmp);
  }
}

void MacroAssembler::access_store_at(BasicType type, DecoratorSet decorators, Address dst, Register src,
                                     Register tmp1, Register tmp2) {
  BarrierSetAssembler* bs = BarrierSet::barrier_set()->barrier_set_assembler();
  decorators = AccessInternal::decorator_fixup(decorators);
  bool as_raw = (decorators & AS_RAW) != 0;
  if (as_raw) {
    bs->BarrierSetAssembler::store_at(this, decorators, type, dst, src, tmp1, tmp2);
  } else {
    bs->store_at(this, decorators, type, dst, src, tmp1, tmp2);
  }
}

void MacroAssembler::resolve(DecoratorSet decorators, Register obj) {
  // Use stronger ACCESS_WRITE|ACCESS_READ by default.
  if ((decorators & (ACCESS_READ | ACCESS_WRITE)) == 0) {
    decorators |= ACCESS_READ | ACCESS_WRITE;
  }
  BarrierSetAssembler* bs = BarrierSet::barrier_set()->barrier_set_assembler();
  return bs->resolve(this, decorators, obj);
}

void MacroAssembler::load_heap_oop(Register dst, Address src, Register tmp1,
                                   Register thread_tmp, DecoratorSet decorators) {
  access_load_at(T_OBJECT, IN_HEAP | decorators, dst, src, tmp1, thread_tmp);
}

// Doesn't do verfication, generates fixed size code
void MacroAssembler::load_heap_oop_not_null(Register dst, Address src, Register tmp1,
                                            Register thread_tmp, DecoratorSet decorators) {
  access_load_at(T_OBJECT, IN_HEAP | IS_NOT_NULL | decorators, dst, src, tmp1, thread_tmp);
}

void MacroAssembler::store_heap_oop(Address dst, Register src, Register tmp1,
                                    Register tmp2, DecoratorSet decorators) {
  access_store_at(T_OBJECT, IN_HEAP | decorators, dst, src, tmp1, tmp2);
}

// Used for storing NULLs.
void MacroAssembler::store_heap_oop_null(Address dst) {
  access_store_at(T_OBJECT, IN_HEAP, dst, noreg, noreg, noreg);
}

#ifdef _LP64
void MacroAssembler::store_klass_gap(Register dst, Register src) {
  if (UseCompressedClassPointers) {
    // Store to klass gap in destination
    movl(Address(dst, oopDesc::klass_gap_offset_in_bytes()), src);
  }
}

#ifdef ASSERT
void MacroAssembler::verify_heapbase(const char* msg) {
  assert (UseCompressedOops, "should be compressed");
  assert (Universe::heap() != NULL, "java heap should be initialized");
  if (CheckCompressedOops) {
    Label ok;
    push(rscratch1); // cmpptr trashes rscratch1
    cmpptr(r12_heapbase, ExternalAddress((address)CompressedOops::ptrs_base_addr()));
    jcc(Assembler::equal, ok);
    STOP(msg);
    bind(ok);
    pop(rscratch1);
  }
}
#endif

// Algorithm must match oop.inline.hpp encode_heap_oop.
void MacroAssembler::encode_heap_oop(Register r) {
#ifdef ASSERT
  verify_heapbase("MacroAssembler::encode_heap_oop: heap base corrupted?");
#endif
  verify_oop_msg(r, "broken oop in encode_heap_oop");
  if (CompressedOops::base() == NULL) {
    if (CompressedOops::shift() != 0) {
      assert (LogMinObjAlignmentInBytes == CompressedOops::shift(), "decode alg wrong");
      shrq(r, LogMinObjAlignmentInBytes);
    }
    return;
  }
  testq(r, r);
  cmovq(Assembler::equal, r, r12_heapbase);
  subq(r, r12_heapbase);
  shrq(r, LogMinObjAlignmentInBytes);
}

void MacroAssembler::encode_heap_oop_not_null(Register r) {
#ifdef ASSERT
  verify_heapbase("MacroAssembler::encode_heap_oop_not_null: heap base corrupted?");
  if (CheckCompressedOops) {
    Label ok;
    testq(r, r);
    jcc(Assembler::notEqual, ok);
    STOP("null oop passed to encode_heap_oop_not_null");
    bind(ok);
  }
#endif
  verify_oop_msg(r, "broken oop in encode_heap_oop_not_null");
  if (CompressedOops::base() != NULL) {
    subq(r, r12_heapbase);
  }
  if (CompressedOops::shift() != 0) {
    assert (LogMinObjAlignmentInBytes == CompressedOops::shift(), "decode alg wrong");
    shrq(r, LogMinObjAlignmentInBytes);
  }
}

void MacroAssembler::encode_heap_oop_not_null(Register dst, Register src) {
#ifdef ASSERT
  verify_heapbase("MacroAssembler::encode_heap_oop_not_null2: heap base corrupted?");
  if (CheckCompressedOops) {
    Label ok;
    testq(src, src);
    jcc(Assembler::notEqual, ok);
    STOP("null oop passed to encode_heap_oop_not_null2");
    bind(ok);
  }
#endif
  verify_oop_msg(src, "broken oop in encode_heap_oop_not_null2");
  if (dst != src) {
    movq(dst, src);
  }
  if (CompressedOops::base() != NULL) {
    subq(dst, r12_heapbase);
  }
  if (CompressedOops::shift() != 0) {
    assert (LogMinObjAlignmentInBytes == CompressedOops::shift(), "decode alg wrong");
    shrq(dst, LogMinObjAlignmentInBytes);
  }
}

void  MacroAssembler::decode_heap_oop(Register r) {
#ifdef ASSERT
  verify_heapbase("MacroAssembler::decode_heap_oop: heap base corrupted?");
#endif
  if (CompressedOops::base() == NULL) {
    if (CompressedOops::shift() != 0) {
      assert (LogMinObjAlignmentInBytes == CompressedOops::shift(), "decode alg wrong");
      shlq(r, LogMinObjAlignmentInBytes);
    }
  } else {
    Label done;
    shlq(r, LogMinObjAlignmentInBytes);
    jccb(Assembler::equal, done);
    addq(r, r12_heapbase);
    bind(done);
  }
  verify_oop_msg(r, "broken oop in decode_heap_oop");
}

void  MacroAssembler::decode_heap_oop_not_null(Register r) {
  // Note: it will change flags
  assert (UseCompressedOops, "should only be used for compressed headers");
  assert (Universe::heap() != NULL, "java heap should be initialized");
  // Cannot assert, unverified entry point counts instructions (see .ad file)
  // vtableStubs also counts instructions in pd_code_size_limit.
  // Also do not verify_oop as this is called by verify_oop.
  if (CompressedOops::shift() != 0) {
    assert(LogMinObjAlignmentInBytes == CompressedOops::shift(), "decode alg wrong");
    shlq(r, LogMinObjAlignmentInBytes);
    if (CompressedOops::base() != NULL) {
      addq(r, r12_heapbase);
    }
  } else {
    assert (CompressedOops::base() == NULL, "sanity");
  }
}

void  MacroAssembler::decode_heap_oop_not_null(Register dst, Register src) {
  // Note: it will change flags
  assert (UseCompressedOops, "should only be used for compressed headers");
  assert (Universe::heap() != NULL, "java heap should be initialized");
  // Cannot assert, unverified entry point counts instructions (see .ad file)
  // vtableStubs also counts instructions in pd_code_size_limit.
  // Also do not verify_oop as this is called by verify_oop.
  if (CompressedOops::shift() != 0) {
    assert(LogMinObjAlignmentInBytes == CompressedOops::shift(), "decode alg wrong");
    if (LogMinObjAlignmentInBytes == Address::times_8) {
      leaq(dst, Address(r12_heapbase, src, Address::times_8, 0));
    } else {
      if (dst != src) {
        movq(dst, src);
      }
      shlq(dst, LogMinObjAlignmentInBytes);
      if (CompressedOops::base() != NULL) {
        addq(dst, r12_heapbase);
      }
    }
  } else {
    assert (CompressedOops::base() == NULL, "sanity");
    if (dst != src) {
      movq(dst, src);
    }
  }
}

void MacroAssembler::encode_klass_not_null(Register r, Register tmp) {
  assert_different_registers(r, tmp);
  if (CompressedKlassPointers::base() != NULL) {
    mov64(tmp, (int64_t)CompressedKlassPointers::base());
    subq(r, tmp);
  }
  if (CompressedKlassPointers::shift() != 0) {
    assert (LogKlassAlignmentInBytes == CompressedKlassPointers::shift(), "decode alg wrong");
    shrq(r, LogKlassAlignmentInBytes);
  }
}

void MacroAssembler::encode_and_move_klass_not_null(Register dst, Register src) {
  assert_different_registers(src, dst);
  if (CompressedKlassPointers::base() != NULL) {
    mov64(dst, -(int64_t)CompressedKlassPointers::base());
    addq(dst, src);
  } else {
    movptr(dst, src);
  }
  if (CompressedKlassPointers::shift() != 0) {
    assert (LogKlassAlignmentInBytes == CompressedKlassPointers::shift(), "decode alg wrong");
    shrq(dst, LogKlassAlignmentInBytes);
  }
}

// !!! If the instructions that get generated here change then function
// instr_size_for_decode_klass_not_null() needs to get updated.
void  MacroAssembler::decode_klass_not_null(Register r, Register tmp) {
  assert_different_registers(r, tmp);
  // Note: it will change flags
  assert(UseCompressedClassPointers, "should only be used for compressed headers");
  // Cannot assert, unverified entry point counts instructions (see .ad file)
  // vtableStubs also counts instructions in pd_code_size_limit.
  // Also do not verify_oop as this is called by verify_oop.
  if (CompressedKlassPointers::shift() != 0) {
    assert(LogKlassAlignmentInBytes == CompressedKlassPointers::shift(), "decode alg wrong");
    shlq(r, LogKlassAlignmentInBytes);
  }
  if (CompressedKlassPointers::base() != NULL) {
    mov64(tmp, (int64_t)CompressedKlassPointers::base());
    addq(r, tmp);
  }
}

void  MacroAssembler::decode_and_move_klass_not_null(Register dst, Register src) {
  assert_different_registers(src, dst);
  // Note: it will change flags
  assert (UseCompressedClassPointers, "should only be used for compressed headers");
  // Cannot assert, unverified entry point counts instructions (see .ad file)
  // vtableStubs also counts instructions in pd_code_size_limit.
  // Also do not verify_oop as this is called by verify_oop.

  if (CompressedKlassPointers::base() == NULL &&
      CompressedKlassPointers::shift() == 0) {
    // The best case scenario is that there is no base or shift. Then it is already
    // a pointer that needs nothing but a register rename.
    movl(dst, src);
  } else {
    if (CompressedKlassPointers::base() != NULL) {
      mov64(dst, (int64_t)CompressedKlassPointers::base());
    } else {
      xorq(dst, dst);
    }
    if (CompressedKlassPointers::shift() != 0) {
      assert(LogKlassAlignmentInBytes == CompressedKlassPointers::shift(), "decode alg wrong");
      assert(LogKlassAlignmentInBytes == Address::times_8, "klass not aligned on 64bits?");
      leaq(dst, Address(dst, src, Address::times_8, 0));
    } else {
      addq(dst, src);
    }
  }
}

void  MacroAssembler::set_narrow_oop(Register dst, jobject obj) {
  assert (UseCompressedOops, "should only be used for compressed headers");
  assert (Universe::heap() != NULL, "java heap should be initialized");
  assert (oop_recorder() != NULL, "this assembler needs an OopRecorder");
  int oop_index = oop_recorder()->find_index(obj);
  RelocationHolder rspec = oop_Relocation::spec(oop_index);
  mov_narrow_oop(dst, oop_index, rspec);
}

void  MacroAssembler::set_narrow_oop(Address dst, jobject obj) {
  assert (UseCompressedOops, "should only be used for compressed headers");
  assert (Universe::heap() != NULL, "java heap should be initialized");
  assert (oop_recorder() != NULL, "this assembler needs an OopRecorder");
  int oop_index = oop_recorder()->find_index(obj);
  RelocationHolder rspec = oop_Relocation::spec(oop_index);
  mov_narrow_oop(dst, oop_index, rspec);
}

void  MacroAssembler::set_narrow_klass(Register dst, Klass* k) {
  assert (UseCompressedClassPointers, "should only be used for compressed headers");
  assert (oop_recorder() != NULL, "this assembler needs an OopRecorder");
  int klass_index = oop_recorder()->find_index(k);
  RelocationHolder rspec = metadata_Relocation::spec(klass_index);
  mov_narrow_oop(dst, CompressedKlassPointers::encode(k), rspec);
}

void  MacroAssembler::set_narrow_klass(Address dst, Klass* k) {
  assert (UseCompressedClassPointers, "should only be used for compressed headers");
  assert (oop_recorder() != NULL, "this assembler needs an OopRecorder");
  int klass_index = oop_recorder()->find_index(k);
  RelocationHolder rspec = metadata_Relocation::spec(klass_index);
  mov_narrow_oop(dst, CompressedKlassPointers::encode(k), rspec);
}

void  MacroAssembler::cmp_narrow_oop(Register dst, jobject obj) {
  assert (UseCompressedOops, "should only be used for compressed headers");
  assert (Universe::heap() != NULL, "java heap should be initialized");
  assert (oop_recorder() != NULL, "this assembler needs an OopRecorder");
  int oop_index = oop_recorder()->find_index(obj);
  RelocationHolder rspec = oop_Relocation::spec(oop_index);
  Assembler::cmp_narrow_oop(dst, oop_index, rspec);
}

void  MacroAssembler::cmp_narrow_oop(Address dst, jobject obj) {
  assert (UseCompressedOops, "should only be used for compressed headers");
  assert (Universe::heap() != NULL, "java heap should be initialized");
  assert (oop_recorder() != NULL, "this assembler needs an OopRecorder");
  int oop_index = oop_recorder()->find_index(obj);
  RelocationHolder rspec = oop_Relocation::spec(oop_index);
  Assembler::cmp_narrow_oop(dst, oop_index, rspec);
}

void  MacroAssembler::cmp_narrow_klass(Register dst, Klass* k) {
  assert (UseCompressedClassPointers, "should only be used for compressed headers");
  assert (oop_recorder() != NULL, "this assembler needs an OopRecorder");
  int klass_index = oop_recorder()->find_index(k);
  RelocationHolder rspec = metadata_Relocation::spec(klass_index);
  Assembler::cmp_narrow_oop(dst, CompressedKlassPointers::encode(k), rspec);
}

void  MacroAssembler::cmp_narrow_klass(Address dst, Klass* k) {
  assert (UseCompressedClassPointers, "should only be used for compressed headers");
  assert (oop_recorder() != NULL, "this assembler needs an OopRecorder");
  int klass_index = oop_recorder()->find_index(k);
  RelocationHolder rspec = metadata_Relocation::spec(klass_index);
  Assembler::cmp_narrow_oop(dst, CompressedKlassPointers::encode(k), rspec);
}

void MacroAssembler::reinit_heapbase() {
  if (UseCompressedOops) {
    if (Universe::heap() != NULL) {
      if (CompressedOops::base() == NULL) {
        MacroAssembler::xorptr(r12_heapbase, r12_heapbase);
      } else {
        mov64(r12_heapbase, (int64_t)CompressedOops::ptrs_base());
      }
    } else {
      movptr(r12_heapbase, ExternalAddress((address)CompressedOops::ptrs_base_addr()));
    }
  }
}

#endif // _LP64

// C2 compiled method's prolog code.
void MacroAssembler::verified_entry(int framesize, int stack_bang_size, bool fp_mode_24b, bool is_stub) {

  // WARNING: Initial instruction MUST be 5 bytes or longer so that
  // NativeJump::patch_verified_entry will be able to patch out the entry
  // code safely. The push to verify stack depth is ok at 5 bytes,
  // the frame allocation can be either 3 or 6 bytes. So if we don't do
  // stack bang then we must use the 6 byte frame allocation even if
  // we have no frame. :-(
  assert(stack_bang_size >= framesize || stack_bang_size <= 0, "stack bang size incorrect");

  assert((framesize & (StackAlignmentInBytes-1)) == 0, "frame size not aligned");
  // Remove word for return addr
  framesize -= wordSize;
  stack_bang_size -= wordSize;

  // Calls to C2R adapters often do not accept exceptional returns.
  // We require that their callers must bang for them.  But be careful, because
  // some VM calls (such as call site linkage) can use several kilobytes of
  // stack.  But the stack safety zone should account for that.
  // See bugs 4446381, 4468289, 4497237.
  if (stack_bang_size > 0) {
    generate_stack_overflow_check(stack_bang_size);

    // We always push rbp, so that on return to interpreter rbp, will be
    // restored correctly and we can correct the stack.
    push(rbp);
    // Save caller's stack pointer into RBP if the frame pointer is preserved.
    if (PreserveFramePointer) {
      mov(rbp, rsp);
    }
    // Remove word for ebp
    framesize -= wordSize;

    // Create frame
    if (framesize) {
      subptr(rsp, framesize);
    }
  } else {
    // Create frame (force generation of a 4 byte immediate value)
    subptr_imm32(rsp, framesize);

    // Save RBP register now.
    framesize -= wordSize;
    movptr(Address(rsp, framesize), rbp);
    // Save caller's stack pointer into RBP if the frame pointer is preserved.
    if (PreserveFramePointer) {
      movptr(rbp, rsp);
      if (framesize > 0) {
        addptr(rbp, framesize);
      }
    }
  }

  if (VerifyStackAtCalls) { // Majik cookie to verify stack depth
    framesize -= wordSize;
    movptr(Address(rsp, framesize), (int32_t)0xbadb100d);
  }

#ifndef _LP64
  // If method sets FPU control word do it now
  if (fp_mode_24b) {
    fldcw(ExternalAddress(StubRoutines::addr_fpu_cntrl_wrd_24()));
  }
  if (UseSSE >= 2 && VerifyFPU) {
    verify_FPU(0, "FPU stack must be clean on entry");
  }
#endif

#ifdef ASSERT
  if (VerifyStackAtCalls) {
    Label L;
    push(rax);
    mov(rax, rsp);
    andptr(rax, StackAlignmentInBytes-1);
    cmpptr(rax, StackAlignmentInBytes-wordSize);
    pop(rax);
    jcc(Assembler::equal, L);
    STOP("Stack is not properly aligned!");
    bind(L);
  }
#endif

  if (!is_stub) {
    BarrierSetAssembler* bs = BarrierSet::barrier_set()->barrier_set_assembler();
    bs->nmethod_entry_barrier(this);
  }
}

// clear memory of size 'cnt' qwords, starting at 'base' using XMM/YMM registers
void MacroAssembler::xmm_clear_mem(Register base, Register cnt, XMMRegister xtmp) {
  // cnt - number of qwords (8-byte words).
  // base - start address, qword aligned.
  Label L_zero_64_bytes, L_loop, L_sloop, L_tail, L_end;
  if (UseAVX >= 2) {
    vpxor(xtmp, xtmp, xtmp, AVX_256bit);
  } else {
    pxor(xtmp, xtmp);
  }
  jmp(L_zero_64_bytes);

  BIND(L_loop);
  if (UseAVX >= 2) {
    vmovdqu(Address(base,  0), xtmp);
    vmovdqu(Address(base, 32), xtmp);
  } else {
    movdqu(Address(base,  0), xtmp);
    movdqu(Address(base, 16), xtmp);
    movdqu(Address(base, 32), xtmp);
    movdqu(Address(base, 48), xtmp);
  }
  addptr(base, 64);

  BIND(L_zero_64_bytes);
  subptr(cnt, 8);
  jccb(Assembler::greaterEqual, L_loop);
  addptr(cnt, 4);
  jccb(Assembler::less, L_tail);
  // Copy trailing 32 bytes
  if (UseAVX >= 2) {
    vmovdqu(Address(base, 0), xtmp);
  } else {
    movdqu(Address(base,  0), xtmp);
    movdqu(Address(base, 16), xtmp);
  }
  addptr(base, 32);
  subptr(cnt, 4);

  BIND(L_tail);
  addptr(cnt, 4);
  jccb(Assembler::lessEqual, L_end);
  decrement(cnt);

  BIND(L_sloop);
  movq(Address(base, 0), xtmp);
  addptr(base, 8);
  decrement(cnt);
  jccb(Assembler::greaterEqual, L_sloop);
  BIND(L_end);
}

void MacroAssembler::clear_mem(Register base, Register cnt, Register tmp, XMMRegister xtmp, bool is_large) {
  // cnt - number of qwords (8-byte words).
  // base - start address, qword aligned.
  // is_large - if optimizers know cnt is larger than InitArrayShortSize
  assert(base==rdi, "base register must be edi for rep stos");
  assert(tmp==rax,   "tmp register must be eax for rep stos");
  assert(cnt==rcx,   "cnt register must be ecx for rep stos");
  assert(InitArrayShortSize % BytesPerLong == 0,
    "InitArrayShortSize should be the multiple of BytesPerLong");

  Label DONE;

  if (!is_large || !UseXMMForObjInit) {
    xorptr(tmp, tmp);
  }

  if (!is_large) {
    Label LOOP, LONG;
    cmpptr(cnt, InitArrayShortSize/BytesPerLong);
    jccb(Assembler::greater, LONG);

    NOT_LP64(shlptr(cnt, 1);) // convert to number of 32-bit words for 32-bit VM

    decrement(cnt);
    jccb(Assembler::negative, DONE); // Zero length

    // Use individual pointer-sized stores for small counts:
    BIND(LOOP);
    movptr(Address(base, cnt, Address::times_ptr), tmp);
    decrement(cnt);
    jccb(Assembler::greaterEqual, LOOP);
    jmpb(DONE);

    BIND(LONG);
  }

  // Use longer rep-prefixed ops for non-small counts:
  if (UseFastStosb) {
    shlptr(cnt, 3); // convert to number of bytes
    rep_stosb();
  } else if (UseXMMForObjInit) {
    movptr(tmp, base);
    xmm_clear_mem(tmp, cnt, xtmp);
  } else {
    NOT_LP64(shlptr(cnt, 1);) // convert to number of 32-bit words for 32-bit VM
    rep_stos();
  }

  BIND(DONE);
}

void MacroAssembler::generate_fill(BasicType t, bool aligned,
                                   Register to, Register value, Register count,
                                   Register rtmp, XMMRegister xtmp) {
  ShortBranchVerifier sbv(this);
  assert_different_registers(to, value, count, rtmp);
  Label L_exit;
  Label L_fill_2_bytes, L_fill_4_bytes;

  int shift = -1;
  switch (t) {
    case T_BYTE:
      shift = 2;
      break;
    case T_SHORT:
      shift = 1;
      break;
    case T_INT:
      shift = 0;
      break;
    default: ShouldNotReachHere();
  }

  if (t == T_BYTE) {
    andl(value, 0xff);
    movl(rtmp, value);
    shll(rtmp, 8);
    orl(value, rtmp);
  }
  if (t == T_SHORT) {
    andl(value, 0xffff);
  }
  if (t == T_BYTE || t == T_SHORT) {
    movl(rtmp, value);
    shll(rtmp, 16);
    orl(value, rtmp);
  }

  cmpl(count, 2<<shift); // Short arrays (< 8 bytes) fill by element
  jcc(Assembler::below, L_fill_4_bytes); // use unsigned cmp
  if (!UseUnalignedLoadStores && !aligned && (t == T_BYTE || t == T_SHORT)) {
    Label L_skip_align2;
    // align source address at 4 bytes address boundary
    if (t == T_BYTE) {
      Label L_skip_align1;
      // One byte misalignment happens only for byte arrays
      testptr(to, 1);
      jccb(Assembler::zero, L_skip_align1);
      movb(Address(to, 0), value);
      increment(to);
      decrement(count);
      BIND(L_skip_align1);
    }
    // Two bytes misalignment happens only for byte and short (char) arrays
    testptr(to, 2);
    jccb(Assembler::zero, L_skip_align2);
    movw(Address(to, 0), value);
    addptr(to, 2);
    subl(count, 1<<(shift-1));
    BIND(L_skip_align2);
  }
  if (UseSSE < 2) {
    Label L_fill_32_bytes_loop, L_check_fill_8_bytes, L_fill_8_bytes_loop, L_fill_8_bytes;
    // Fill 32-byte chunks
    subl(count, 8 << shift);
    jcc(Assembler::less, L_check_fill_8_bytes);
    align(16);

    BIND(L_fill_32_bytes_loop);

    for (int i = 0; i < 32; i += 4) {
      movl(Address(to, i), value);
    }

    addptr(to, 32);
    subl(count, 8 << shift);
    jcc(Assembler::greaterEqual, L_fill_32_bytes_loop);
    BIND(L_check_fill_8_bytes);
    addl(count, 8 << shift);
    jccb(Assembler::zero, L_exit);
    jmpb(L_fill_8_bytes);

    //
    // length is too short, just fill qwords
    //
    BIND(L_fill_8_bytes_loop);
    movl(Address(to, 0), value);
    movl(Address(to, 4), value);
    addptr(to, 8);
    BIND(L_fill_8_bytes);
    subl(count, 1 << (shift + 1));
    jcc(Assembler::greaterEqual, L_fill_8_bytes_loop);
    // fall through to fill 4 bytes
  } else {
    Label L_fill_32_bytes;
    if (!UseUnalignedLoadStores) {
      // align to 8 bytes, we know we are 4 byte aligned to start
      testptr(to, 4);
      jccb(Assembler::zero, L_fill_32_bytes);
      movl(Address(to, 0), value);
      addptr(to, 4);
      subl(count, 1<<shift);
    }
    BIND(L_fill_32_bytes);
    {
      assert( UseSSE >= 2, "supported cpu only" );
      Label L_fill_32_bytes_loop, L_check_fill_8_bytes, L_fill_8_bytes_loop, L_fill_8_bytes;
      movdl(xtmp, value);
      if (UseAVX >= 2 && UseUnalignedLoadStores) {
        Label L_check_fill_32_bytes;
        if (UseAVX > 2) {
          // Fill 64-byte chunks
          Label L_fill_64_bytes_loop_avx3, L_check_fill_64_bytes_avx2;

          // If number of bytes to fill < AVX3Threshold, perform fill using AVX2
          cmpl(count, AVX3Threshold);
          jccb(Assembler::below, L_check_fill_64_bytes_avx2);

          vpbroadcastd(xtmp, xtmp, Assembler::AVX_512bit);

          subl(count, 16 << shift);
          jccb(Assembler::less, L_check_fill_32_bytes);
          align(16);

          BIND(L_fill_64_bytes_loop_avx3);
          evmovdqul(Address(to, 0), xtmp, Assembler::AVX_512bit);
          addptr(to, 64);
          subl(count, 16 << shift);
          jcc(Assembler::greaterEqual, L_fill_64_bytes_loop_avx3);
          jmpb(L_check_fill_32_bytes);

          BIND(L_check_fill_64_bytes_avx2);
        }
        // Fill 64-byte chunks
        Label L_fill_64_bytes_loop;
        vpbroadcastd(xtmp, xtmp, Assembler::AVX_256bit);

        subl(count, 16 << shift);
        jcc(Assembler::less, L_check_fill_32_bytes);
        align(16);

        BIND(L_fill_64_bytes_loop);
        vmovdqu(Address(to, 0), xtmp);
        vmovdqu(Address(to, 32), xtmp);
        addptr(to, 64);
        subl(count, 16 << shift);
        jcc(Assembler::greaterEqual, L_fill_64_bytes_loop);

        BIND(L_check_fill_32_bytes);
        addl(count, 8 << shift);
        jccb(Assembler::less, L_check_fill_8_bytes);
        vmovdqu(Address(to, 0), xtmp);
        addptr(to, 32);
        subl(count, 8 << shift);

        BIND(L_check_fill_8_bytes);
        // clean upper bits of YMM registers
        movdl(xtmp, value);
        pshufd(xtmp, xtmp, 0);
      } else {
        // Fill 32-byte chunks
        pshufd(xtmp, xtmp, 0);

        subl(count, 8 << shift);
        jcc(Assembler::less, L_check_fill_8_bytes);
        align(16);

        BIND(L_fill_32_bytes_loop);

        if (UseUnalignedLoadStores) {
          movdqu(Address(to, 0), xtmp);
          movdqu(Address(to, 16), xtmp);
        } else {
          movq(Address(to, 0), xtmp);
          movq(Address(to, 8), xtmp);
          movq(Address(to, 16), xtmp);
          movq(Address(to, 24), xtmp);
        }

        addptr(to, 32);
        subl(count, 8 << shift);
        jcc(Assembler::greaterEqual, L_fill_32_bytes_loop);

        BIND(L_check_fill_8_bytes);
      }
      addl(count, 8 << shift);
      jccb(Assembler::zero, L_exit);
      jmpb(L_fill_8_bytes);

      //
      // length is too short, just fill qwords
      //
      BIND(L_fill_8_bytes_loop);
      movq(Address(to, 0), xtmp);
      addptr(to, 8);
      BIND(L_fill_8_bytes);
      subl(count, 1 << (shift + 1));
      jcc(Assembler::greaterEqual, L_fill_8_bytes_loop);
    }
  }
  // fill trailing 4 bytes
  BIND(L_fill_4_bytes);
  testl(count, 1<<shift);
  jccb(Assembler::zero, L_fill_2_bytes);
  movl(Address(to, 0), value);
  if (t == T_BYTE || t == T_SHORT) {
    Label L_fill_byte;
    addptr(to, 4);
    BIND(L_fill_2_bytes);
    // fill trailing 2 bytes
    testl(count, 1<<(shift-1));
    jccb(Assembler::zero, L_fill_byte);
    movw(Address(to, 0), value);
    if (t == T_BYTE) {
      addptr(to, 2);
      BIND(L_fill_byte);
      // fill trailing byte
      testl(count, 1);
      jccb(Assembler::zero, L_exit);
      movb(Address(to, 0), value);
    } else {
      BIND(L_fill_byte);
    }
  } else {
    BIND(L_fill_2_bytes);
  }
  BIND(L_exit);
}

// encode char[] to byte[] in ISO_8859_1
   //@IntrinsicCandidate
   //private static int implEncodeISOArray(byte[] sa, int sp,
   //byte[] da, int dp, int len) {
   //  int i = 0;
   //  for (; i < len; i++) {
   //    char c = StringUTF16.getChar(sa, sp++);
   //    if (c > '\u00FF')
   //      break;
   //    da[dp++] = (byte)c;
   //  }
   //  return i;
   //}
void MacroAssembler::encode_iso_array(Register src, Register dst, Register len,
  XMMRegister tmp1Reg, XMMRegister tmp2Reg,
  XMMRegister tmp3Reg, XMMRegister tmp4Reg,
  Register tmp5, Register result) {

  // rsi: src
  // rdi: dst
  // rdx: len
  // rcx: tmp5
  // rax: result
  ShortBranchVerifier sbv(this);
  assert_different_registers(src, dst, len, tmp5, result);
  Label L_done, L_copy_1_char, L_copy_1_char_exit;

  // set result
  xorl(result, result);
  // check for zero length
  testl(len, len);
  jcc(Assembler::zero, L_done);

  movl(result, len);

  // Setup pointers
  lea(src, Address(src, len, Address::times_2)); // char[]
  lea(dst, Address(dst, len, Address::times_1)); // byte[]
  negptr(len);

  if (UseSSE42Intrinsics || UseAVX >= 2) {
    Label L_copy_8_chars, L_copy_8_chars_exit;
    Label L_chars_16_check, L_copy_16_chars, L_copy_16_chars_exit;

    if (UseAVX >= 2) {
      Label L_chars_32_check, L_copy_32_chars, L_copy_32_chars_exit;
      movl(tmp5, 0xff00ff00);   // create mask to test for Unicode chars in vector
      movdl(tmp1Reg, tmp5);
      vpbroadcastd(tmp1Reg, tmp1Reg, Assembler::AVX_256bit);
      jmp(L_chars_32_check);

      bind(L_copy_32_chars);
      vmovdqu(tmp3Reg, Address(src, len, Address::times_2, -64));
      vmovdqu(tmp4Reg, Address(src, len, Address::times_2, -32));
      vpor(tmp2Reg, tmp3Reg, tmp4Reg, /* vector_len */ 1);
      vptest(tmp2Reg, tmp1Reg);       // check for Unicode chars in  vector
      jccb(Assembler::notZero, L_copy_32_chars_exit);
      vpackuswb(tmp3Reg, tmp3Reg, tmp4Reg, /* vector_len */ 1);
      vpermq(tmp4Reg, tmp3Reg, 0xD8, /* vector_len */ 1);
      vmovdqu(Address(dst, len, Address::times_1, -32), tmp4Reg);

      bind(L_chars_32_check);
      addptr(len, 32);
      jcc(Assembler::lessEqual, L_copy_32_chars);

      bind(L_copy_32_chars_exit);
      subptr(len, 16);
      jccb(Assembler::greater, L_copy_16_chars_exit);

    } else if (UseSSE42Intrinsics) {
      movl(tmp5, 0xff00ff00);   // create mask to test for Unicode chars in vector
      movdl(tmp1Reg, tmp5);
      pshufd(tmp1Reg, tmp1Reg, 0);
      jmpb(L_chars_16_check);
    }

    bind(L_copy_16_chars);
    if (UseAVX >= 2) {
      vmovdqu(tmp2Reg, Address(src, len, Address::times_2, -32));
      vptest(tmp2Reg, tmp1Reg);
      jcc(Assembler::notZero, L_copy_16_chars_exit);
      vpackuswb(tmp2Reg, tmp2Reg, tmp1Reg, /* vector_len */ 1);
      vpermq(tmp3Reg, tmp2Reg, 0xD8, /* vector_len */ 1);
    } else {
      if (UseAVX > 0) {
        movdqu(tmp3Reg, Address(src, len, Address::times_2, -32));
        movdqu(tmp4Reg, Address(src, len, Address::times_2, -16));
        vpor(tmp2Reg, tmp3Reg, tmp4Reg, /* vector_len */ 0);
      } else {
        movdqu(tmp3Reg, Address(src, len, Address::times_2, -32));
        por(tmp2Reg, tmp3Reg);
        movdqu(tmp4Reg, Address(src, len, Address::times_2, -16));
        por(tmp2Reg, tmp4Reg);
      }
      ptest(tmp2Reg, tmp1Reg);       // check for Unicode chars in  vector
      jccb(Assembler::notZero, L_copy_16_chars_exit);
      packuswb(tmp3Reg, tmp4Reg);
    }
    movdqu(Address(dst, len, Address::times_1, -16), tmp3Reg);

    bind(L_chars_16_check);
    addptr(len, 16);
    jcc(Assembler::lessEqual, L_copy_16_chars);

    bind(L_copy_16_chars_exit);
    if (UseAVX >= 2) {
      // clean upper bits of YMM registers
      vpxor(tmp2Reg, tmp2Reg);
      vpxor(tmp3Reg, tmp3Reg);
      vpxor(tmp4Reg, tmp4Reg);
      movdl(tmp1Reg, tmp5);
      pshufd(tmp1Reg, tmp1Reg, 0);
    }
    subptr(len, 8);
    jccb(Assembler::greater, L_copy_8_chars_exit);

    bind(L_copy_8_chars);
    movdqu(tmp3Reg, Address(src, len, Address::times_2, -16));
    ptest(tmp3Reg, tmp1Reg);
    jccb(Assembler::notZero, L_copy_8_chars_exit);
    packuswb(tmp3Reg, tmp1Reg);
    movq(Address(dst, len, Address::times_1, -8), tmp3Reg);
    addptr(len, 8);
    jccb(Assembler::lessEqual, L_copy_8_chars);

    bind(L_copy_8_chars_exit);
    subptr(len, 8);
    jccb(Assembler::zero, L_done);
  }

  bind(L_copy_1_char);
  load_unsigned_short(tmp5, Address(src, len, Address::times_2, 0));
  testl(tmp5, 0xff00);      // check if Unicode char
  jccb(Assembler::notZero, L_copy_1_char_exit);
  movb(Address(dst, len, Address::times_1, 0), tmp5);
  addptr(len, 1);
  jccb(Assembler::less, L_copy_1_char);

  bind(L_copy_1_char_exit);
  addptr(result, len); // len is negative count of not processed elements

  bind(L_done);
}

#ifdef _LP64
/**
 * Helper for multiply_to_len().
 */
void MacroAssembler::add2_with_carry(Register dest_hi, Register dest_lo, Register src1, Register src2) {
  addq(dest_lo, src1);
  adcq(dest_hi, 0);
  addq(dest_lo, src2);
  adcq(dest_hi, 0);
}

/**
 * Multiply 64 bit by 64 bit first loop.
 */
void MacroAssembler::multiply_64_x_64_loop(Register x, Register xstart, Register x_xstart,
                                           Register y, Register y_idx, Register z,
                                           Register carry, Register product,
                                           Register idx, Register kdx) {
  //
  //  jlong carry, x[], y[], z[];
  //  for (int idx=ystart, kdx=ystart+1+xstart; idx >= 0; idx-, kdx--) {
  //    huge_128 product = y[idx] * x[xstart] + carry;
  //    z[kdx] = (jlong)product;
  //    carry  = (jlong)(product >>> 64);
  //  }
  //  z[xstart] = carry;
  //

  Label L_first_loop, L_first_loop_exit;
  Label L_one_x, L_one_y, L_multiply;

  decrementl(xstart);
  jcc(Assembler::negative, L_one_x);

  movq(x_xstart, Address(x, xstart, Address::times_4,  0));
  rorq(x_xstart, 32); // convert big-endian to little-endian

  bind(L_first_loop);
  decrementl(idx);
  jcc(Assembler::negative, L_first_loop_exit);
  decrementl(idx);
  jcc(Assembler::negative, L_one_y);
  movq(y_idx, Address(y, idx, Address::times_4,  0));
  rorq(y_idx, 32); // convert big-endian to little-endian
  bind(L_multiply);
  movq(product, x_xstart);
  mulq(y_idx); // product(rax) * y_idx -> rdx:rax
  addq(product, carry);
  adcq(rdx, 0);
  subl(kdx, 2);
  movl(Address(z, kdx, Address::times_4,  4), product);
  shrq(product, 32);
  movl(Address(z, kdx, Address::times_4,  0), product);
  movq(carry, rdx);
  jmp(L_first_loop);

  bind(L_one_y);
  movl(y_idx, Address(y,  0));
  jmp(L_multiply);

  bind(L_one_x);
  movl(x_xstart, Address(x,  0));
  jmp(L_first_loop);

  bind(L_first_loop_exit);
}

/**
 * Multiply 64 bit by 64 bit and add 128 bit.
 */
void MacroAssembler::multiply_add_128_x_128(Register x_xstart, Register y, Register z,
                                            Register yz_idx, Register idx,
                                            Register carry, Register product, int offset) {
  //     huge_128 product = (y[idx] * x_xstart) + z[kdx] + carry;
  //     z[kdx] = (jlong)product;

  movq(yz_idx, Address(y, idx, Address::times_4,  offset));
  rorq(yz_idx, 32); // convert big-endian to little-endian
  movq(product, x_xstart);
  mulq(yz_idx);     // product(rax) * yz_idx -> rdx:product(rax)
  movq(yz_idx, Address(z, idx, Address::times_4,  offset));
  rorq(yz_idx, 32); // convert big-endian to little-endian

  add2_with_carry(rdx, product, carry, yz_idx);

  movl(Address(z, idx, Address::times_4,  offset+4), product);
  shrq(product, 32);
  movl(Address(z, idx, Address::times_4,  offset), product);

}

/**
 * Multiply 128 bit by 128 bit. Unrolled inner loop.
 */
void MacroAssembler::multiply_128_x_128_loop(Register x_xstart, Register y, Register z,
                                             Register yz_idx, Register idx, Register jdx,
                                             Register carry, Register product,
                                             Register carry2) {
  //   jlong carry, x[], y[], z[];
  //   int kdx = ystart+1;
  //   for (int idx=ystart-2; idx >= 0; idx -= 2) { // Third loop
  //     huge_128 product = (y[idx+1] * x_xstart) + z[kdx+idx+1] + carry;
  //     z[kdx+idx+1] = (jlong)product;
  //     jlong carry2  = (jlong)(product >>> 64);
  //     product = (y[idx] * x_xstart) + z[kdx+idx] + carry2;
  //     z[kdx+idx] = (jlong)product;
  //     carry  = (jlong)(product >>> 64);
  //   }
  //   idx += 2;
  //   if (idx > 0) {
  //     product = (y[idx] * x_xstart) + z[kdx+idx] + carry;
  //     z[kdx+idx] = (jlong)product;
  //     carry  = (jlong)(product >>> 64);
  //   }
  //

  Label L_third_loop, L_third_loop_exit, L_post_third_loop_done;

  movl(jdx, idx);
  andl(jdx, 0xFFFFFFFC);
  shrl(jdx, 2);

  bind(L_third_loop);
  subl(jdx, 1);
  jcc(Assembler::negative, L_third_loop_exit);
  subl(idx, 4);

  multiply_add_128_x_128(x_xstart, y, z, yz_idx, idx, carry, product, 8);
  movq(carry2, rdx);

  multiply_add_128_x_128(x_xstart, y, z, yz_idx, idx, carry2, product, 0);
  movq(carry, rdx);
  jmp(L_third_loop);

  bind (L_third_loop_exit);

  andl (idx, 0x3);
  jcc(Assembler::zero, L_post_third_loop_done);

  Label L_check_1;
  subl(idx, 2);
  jcc(Assembler::negative, L_check_1);

  multiply_add_128_x_128(x_xstart, y, z, yz_idx, idx, carry, product, 0);
  movq(carry, rdx);

  bind (L_check_1);
  addl (idx, 0x2);
  andl (idx, 0x1);
  subl(idx, 1);
  jcc(Assembler::negative, L_post_third_loop_done);

  movl(yz_idx, Address(y, idx, Address::times_4,  0));
  movq(product, x_xstart);
  mulq(yz_idx); // product(rax) * yz_idx -> rdx:product(rax)
  movl(yz_idx, Address(z, idx, Address::times_4,  0));

  add2_with_carry(rdx, product, yz_idx, carry);

  movl(Address(z, idx, Address::times_4,  0), product);
  shrq(product, 32);

  shlq(rdx, 32);
  orq(product, rdx);
  movq(carry, product);

  bind(L_post_third_loop_done);
}

/**
 * Multiply 128 bit by 128 bit using BMI2. Unrolled inner loop.
 *
 */
void MacroAssembler::multiply_128_x_128_bmi2_loop(Register y, Register z,
                                                  Register carry, Register carry2,
                                                  Register idx, Register jdx,
                                                  Register yz_idx1, Register yz_idx2,
                                                  Register tmp, Register tmp3, Register tmp4) {
  assert(UseBMI2Instructions, "should be used only when BMI2 is available");

  //   jlong carry, x[], y[], z[];
  //   int kdx = ystart+1;
  //   for (int idx=ystart-2; idx >= 0; idx -= 2) { // Third loop
  //     huge_128 tmp3 = (y[idx+1] * rdx) + z[kdx+idx+1] + carry;
  //     jlong carry2  = (jlong)(tmp3 >>> 64);
  //     huge_128 tmp4 = (y[idx]   * rdx) + z[kdx+idx] + carry2;
  //     carry  = (jlong)(tmp4 >>> 64);
  //     z[kdx+idx+1] = (jlong)tmp3;
  //     z[kdx+idx] = (jlong)tmp4;
  //   }
  //   idx += 2;
  //   if (idx > 0) {
  //     yz_idx1 = (y[idx] * rdx) + z[kdx+idx] + carry;
  //     z[kdx+idx] = (jlong)yz_idx1;
  //     carry  = (jlong)(yz_idx1 >>> 64);
  //   }
  //

  Label L_third_loop, L_third_loop_exit, L_post_third_loop_done;

  movl(jdx, idx);
  andl(jdx, 0xFFFFFFFC);
  shrl(jdx, 2);

  bind(L_third_loop);
  subl(jdx, 1);
  jcc(Assembler::negative, L_third_loop_exit);
  subl(idx, 4);

  movq(yz_idx1,  Address(y, idx, Address::times_4,  8));
  rorxq(yz_idx1, yz_idx1, 32); // convert big-endian to little-endian
  movq(yz_idx2, Address(y, idx, Address::times_4,  0));
  rorxq(yz_idx2, yz_idx2, 32);

  mulxq(tmp4, tmp3, yz_idx1);  //  yz_idx1 * rdx -> tmp4:tmp3
  mulxq(carry2, tmp, yz_idx2); //  yz_idx2 * rdx -> carry2:tmp

  movq(yz_idx1,  Address(z, idx, Address::times_4,  8));
  rorxq(yz_idx1, yz_idx1, 32);
  movq(yz_idx2, Address(z, idx, Address::times_4,  0));
  rorxq(yz_idx2, yz_idx2, 32);

  if (VM_Version::supports_adx()) {
    adcxq(tmp3, carry);
    adoxq(tmp3, yz_idx1);

    adcxq(tmp4, tmp);
    adoxq(tmp4, yz_idx2);

    movl(carry, 0); // does not affect flags
    adcxq(carry2, carry);
    adoxq(carry2, carry);
  } else {
    add2_with_carry(tmp4, tmp3, carry, yz_idx1);
    add2_with_carry(carry2, tmp4, tmp, yz_idx2);
  }
  movq(carry, carry2);

  movl(Address(z, idx, Address::times_4, 12), tmp3);
  shrq(tmp3, 32);
  movl(Address(z, idx, Address::times_4,  8), tmp3);

  movl(Address(z, idx, Address::times_4,  4), tmp4);
  shrq(tmp4, 32);
  movl(Address(z, idx, Address::times_4,  0), tmp4);

  jmp(L_third_loop);

  bind (L_third_loop_exit);

  andl (idx, 0x3);
  jcc(Assembler::zero, L_post_third_loop_done);

  Label L_check_1;
  subl(idx, 2);
  jcc(Assembler::negative, L_check_1);

  movq(yz_idx1, Address(y, idx, Address::times_4,  0));
  rorxq(yz_idx1, yz_idx1, 32);
  mulxq(tmp4, tmp3, yz_idx1); //  yz_idx1 * rdx -> tmp4:tmp3
  movq(yz_idx2, Address(z, idx, Address::times_4,  0));
  rorxq(yz_idx2, yz_idx2, 32);

  add2_with_carry(tmp4, tmp3, carry, yz_idx2);

  movl(Address(z, idx, Address::times_4,  4), tmp3);
  shrq(tmp3, 32);
  movl(Address(z, idx, Address::times_4,  0), tmp3);
  movq(carry, tmp4);

  bind (L_check_1);
  addl (idx, 0x2);
  andl (idx, 0x1);
  subl(idx, 1);
  jcc(Assembler::negative, L_post_third_loop_done);
  movl(tmp4, Address(y, idx, Address::times_4,  0));
  mulxq(carry2, tmp3, tmp4);  //  tmp4 * rdx -> carry2:tmp3
  movl(tmp4, Address(z, idx, Address::times_4,  0));

  add2_with_carry(carry2, tmp3, tmp4, carry);

  movl(Address(z, idx, Address::times_4,  0), tmp3);
  shrq(tmp3, 32);

  shlq(carry2, 32);
  orq(tmp3, carry2);
  movq(carry, tmp3);

  bind(L_post_third_loop_done);
}

/**
 * Code for BigInteger::multiplyToLen() instrinsic.
 *
 * rdi: x
 * rax: xlen
 * rsi: y
 * rcx: ylen
 * r8:  z
 * r11: zlen
 * r12: tmp1
 * r13: tmp2
 * r14: tmp3
 * r15: tmp4
 * rbx: tmp5
 *
 */
void MacroAssembler::multiply_to_len(Register x, Register xlen, Register y, Register ylen, Register z, Register zlen,
                                     Register tmp1, Register tmp2, Register tmp3, Register tmp4, Register tmp5) {
  ShortBranchVerifier sbv(this);
  assert_different_registers(x, xlen, y, ylen, z, zlen, tmp1, tmp2, tmp3, tmp4, tmp5, rdx);

  push(tmp1);
  push(tmp2);
  push(tmp3);
  push(tmp4);
  push(tmp5);

  push(xlen);
  push(zlen);

  const Register idx = tmp1;
  const Register kdx = tmp2;
  const Register xstart = tmp3;

  const Register y_idx = tmp4;
  const Register carry = tmp5;
  const Register product  = xlen;
  const Register x_xstart = zlen;  // reuse register

  // First Loop.
  //
  //  final static long LONG_MASK = 0xffffffffL;
  //  int xstart = xlen - 1;
  //  int ystart = ylen - 1;
  //  long carry = 0;
  //  for (int idx=ystart, kdx=ystart+1+xstart; idx >= 0; idx-, kdx--) {
  //    long product = (y[idx] & LONG_MASK) * (x[xstart] & LONG_MASK) + carry;
  //    z[kdx] = (int)product;
  //    carry = product >>> 32;
  //  }
  //  z[xstart] = (int)carry;
  //

  movl(idx, ylen);      // idx = ylen;
  movl(kdx, zlen);      // kdx = xlen+ylen;
  xorq(carry, carry);   // carry = 0;

  Label L_done;

  movl(xstart, xlen);
  decrementl(xstart);
  jcc(Assembler::negative, L_done);

  multiply_64_x_64_loop(x, xstart, x_xstart, y, y_idx, z, carry, product, idx, kdx);

  Label L_second_loop;
  testl(kdx, kdx);
  jcc(Assembler::zero, L_second_loop);

  Label L_carry;
  subl(kdx, 1);
  jcc(Assembler::zero, L_carry);

  movl(Address(z, kdx, Address::times_4,  0), carry);
  shrq(carry, 32);
  subl(kdx, 1);

  bind(L_carry);
  movl(Address(z, kdx, Address::times_4,  0), carry);

  // Second and third (nested) loops.
  //
  // for (int i = xstart-1; i >= 0; i--) { // Second loop
  //   carry = 0;
  //   for (int jdx=ystart, k=ystart+1+i; jdx >= 0; jdx--, k--) { // Third loop
  //     long product = (y[jdx] & LONG_MASK) * (x[i] & LONG_MASK) +
  //                    (z[k] & LONG_MASK) + carry;
  //     z[k] = (int)product;
  //     carry = product >>> 32;
  //   }
  //   z[i] = (int)carry;
  // }
  //
  // i = xlen, j = tmp1, k = tmp2, carry = tmp5, x[i] = rdx

  const Register jdx = tmp1;

  bind(L_second_loop);
  xorl(carry, carry);    // carry = 0;
  movl(jdx, ylen);       // j = ystart+1

  subl(xstart, 1);       // i = xstart-1;
  jcc(Assembler::negative, L_done);

  push (z);

  Label L_last_x;
  lea(z, Address(z, xstart, Address::times_4, 4)); // z = z + k - j
  subl(xstart, 1);       // i = xstart-1;
  jcc(Assembler::negative, L_last_x);

  if (UseBMI2Instructions) {
    movq(rdx,  Address(x, xstart, Address::times_4,  0));
    rorxq(rdx, rdx, 32); // convert big-endian to little-endian
  } else {
    movq(x_xstart, Address(x, xstart, Address::times_4,  0));
    rorq(x_xstart, 32);  // convert big-endian to little-endian
  }

  Label L_third_loop_prologue;
  bind(L_third_loop_prologue);

  push (x);
  push (xstart);
  push (ylen);


  if (UseBMI2Instructions) {
    multiply_128_x_128_bmi2_loop(y, z, carry, x, jdx, ylen, product, tmp2, x_xstart, tmp3, tmp4);
  } else { // !UseBMI2Instructions
    multiply_128_x_128_loop(x_xstart, y, z, y_idx, jdx, ylen, carry, product, x);
  }

  pop(ylen);
  pop(xlen);
  pop(x);
  pop(z);

  movl(tmp3, xlen);
  addl(tmp3, 1);
  movl(Address(z, tmp3, Address::times_4,  0), carry);
  subl(tmp3, 1);
  jccb(Assembler::negative, L_done);

  shrq(carry, 32);
  movl(Address(z, tmp3, Address::times_4,  0), carry);
  jmp(L_second_loop);

  // Next infrequent code is moved outside loops.
  bind(L_last_x);
  if (UseBMI2Instructions) {
    movl(rdx, Address(x,  0));
  } else {
    movl(x_xstart, Address(x,  0));
  }
  jmp(L_third_loop_prologue);

  bind(L_done);

  pop(zlen);
  pop(xlen);

  pop(tmp5);
  pop(tmp4);
  pop(tmp3);
  pop(tmp2);
  pop(tmp1);
}

void MacroAssembler::vectorized_mismatch(Register obja, Register objb, Register length, Register log2_array_indxscale,
  Register result, Register tmp1, Register tmp2, XMMRegister rymm0, XMMRegister rymm1, XMMRegister rymm2){
  assert(UseSSE42Intrinsics, "SSE4.2 must be enabled.");
  Label VECTOR16_LOOP, VECTOR8_LOOP, VECTOR4_LOOP;
  Label VECTOR8_TAIL, VECTOR4_TAIL;
  Label VECTOR32_NOT_EQUAL, VECTOR16_NOT_EQUAL, VECTOR8_NOT_EQUAL, VECTOR4_NOT_EQUAL;
  Label SAME_TILL_END, DONE;
  Label BYTES_LOOP, BYTES_TAIL, BYTES_NOT_EQUAL;

  //scale is in rcx in both Win64 and Unix
  ShortBranchVerifier sbv(this);

  shlq(length);
  xorq(result, result);

  if ((AVX3Threshold == 0) && (UseAVX > 2) &&
      VM_Version::supports_avx512vlbw()) {
    Label VECTOR64_LOOP, VECTOR64_NOT_EQUAL, VECTOR32_TAIL;

    cmpq(length, 64);
    jcc(Assembler::less, VECTOR32_TAIL);

    movq(tmp1, length);
    andq(tmp1, 0x3F);      // tail count
    andq(length, ~(0x3F)); //vector count

    bind(VECTOR64_LOOP);
    // AVX512 code to compare 64 byte vectors.
    evmovdqub(rymm0, Address(obja, result), false, Assembler::AVX_512bit);
    evpcmpeqb(k7, rymm0, Address(objb, result), Assembler::AVX_512bit);
    kortestql(k7, k7);
    jcc(Assembler::aboveEqual, VECTOR64_NOT_EQUAL);     // mismatch
    addq(result, 64);
    subq(length, 64);
    jccb(Assembler::notZero, VECTOR64_LOOP);

    //bind(VECTOR64_TAIL);
    testq(tmp1, tmp1);
    jcc(Assembler::zero, SAME_TILL_END);

    //bind(VECTOR64_TAIL);
    // AVX512 code to compare upto 63 byte vectors.
    mov64(tmp2, 0xFFFFFFFFFFFFFFFF);
    shlxq(tmp2, tmp2, tmp1);
    notq(tmp2);
    kmovql(k3, tmp2);

    evmovdqub(rymm0, k3, Address(obja, result), false, Assembler::AVX_512bit);
    evpcmpeqb(k7, k3, rymm0, Address(objb, result), Assembler::AVX_512bit);

    ktestql(k7, k3);
    jcc(Assembler::below, SAME_TILL_END);     // not mismatch

    bind(VECTOR64_NOT_EQUAL);
    kmovql(tmp1, k7);
    notq(tmp1);
    tzcntq(tmp1, tmp1);
    addq(result, tmp1);
    shrq(result);
    jmp(DONE);
    bind(VECTOR32_TAIL);
  }

  cmpq(length, 8);
  jcc(Assembler::equal, VECTOR8_LOOP);
  jcc(Assembler::less, VECTOR4_TAIL);

  if (UseAVX >= 2) {
    Label VECTOR16_TAIL, VECTOR32_LOOP;

    cmpq(length, 16);
    jcc(Assembler::equal, VECTOR16_LOOP);
    jcc(Assembler::less, VECTOR8_LOOP);

    cmpq(length, 32);
    jccb(Assembler::less, VECTOR16_TAIL);

    subq(length, 32);
    bind(VECTOR32_LOOP);
    vmovdqu(rymm0, Address(obja, result));
    vmovdqu(rymm1, Address(objb, result));
    vpxor(rymm2, rymm0, rymm1, Assembler::AVX_256bit);
    vptest(rymm2, rymm2);
    jcc(Assembler::notZero, VECTOR32_NOT_EQUAL);//mismatch found
    addq(result, 32);
    subq(length, 32);
    jcc(Assembler::greaterEqual, VECTOR32_LOOP);
    addq(length, 32);
    jcc(Assembler::equal, SAME_TILL_END);
    //falling through if less than 32 bytes left //close the branch here.

    bind(VECTOR16_TAIL);
    cmpq(length, 16);
    jccb(Assembler::less, VECTOR8_TAIL);
    bind(VECTOR16_LOOP);
    movdqu(rymm0, Address(obja, result));
    movdqu(rymm1, Address(objb, result));
    vpxor(rymm2, rymm0, rymm1, Assembler::AVX_128bit);
    ptest(rymm2, rymm2);
    jcc(Assembler::notZero, VECTOR16_NOT_EQUAL);//mismatch found
    addq(result, 16);
    subq(length, 16);
    jcc(Assembler::equal, SAME_TILL_END);
    //falling through if less than 16 bytes left
  } else {//regular intrinsics

    cmpq(length, 16);
    jccb(Assembler::less, VECTOR8_TAIL);

    subq(length, 16);
    bind(VECTOR16_LOOP);
    movdqu(rymm0, Address(obja, result));
    movdqu(rymm1, Address(objb, result));
    pxor(rymm0, rymm1);
    ptest(rymm0, rymm0);
    jcc(Assembler::notZero, VECTOR16_NOT_EQUAL);//mismatch found
    addq(result, 16);
    subq(length, 16);
    jccb(Assembler::greaterEqual, VECTOR16_LOOP);
    addq(length, 16);
    jcc(Assembler::equal, SAME_TILL_END);
    //falling through if less than 16 bytes left
  }

  bind(VECTOR8_TAIL);
  cmpq(length, 8);
  jccb(Assembler::less, VECTOR4_TAIL);
  bind(VECTOR8_LOOP);
  movq(tmp1, Address(obja, result));
  movq(tmp2, Address(objb, result));
  xorq(tmp1, tmp2);
  testq(tmp1, tmp1);
  jcc(Assembler::notZero, VECTOR8_NOT_EQUAL);//mismatch found
  addq(result, 8);
  subq(length, 8);
  jcc(Assembler::equal, SAME_TILL_END);
  //falling through if less than 8 bytes left

  bind(VECTOR4_TAIL);
  cmpq(length, 4);
  jccb(Assembler::less, BYTES_TAIL);
  bind(VECTOR4_LOOP);
  movl(tmp1, Address(obja, result));
  xorl(tmp1, Address(objb, result));
  testl(tmp1, tmp1);
  jcc(Assembler::notZero, VECTOR4_NOT_EQUAL);//mismatch found
  addq(result, 4);
  subq(length, 4);
  jcc(Assembler::equal, SAME_TILL_END);
  //falling through if less than 4 bytes left

  bind(BYTES_TAIL);
  bind(BYTES_LOOP);
  load_unsigned_byte(tmp1, Address(obja, result));
  load_unsigned_byte(tmp2, Address(objb, result));
  xorl(tmp1, tmp2);
  testl(tmp1, tmp1);
  jcc(Assembler::notZero, BYTES_NOT_EQUAL);//mismatch found
  decq(length);
  jcc(Assembler::zero, SAME_TILL_END);
  incq(result);
  load_unsigned_byte(tmp1, Address(obja, result));
  load_unsigned_byte(tmp2, Address(objb, result));
  xorl(tmp1, tmp2);
  testl(tmp1, tmp1);
  jcc(Assembler::notZero, BYTES_NOT_EQUAL);//mismatch found
  decq(length);
  jcc(Assembler::zero, SAME_TILL_END);
  incq(result);
  load_unsigned_byte(tmp1, Address(obja, result));
  load_unsigned_byte(tmp2, Address(objb, result));
  xorl(tmp1, tmp2);
  testl(tmp1, tmp1);
  jcc(Assembler::notZero, BYTES_NOT_EQUAL);//mismatch found
  jmp(SAME_TILL_END);

  if (UseAVX >= 2) {
    bind(VECTOR32_NOT_EQUAL);
    vpcmpeqb(rymm2, rymm2, rymm2, Assembler::AVX_256bit);
    vpcmpeqb(rymm0, rymm0, rymm1, Assembler::AVX_256bit);
    vpxor(rymm0, rymm0, rymm2, Assembler::AVX_256bit);
    vpmovmskb(tmp1, rymm0);
    bsfq(tmp1, tmp1);
    addq(result, tmp1);
    shrq(result);
    jmp(DONE);
  }

  bind(VECTOR16_NOT_EQUAL);
  if (UseAVX >= 2) {
    vpcmpeqb(rymm2, rymm2, rymm2, Assembler::AVX_128bit);
    vpcmpeqb(rymm0, rymm0, rymm1, Assembler::AVX_128bit);
    pxor(rymm0, rymm2);
  } else {
    pcmpeqb(rymm2, rymm2);
    pxor(rymm0, rymm1);
    pcmpeqb(rymm0, rymm1);
    pxor(rymm0, rymm2);
  }
  pmovmskb(tmp1, rymm0);
  bsfq(tmp1, tmp1);
  addq(result, tmp1);
  shrq(result);
  jmpb(DONE);

  bind(VECTOR8_NOT_EQUAL);
  bind(VECTOR4_NOT_EQUAL);
  bsfq(tmp1, tmp1);
  shrq(tmp1, 3);
  addq(result, tmp1);
  bind(BYTES_NOT_EQUAL);
  shrq(result);
  jmpb(DONE);

  bind(SAME_TILL_END);
  mov64(result, -1);

  bind(DONE);
}

//Helper functions for square_to_len()

/**
 * Store the squares of x[], right shifted one bit (divided by 2) into z[]
 * Preserves x and z and modifies rest of the registers.
 */
void MacroAssembler::square_rshift(Register x, Register xlen, Register z, Register tmp1, Register tmp3, Register tmp4, Register tmp5, Register rdxReg, Register raxReg) {
  // Perform square and right shift by 1
  // Handle odd xlen case first, then for even xlen do the following
  // jlong carry = 0;
  // for (int j=0, i=0; j < xlen; j+=2, i+=4) {
  //     huge_128 product = x[j:j+1] * x[j:j+1];
  //     z[i:i+1] = (carry << 63) | (jlong)(product >>> 65);
  //     z[i+2:i+3] = (jlong)(product >>> 1);
  //     carry = (jlong)product;
  // }

  xorq(tmp5, tmp5);     // carry
  xorq(rdxReg, rdxReg);
  xorl(tmp1, tmp1);     // index for x
  xorl(tmp4, tmp4);     // index for z

  Label L_first_loop, L_first_loop_exit;

  testl(xlen, 1);
  jccb(Assembler::zero, L_first_loop); //jump if xlen is even

  // Square and right shift by 1 the odd element using 32 bit multiply
  movl(raxReg, Address(x, tmp1, Address::times_4, 0));
  imulq(raxReg, raxReg);
  shrq(raxReg, 1);
  adcq(tmp5, 0);
  movq(Address(z, tmp4, Address::times_4, 0), raxReg);
  incrementl(tmp1);
  addl(tmp4, 2);

  // Square and  right shift by 1 the rest using 64 bit multiply
  bind(L_first_loop);
  cmpptr(tmp1, xlen);
  jccb(Assembler::equal, L_first_loop_exit);

  // Square
  movq(raxReg, Address(x, tmp1, Address::times_4,  0));
  rorq(raxReg, 32);    // convert big-endian to little-endian
  mulq(raxReg);        // 64-bit multiply rax * rax -> rdx:rax

  // Right shift by 1 and save carry
  shrq(tmp5, 1);       // rdx:rax:tmp5 = (tmp5:rdx:rax) >>> 1
  rcrq(rdxReg, 1);
  rcrq(raxReg, 1);
  adcq(tmp5, 0);

  // Store result in z
  movq(Address(z, tmp4, Address::times_4, 0), rdxReg);
  movq(Address(z, tmp4, Address::times_4, 8), raxReg);

  // Update indices for x and z
  addl(tmp1, 2);
  addl(tmp4, 4);
  jmp(L_first_loop);

  bind(L_first_loop_exit);
}


/**
 * Perform the following multiply add operation using BMI2 instructions
 * carry:sum = sum + op1*op2 + carry
 * op2 should be in rdx
 * op2 is preserved, all other registers are modified
 */
void MacroAssembler::multiply_add_64_bmi2(Register sum, Register op1, Register op2, Register carry, Register tmp2) {
  // assert op2 is rdx
  mulxq(tmp2, op1, op1);  //  op1 * op2 -> tmp2:op1
  addq(sum, carry);
  adcq(tmp2, 0);
  addq(sum, op1);
  adcq(tmp2, 0);
  movq(carry, tmp2);
}

/**
 * Perform the following multiply add operation:
 * carry:sum = sum + op1*op2 + carry
 * Preserves op1, op2 and modifies rest of registers
 */
void MacroAssembler::multiply_add_64(Register sum, Register op1, Register op2, Register carry, Register rdxReg, Register raxReg) {
  // rdx:rax = op1 * op2
  movq(raxReg, op2);
  mulq(op1);

  //  rdx:rax = sum + carry + rdx:rax
  addq(sum, carry);
  adcq(rdxReg, 0);
  addq(sum, raxReg);
  adcq(rdxReg, 0);

  // carry:sum = rdx:sum
  movq(carry, rdxReg);
}

/**
 * Add 64 bit long carry into z[] with carry propogation.
 * Preserves z and carry register values and modifies rest of registers.
 *
 */
void MacroAssembler::add_one_64(Register z, Register zlen, Register carry, Register tmp1) {
  Label L_fourth_loop, L_fourth_loop_exit;

  movl(tmp1, 1);
  subl(zlen, 2);
  addq(Address(z, zlen, Address::times_4, 0), carry);

  bind(L_fourth_loop);
  jccb(Assembler::carryClear, L_fourth_loop_exit);
  subl(zlen, 2);
  jccb(Assembler::negative, L_fourth_loop_exit);
  addq(Address(z, zlen, Address::times_4, 0), tmp1);
  jmp(L_fourth_loop);
  bind(L_fourth_loop_exit);
}

/**
 * Shift z[] left by 1 bit.
 * Preserves x, len, z and zlen registers and modifies rest of the registers.
 *
 */
void MacroAssembler::lshift_by_1(Register x, Register len, Register z, Register zlen, Register tmp1, Register tmp2, Register tmp3, Register tmp4) {

  Label L_fifth_loop, L_fifth_loop_exit;

  // Fifth loop
  // Perform primitiveLeftShift(z, zlen, 1)

  const Register prev_carry = tmp1;
  const Register new_carry = tmp4;
  const Register value = tmp2;
  const Register zidx = tmp3;

  // int zidx, carry;
  // long value;
  // carry = 0;
  // for (zidx = zlen-2; zidx >=0; zidx -= 2) {
  //    (carry:value)  = (z[i] << 1) | carry ;
  //    z[i] = value;
  // }

  movl(zidx, zlen);
  xorl(prev_carry, prev_carry); // clear carry flag and prev_carry register

  bind(L_fifth_loop);
  decl(zidx);  // Use decl to preserve carry flag
  decl(zidx);
  jccb(Assembler::negative, L_fifth_loop_exit);

  if (UseBMI2Instructions) {
     movq(value, Address(z, zidx, Address::times_4, 0));
     rclq(value, 1);
     rorxq(value, value, 32);
     movq(Address(z, zidx, Address::times_4,  0), value);  // Store back in big endian form
  }
  else {
    // clear new_carry
    xorl(new_carry, new_carry);

    // Shift z[i] by 1, or in previous carry and save new carry
    movq(value, Address(z, zidx, Address::times_4, 0));
    shlq(value, 1);
    adcl(new_carry, 0);

    orq(value, prev_carry);
    rorq(value, 0x20);
    movq(Address(z, zidx, Address::times_4,  0), value);  // Store back in big endian form

    // Set previous carry = new carry
    movl(prev_carry, new_carry);
  }
  jmp(L_fifth_loop);

  bind(L_fifth_loop_exit);
}


/**
 * Code for BigInteger::squareToLen() intrinsic
 *
 * rdi: x
 * rsi: len
 * r8:  z
 * rcx: zlen
 * r12: tmp1
 * r13: tmp2
 * r14: tmp3
 * r15: tmp4
 * rbx: tmp5
 *
 */
void MacroAssembler::square_to_len(Register x, Register len, Register z, Register zlen, Register tmp1, Register tmp2, Register tmp3, Register tmp4, Register tmp5, Register rdxReg, Register raxReg) {

  Label L_second_loop, L_second_loop_exit, L_third_loop, L_third_loop_exit, L_last_x, L_multiply;
  push(tmp1);
  push(tmp2);
  push(tmp3);
  push(tmp4);
  push(tmp5);

  // First loop
  // Store the squares, right shifted one bit (i.e., divided by 2).
  square_rshift(x, len, z, tmp1, tmp3, tmp4, tmp5, rdxReg, raxReg);

  // Add in off-diagonal sums.
  //
  // Second, third (nested) and fourth loops.
  // zlen +=2;
  // for (int xidx=len-2,zidx=zlen-4; xidx > 0; xidx-=2,zidx-=4) {
  //    carry = 0;
  //    long op2 = x[xidx:xidx+1];
  //    for (int j=xidx-2,k=zidx; j >= 0; j-=2) {
  //       k -= 2;
  //       long op1 = x[j:j+1];
  //       long sum = z[k:k+1];
  //       carry:sum = multiply_add_64(sum, op1, op2, carry, tmp_regs);
  //       z[k:k+1] = sum;
  //    }
  //    add_one_64(z, k, carry, tmp_regs);
  // }

  const Register carry = tmp5;
  const Register sum = tmp3;
  const Register op1 = tmp4;
  Register op2 = tmp2;

  push(zlen);
  push(len);
  addl(zlen,2);
  bind(L_second_loop);
  xorq(carry, carry);
  subl(zlen, 4);
  subl(len, 2);
  push(zlen);
  push(len);
  cmpl(len, 0);
  jccb(Assembler::lessEqual, L_second_loop_exit);

  // Multiply an array by one 64 bit long.
  if (UseBMI2Instructions) {
    op2 = rdxReg;
    movq(op2, Address(x, len, Address::times_4,  0));
    rorxq(op2, op2, 32);
  }
  else {
    movq(op2, Address(x, len, Address::times_4,  0));
    rorq(op2, 32);
  }

  bind(L_third_loop);
  decrementl(len);
  jccb(Assembler::negative, L_third_loop_exit);
  decrementl(len);
  jccb(Assembler::negative, L_last_x);

  movq(op1, Address(x, len, Address::times_4,  0));
  rorq(op1, 32);

  bind(L_multiply);
  subl(zlen, 2);
  movq(sum, Address(z, zlen, Address::times_4,  0));

  // Multiply 64 bit by 64 bit and add 64 bits lower half and upper 64 bits as carry.
  if (UseBMI2Instructions) {
    multiply_add_64_bmi2(sum, op1, op2, carry, tmp2);
  }
  else {
    multiply_add_64(sum, op1, op2, carry, rdxReg, raxReg);
  }

  movq(Address(z, zlen, Address::times_4, 0), sum);

  jmp(L_third_loop);
  bind(L_third_loop_exit);

  // Fourth loop
  // Add 64 bit long carry into z with carry propogation.
  // Uses offsetted zlen.
  add_one_64(z, zlen, carry, tmp1);

  pop(len);
  pop(zlen);
  jmp(L_second_loop);

  // Next infrequent code is moved outside loops.
  bind(L_last_x);
  movl(op1, Address(x, 0));
  jmp(L_multiply);

  bind(L_second_loop_exit);
  pop(len);
  pop(zlen);
  pop(len);
  pop(zlen);

  // Fifth loop
  // Shift z left 1 bit.
  lshift_by_1(x, len, z, zlen, tmp1, tmp2, tmp3, tmp4);

  // z[zlen-1] |= x[len-1] & 1;
  movl(tmp3, Address(x, len, Address::times_4, -4));
  andl(tmp3, 1);
  orl(Address(z, zlen, Address::times_4,  -4), tmp3);

  pop(tmp5);
  pop(tmp4);
  pop(tmp3);
  pop(tmp2);
  pop(tmp1);
}

/**
 * Helper function for mul_add()
 * Multiply the in[] by int k and add to out[] starting at offset offs using
 * 128 bit by 32 bit multiply and return the carry in tmp5.
 * Only quad int aligned length of in[] is operated on in this function.
 * k is in rdxReg for BMI2Instructions, for others it is in tmp2.
 * This function preserves out, in and k registers.
 * len and offset point to the appropriate index in "in" & "out" correspondingly
 * tmp5 has the carry.
 * other registers are temporary and are modified.
 *
 */
void MacroAssembler::mul_add_128_x_32_loop(Register out, Register in,
  Register offset, Register len, Register tmp1, Register tmp2, Register tmp3,
  Register tmp4, Register tmp5, Register rdxReg, Register raxReg) {

  Label L_first_loop, L_first_loop_exit;

  movl(tmp1, len);
  shrl(tmp1, 2);

  bind(L_first_loop);
  subl(tmp1, 1);
  jccb(Assembler::negative, L_first_loop_exit);

  subl(len, 4);
  subl(offset, 4);

  Register op2 = tmp2;
  const Register sum = tmp3;
  const Register op1 = tmp4;
  const Register carry = tmp5;

  if (UseBMI2Instructions) {
    op2 = rdxReg;
  }

  movq(op1, Address(in, len, Address::times_4,  8));
  rorq(op1, 32);
  movq(sum, Address(out, offset, Address::times_4,  8));
  rorq(sum, 32);
  if (UseBMI2Instructions) {
    multiply_add_64_bmi2(sum, op1, op2, carry, raxReg);
  }
  else {
    multiply_add_64(sum, op1, op2, carry, rdxReg, raxReg);
  }
  // Store back in big endian from little endian
  rorq(sum, 0x20);
  movq(Address(out, offset, Address::times_4,  8), sum);

  movq(op1, Address(in, len, Address::times_4,  0));
  rorq(op1, 32);
  movq(sum, Address(out, offset, Address::times_4,  0));
  rorq(sum, 32);
  if (UseBMI2Instructions) {
    multiply_add_64_bmi2(sum, op1, op2, carry, raxReg);
  }
  else {
    multiply_add_64(sum, op1, op2, carry, rdxReg, raxReg);
  }
  // Store back in big endian from little endian
  rorq(sum, 0x20);
  movq(Address(out, offset, Address::times_4,  0), sum);

  jmp(L_first_loop);
  bind(L_first_loop_exit);
}

/**
 * Code for BigInteger::mulAdd() intrinsic
 *
 * rdi: out
 * rsi: in
 * r11: offs (out.length - offset)
 * rcx: len
 * r8:  k
 * r12: tmp1
 * r13: tmp2
 * r14: tmp3
 * r15: tmp4
 * rbx: tmp5
 * Multiply the in[] by word k and add to out[], return the carry in rax
 */
void MacroAssembler::mul_add(Register out, Register in, Register offs,
   Register len, Register k, Register tmp1, Register tmp2, Register tmp3,
   Register tmp4, Register tmp5, Register rdxReg, Register raxReg) {

  Label L_carry, L_last_in, L_done;

// carry = 0;
// for (int j=len-1; j >= 0; j--) {
//    long product = (in[j] & LONG_MASK) * kLong +
//                   (out[offs] & LONG_MASK) + carry;
//    out[offs--] = (int)product;
//    carry = product >>> 32;
// }
//
  push(tmp1);
  push(tmp2);
  push(tmp3);
  push(tmp4);
  push(tmp5);

  Register op2 = tmp2;
  const Register sum = tmp3;
  const Register op1 = tmp4;
  const Register carry =  tmp5;

  if (UseBMI2Instructions) {
    op2 = rdxReg;
    movl(op2, k);
  }
  else {
    movl(op2, k);
  }

  xorq(carry, carry);

  //First loop

  //Multiply in[] by k in a 4 way unrolled loop using 128 bit by 32 bit multiply
  //The carry is in tmp5
  mul_add_128_x_32_loop(out, in, offs, len, tmp1, tmp2, tmp3, tmp4, tmp5, rdxReg, raxReg);

  //Multiply the trailing in[] entry using 64 bit by 32 bit, if any
  decrementl(len);
  jccb(Assembler::negative, L_carry);
  decrementl(len);
  jccb(Assembler::negative, L_last_in);

  movq(op1, Address(in, len, Address::times_4,  0));
  rorq(op1, 32);

  subl(offs, 2);
  movq(sum, Address(out, offs, Address::times_4,  0));
  rorq(sum, 32);

  if (UseBMI2Instructions) {
    multiply_add_64_bmi2(sum, op1, op2, carry, raxReg);
  }
  else {
    multiply_add_64(sum, op1, op2, carry, rdxReg, raxReg);
  }

  // Store back in big endian from little endian
  rorq(sum, 0x20);
  movq(Address(out, offs, Address::times_4,  0), sum);

  testl(len, len);
  jccb(Assembler::zero, L_carry);

  //Multiply the last in[] entry, if any
  bind(L_last_in);
  movl(op1, Address(in, 0));
  movl(sum, Address(out, offs, Address::times_4,  -4));

  movl(raxReg, k);
  mull(op1); //tmp4 * eax -> edx:eax
  addl(sum, carry);
  adcl(rdxReg, 0);
  addl(sum, raxReg);
  adcl(rdxReg, 0);
  movl(carry, rdxReg);

  movl(Address(out, offs, Address::times_4,  -4), sum);

  bind(L_carry);
  //return tmp5/carry as carry in rax
  movl(rax, carry);

  bind(L_done);
  pop(tmp5);
  pop(tmp4);
  pop(tmp3);
  pop(tmp2);
  pop(tmp1);
}
#endif

/**
 * Emits code to update CRC-32 with a byte value according to constants in table
 *
 * @param [in,out]crc   Register containing the crc.
 * @param [in]val       Register containing the byte to fold into the CRC.
 * @param [in]table     Register containing the table of crc constants.
 *
 * uint32_t crc;
 * val = crc_table[(val ^ crc) & 0xFF];
 * crc = val ^ (crc >> 8);
 *
 */
void MacroAssembler::update_byte_crc32(Register crc, Register val, Register table) {
  xorl(val, crc);
  andl(val, 0xFF);
  shrl(crc, 8); // unsigned shift
  xorl(crc, Address(table, val, Address::times_4, 0));
}

/**
 * Fold 128-bit data chunk
 */
void MacroAssembler::fold_128bit_crc32(XMMRegister xcrc, XMMRegister xK, XMMRegister xtmp, Register buf, int offset) {
  if (UseAVX > 0) {
    vpclmulhdq(xtmp, xK, xcrc); // [123:64]
    vpclmulldq(xcrc, xK, xcrc); // [63:0]
    vpxor(xcrc, xcrc, Address(buf, offset), 0 /* vector_len */);
    pxor(xcrc, xtmp);
  } else {
    movdqa(xtmp, xcrc);
    pclmulhdq(xtmp, xK);   // [123:64]
    pclmulldq(xcrc, xK);   // [63:0]
    pxor(xcrc, xtmp);
    movdqu(xtmp, Address(buf, offset));
    pxor(xcrc, xtmp);
  }
}

void MacroAssembler::fold_128bit_crc32(XMMRegister xcrc, XMMRegister xK, XMMRegister xtmp, XMMRegister xbuf) {
  if (UseAVX > 0) {
    vpclmulhdq(xtmp, xK, xcrc);
    vpclmulldq(xcrc, xK, xcrc);
    pxor(xcrc, xbuf);
    pxor(xcrc, xtmp);
  } else {
    movdqa(xtmp, xcrc);
    pclmulhdq(xtmp, xK);
    pclmulldq(xcrc, xK);
    pxor(xcrc, xbuf);
    pxor(xcrc, xtmp);
  }
}

/**
 * 8-bit folds to compute 32-bit CRC
 *
 * uint64_t xcrc;
 * timesXtoThe32[xcrc & 0xFF] ^ (xcrc >> 8);
 */
void MacroAssembler::fold_8bit_crc32(XMMRegister xcrc, Register table, XMMRegister xtmp, Register tmp) {
  movdl(tmp, xcrc);
  andl(tmp, 0xFF);
  movdl(xtmp, Address(table, tmp, Address::times_4, 0));
  psrldq(xcrc, 1); // unsigned shift one byte
  pxor(xcrc, xtmp);
}

/**
 * uint32_t crc;
 * timesXtoThe32[crc & 0xFF] ^ (crc >> 8);
 */
void MacroAssembler::fold_8bit_crc32(Register crc, Register table, Register tmp) {
  movl(tmp, crc);
  andl(tmp, 0xFF);
  shrl(crc, 8);
  xorl(crc, Address(table, tmp, Address::times_4, 0));
}

/**
 * @param crc   register containing existing CRC (32-bit)
 * @param buf   register pointing to input byte buffer (byte*)
 * @param len   register containing number of bytes
 * @param table register that will contain address of CRC table
 * @param tmp   scratch register
 */
void MacroAssembler::kernel_crc32(Register crc, Register buf, Register len, Register table, Register tmp) {
  assert_different_registers(crc, buf, len, table, tmp, rax);

  Label L_tail, L_tail_restore, L_tail_loop, L_exit, L_align_loop, L_aligned;
  Label L_fold_tail, L_fold_128b, L_fold_512b, L_fold_512b_loop, L_fold_tail_loop;

  // For EVEX with VL and BW, provide a standard mask, VL = 128 will guide the merge
  // context for the registers used, where all instructions below are using 128-bit mode
  // On EVEX without VL and BW, these instructions will all be AVX.
  lea(table, ExternalAddress(StubRoutines::crc_table_addr()));
  notl(crc); // ~crc
  cmpl(len, 16);
  jcc(Assembler::less, L_tail);

  // Align buffer to 16 bytes
  movl(tmp, buf);
  andl(tmp, 0xF);
  jccb(Assembler::zero, L_aligned);
  subl(tmp,  16);
  addl(len, tmp);

  align(4);
  BIND(L_align_loop);
  movsbl(rax, Address(buf, 0)); // load byte with sign extension
  update_byte_crc32(crc, rax, table);
  increment(buf);
  incrementl(tmp);
  jccb(Assembler::less, L_align_loop);

  BIND(L_aligned);
  movl(tmp, len); // save
  shrl(len, 4);
  jcc(Assembler::zero, L_tail_restore);

  // Fold crc into first bytes of vector
  movdqa(xmm1, Address(buf, 0));
  movdl(rax, xmm1);
  xorl(crc, rax);
  if (VM_Version::supports_sse4_1()) {
    pinsrd(xmm1, crc, 0);
  } else {
    pinsrw(xmm1, crc, 0);
    shrl(crc, 16);
    pinsrw(xmm1, crc, 1);
  }
  addptr(buf, 16);
  subl(len, 4); // len > 0
  jcc(Assembler::less, L_fold_tail);

  movdqa(xmm2, Address(buf,  0));
  movdqa(xmm3, Address(buf, 16));
  movdqa(xmm4, Address(buf, 32));
  addptr(buf, 48);
  subl(len, 3);
  jcc(Assembler::lessEqual, L_fold_512b);

  // Fold total 512 bits of polynomial on each iteration,
  // 128 bits per each of 4 parallel streams.
  movdqu(xmm0, ExternalAddress(StubRoutines::x86::crc_by128_masks_addr() + 32));

  align(32);
  BIND(L_fold_512b_loop);
  fold_128bit_crc32(xmm1, xmm0, xmm5, buf,  0);
  fold_128bit_crc32(xmm2, xmm0, xmm5, buf, 16);
  fold_128bit_crc32(xmm3, xmm0, xmm5, buf, 32);
  fold_128bit_crc32(xmm4, xmm0, xmm5, buf, 48);
  addptr(buf, 64);
  subl(len, 4);
  jcc(Assembler::greater, L_fold_512b_loop);

  // Fold 512 bits to 128 bits.
  BIND(L_fold_512b);
  movdqu(xmm0, ExternalAddress(StubRoutines::x86::crc_by128_masks_addr() + 16));
  fold_128bit_crc32(xmm1, xmm0, xmm5, xmm2);
  fold_128bit_crc32(xmm1, xmm0, xmm5, xmm3);
  fold_128bit_crc32(xmm1, xmm0, xmm5, xmm4);

  // Fold the rest of 128 bits data chunks
  BIND(L_fold_tail);
  addl(len, 3);
  jccb(Assembler::lessEqual, L_fold_128b);
  movdqu(xmm0, ExternalAddress(StubRoutines::x86::crc_by128_masks_addr() + 16));

  BIND(L_fold_tail_loop);
  fold_128bit_crc32(xmm1, xmm0, xmm5, buf,  0);
  addptr(buf, 16);
  decrementl(len);
  jccb(Assembler::greater, L_fold_tail_loop);

  // Fold 128 bits in xmm1 down into 32 bits in crc register.
  BIND(L_fold_128b);
  movdqu(xmm0, ExternalAddress(StubRoutines::x86::crc_by128_masks_addr()));
  if (UseAVX > 0) {
    vpclmulqdq(xmm2, xmm0, xmm1, 0x1);
    vpand(xmm3, xmm0, xmm2, 0 /* vector_len */);
    vpclmulqdq(xmm0, xmm0, xmm3, 0x1);
  } else {
    movdqa(xmm2, xmm0);
    pclmulqdq(xmm2, xmm1, 0x1);
    movdqa(xmm3, xmm0);
    pand(xmm3, xmm2);
    pclmulqdq(xmm0, xmm3, 0x1);
  }
  psrldq(xmm1, 8);
  psrldq(xmm2, 4);
  pxor(xmm0, xmm1);
  pxor(xmm0, xmm2);

  // 8 8-bit folds to compute 32-bit CRC.
  for (int j = 0; j < 4; j++) {
    fold_8bit_crc32(xmm0, table, xmm1, rax);
  }
  movdl(crc, xmm0); // mov 32 bits to general register
  for (int j = 0; j < 4; j++) {
    fold_8bit_crc32(crc, table, rax);
  }

  BIND(L_tail_restore);
  movl(len, tmp); // restore
  BIND(L_tail);
  andl(len, 0xf);
  jccb(Assembler::zero, L_exit);

  // Fold the rest of bytes
  align(4);
  BIND(L_tail_loop);
  movsbl(rax, Address(buf, 0)); // load byte with sign extension
  update_byte_crc32(crc, rax, table);
  increment(buf);
  decrementl(len);
  jccb(Assembler::greater, L_tail_loop);

  BIND(L_exit);
  notl(crc); // ~c
}

#ifdef _LP64
// Helper function for AVX 512 CRC32
// Fold 512-bit data chunks
void MacroAssembler::fold512bit_crc32_avx512(XMMRegister xcrc, XMMRegister xK, XMMRegister xtmp, Register buf,
                                             Register pos, int offset) {
  evmovdquq(xmm3, Address(buf, pos, Address::times_1, offset), Assembler::AVX_512bit);
  evpclmulqdq(xtmp, xcrc, xK, 0x10, Assembler::AVX_512bit); // [123:64]
  evpclmulqdq(xmm2, xcrc, xK, 0x01, Assembler::AVX_512bit); // [63:0]
  evpxorq(xcrc, xtmp, xmm2, Assembler::AVX_512bit /* vector_len */);
  evpxorq(xcrc, xcrc, xmm3, Assembler::AVX_512bit /* vector_len */);
}

// Helper function for AVX 512 CRC32
// Compute CRC32 for < 256B buffers
void MacroAssembler::kernel_crc32_avx512_256B(Register crc, Register buf, Register len, Register key, Register pos,
                                              Register tmp1, Register tmp2, Label& L_barrett, Label& L_16B_reduction_loop,
                                              Label& L_get_last_two_xmms, Label& L_128_done, Label& L_cleanup) {

  Label L_less_than_32, L_exact_16_left, L_less_than_16_left;
  Label L_less_than_8_left, L_less_than_4_left, L_less_than_2_left, L_zero_left;
  Label L_only_less_than_4, L_only_less_than_3, L_only_less_than_2;

  // check if there is enough buffer to be able to fold 16B at a time
  cmpl(len, 32);
  jcc(Assembler::less, L_less_than_32);

  // if there is, load the constants
  movdqu(xmm10, Address(key, 1 * 16));    //rk1 and rk2 in xmm10
  movdl(xmm0, crc);                        // get the initial crc value
  movdqu(xmm7, Address(buf, pos, Address::times_1, 0 * 16)); //load the plaintext
  pxor(xmm7, xmm0);

  // update the buffer pointer
  addl(pos, 16);
  //update the counter.subtract 32 instead of 16 to save one instruction from the loop
  subl(len, 32);
  jmp(L_16B_reduction_loop);

  bind(L_less_than_32);
  //mov initial crc to the return value. this is necessary for zero - length buffers.
  movl(rax, crc);
  testl(len, len);
  jcc(Assembler::equal, L_cleanup);

  movdl(xmm0, crc);                        //get the initial crc value

  cmpl(len, 16);
  jcc(Assembler::equal, L_exact_16_left);
  jcc(Assembler::less, L_less_than_16_left);

  movdqu(xmm7, Address(buf, pos, Address::times_1, 0 * 16)); //load the plaintext
  pxor(xmm7, xmm0);                       //xor the initial crc value
  addl(pos, 16);
  subl(len, 16);
  movdqu(xmm10, Address(key, 1 * 16));    // rk1 and rk2 in xmm10
  jmp(L_get_last_two_xmms);

  bind(L_less_than_16_left);
  //use stack space to load data less than 16 bytes, zero - out the 16B in memory first.
  pxor(xmm1, xmm1);
  movptr(tmp1, rsp);
  movdqu(Address(tmp1, 0 * 16), xmm1);

  cmpl(len, 4);
  jcc(Assembler::less, L_only_less_than_4);

  //backup the counter value
  movl(tmp2, len);
  cmpl(len, 8);
  jcc(Assembler::less, L_less_than_8_left);

  //load 8 Bytes
  movq(rax, Address(buf, pos, Address::times_1, 0 * 16));
  movq(Address(tmp1, 0 * 16), rax);
  addptr(tmp1, 8);
  subl(len, 8);
  addl(pos, 8);

  bind(L_less_than_8_left);
  cmpl(len, 4);
  jcc(Assembler::less, L_less_than_4_left);

  //load 4 Bytes
  movl(rax, Address(buf, pos, Address::times_1, 0));
  movl(Address(tmp1, 0 * 16), rax);
  addptr(tmp1, 4);
  subl(len, 4);
  addl(pos, 4);

  bind(L_less_than_4_left);
  cmpl(len, 2);
  jcc(Assembler::less, L_less_than_2_left);

  // load 2 Bytes
  movw(rax, Address(buf, pos, Address::times_1, 0));
  movl(Address(tmp1, 0 * 16), rax);
  addptr(tmp1, 2);
  subl(len, 2);
  addl(pos, 2);

  bind(L_less_than_2_left);
  cmpl(len, 1);
  jcc(Assembler::less, L_zero_left);

  // load 1 Byte
  movb(rax, Address(buf, pos, Address::times_1, 0));
  movb(Address(tmp1, 0 * 16), rax);

  bind(L_zero_left);
  movdqu(xmm7, Address(rsp, 0));
  pxor(xmm7, xmm0);                       //xor the initial crc value

  lea(rax, ExternalAddress(StubRoutines::x86::shuf_table_crc32_avx512_addr()));
  movdqu(xmm0, Address(rax, tmp2));
  pshufb(xmm7, xmm0);
  jmp(L_128_done);

  bind(L_exact_16_left);
  movdqu(xmm7, Address(buf, pos, Address::times_1, 0));
  pxor(xmm7, xmm0);                       //xor the initial crc value
  jmp(L_128_done);

  bind(L_only_less_than_4);
  cmpl(len, 3);
  jcc(Assembler::less, L_only_less_than_3);

  // load 3 Bytes
  movb(rax, Address(buf, pos, Address::times_1, 0));
  movb(Address(tmp1, 0), rax);

  movb(rax, Address(buf, pos, Address::times_1, 1));
  movb(Address(tmp1, 1), rax);

  movb(rax, Address(buf, pos, Address::times_1, 2));
  movb(Address(tmp1, 2), rax);

  movdqu(xmm7, Address(rsp, 0));
  pxor(xmm7, xmm0);                     //xor the initial crc value

  pslldq(xmm7, 0x5);
  jmp(L_barrett);
  bind(L_only_less_than_3);
  cmpl(len, 2);
  jcc(Assembler::less, L_only_less_than_2);

  // load 2 Bytes
  movb(rax, Address(buf, pos, Address::times_1, 0));
  movb(Address(tmp1, 0), rax);

  movb(rax, Address(buf, pos, Address::times_1, 1));
  movb(Address(tmp1, 1), rax);

  movdqu(xmm7, Address(rsp, 0));
  pxor(xmm7, xmm0);                     //xor the initial crc value

  pslldq(xmm7, 0x6);
  jmp(L_barrett);

  bind(L_only_less_than_2);
  //load 1 Byte
  movb(rax, Address(buf, pos, Address::times_1, 0));
  movb(Address(tmp1, 0), rax);

  movdqu(xmm7, Address(rsp, 0));
  pxor(xmm7, xmm0);                     //xor the initial crc value

  pslldq(xmm7, 0x7);
}

/**
* Compute CRC32 using AVX512 instructions
* param crc   register containing existing CRC (32-bit)
* param buf   register pointing to input byte buffer (byte*)
* param len   register containing number of bytes
* param tmp1  scratch register
* param tmp2  scratch register
* return rax  result register
*/
void MacroAssembler::kernel_crc32_avx512(Register crc, Register buf, Register len, Register key, Register tmp1, Register tmp2) {
  assert_different_registers(crc, buf, len, key, tmp1, tmp2, rax);

  Label L_tail, L_tail_restore, L_tail_loop, L_exit, L_align_loop, L_aligned;
  Label L_fold_tail, L_fold_128b, L_fold_512b, L_fold_512b_loop, L_fold_tail_loop;
  Label L_less_than_256, L_fold_128_B_loop, L_fold_256_B_loop;
  Label L_fold_128_B_register, L_final_reduction_for_128, L_16B_reduction_loop;
  Label L_128_done, L_get_last_two_xmms, L_barrett, L_cleanup;

  const Register pos = r12;
  push(r12);
  subptr(rsp, 16 * 2 + 8);

  // For EVEX with VL and BW, provide a standard mask, VL = 128 will guide the merge
  // context for the registers used, where all instructions below are using 128-bit mode
  // On EVEX without VL and BW, these instructions will all be AVX.
  lea(key, ExternalAddress(StubRoutines::x86::crc_table_avx512_addr()));
  notl(crc);
  movl(pos, 0);

  // check if smaller than 256B
  cmpl(len, 256);
  jcc(Assembler::less, L_less_than_256);

  // load the initial crc value
  movdl(xmm10, crc);

  // receive the initial 64B data, xor the initial crc value
  evmovdquq(xmm0, Address(buf, pos, Address::times_1, 0 * 64), Assembler::AVX_512bit);
  evmovdquq(xmm4, Address(buf, pos, Address::times_1, 1 * 64), Assembler::AVX_512bit);
  evpxorq(xmm0, xmm0, xmm10, Assembler::AVX_512bit);
  evbroadcasti32x4(xmm10, Address(key, 2 * 16), Assembler::AVX_512bit); //zmm10 has rk3 and rk4

  subl(len, 256);
  cmpl(len, 256);
  jcc(Assembler::less, L_fold_128_B_loop);

  evmovdquq(xmm7, Address(buf, pos, Address::times_1, 2 * 64), Assembler::AVX_512bit);
  evmovdquq(xmm8, Address(buf, pos, Address::times_1, 3 * 64), Assembler::AVX_512bit);
  evbroadcasti32x4(xmm16, Address(key, 0 * 16), Assembler::AVX_512bit); //zmm16 has rk-1 and rk-2
  subl(len, 256);

  bind(L_fold_256_B_loop);
  addl(pos, 256);
  fold512bit_crc32_avx512(xmm0, xmm16, xmm1, buf, pos, 0 * 64);
  fold512bit_crc32_avx512(xmm4, xmm16, xmm1, buf, pos, 1 * 64);
  fold512bit_crc32_avx512(xmm7, xmm16, xmm1, buf, pos, 2 * 64);
  fold512bit_crc32_avx512(xmm8, xmm16, xmm1, buf, pos, 3 * 64);

  subl(len, 256);
  jcc(Assembler::greaterEqual, L_fold_256_B_loop);

  // Fold 256 into 128
  addl(pos, 256);
  evpclmulqdq(xmm1, xmm0, xmm10, 0x01, Assembler::AVX_512bit);
  evpclmulqdq(xmm2, xmm0, xmm10, 0x10, Assembler::AVX_512bit);
  vpternlogq(xmm7, 0x96, xmm1, xmm2, Assembler::AVX_512bit); // xor ABC

  evpclmulqdq(xmm5, xmm4, xmm10, 0x01, Assembler::AVX_512bit);
  evpclmulqdq(xmm6, xmm4, xmm10, 0x10, Assembler::AVX_512bit);
  vpternlogq(xmm8, 0x96, xmm5, xmm6, Assembler::AVX_512bit); // xor ABC

  evmovdquq(xmm0, xmm7, Assembler::AVX_512bit);
  evmovdquq(xmm4, xmm8, Assembler::AVX_512bit);

  addl(len, 128);
  jmp(L_fold_128_B_register);

  // at this section of the code, there is 128 * x + y(0 <= y<128) bytes of buffer.The fold_128_B_loop
  // loop will fold 128B at a time until we have 128 + y Bytes of buffer

  // fold 128B at a time.This section of the code folds 8 xmm registers in parallel
  bind(L_fold_128_B_loop);
  addl(pos, 128);
  fold512bit_crc32_avx512(xmm0, xmm10, xmm1, buf, pos, 0 * 64);
  fold512bit_crc32_avx512(xmm4, xmm10, xmm1, buf, pos, 1 * 64);

  subl(len, 128);
  jcc(Assembler::greaterEqual, L_fold_128_B_loop);

  addl(pos, 128);

  // at this point, the buffer pointer is pointing at the last y Bytes of the buffer, where 0 <= y < 128
  // the 128B of folded data is in 8 of the xmm registers : xmm0, xmm1, xmm2, xmm3, xmm4, xmm5, xmm6, xmm7
  bind(L_fold_128_B_register);
  evmovdquq(xmm16, Address(key, 5 * 16), Assembler::AVX_512bit); // multiply by rk9-rk16
  evmovdquq(xmm11, Address(key, 9 * 16), Assembler::AVX_512bit); // multiply by rk17-rk20, rk1,rk2, 0,0
  evpclmulqdq(xmm1, xmm0, xmm16, 0x01, Assembler::AVX_512bit);
  evpclmulqdq(xmm2, xmm0, xmm16, 0x10, Assembler::AVX_512bit);
  // save last that has no multiplicand
  vextracti64x2(xmm7, xmm4, 3);

  evpclmulqdq(xmm5, xmm4, xmm11, 0x01, Assembler::AVX_512bit);
  evpclmulqdq(xmm6, xmm4, xmm11, 0x10, Assembler::AVX_512bit);
  // Needed later in reduction loop
  movdqu(xmm10, Address(key, 1 * 16));
  vpternlogq(xmm1, 0x96, xmm2, xmm5, Assembler::AVX_512bit); // xor ABC
  vpternlogq(xmm1, 0x96, xmm6, xmm7, Assembler::AVX_512bit); // xor ABC

  // Swap 1,0,3,2 - 01 00 11 10
  evshufi64x2(xmm8, xmm1, xmm1, 0x4e, Assembler::AVX_512bit);
  evpxorq(xmm8, xmm8, xmm1, Assembler::AVX_256bit);
  vextracti128(xmm5, xmm8, 1);
  evpxorq(xmm7, xmm5, xmm8, Assembler::AVX_128bit);

  // instead of 128, we add 128 - 16 to the loop counter to save 1 instruction from the loop
  // instead of a cmp instruction, we use the negative flag with the jl instruction
  addl(len, 128 - 16);
  jcc(Assembler::less, L_final_reduction_for_128);

  bind(L_16B_reduction_loop);
  vpclmulqdq(xmm8, xmm7, xmm10, 0x1);
  vpclmulqdq(xmm7, xmm7, xmm10, 0x10);
  vpxor(xmm7, xmm7, xmm8, Assembler::AVX_128bit);
  movdqu(xmm0, Address(buf, pos, Address::times_1, 0 * 16));
  vpxor(xmm7, xmm7, xmm0, Assembler::AVX_128bit);
  addl(pos, 16);
  subl(len, 16);
  jcc(Assembler::greaterEqual, L_16B_reduction_loop);

  bind(L_final_reduction_for_128);
  addl(len, 16);
  jcc(Assembler::equal, L_128_done);

  bind(L_get_last_two_xmms);
  movdqu(xmm2, xmm7);
  addl(pos, len);
  movdqu(xmm1, Address(buf, pos, Address::times_1, -16));
  subl(pos, len);

  // get rid of the extra data that was loaded before
  // load the shift constant
  lea(rax, ExternalAddress(StubRoutines::x86::shuf_table_crc32_avx512_addr()));
  movdqu(xmm0, Address(rax, len));
  addl(rax, len);

  vpshufb(xmm7, xmm7, xmm0, Assembler::AVX_128bit);
  //Change mask to 512
  vpxor(xmm0, xmm0, ExternalAddress(StubRoutines::x86::crc_by128_masks_avx512_addr() + 2 * 16), Assembler::AVX_128bit, tmp2);
  vpshufb(xmm2, xmm2, xmm0, Assembler::AVX_128bit);

  blendvpb(xmm2, xmm2, xmm1, xmm0, Assembler::AVX_128bit);
  vpclmulqdq(xmm8, xmm7, xmm10, 0x1);
  vpclmulqdq(xmm7, xmm7, xmm10, 0x10);
  vpxor(xmm7, xmm7, xmm8, Assembler::AVX_128bit);
  vpxor(xmm7, xmm7, xmm2, Assembler::AVX_128bit);

  bind(L_128_done);
  // compute crc of a 128-bit value
  movdqu(xmm10, Address(key, 3 * 16));
  movdqu(xmm0, xmm7);

  // 64b fold
  vpclmulqdq(xmm7, xmm7, xmm10, 0x0);
  vpsrldq(xmm0, xmm0, 0x8, Assembler::AVX_128bit);
  vpxor(xmm7, xmm7, xmm0, Assembler::AVX_128bit);

  // 32b fold
  movdqu(xmm0, xmm7);
  vpslldq(xmm7, xmm7, 0x4, Assembler::AVX_128bit);
  vpclmulqdq(xmm7, xmm7, xmm10, 0x10);
  vpxor(xmm7, xmm7, xmm0, Assembler::AVX_128bit);
  jmp(L_barrett);

  bind(L_less_than_256);
  kernel_crc32_avx512_256B(crc, buf, len, key, pos, tmp1, tmp2, L_barrett, L_16B_reduction_loop, L_get_last_two_xmms, L_128_done, L_cleanup);

  //barrett reduction
  bind(L_barrett);
  vpand(xmm7, xmm7, ExternalAddress(StubRoutines::x86::crc_by128_masks_avx512_addr() + 1 * 16), Assembler::AVX_128bit, tmp2);
  movdqu(xmm1, xmm7);
  movdqu(xmm2, xmm7);
  movdqu(xmm10, Address(key, 4 * 16));

  pclmulqdq(xmm7, xmm10, 0x0);
  pxor(xmm7, xmm2);
  vpand(xmm7, xmm7, ExternalAddress(StubRoutines::x86::crc_by128_masks_avx512_addr()), Assembler::AVX_128bit, tmp2);
  movdqu(xmm2, xmm7);
  pclmulqdq(xmm7, xmm10, 0x10);
  pxor(xmm7, xmm2);
  pxor(xmm7, xmm1);
  pextrd(crc, xmm7, 2);

  bind(L_cleanup);
  notl(crc); // ~c
  addptr(rsp, 16 * 2 + 8);
  pop(r12);
}

// S. Gueron / Information Processing Letters 112 (2012) 184
// Algorithm 4: Computing carry-less multiplication using a precomputed lookup table.
// Input: A 32 bit value B = [byte3, byte2, byte1, byte0].
// Output: the 64-bit carry-less product of B * CONST
void MacroAssembler::crc32c_ipl_alg4(Register in, uint32_t n,
                                     Register tmp1, Register tmp2, Register tmp3) {
  lea(tmp3, ExternalAddress(StubRoutines::crc32c_table_addr()));
  if (n > 0) {
    addq(tmp3, n * 256 * 8);
  }
  //    Q1 = TABLEExt[n][B & 0xFF];
  movl(tmp1, in);
  andl(tmp1, 0x000000FF);
  shll(tmp1, 3);
  addq(tmp1, tmp3);
  movq(tmp1, Address(tmp1, 0));

  //    Q2 = TABLEExt[n][B >> 8 & 0xFF];
  movl(tmp2, in);
  shrl(tmp2, 8);
  andl(tmp2, 0x000000FF);
  shll(tmp2, 3);
  addq(tmp2, tmp3);
  movq(tmp2, Address(tmp2, 0));

  shlq(tmp2, 8);
  xorq(tmp1, tmp2);

  //    Q3 = TABLEExt[n][B >> 16 & 0xFF];
  movl(tmp2, in);
  shrl(tmp2, 16);
  andl(tmp2, 0x000000FF);
  shll(tmp2, 3);
  addq(tmp2, tmp3);
  movq(tmp2, Address(tmp2, 0));

  shlq(tmp2, 16);
  xorq(tmp1, tmp2);

  //    Q4 = TABLEExt[n][B >> 24 & 0xFF];
  shrl(in, 24);
  andl(in, 0x000000FF);
  shll(in, 3);
  addq(in, tmp3);
  movq(in, Address(in, 0));

  shlq(in, 24);
  xorq(in, tmp1);
  //    return Q1 ^ Q2 << 8 ^ Q3 << 16 ^ Q4 << 24;
}

void MacroAssembler::crc32c_pclmulqdq(XMMRegister w_xtmp1,
                                      Register in_out,
                                      uint32_t const_or_pre_comp_const_index, bool is_pclmulqdq_supported,
                                      XMMRegister w_xtmp2,
                                      Register tmp1,
                                      Register n_tmp2, Register n_tmp3) {
  if (is_pclmulqdq_supported) {
    movdl(w_xtmp1, in_out); // modified blindly

    movl(tmp1, const_or_pre_comp_const_index);
    movdl(w_xtmp2, tmp1);
    pclmulqdq(w_xtmp1, w_xtmp2, 0);

    movdq(in_out, w_xtmp1);
  } else {
    crc32c_ipl_alg4(in_out, const_or_pre_comp_const_index, tmp1, n_tmp2, n_tmp3);
  }
}

// Recombination Alternative 2: No bit-reflections
// T1 = (CRC_A * U1) << 1
// T2 = (CRC_B * U2) << 1
// C1 = T1 >> 32
// C2 = T2 >> 32
// T1 = T1 & 0xFFFFFFFF
// T2 = T2 & 0xFFFFFFFF
// T1 = CRC32(0, T1)
// T2 = CRC32(0, T2)
// C1 = C1 ^ T1
// C2 = C2 ^ T2
// CRC = C1 ^ C2 ^ CRC_C
void MacroAssembler::crc32c_rec_alt2(uint32_t const_or_pre_comp_const_index_u1, uint32_t const_or_pre_comp_const_index_u2, bool is_pclmulqdq_supported, Register in_out, Register in1, Register in2,
                                     XMMRegister w_xtmp1, XMMRegister w_xtmp2, XMMRegister w_xtmp3,
                                     Register tmp1, Register tmp2,
                                     Register n_tmp3) {
  crc32c_pclmulqdq(w_xtmp1, in_out, const_or_pre_comp_const_index_u1, is_pclmulqdq_supported, w_xtmp3, tmp1, tmp2, n_tmp3);
  crc32c_pclmulqdq(w_xtmp2, in1, const_or_pre_comp_const_index_u2, is_pclmulqdq_supported, w_xtmp3, tmp1, tmp2, n_tmp3);
  shlq(in_out, 1);
  movl(tmp1, in_out);
  shrq(in_out, 32);
  xorl(tmp2, tmp2);
  crc32(tmp2, tmp1, 4);
  xorl(in_out, tmp2); // we don't care about upper 32 bit contents here
  shlq(in1, 1);
  movl(tmp1, in1);
  shrq(in1, 32);
  xorl(tmp2, tmp2);
  crc32(tmp2, tmp1, 4);
  xorl(in1, tmp2);
  xorl(in_out, in1);
  xorl(in_out, in2);
}

// Set N to predefined value
// Subtract from a lenght of a buffer
// execute in a loop:
// CRC_A = 0xFFFFFFFF, CRC_B = 0, CRC_C = 0
// for i = 1 to N do
//  CRC_A = CRC32(CRC_A, A[i])
//  CRC_B = CRC32(CRC_B, B[i])
//  CRC_C = CRC32(CRC_C, C[i])
// end for
// Recombine
void MacroAssembler::crc32c_proc_chunk(uint32_t size, uint32_t const_or_pre_comp_const_index_u1, uint32_t const_or_pre_comp_const_index_u2, bool is_pclmulqdq_supported,
                                       Register in_out1, Register in_out2, Register in_out3,
                                       Register tmp1, Register tmp2, Register tmp3,
                                       XMMRegister w_xtmp1, XMMRegister w_xtmp2, XMMRegister w_xtmp3,
                                       Register tmp4, Register tmp5,
                                       Register n_tmp6) {
  Label L_processPartitions;
  Label L_processPartition;
  Label L_exit;

  bind(L_processPartitions);
  cmpl(in_out1, 3 * size);
  jcc(Assembler::less, L_exit);
    xorl(tmp1, tmp1);
    xorl(tmp2, tmp2);
    movq(tmp3, in_out2);
    addq(tmp3, size);

    bind(L_processPartition);
      crc32(in_out3, Address(in_out2, 0), 8);
      crc32(tmp1, Address(in_out2, size), 8);
      crc32(tmp2, Address(in_out2, size * 2), 8);
      addq(in_out2, 8);
      cmpq(in_out2, tmp3);
      jcc(Assembler::less, L_processPartition);
    crc32c_rec_alt2(const_or_pre_comp_const_index_u1, const_or_pre_comp_const_index_u2, is_pclmulqdq_supported, in_out3, tmp1, tmp2,
            w_xtmp1, w_xtmp2, w_xtmp3,
            tmp4, tmp5,
            n_tmp6);
    addq(in_out2, 2 * size);
    subl(in_out1, 3 * size);
    jmp(L_processPartitions);

  bind(L_exit);
}
#else
void MacroAssembler::crc32c_ipl_alg4(Register in_out, uint32_t n,
                                     Register tmp1, Register tmp2, Register tmp3,
                                     XMMRegister xtmp1, XMMRegister xtmp2) {
  lea(tmp3, ExternalAddress(StubRoutines::crc32c_table_addr()));
  if (n > 0) {
    addl(tmp3, n * 256 * 8);
  }
  //    Q1 = TABLEExt[n][B & 0xFF];
  movl(tmp1, in_out);
  andl(tmp1, 0x000000FF);
  shll(tmp1, 3);
  addl(tmp1, tmp3);
  movq(xtmp1, Address(tmp1, 0));

  //    Q2 = TABLEExt[n][B >> 8 & 0xFF];
  movl(tmp2, in_out);
  shrl(tmp2, 8);
  andl(tmp2, 0x000000FF);
  shll(tmp2, 3);
  addl(tmp2, tmp3);
  movq(xtmp2, Address(tmp2, 0));

  psllq(xtmp2, 8);
  pxor(xtmp1, xtmp2);

  //    Q3 = TABLEExt[n][B >> 16 & 0xFF];
  movl(tmp2, in_out);
  shrl(tmp2, 16);
  andl(tmp2, 0x000000FF);
  shll(tmp2, 3);
  addl(tmp2, tmp3);
  movq(xtmp2, Address(tmp2, 0));

  psllq(xtmp2, 16);
  pxor(xtmp1, xtmp2);

  //    Q4 = TABLEExt[n][B >> 24 & 0xFF];
  shrl(in_out, 24);
  andl(in_out, 0x000000FF);
  shll(in_out, 3);
  addl(in_out, tmp3);
  movq(xtmp2, Address(in_out, 0));

  psllq(xtmp2, 24);
  pxor(xtmp1, xtmp2); // Result in CXMM
  //    return Q1 ^ Q2 << 8 ^ Q3 << 16 ^ Q4 << 24;
}

void MacroAssembler::crc32c_pclmulqdq(XMMRegister w_xtmp1,
                                      Register in_out,
                                      uint32_t const_or_pre_comp_const_index, bool is_pclmulqdq_supported,
                                      XMMRegister w_xtmp2,
                                      Register tmp1,
                                      Register n_tmp2, Register n_tmp3) {
  if (is_pclmulqdq_supported) {
    movdl(w_xtmp1, in_out);

    movl(tmp1, const_or_pre_comp_const_index);
    movdl(w_xtmp2, tmp1);
    pclmulqdq(w_xtmp1, w_xtmp2, 0);
    // Keep result in XMM since GPR is 32 bit in length
  } else {
    crc32c_ipl_alg4(in_out, const_or_pre_comp_const_index, tmp1, n_tmp2, n_tmp3, w_xtmp1, w_xtmp2);
  }
}

void MacroAssembler::crc32c_rec_alt2(uint32_t const_or_pre_comp_const_index_u1, uint32_t const_or_pre_comp_const_index_u2, bool is_pclmulqdq_supported, Register in_out, Register in1, Register in2,
                                     XMMRegister w_xtmp1, XMMRegister w_xtmp2, XMMRegister w_xtmp3,
                                     Register tmp1, Register tmp2,
                                     Register n_tmp3) {
  crc32c_pclmulqdq(w_xtmp1, in_out, const_or_pre_comp_const_index_u1, is_pclmulqdq_supported, w_xtmp3, tmp1, tmp2, n_tmp3);
  crc32c_pclmulqdq(w_xtmp2, in1, const_or_pre_comp_const_index_u2, is_pclmulqdq_supported, w_xtmp3, tmp1, tmp2, n_tmp3);

  psllq(w_xtmp1, 1);
  movdl(tmp1, w_xtmp1);
  psrlq(w_xtmp1, 32);
  movdl(in_out, w_xtmp1);

  xorl(tmp2, tmp2);
  crc32(tmp2, tmp1, 4);
  xorl(in_out, tmp2);

  psllq(w_xtmp2, 1);
  movdl(tmp1, w_xtmp2);
  psrlq(w_xtmp2, 32);
  movdl(in1, w_xtmp2);

  xorl(tmp2, tmp2);
  crc32(tmp2, tmp1, 4);
  xorl(in1, tmp2);
  xorl(in_out, in1);
  xorl(in_out, in2);
}

void MacroAssembler::crc32c_proc_chunk(uint32_t size, uint32_t const_or_pre_comp_const_index_u1, uint32_t const_or_pre_comp_const_index_u2, bool is_pclmulqdq_supported,
                                       Register in_out1, Register in_out2, Register in_out3,
                                       Register tmp1, Register tmp2, Register tmp3,
                                       XMMRegister w_xtmp1, XMMRegister w_xtmp2, XMMRegister w_xtmp3,
                                       Register tmp4, Register tmp5,
                                       Register n_tmp6) {
  Label L_processPartitions;
  Label L_processPartition;
  Label L_exit;

  bind(L_processPartitions);
  cmpl(in_out1, 3 * size);
  jcc(Assembler::less, L_exit);
    xorl(tmp1, tmp1);
    xorl(tmp2, tmp2);
    movl(tmp3, in_out2);
    addl(tmp3, size);

    bind(L_processPartition);
      crc32(in_out3, Address(in_out2, 0), 4);
      crc32(tmp1, Address(in_out2, size), 4);
      crc32(tmp2, Address(in_out2, size*2), 4);
      crc32(in_out3, Address(in_out2, 0+4), 4);
      crc32(tmp1, Address(in_out2, size+4), 4);
      crc32(tmp2, Address(in_out2, size*2+4), 4);
      addl(in_out2, 8);
      cmpl(in_out2, tmp3);
      jcc(Assembler::less, L_processPartition);

        push(tmp3);
        push(in_out1);
        push(in_out2);
        tmp4 = tmp3;
        tmp5 = in_out1;
        n_tmp6 = in_out2;

      crc32c_rec_alt2(const_or_pre_comp_const_index_u1, const_or_pre_comp_const_index_u2, is_pclmulqdq_supported, in_out3, tmp1, tmp2,
            w_xtmp1, w_xtmp2, w_xtmp3,
            tmp4, tmp5,
            n_tmp6);

        pop(in_out2);
        pop(in_out1);
        pop(tmp3);

    addl(in_out2, 2 * size);
    subl(in_out1, 3 * size);
    jmp(L_processPartitions);

  bind(L_exit);
}
#endif //LP64

#ifdef _LP64
// Algorithm 2: Pipelined usage of the CRC32 instruction.
// Input: A buffer I of L bytes.
// Output: the CRC32C value of the buffer.
// Notations:
// Write L = 24N + r, with N = floor (L/24).
// r = L mod 24 (0 <= r < 24).
// Consider I as the concatenation of A|B|C|R, where A, B, C, each,
// N quadwords, and R consists of r bytes.
// A[j] = I [8j+7:8j], j= 0, 1, ..., N-1
// B[j] = I [N + 8j+7:N + 8j], j= 0, 1, ..., N-1
// C[j] = I [2N + 8j+7:2N + 8j], j= 0, 1, ..., N-1
// if r > 0 R[j] = I [3N +j], j= 0, 1, ...,r-1
void MacroAssembler::crc32c_ipl_alg2_alt2(Register in_out, Register in1, Register in2,
                                          Register tmp1, Register tmp2, Register tmp3,
                                          Register tmp4, Register tmp5, Register tmp6,
                                          XMMRegister w_xtmp1, XMMRegister w_xtmp2, XMMRegister w_xtmp3,
                                          bool is_pclmulqdq_supported) {
  uint32_t const_or_pre_comp_const_index[CRC32C_NUM_PRECOMPUTED_CONSTANTS];
  Label L_wordByWord;
  Label L_byteByByteProlog;
  Label L_byteByByte;
  Label L_exit;

  if (is_pclmulqdq_supported ) {
    const_or_pre_comp_const_index[1] = *(uint32_t *)StubRoutines::_crc32c_table_addr;
    const_or_pre_comp_const_index[0] = *((uint32_t *)StubRoutines::_crc32c_table_addr+1);

    const_or_pre_comp_const_index[3] = *((uint32_t *)StubRoutines::_crc32c_table_addr + 2);
    const_or_pre_comp_const_index[2] = *((uint32_t *)StubRoutines::_crc32c_table_addr + 3);

    const_or_pre_comp_const_index[5] = *((uint32_t *)StubRoutines::_crc32c_table_addr + 4);
    const_or_pre_comp_const_index[4] = *((uint32_t *)StubRoutines::_crc32c_table_addr + 5);
    assert((CRC32C_NUM_PRECOMPUTED_CONSTANTS - 1 ) == 5, "Checking whether you declared all of the constants based on the number of \"chunks\"");
  } else {
    const_or_pre_comp_const_index[0] = 1;
    const_or_pre_comp_const_index[1] = 0;

    const_or_pre_comp_const_index[2] = 3;
    const_or_pre_comp_const_index[3] = 2;

    const_or_pre_comp_const_index[4] = 5;
    const_or_pre_comp_const_index[5] = 4;
   }
  crc32c_proc_chunk(CRC32C_HIGH, const_or_pre_comp_const_index[0], const_or_pre_comp_const_index[1], is_pclmulqdq_supported,
                    in2, in1, in_out,
                    tmp1, tmp2, tmp3,
                    w_xtmp1, w_xtmp2, w_xtmp3,
                    tmp4, tmp5,
                    tmp6);
  crc32c_proc_chunk(CRC32C_MIDDLE, const_or_pre_comp_const_index[2], const_or_pre_comp_const_index[3], is_pclmulqdq_supported,
                    in2, in1, in_out,
                    tmp1, tmp2, tmp3,
                    w_xtmp1, w_xtmp2, w_xtmp3,
                    tmp4, tmp5,
                    tmp6);
  crc32c_proc_chunk(CRC32C_LOW, const_or_pre_comp_const_index[4], const_or_pre_comp_const_index[5], is_pclmulqdq_supported,
                    in2, in1, in_out,
                    tmp1, tmp2, tmp3,
                    w_xtmp1, w_xtmp2, w_xtmp3,
                    tmp4, tmp5,
                    tmp6);
  movl(tmp1, in2);
  andl(tmp1, 0x00000007);
  negl(tmp1);
  addl(tmp1, in2);
  addq(tmp1, in1);

  BIND(L_wordByWord);
  cmpq(in1, tmp1);
  jcc(Assembler::greaterEqual, L_byteByByteProlog);
    crc32(in_out, Address(in1, 0), 4);
    addq(in1, 4);
    jmp(L_wordByWord);

  BIND(L_byteByByteProlog);
  andl(in2, 0x00000007);
  movl(tmp2, 1);

  BIND(L_byteByByte);
  cmpl(tmp2, in2);
  jccb(Assembler::greater, L_exit);
    crc32(in_out, Address(in1, 0), 1);
    incq(in1);
    incl(tmp2);
    jmp(L_byteByByte);

  BIND(L_exit);
}
#else
void MacroAssembler::crc32c_ipl_alg2_alt2(Register in_out, Register in1, Register in2,
                                          Register tmp1, Register  tmp2, Register tmp3,
                                          Register tmp4, Register  tmp5, Register tmp6,
                                          XMMRegister w_xtmp1, XMMRegister w_xtmp2, XMMRegister w_xtmp3,
                                          bool is_pclmulqdq_supported) {
  uint32_t const_or_pre_comp_const_index[CRC32C_NUM_PRECOMPUTED_CONSTANTS];
  Label L_wordByWord;
  Label L_byteByByteProlog;
  Label L_byteByByte;
  Label L_exit;

  if (is_pclmulqdq_supported) {
    const_or_pre_comp_const_index[1] = *(uint32_t *)StubRoutines::_crc32c_table_addr;
    const_or_pre_comp_const_index[0] = *((uint32_t *)StubRoutines::_crc32c_table_addr + 1);

    const_or_pre_comp_const_index[3] = *((uint32_t *)StubRoutines::_crc32c_table_addr + 2);
    const_or_pre_comp_const_index[2] = *((uint32_t *)StubRoutines::_crc32c_table_addr + 3);

    const_or_pre_comp_const_index[5] = *((uint32_t *)StubRoutines::_crc32c_table_addr + 4);
    const_or_pre_comp_const_index[4] = *((uint32_t *)StubRoutines::_crc32c_table_addr + 5);
  } else {
    const_or_pre_comp_const_index[0] = 1;
    const_or_pre_comp_const_index[1] = 0;

    const_or_pre_comp_const_index[2] = 3;
    const_or_pre_comp_const_index[3] = 2;

    const_or_pre_comp_const_index[4] = 5;
    const_or_pre_comp_const_index[5] = 4;
  }
  crc32c_proc_chunk(CRC32C_HIGH, const_or_pre_comp_const_index[0], const_or_pre_comp_const_index[1], is_pclmulqdq_supported,
                    in2, in1, in_out,
                    tmp1, tmp2, tmp3,
                    w_xtmp1, w_xtmp2, w_xtmp3,
                    tmp4, tmp5,
                    tmp6);
  crc32c_proc_chunk(CRC32C_MIDDLE, const_or_pre_comp_const_index[2], const_or_pre_comp_const_index[3], is_pclmulqdq_supported,
                    in2, in1, in_out,
                    tmp1, tmp2, tmp3,
                    w_xtmp1, w_xtmp2, w_xtmp3,
                    tmp4, tmp5,
                    tmp6);
  crc32c_proc_chunk(CRC32C_LOW, const_or_pre_comp_const_index[4], const_or_pre_comp_const_index[5], is_pclmulqdq_supported,
                    in2, in1, in_out,
                    tmp1, tmp2, tmp3,
                    w_xtmp1, w_xtmp2, w_xtmp3,
                    tmp4, tmp5,
                    tmp6);
  movl(tmp1, in2);
  andl(tmp1, 0x00000007);
  negl(tmp1);
  addl(tmp1, in2);
  addl(tmp1, in1);

  BIND(L_wordByWord);
  cmpl(in1, tmp1);
  jcc(Assembler::greaterEqual, L_byteByByteProlog);
    crc32(in_out, Address(in1,0), 4);
    addl(in1, 4);
    jmp(L_wordByWord);

  BIND(L_byteByByteProlog);
  andl(in2, 0x00000007);
  movl(tmp2, 1);

  BIND(L_byteByByte);
  cmpl(tmp2, in2);
  jccb(Assembler::greater, L_exit);
    movb(tmp1, Address(in1, 0));
    crc32(in_out, tmp1, 1);
    incl(in1);
    incl(tmp2);
    jmp(L_byteByByte);

  BIND(L_exit);
}
#endif // LP64
#undef BIND
#undef BLOCK_COMMENT

// Compress char[] array to byte[].
//   ..\jdk\src\java.base\share\classes\java\lang\StringUTF16.java
//   @IntrinsicCandidate
//   private static int compress(char[] src, int srcOff, byte[] dst, int dstOff, int len) {
//     for (int i = 0; i < len; i++) {
//       int c = src[srcOff++];
//       if (c >>> 8 != 0) {
//         return 0;
//       }
//       dst[dstOff++] = (byte)c;
//     }
//     return len;
//   }
void MacroAssembler::char_array_compress(Register src, Register dst, Register len,
  XMMRegister tmp1Reg, XMMRegister tmp2Reg,
  XMMRegister tmp3Reg, XMMRegister tmp4Reg,
  Register tmp5, Register result) {
  Label copy_chars_loop, return_length, return_zero, done;

  // rsi: src
  // rdi: dst
  // rdx: len
  // rcx: tmp5
  // rax: result

  // rsi holds start addr of source char[] to be compressed
  // rdi holds start addr of destination byte[]
  // rdx holds length

  assert(len != result, "");

  // save length for return
  push(len);

  if ((AVX3Threshold == 0) && (UseAVX > 2) && // AVX512
    VM_Version::supports_avx512vlbw() &&
    VM_Version::supports_bmi2()) {

    Label copy_32_loop, copy_loop_tail, below_threshold;

    // alignment
    Label post_alignment;

    // if length of the string is less than 16, handle it in an old fashioned way
    testl(len, -32);
    jcc(Assembler::zero, below_threshold);

    // First check whether a character is compressable ( <= 0xFF).
    // Create mask to test for Unicode chars inside zmm vector
    movl(result, 0x00FF);
    evpbroadcastw(tmp2Reg, result, Assembler::AVX_512bit);

    testl(len, -64);
    jcc(Assembler::zero, post_alignment);

    movl(tmp5, dst);
    andl(tmp5, (32 - 1));
    negl(tmp5);
    andl(tmp5, (32 - 1));

    // bail out when there is nothing to be done
    testl(tmp5, 0xFFFFFFFF);
    jcc(Assembler::zero, post_alignment);

    // ~(~0 << len), where len is the # of remaining elements to process
    movl(result, 0xFFFFFFFF);
    shlxl(result, result, tmp5);
    notl(result);
    kmovdl(k3, result);

    evmovdquw(tmp1Reg, k3, Address(src, 0), /*merge*/ false, Assembler::AVX_512bit);
    evpcmpuw(k2, k3, tmp1Reg, tmp2Reg, Assembler::le, Assembler::AVX_512bit);
    ktestd(k2, k3);
    jcc(Assembler::carryClear, return_zero);

    evpmovwb(Address(dst, 0), k3, tmp1Reg, Assembler::AVX_512bit);

    addptr(src, tmp5);
    addptr(src, tmp5);
    addptr(dst, tmp5);
    subl(len, tmp5);

    bind(post_alignment);
    // end of alignment

    movl(tmp5, len);
    andl(tmp5, (32 - 1));    // tail count (in chars)
    andl(len, ~(32 - 1));    // vector count (in chars)
    jcc(Assembler::zero, copy_loop_tail);

    lea(src, Address(src, len, Address::times_2));
    lea(dst, Address(dst, len, Address::times_1));
    negptr(len);

    bind(copy_32_loop);
    evmovdquw(tmp1Reg, Address(src, len, Address::times_2), /*merge*/ false, Assembler::AVX_512bit);
    evpcmpuw(k2, tmp1Reg, tmp2Reg, Assembler::le, Assembler::AVX_512bit);
    kortestdl(k2, k2);
    jcc(Assembler::carryClear, return_zero);

    // All elements in current processed chunk are valid candidates for
    // compression. Write a truncated byte elements to the memory.
    evpmovwb(Address(dst, len, Address::times_1), tmp1Reg, Assembler::AVX_512bit);
    addptr(len, 32);
    jcc(Assembler::notZero, copy_32_loop);

    bind(copy_loop_tail);
    // bail out when there is nothing to be done
    testl(tmp5, 0xFFFFFFFF);
    jcc(Assembler::zero, return_length);

    movl(len, tmp5);

    // ~(~0 << len), where len is the # of remaining elements to process
    movl(result, 0xFFFFFFFF);
    shlxl(result, result, len);
    notl(result);

    kmovdl(k3, result);

    evmovdquw(tmp1Reg, k3, Address(src, 0), /*merge*/ false, Assembler::AVX_512bit);
    evpcmpuw(k2, k3, tmp1Reg, tmp2Reg, Assembler::le, Assembler::AVX_512bit);
    ktestd(k2, k3);
    jcc(Assembler::carryClear, return_zero);

    evpmovwb(Address(dst, 0), k3, tmp1Reg, Assembler::AVX_512bit);
    jmp(return_length);

    bind(below_threshold);
  }

  if (UseSSE42Intrinsics) {
    Label copy_32_loop, copy_16, copy_tail;

    movl(result, len);

    movl(tmp5, 0xff00ff00);   // create mask to test for Unicode chars in vectors

    // vectored compression
    andl(len, 0xfffffff0);    // vector count (in chars)
    andl(result, 0x0000000f);    // tail count (in chars)
    testl(len, len);
    jcc(Assembler::zero, copy_16);

    // compress 16 chars per iter
    movdl(tmp1Reg, tmp5);
    pshufd(tmp1Reg, tmp1Reg, 0);   // store Unicode mask in tmp1Reg
    pxor(tmp4Reg, tmp4Reg);

    lea(src, Address(src, len, Address::times_2));
    lea(dst, Address(dst, len, Address::times_1));
    negptr(len);

    bind(copy_32_loop);
    movdqu(tmp2Reg, Address(src, len, Address::times_2));     // load 1st 8 characters
    por(tmp4Reg, tmp2Reg);
    movdqu(tmp3Reg, Address(src, len, Address::times_2, 16)); // load next 8 characters
    por(tmp4Reg, tmp3Reg);
    ptest(tmp4Reg, tmp1Reg);       // check for Unicode chars in next vector
    jcc(Assembler::notZero, return_zero);
    packuswb(tmp2Reg, tmp3Reg);    // only ASCII chars; compress each to 1 byte
    movdqu(Address(dst, len, Address::times_1), tmp2Reg);
    addptr(len, 16);
    jcc(Assembler::notZero, copy_32_loop);

    // compress next vector of 8 chars (if any)
    bind(copy_16);
    movl(len, result);
    andl(len, 0xfffffff8);    // vector count (in chars)
    andl(result, 0x00000007);    // tail count (in chars)
    testl(len, len);
    jccb(Assembler::zero, copy_tail);

    movdl(tmp1Reg, tmp5);
    pshufd(tmp1Reg, tmp1Reg, 0);   // store Unicode mask in tmp1Reg
    pxor(tmp3Reg, tmp3Reg);

    movdqu(tmp2Reg, Address(src, 0));
    ptest(tmp2Reg, tmp1Reg);       // check for Unicode chars in vector
    jccb(Assembler::notZero, return_zero);
    packuswb(tmp2Reg, tmp3Reg);    // only LATIN1 chars; compress each to 1 byte
    movq(Address(dst, 0), tmp2Reg);
    addptr(src, 16);
    addptr(dst, 8);

    bind(copy_tail);
    movl(len, result);
  }
  // compress 1 char per iter
  testl(len, len);
  jccb(Assembler::zero, return_length);
  lea(src, Address(src, len, Address::times_2));
  lea(dst, Address(dst, len, Address::times_1));
  negptr(len);

  bind(copy_chars_loop);
  load_unsigned_short(result, Address(src, len, Address::times_2));
  testl(result, 0xff00);      // check if Unicode char
  jccb(Assembler::notZero, return_zero);
  movb(Address(dst, len, Address::times_1), result);  // ASCII char; compress to 1 byte
  increment(len);
  jcc(Assembler::notZero, copy_chars_loop);

  // if compression succeeded, return length
  bind(return_length);
  pop(result);
  jmpb(done);

  // if compression failed, return 0
  bind(return_zero);
  xorl(result, result);
  addptr(rsp, wordSize);

  bind(done);
}

// Inflate byte[] array to char[].
//   ..\jdk\src\java.base\share\classes\java\lang\StringLatin1.java
//   @IntrinsicCandidate
//   private static void inflate(byte[] src, int srcOff, char[] dst, int dstOff, int len) {
//     for (int i = 0; i < len; i++) {
//       dst[dstOff++] = (char)(src[srcOff++] & 0xff);
//     }
//   }
void MacroAssembler::byte_array_inflate(Register src, Register dst, Register len,
  XMMRegister tmp1, Register tmp2) {
  Label copy_chars_loop, done, below_threshold, avx3_threshold;
  // rsi: src
  // rdi: dst
  // rdx: len
  // rcx: tmp2

  // rsi holds start addr of source byte[] to be inflated
  // rdi holds start addr of destination char[]
  // rdx holds length
  assert_different_registers(src, dst, len, tmp2);
  movl(tmp2, len);
  if ((UseAVX > 2) && // AVX512
    VM_Version::supports_avx512vlbw() &&
    VM_Version::supports_bmi2()) {

    Label copy_32_loop, copy_tail;
    Register tmp3_aliased = len;

    // if length of the string is less than 16, handle it in an old fashioned way
    testl(len, -16);
    jcc(Assembler::zero, below_threshold);

    testl(len, -1 * AVX3Threshold);
    jcc(Assembler::zero, avx3_threshold);

    // In order to use only one arithmetic operation for the main loop we use
    // this pre-calculation
    andl(tmp2, (32 - 1)); // tail count (in chars), 32 element wide loop
    andl(len, -32);     // vector count
    jccb(Assembler::zero, copy_tail);

    lea(src, Address(src, len, Address::times_1));
    lea(dst, Address(dst, len, Address::times_2));
    negptr(len);


    // inflate 32 chars per iter
    bind(copy_32_loop);
    vpmovzxbw(tmp1, Address(src, len, Address::times_1), Assembler::AVX_512bit);
    evmovdquw(Address(dst, len, Address::times_2), tmp1, /*merge*/ false, Assembler::AVX_512bit);
    addptr(len, 32);
    jcc(Assembler::notZero, copy_32_loop);

    bind(copy_tail);
    // bail out when there is nothing to be done
    testl(tmp2, -1); // we don't destroy the contents of tmp2 here
    jcc(Assembler::zero, done);

    // ~(~0 << length), where length is the # of remaining elements to process
    movl(tmp3_aliased, -1);
    shlxl(tmp3_aliased, tmp3_aliased, tmp2);
    notl(tmp3_aliased);
    kmovdl(k2, tmp3_aliased);
    evpmovzxbw(tmp1, k2, Address(src, 0), Assembler::AVX_512bit);
    evmovdquw(Address(dst, 0), k2, tmp1, /*merge*/ true, Assembler::AVX_512bit);

    jmp(done);
    bind(avx3_threshold);
  }
  if (UseSSE42Intrinsics) {
    Label copy_16_loop, copy_8_loop, copy_bytes, copy_new_tail, copy_tail;

    if (UseAVX > 1) {
      andl(tmp2, (16 - 1));
      andl(len, -16);
      jccb(Assembler::zero, copy_new_tail);
    } else {
      andl(tmp2, 0x00000007);   // tail count (in chars)
      andl(len, 0xfffffff8);    // vector count (in chars)
      jccb(Assembler::zero, copy_tail);
    }

    // vectored inflation
    lea(src, Address(src, len, Address::times_1));
    lea(dst, Address(dst, len, Address::times_2));
    negptr(len);

    if (UseAVX > 1) {
      bind(copy_16_loop);
      vpmovzxbw(tmp1, Address(src, len, Address::times_1), Assembler::AVX_256bit);
      vmovdqu(Address(dst, len, Address::times_2), tmp1);
      addptr(len, 16);
      jcc(Assembler::notZero, copy_16_loop);

      bind(below_threshold);
      bind(copy_new_tail);
      movl(len, tmp2);
      andl(tmp2, 0x00000007);
      andl(len, 0xFFFFFFF8);
      jccb(Assembler::zero, copy_tail);

      pmovzxbw(tmp1, Address(src, 0));
      movdqu(Address(dst, 0), tmp1);
      addptr(src, 8);
      addptr(dst, 2 * 8);

      jmp(copy_tail, true);
    }

    // inflate 8 chars per iter
    bind(copy_8_loop);
    pmovzxbw(tmp1, Address(src, len, Address::times_1));  // unpack to 8 words
    movdqu(Address(dst, len, Address::times_2), tmp1);
    addptr(len, 8);
    jcc(Assembler::notZero, copy_8_loop);

    bind(copy_tail);
    movl(len, tmp2);

    cmpl(len, 4);
    jccb(Assembler::less, copy_bytes);

    movdl(tmp1, Address(src, 0));  // load 4 byte chars
    pmovzxbw(tmp1, tmp1);
    movq(Address(dst, 0), tmp1);
    subptr(len, 4);
    addptr(src, 4);
    addptr(dst, 8);

    bind(copy_bytes);
  } else {
    bind(below_threshold);
  }

  testl(len, len);
  jccb(Assembler::zero, done);
  lea(src, Address(src, len, Address::times_1));
  lea(dst, Address(dst, len, Address::times_2));
  negptr(len);

  // inflate 1 char per iter
  bind(copy_chars_loop);
  load_unsigned_byte(tmp2, Address(src, len, Address::times_1));  // load byte char
  movw(Address(dst, len, Address::times_2), tmp2);  // inflate byte char to word
  increment(len);
  jcc(Assembler::notZero, copy_chars_loop);

  bind(done);
}

#ifdef _LP64
void MacroAssembler::convert_f2i(Register dst, XMMRegister src) {
  Label done;
  cvttss2sil(dst, src);
  // Conversion instructions do not match JLS for overflow, underflow and NaN -> fixup in stub
  cmpl(dst, 0x80000000); // float_sign_flip
  jccb(Assembler::notEqual, done);
  subptr(rsp, 8);
  movflt(Address(rsp, 0), src);
  call(RuntimeAddress(CAST_FROM_FN_PTR(address, StubRoutines::x86::f2i_fixup())));
  pop(dst);
  bind(done);
}

void MacroAssembler::convert_d2i(Register dst, XMMRegister src) {
  Label done;
  cvttsd2sil(dst, src);
  // Conversion instructions do not match JLS for overflow, underflow and NaN -> fixup in stub
  cmpl(dst, 0x80000000); // float_sign_flip
  jccb(Assembler::notEqual, done);
  subptr(rsp, 8);
  movdbl(Address(rsp, 0), src);
  call(RuntimeAddress(CAST_FROM_FN_PTR(address, StubRoutines::x86::d2i_fixup())));
  pop(dst);
  bind(done);
}

void MacroAssembler::convert_f2l(Register dst, XMMRegister src) {
  Label done;
  cvttss2siq(dst, src);
  cmp64(dst, ExternalAddress((address) StubRoutines::x86::double_sign_flip()));
  jccb(Assembler::notEqual, done);
  subptr(rsp, 8);
  movflt(Address(rsp, 0), src);
  call(RuntimeAddress(CAST_FROM_FN_PTR(address, StubRoutines::x86::f2l_fixup())));
  pop(dst);
  bind(done);
}

void MacroAssembler::convert_d2l(Register dst, XMMRegister src) {
  Label done;
  cvttsd2siq(dst, src);
  cmp64(dst, ExternalAddress((address) StubRoutines::x86::double_sign_flip()));
  jccb(Assembler::notEqual, done);
  subptr(rsp, 8);
  movdbl(Address(rsp, 0), src);
  call(RuntimeAddress(CAST_FROM_FN_PTR(address, StubRoutines::x86::d2l_fixup())));
  pop(dst);
  bind(done);
}

void MacroAssembler::cache_wb(Address line)
{
  // 64 bit cpus always support clflush
  assert(VM_Version::supports_clflush(), "clflush should be available");
  bool optimized = VM_Version::supports_clflushopt();
  bool no_evict = VM_Version::supports_clwb();

  // prefer clwb (writeback without evict) otherwise
  // prefer clflushopt (potentially parallel writeback with evict)
  // otherwise fallback on clflush (serial writeback with evict)

  if (optimized) {
    if (no_evict) {
      clwb(line);
    } else {
      clflushopt(line);
    }
  } else {
    // no need for fence when using CLFLUSH
    clflush(line);
  }
}

void MacroAssembler::cache_wbsync(bool is_pre)
{
  assert(VM_Version::supports_clflush(), "clflush should be available");
  bool optimized = VM_Version::supports_clflushopt();
  bool no_evict = VM_Version::supports_clwb();

  // pick the correct implementation

  if (!is_pre && (optimized || no_evict)) {
    // need an sfence for post flush when using clflushopt or clwb
    // otherwise no no need for any synchroniaztion

    sfence();
  }
}

#endif // _LP64

Assembler::Condition MacroAssembler::negate_condition(Assembler::Condition cond) {
  switch (cond) {
    // Note some conditions are synonyms for others
    case Assembler::zero:         return Assembler::notZero;
    case Assembler::notZero:      return Assembler::zero;
    case Assembler::less:         return Assembler::greaterEqual;
    case Assembler::lessEqual:    return Assembler::greater;
    case Assembler::greater:      return Assembler::lessEqual;
    case Assembler::greaterEqual: return Assembler::less;
    case Assembler::below:        return Assembler::aboveEqual;
    case Assembler::belowEqual:   return Assembler::above;
    case Assembler::above:        return Assembler::belowEqual;
    case Assembler::aboveEqual:   return Assembler::below;
    case Assembler::overflow:     return Assembler::noOverflow;
    case Assembler::noOverflow:   return Assembler::overflow;
    case Assembler::negative:     return Assembler::positive;
    case Assembler::positive:     return Assembler::negative;
    case Assembler::parity:       return Assembler::noParity;
    case Assembler::noParity:     return Assembler::parity;
  }
  ShouldNotReachHere(); return Assembler::overflow;
}

SkipIfEqual::SkipIfEqual(
    MacroAssembler* masm, const bool* flag_addr, bool value) {
  _masm = masm;
  _masm->cmp8(ExternalAddress((address)flag_addr), value);
  _masm->jcc(Assembler::equal, _label);
}

SkipIfEqual::~SkipIfEqual() {
  _masm->bind(_label);
}

// 32-bit Windows has its own fast-path implementation
// of get_thread
#if !defined(WIN32) || defined(_LP64)

// This is simply a call to Thread::current()
void MacroAssembler::get_thread(Register thread) {
  if (thread != rax) {
    push(rax);
  }
  LP64_ONLY(push(rdi);)
  LP64_ONLY(push(rsi);)
  push(rdx);
  push(rcx);
#ifdef _LP64
  push(r8);
  push(r9);
  push(r10);
  push(r11);
#endif

  MacroAssembler::call_VM_leaf_base(CAST_FROM_FN_PTR(address, Thread::current), 0);

#ifdef _LP64
  pop(r11);
  pop(r10);
  pop(r9);
  pop(r8);
#endif
  pop(rcx);
  pop(rdx);
  LP64_ONLY(pop(rsi);)
  LP64_ONLY(pop(rdi);)
  if (thread != rax) {
    mov(thread, rax);
    pop(rax);
  }
}

#endif // !WIN32 || _LP64<|MERGE_RESOLUTION|>--- conflicted
+++ resolved
@@ -2765,13 +2765,8 @@
   if (at_return) {
     // Note that when in_nmethod is set, the stack pointer is incremented before the poll. Therefore,
     // we may safely use rsp instead to perform the stack watermark check.
-<<<<<<< HEAD
-    cmpq(Address(thread_reg, Thread::polling_word_offset()), in_nmethod ? rsp : rbp);
-    jcc(Assembler::below, slow_path);
-=======
     cmpq(in_nmethod ? rsp : rbp, Address(thread_reg, Thread::polling_word_offset()));
     jcc(Assembler::above, slow_path);
->>>>>>> 4b20e460
     return;
   }
 #endif
