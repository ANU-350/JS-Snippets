--- conflicted
+++ resolved
@@ -284,13 +284,7 @@
     T controller() { return _controller; }
 };
 
-<<<<<<< HEAD
 class CgroupCpuController: public CgroupController {
-=======
-class CgroupSubsystem: public CHeapObj<mtInternal> {
-  protected:
-    void initialize_hierarchy();
->>>>>>> f0b530b8
   public:
     virtual int cpu_quota() = 0;
     virtual int cpu_period() = 0;
@@ -313,6 +307,8 @@
 
 
 class CgroupSubsystem: public CHeapObj<mtInternal> {
+  protected:
+    void initialize_hierarchy();
   public:
     jlong memory_limit_in_bytes();
     int active_processor_count();
