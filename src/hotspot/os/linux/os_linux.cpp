/*
 * Copyright (c) 1999, 2020, Oracle and/or its affiliates. All rights reserved.
 * DO NOT ALTER OR REMOVE COPYRIGHT NOTICES OR THIS FILE HEADER.
 *
 * This code is free software; you can redistribute it and/or modify it
 * under the terms of the GNU General Public License version 2 only, as
 * published by the Free Software Foundation.
 *
 * This code is distributed in the hope that it will be useful, but WITHOUT
 * ANY WARRANTY; without even the implied warranty of MERCHANTABILITY or
 * FITNESS FOR A PARTICULAR PURPOSE.  See the GNU General Public License
 * version 2 for more details (a copy is included in the LICENSE file that
 * accompanied this code).
 *
 * You should have received a copy of the GNU General Public License version
 * 2 along with this work; if not, write to the Free Software Foundation,
 * Inc., 51 Franklin St, Fifth Floor, Boston, MA 02110-1301 USA.
 *
 * Please contact Oracle, 500 Oracle Parkway, Redwood Shores, CA 94065 USA
 * or visit www.oracle.com if you need additional information or have any
 * questions.
 *
 */

// no precompiled headers
#include "jvm.h"
#include "classfile/classLoader.hpp"
#include "classfile/systemDictionary.hpp"
#include "classfile/vmSymbols.hpp"
#include "code/icBuffer.hpp"
#include "code/vtableStubs.hpp"
#include "compiler/compileBroker.hpp"
#include "compiler/disassembler.hpp"
#include "interpreter/interpreter.hpp"
#include "logging/log.hpp"
#include "logging/logStream.hpp"
#include "memory/allocation.inline.hpp"
#include "memory/filemap.hpp"
#include "oops/oop.inline.hpp"
#include "os_linux.inline.hpp"
#include "os_posix.inline.hpp"
#include "os_share_linux.hpp"
#include "osContainer_linux.hpp"
#include "prims/jniFastGetField.hpp"
#include "prims/jvm_misc.hpp"
#include "runtime/arguments.hpp"
#include "runtime/atomic.hpp"
#include "runtime/globals.hpp"
#include "runtime/globals_extension.hpp"
#include "runtime/interfaceSupport.inline.hpp"
#include "runtime/init.hpp"
#include "runtime/java.hpp"
#include "runtime/javaCalls.hpp"
#include "runtime/mutexLocker.hpp"
#include "runtime/objectMonitor.hpp"
#include "runtime/osThread.hpp"
#include "runtime/perfMemory.hpp"
#include "runtime/sharedRuntime.hpp"
#include "runtime/statSampler.hpp"
#include "runtime/stubRoutines.hpp"
#include "runtime/thread.inline.hpp"
#include "runtime/threadCritical.hpp"
#include "runtime/threadSMR.hpp"
#include "runtime/timer.hpp"
#include "runtime/vm_version.hpp"
#include "signals_posix.hpp"
#include "semaphore_posix.hpp"
#include "services/attachListener.hpp"
#include "services/memTracker.hpp"
#include "services/runtimeService.hpp"
#include "utilities/align.hpp"
#include "utilities/decoder.hpp"
#include "utilities/defaultStream.hpp"
#include "utilities/events.hpp"
#include "utilities/elfFile.hpp"
#include "utilities/growableArray.hpp"
#include "utilities/macros.hpp"
#include "utilities/powerOfTwo.hpp"
#include "utilities/vmError.hpp"

// put OS-includes here
# include <sys/types.h>
# include <sys/mman.h>
# include <sys/stat.h>
# include <sys/select.h>
# include <pthread.h>
# include <signal.h>
# include <endian.h>
# include <errno.h>
# include <dlfcn.h>
# include <stdio.h>
# include <unistd.h>
# include <sys/resource.h>
# include <pthread.h>
# include <sys/stat.h>
# include <sys/time.h>
# include <sys/times.h>
# include <sys/utsname.h>
# include <sys/socket.h>
# include <sys/wait.h>
# include <pwd.h>
# include <poll.h>
# include <fcntl.h>
# include <string.h>
# include <syscall.h>
# include <sys/sysinfo.h>
# include <gnu/libc-version.h>
# include <sys/ipc.h>
# include <sys/shm.h>
# include <link.h>
# include <stdint.h>
# include <inttypes.h>
# include <sys/ioctl.h>
# include <linux/elf-em.h>
#ifdef __GLIBC__
# include <malloc.h>
#endif

#ifndef _GNU_SOURCE
  #define _GNU_SOURCE
  #include <sched.h>
  #undef _GNU_SOURCE
#else
  #include <sched.h>
#endif

// if RUSAGE_THREAD for getrusage() has not been defined, do it here. The code calling
// getrusage() is prepared to handle the associated failure.
#ifndef RUSAGE_THREAD
  #define RUSAGE_THREAD   (1)               /* only the calling thread */
#endif

#define MAX_PATH    (2 * K)

#define MAX_SECS 100000000

// for timer info max values which include all bits
#define ALL_64_BITS CONST64(0xFFFFFFFFFFFFFFFF)

enum CoredumpFilterBit {
  FILE_BACKED_PVT_BIT = 1 << 2,
  FILE_BACKED_SHARED_BIT = 1 << 3,
  LARGEPAGES_BIT = 1 << 6,
  DAX_SHARED_BIT = 1 << 8
};

////////////////////////////////////////////////////////////////////////////////
// global variables
julong os::Linux::_physical_memory = 0;

address   os::Linux::_initial_thread_stack_bottom = NULL;
uintptr_t os::Linux::_initial_thread_stack_size   = 0;

int (*os::Linux::_pthread_getcpuclockid)(pthread_t, clockid_t *) = NULL;
int (*os::Linux::_pthread_setname_np)(pthread_t, const char*) = NULL;
pthread_t os::Linux::_main_thread;
int os::Linux::_page_size = -1;
bool os::Linux::_supports_fast_thread_cpu_time = false;
const char * os::Linux::_glibc_version = NULL;
const char * os::Linux::_libpthread_version = NULL;
size_t os::Linux::_default_large_page_size = 0;

static jlong initial_time_count=0;

static int clock_tics_per_sec = 100;

// If the VM might have been created on the primordial thread, we need to resolve the
// primordial thread stack bounds and check if the current thread might be the
// primordial thread in places. If we know that the primordial thread is never used,
// such as when the VM was created by one of the standard java launchers, we can
// avoid this
static bool suppress_primordial_thread_resolution = false;

// utility functions

julong os::available_memory() {
  return Linux::available_memory();
}

julong os::Linux::available_memory() {
  // values in struct sysinfo are "unsigned long"
  struct sysinfo si;
  julong avail_mem;

  if (OSContainer::is_containerized()) {
    jlong mem_limit, mem_usage;
    if ((mem_limit = OSContainer::memory_limit_in_bytes()) < 1) {
      log_debug(os, container)("container memory limit %s: " JLONG_FORMAT ", using host value",
                             mem_limit == OSCONTAINER_ERROR ? "failed" : "unlimited", mem_limit);
    }
    if (mem_limit > 0 && (mem_usage = OSContainer::memory_usage_in_bytes()) < 1) {
      log_debug(os, container)("container memory usage failed: " JLONG_FORMAT ", using host value", mem_usage);
    }
    if (mem_limit > 0 && mem_usage > 0 ) {
      avail_mem = mem_limit > mem_usage ? (julong)mem_limit - (julong)mem_usage : 0;
      log_trace(os)("available container memory: " JULONG_FORMAT, avail_mem);
      return avail_mem;
    }
  }

  sysinfo(&si);
  avail_mem = (julong)si.freeram * si.mem_unit;
  log_trace(os)("available memory: " JULONG_FORMAT, avail_mem);
  return avail_mem;
}

julong os::physical_memory() {
  jlong phys_mem = 0;
  if (OSContainer::is_containerized()) {
    jlong mem_limit;
    if ((mem_limit = OSContainer::memory_limit_in_bytes()) > 0) {
      log_trace(os)("total container memory: " JLONG_FORMAT, mem_limit);
      return mem_limit;
    }
    log_debug(os, container)("container memory limit %s: " JLONG_FORMAT ", using host value",
                            mem_limit == OSCONTAINER_ERROR ? "failed" : "unlimited", mem_limit);
  }

  phys_mem = Linux::physical_memory();
  log_trace(os)("total system memory: " JLONG_FORMAT, phys_mem);
  return phys_mem;
}

static uint64_t initial_total_ticks = 0;
static uint64_t initial_steal_ticks = 0;
static bool     has_initial_tick_info = false;

static void next_line(FILE *f) {
  int c;
  do {
    c = fgetc(f);
  } while (c != '\n' && c != EOF);
}

bool os::Linux::get_tick_information(CPUPerfTicks* pticks, int which_logical_cpu) {
  FILE*         fh;
  uint64_t      userTicks, niceTicks, systemTicks, idleTicks;
  // since at least kernel 2.6 : iowait: time waiting for I/O to complete
  // irq: time  servicing interrupts; softirq: time servicing softirqs
  uint64_t      iowTicks = 0, irqTicks = 0, sirqTicks= 0;
  // steal (since kernel 2.6.11): time spent in other OS when running in a virtualized environment
  uint64_t      stealTicks = 0;
  // guest (since kernel 2.6.24): time spent running a virtual CPU for guest OS under the
  // control of the Linux kernel
  uint64_t      guestNiceTicks = 0;
  int           logical_cpu = -1;
  const int     required_tickinfo_count = (which_logical_cpu == -1) ? 4 : 5;
  int           n;

  memset(pticks, 0, sizeof(CPUPerfTicks));

  if ((fh = fopen("/proc/stat", "r")) == NULL) {
    return false;
  }

  if (which_logical_cpu == -1) {
    n = fscanf(fh, "cpu " UINT64_FORMAT " " UINT64_FORMAT " " UINT64_FORMAT " "
            UINT64_FORMAT " " UINT64_FORMAT " " UINT64_FORMAT " " UINT64_FORMAT " "
            UINT64_FORMAT " " UINT64_FORMAT " ",
            &userTicks, &niceTicks, &systemTicks, &idleTicks,
            &iowTicks, &irqTicks, &sirqTicks,
            &stealTicks, &guestNiceTicks);
  } else {
    // Move to next line
    next_line(fh);

    // find the line for requested cpu faster to just iterate linefeeds?
    for (int i = 0; i < which_logical_cpu; i++) {
      next_line(fh);
    }

    n = fscanf(fh, "cpu%u " UINT64_FORMAT " " UINT64_FORMAT " " UINT64_FORMAT " "
               UINT64_FORMAT " " UINT64_FORMAT " " UINT64_FORMAT " " UINT64_FORMAT " "
               UINT64_FORMAT " " UINT64_FORMAT " ",
               &logical_cpu, &userTicks, &niceTicks,
               &systemTicks, &idleTicks, &iowTicks, &irqTicks, &sirqTicks,
               &stealTicks, &guestNiceTicks);
  }

  fclose(fh);
  if (n < required_tickinfo_count || logical_cpu != which_logical_cpu) {
    return false;
  }
  pticks->used       = userTicks + niceTicks;
  pticks->usedKernel = systemTicks + irqTicks + sirqTicks;
  pticks->total      = userTicks + niceTicks + systemTicks + idleTicks +
                       iowTicks + irqTicks + sirqTicks + stealTicks + guestNiceTicks;

  if (n > required_tickinfo_count + 3) {
    pticks->steal = stealTicks;
    pticks->has_steal_ticks = true;
  } else {
    pticks->steal = 0;
    pticks->has_steal_ticks = false;
  }

  return true;
}

// Return true if user is running as root.

bool os::have_special_privileges() {
  static bool init = false;
  static bool privileges = false;
  if (!init) {
    privileges = (getuid() != geteuid()) || (getgid() != getegid());
    init = true;
  }
  return privileges;
}


#ifndef SYS_gettid
// i386: 224, ia64: 1105, amd64: 186, sparc: 143
  #ifdef __ia64__
    #define SYS_gettid 1105
  #else
    #ifdef __i386__
      #define SYS_gettid 224
    #else
      #ifdef __amd64__
        #define SYS_gettid 186
      #else
        #ifdef __sparc__
          #define SYS_gettid 143
        #else
          #error define gettid for the arch
        #endif
      #endif
    #endif
  #endif
#endif


// pid_t gettid()
//
// Returns the kernel thread id of the currently running thread. Kernel
// thread id is used to access /proc.
pid_t os::Linux::gettid() {
  int rslt = syscall(SYS_gettid);
  assert(rslt != -1, "must be."); // old linuxthreads implementation?
  return (pid_t)rslt;
}

// Most versions of linux have a bug where the number of processors are
// determined by looking at the /proc file system.  In a chroot environment,
// the system call returns 1.
static bool unsafe_chroot_detected = false;
static const char *unstable_chroot_error = "/proc file system not found.\n"
                     "Java may be unstable running multithreaded in a chroot "
                     "environment on Linux when /proc filesystem is not mounted.";

void os::Linux::initialize_system_info() {
  set_processor_count(sysconf(_SC_NPROCESSORS_CONF));
  if (processor_count() == 1) {
    pid_t pid = os::Linux::gettid();
    char fname[32];
    jio_snprintf(fname, sizeof(fname), "/proc/%d", pid);
    FILE *fp = fopen(fname, "r");
    if (fp == NULL) {
      unsafe_chroot_detected = true;
    } else {
      fclose(fp);
    }
  }
  _physical_memory = (julong)sysconf(_SC_PHYS_PAGES) * (julong)sysconf(_SC_PAGESIZE);
  assert(processor_count() > 0, "linux error");
}

void os::init_system_properties_values() {
  // The next steps are taken in the product version:
  //
  // Obtain the JAVA_HOME value from the location of libjvm.so.
  // This library should be located at:
  // <JAVA_HOME>/lib/{client|server}/libjvm.so.
  //
  // If "/jre/lib/" appears at the right place in the path, then we
  // assume libjvm.so is installed in a JDK and we use this path.
  //
  // Otherwise exit with message: "Could not create the Java virtual machine."
  //
  // The following extra steps are taken in the debugging version:
  //
  // If "/jre/lib/" does NOT appear at the right place in the path
  // instead of exit check for $JAVA_HOME environment variable.
  //
  // If it is defined and we are able to locate $JAVA_HOME/jre/lib/<arch>,
  // then we append a fake suffix "hotspot/libjvm.so" to this path so
  // it looks like libjvm.so is installed there
  // <JAVA_HOME>/jre/lib/<arch>/hotspot/libjvm.so.
  //
  // Otherwise exit.
  //
  // Important note: if the location of libjvm.so changes this
  // code needs to be changed accordingly.

  // See ld(1):
  //      The linker uses the following search paths to locate required
  //      shared libraries:
  //        1: ...
  //        ...
  //        7: The default directories, normally /lib and /usr/lib.
#ifndef OVERRIDE_LIBPATH
  #if defined(AMD64) || (defined(_LP64) && defined(SPARC)) || defined(PPC64) || defined(S390)
    #define DEFAULT_LIBPATH "/usr/lib64:/lib64:/lib:/usr/lib"
  #else
    #define DEFAULT_LIBPATH "/lib:/usr/lib"
  #endif
#else
  #define DEFAULT_LIBPATH OVERRIDE_LIBPATH
#endif

// Base path of extensions installed on the system.
#define SYS_EXT_DIR     "/usr/java/packages"
#define EXTENSIONS_DIR  "/lib/ext"

  // Buffer that fits several sprintfs.
  // Note that the space for the colon and the trailing null are provided
  // by the nulls included by the sizeof operator.
  const size_t bufsize =
    MAX2((size_t)MAXPATHLEN,  // For dll_dir & friends.
         (size_t)MAXPATHLEN + sizeof(EXTENSIONS_DIR) + sizeof(SYS_EXT_DIR) + sizeof(EXTENSIONS_DIR)); // extensions dir
  char *buf = NEW_C_HEAP_ARRAY(char, bufsize, mtInternal);

  // sysclasspath, java_home, dll_dir
  {
    char *pslash;
    os::jvm_path(buf, bufsize);

    // Found the full path to libjvm.so.
    // Now cut the path to <java_home>/jre if we can.
    pslash = strrchr(buf, '/');
    if (pslash != NULL) {
      *pslash = '\0';            // Get rid of /libjvm.so.
    }
    pslash = strrchr(buf, '/');
    if (pslash != NULL) {
      *pslash = '\0';            // Get rid of /{client|server|hotspot}.
    }
    Arguments::set_dll_dir(buf);

    if (pslash != NULL) {
      pslash = strrchr(buf, '/');
      if (pslash != NULL) {
        *pslash = '\0';        // Get rid of /lib.
      }
    }
    Arguments::set_java_home(buf);
    if (!set_boot_path('/', ':')) {
      vm_exit_during_initialization("Failed setting boot class path.", NULL);
    }
  }

  // Where to look for native libraries.
  //
  // Note: Due to a legacy implementation, most of the library path
  // is set in the launcher. This was to accomodate linking restrictions
  // on legacy Linux implementations (which are no longer supported).
  // Eventually, all the library path setting will be done here.
  //
  // However, to prevent the proliferation of improperly built native
  // libraries, the new path component /usr/java/packages is added here.
  // Eventually, all the library path setting will be done here.
  {
    // Get the user setting of LD_LIBRARY_PATH, and prepended it. It
    // should always exist (until the legacy problem cited above is
    // addressed).
    const char *v = ::getenv("LD_LIBRARY_PATH");
    const char *v_colon = ":";
    if (v == NULL) { v = ""; v_colon = ""; }
    // That's +1 for the colon and +1 for the trailing '\0'.
    char *ld_library_path = NEW_C_HEAP_ARRAY(char,
                                             strlen(v) + 1 +
                                             sizeof(SYS_EXT_DIR) + sizeof("/lib/") + sizeof(DEFAULT_LIBPATH) + 1,
                                             mtInternal);
    sprintf(ld_library_path, "%s%s" SYS_EXT_DIR "/lib:" DEFAULT_LIBPATH, v, v_colon);
    Arguments::set_library_path(ld_library_path);
    FREE_C_HEAP_ARRAY(char, ld_library_path);
  }

  // Extensions directories.
  sprintf(buf, "%s" EXTENSIONS_DIR ":" SYS_EXT_DIR EXTENSIONS_DIR, Arguments::get_java_home());
  Arguments::set_ext_dirs(buf);

  FREE_C_HEAP_ARRAY(char, buf);

#undef DEFAULT_LIBPATH
#undef SYS_EXT_DIR
#undef EXTENSIONS_DIR
}

////////////////////////////////////////////////////////////////////////////////
// breakpoint support

void os::breakpoint() {
  BREAKPOINT;
}

extern "C" void breakpoint() {
  // use debugger to set breakpoint here
}

//////////////////////////////////////////////////////////////////////////////
// detecting pthread library

void os::Linux::libpthread_init() {
  // Save glibc and pthread version strings.
#if !defined(_CS_GNU_LIBC_VERSION) || \
    !defined(_CS_GNU_LIBPTHREAD_VERSION)
  #error "glibc too old (< 2.3.2)"
#endif

  size_t n = confstr(_CS_GNU_LIBC_VERSION, NULL, 0);
  assert(n > 0, "cannot retrieve glibc version");
  char *str = (char *)malloc(n, mtInternal);
  confstr(_CS_GNU_LIBC_VERSION, str, n);
  os::Linux::set_glibc_version(str);

  n = confstr(_CS_GNU_LIBPTHREAD_VERSION, NULL, 0);
  assert(n > 0, "cannot retrieve pthread version");
  str = (char *)malloc(n, mtInternal);
  confstr(_CS_GNU_LIBPTHREAD_VERSION, str, n);
  os::Linux::set_libpthread_version(str);
}

/////////////////////////////////////////////////////////////////////////////
// thread stack expansion

// os::Linux::manually_expand_stack() takes care of expanding the thread
// stack. Note that this is normally not needed: pthread stacks allocate
// thread stack using mmap() without MAP_NORESERVE, so the stack is already
// committed. Therefore it is not necessary to expand the stack manually.
//
// Manually expanding the stack was historically needed on LinuxThreads
// thread stacks, which were allocated with mmap(MAP_GROWSDOWN). Nowadays
// it is kept to deal with very rare corner cases:
//
// For one, user may run the VM on an own implementation of threads
// whose stacks are - like the old LinuxThreads - implemented using
// mmap(MAP_GROWSDOWN).
//
// Also, this coding may be needed if the VM is running on the primordial
// thread. Normally we avoid running on the primordial thread; however,
// user may still invoke the VM on the primordial thread.
//
// The following historical comment describes the details about running
// on a thread stack allocated with mmap(MAP_GROWSDOWN):


// Force Linux kernel to expand current thread stack. If "bottom" is close
// to the stack guard, caller should block all signals.
//
// MAP_GROWSDOWN:
//   A special mmap() flag that is used to implement thread stacks. It tells
//   kernel that the memory region should extend downwards when needed. This
//   allows early versions of LinuxThreads to only mmap the first few pages
//   when creating a new thread. Linux kernel will automatically expand thread
//   stack as needed (on page faults).
//
//   However, because the memory region of a MAP_GROWSDOWN stack can grow on
//   demand, if a page fault happens outside an already mapped MAP_GROWSDOWN
//   region, it's hard to tell if the fault is due to a legitimate stack
//   access or because of reading/writing non-exist memory (e.g. buffer
//   overrun). As a rule, if the fault happens below current stack pointer,
//   Linux kernel does not expand stack, instead a SIGSEGV is sent to the
//   application (see Linux kernel fault.c).
//
//   This Linux feature can cause SIGSEGV when VM bangs thread stack for
//   stack overflow detection.
//
//   Newer version of LinuxThreads (since glibc-2.2, or, RH-7.x) and NPTL do
//   not use MAP_GROWSDOWN.
//
// To get around the problem and allow stack banging on Linux, we need to
// manually expand thread stack after receiving the SIGSEGV.
//
// There are two ways to expand thread stack to address "bottom", we used
// both of them in JVM before 1.5:
//   1. adjust stack pointer first so that it is below "bottom", and then
//      touch "bottom"
//   2. mmap() the page in question
//
// Now alternate signal stack is gone, it's harder to use 2. For instance,
// if current sp is already near the lower end of page 101, and we need to
// call mmap() to map page 100, it is possible that part of the mmap() frame
// will be placed in page 100. When page 100 is mapped, it is zero-filled.
// That will destroy the mmap() frame and cause VM to crash.
//
// The following code works by adjusting sp first, then accessing the "bottom"
// page to force a page fault. Linux kernel will then automatically expand the
// stack mapping.
//
// _expand_stack_to() assumes its frame size is less than page size, which
// should always be true if the function is not inlined.

static void NOINLINE _expand_stack_to(address bottom) {
  address sp;
  size_t size;
  volatile char *p;

  // Adjust bottom to point to the largest address within the same page, it
  // gives us a one-page buffer if alloca() allocates slightly more memory.
  bottom = (address)align_down((uintptr_t)bottom, os::Linux::page_size());
  bottom += os::Linux::page_size() - 1;

  // sp might be slightly above current stack pointer; if that's the case, we
  // will alloca() a little more space than necessary, which is OK. Don't use
  // os::current_stack_pointer(), as its result can be slightly below current
  // stack pointer, causing us to not alloca enough to reach "bottom".
  sp = (address)&sp;

  if (sp > bottom) {
    size = sp - bottom;
    p = (volatile char *)alloca(size);
    assert(p != NULL && p <= (volatile char *)bottom, "alloca problem?");
    p[0] = '\0';
  }
}

void os::Linux::expand_stack_to(address bottom) {
  _expand_stack_to(bottom);
}

bool os::Linux::manually_expand_stack(JavaThread * t, address addr) {
  assert(t!=NULL, "just checking");
  assert(t->osthread()->expanding_stack(), "expand should be set");

  if (t->is_in_usable_stack(addr)) {
    sigset_t mask_all, old_sigset;
    sigfillset(&mask_all);
    pthread_sigmask(SIG_SETMASK, &mask_all, &old_sigset);
    _expand_stack_to(addr);
    pthread_sigmask(SIG_SETMASK, &old_sigset, NULL);
    return true;
  }
  return false;
}

//////////////////////////////////////////////////////////////////////////////
// create new thread

// Thread start routine for all newly created threads
static void *thread_native_entry(Thread *thread) {

  thread->record_stack_base_and_size();

  // Try to randomize the cache line index of hot stack frames.
  // This helps when threads of the same stack traces evict each other's
  // cache lines. The threads can be either from the same JVM instance, or
  // from different JVM instances. The benefit is especially true for
  // processors with hyperthreading technology.
  static int counter = 0;
  int pid = os::current_process_id();
  alloca(((pid ^ counter++) & 7) * 128);

  thread->initialize_thread_current();

  OSThread* osthread = thread->osthread();
  Monitor* sync = osthread->startThread_lock();

  osthread->set_thread_id(os::current_thread_id());

  log_info(os, thread)("Thread is alive (tid: " UINTX_FORMAT ", pthread id: " UINTX_FORMAT ").",
    os::current_thread_id(), (uintx) pthread_self());

  if (UseNUMA) {
    int lgrp_id = os::numa_get_group_id();
    if (lgrp_id != -1) {
      thread->set_lgrp_id(lgrp_id);
    }
  }
  // initialize signal mask for this thread
  PosixSignals::hotspot_sigmask(thread);

  // initialize floating point control register
  os::Linux::init_thread_fpu_state();

  // handshaking with parent thread
  {
    MutexLocker ml(sync, Mutex::_no_safepoint_check_flag);

    // notify parent thread
    osthread->set_state(INITIALIZED);
    sync->notify_all();

    // wait until os::start_thread()
    while (osthread->get_state() == INITIALIZED) {
      sync->wait_without_safepoint_check();
    }
  }

  assert(osthread->pthread_id() != 0, "pthread_id was not set as expected");

  // call one more level start routine
  thread->call_run();

  // Note: at this point the thread object may already have deleted itself.
  // Prevent dereferencing it from here on out.
  thread = NULL;

  log_info(os, thread)("Thread finished (tid: " UINTX_FORMAT ", pthread id: " UINTX_FORMAT ").",
    os::current_thread_id(), (uintx) pthread_self());

  return 0;
}

// On Linux, glibc places static TLS blocks (for __thread variables) on
// the thread stack. This decreases the stack size actually available
// to threads.
//
// For large static TLS sizes, this may cause threads to malfunction due
// to insufficient stack space. This is a well-known issue in glibc:
// http://sourceware.org/bugzilla/show_bug.cgi?id=11787.
//
// As a workaround, we call a private but assumed-stable glibc function,
// __pthread_get_minstack() to obtain the minstack size and derive the
// static TLS size from it. We then increase the user requested stack
// size by this TLS size.
//
// Due to compatibility concerns, this size adjustment is opt-in and
// controlled via AdjustStackSizeForTLS.
typedef size_t (*GetMinStack)(const pthread_attr_t *attr);

GetMinStack _get_minstack_func = NULL;

static void get_minstack_init() {
  _get_minstack_func =
        (GetMinStack)dlsym(RTLD_DEFAULT, "__pthread_get_minstack");
  log_info(os, thread)("Lookup of __pthread_get_minstack %s",
                       _get_minstack_func == NULL ? "failed" : "succeeded");
}

// Returns the size of the static TLS area glibc puts on thread stacks.
// The value is cached on first use, which occurs when the first thread
// is created during VM initialization.
static size_t get_static_tls_area_size(const pthread_attr_t *attr) {
  size_t tls_size = 0;
  if (_get_minstack_func != NULL) {
    // Obtain the pthread minstack size by calling __pthread_get_minstack.
    size_t minstack_size = _get_minstack_func(attr);

    // Remove non-TLS area size included in minstack size returned
    // by __pthread_get_minstack() to get the static TLS size.
    // In glibc before 2.27, minstack size includes guard_size.
    // In glibc 2.27 and later, guard_size is automatically added
    // to the stack size by pthread_create and is no longer included
    // in minstack size. In both cases, the guard_size is taken into
    // account, so there is no need to adjust the result for that.
    //
    // Although __pthread_get_minstack() is a private glibc function,
    // it is expected to have a stable behavior across future glibc
    // versions while glibc still allocates the static TLS blocks off
    // the stack. Following is glibc 2.28 __pthread_get_minstack():
    //
    // size_t
    // __pthread_get_minstack (const pthread_attr_t *attr)
    // {
    //   return GLRO(dl_pagesize) + __static_tls_size + PTHREAD_STACK_MIN;
    // }
    //
    //
    // The following 'minstack_size > os::vm_page_size() + PTHREAD_STACK_MIN'
    // if check is done for precaution.
    if (minstack_size > (size_t)os::vm_page_size() + PTHREAD_STACK_MIN) {
      tls_size = minstack_size - os::vm_page_size() - PTHREAD_STACK_MIN;
    }
  }

  log_info(os, thread)("Stack size adjustment for TLS is " SIZE_FORMAT,
                       tls_size);
  return tls_size;
}

bool os::create_thread(Thread* thread, ThreadType thr_type,
                       size_t req_stack_size) {
  assert(thread->osthread() == NULL, "caller responsible");

  // Allocate the OSThread object
  OSThread* osthread = new OSThread(NULL, NULL);
  if (osthread == NULL) {
    return false;
  }

  // set the correct thread state
  osthread->set_thread_type(thr_type);

  // Initial state is ALLOCATED but not INITIALIZED
  osthread->set_state(ALLOCATED);

  thread->set_osthread(osthread);

  // init thread attributes
  pthread_attr_t attr;
  pthread_attr_init(&attr);
  pthread_attr_setdetachstate(&attr, PTHREAD_CREATE_DETACHED);

  // Calculate stack size if it's not specified by caller.
  size_t stack_size = os::Posix::get_initial_stack_size(thr_type, req_stack_size);
  // In glibc versions prior to 2.7 the guard size mechanism
  // is not implemented properly. The posix standard requires adding
  // the size of the guard pages to the stack size, instead Linux
  // takes the space out of 'stacksize'. Thus we adapt the requested
  // stack_size by the size of the guard pages to mimick proper
  // behaviour. However, be careful not to end up with a size
  // of zero due to overflow. Don't add the guard page in that case.
  size_t guard_size = os::Linux::default_guard_size(thr_type);
  // Configure glibc guard page. Must happen before calling
  // get_static_tls_area_size(), which uses the guard_size.
  pthread_attr_setguardsize(&attr, guard_size);

  size_t stack_adjust_size = 0;
  if (AdjustStackSizeForTLS) {
    // Adjust the stack_size for on-stack TLS - see get_static_tls_area_size().
    stack_adjust_size += get_static_tls_area_size(&attr);
  } else {
    stack_adjust_size += guard_size;
  }

  stack_adjust_size = align_up(stack_adjust_size, os::vm_page_size());
  if (stack_size <= SIZE_MAX - stack_adjust_size) {
    stack_size += stack_adjust_size;
  }
  assert(is_aligned(stack_size, os::vm_page_size()), "stack_size not aligned");

  int status = pthread_attr_setstacksize(&attr, stack_size);
  if (status != 0) {
    // pthread_attr_setstacksize() function can fail
    // if the stack size exceeds a system-imposed limit.
    assert_status(status == EINVAL, status, "pthread_attr_setstacksize");
    log_warning(os, thread)("The %sthread stack size specified is invalid: " SIZE_FORMAT "k",
                            (thr_type == compiler_thread) ? "compiler " : ((thr_type == java_thread) ? "" : "VM "),
                            stack_size / K);
    thread->set_osthread(NULL);
    delete osthread;
    return false;
  }

  ThreadState state;

  {
    pthread_t tid;
    int ret = pthread_create(&tid, &attr, (void* (*)(void*)) thread_native_entry, thread);

    char buf[64];
    if (ret == 0) {
      log_info(os, thread)("Thread started (pthread id: " UINTX_FORMAT ", attributes: %s). ",
        (uintx) tid, os::Posix::describe_pthread_attr(buf, sizeof(buf), &attr));
    } else {
      log_warning(os, thread)("Failed to start thread - pthread_create failed (%s) for attributes: %s.",
        os::errno_name(ret), os::Posix::describe_pthread_attr(buf, sizeof(buf), &attr));
      // Log some OS information which might explain why creating the thread failed.
      log_info(os, thread)("Number of threads approx. running in the VM: %d", Threads::number_of_threads());
      LogStream st(Log(os, thread)::info());
      os::Posix::print_rlimit_info(&st);
      os::print_memory_info(&st);
      os::Linux::print_proc_sys_info(&st);
      os::Linux::print_container_info(&st);
    }

    pthread_attr_destroy(&attr);

    if (ret != 0) {
      // Need to clean up stuff we've allocated so far
      thread->set_osthread(NULL);
      delete osthread;
      return false;
    }

    // Store pthread info into the OSThread
    osthread->set_pthread_id(tid);

    // Wait until child thread is either initialized or aborted
    {
      Monitor* sync_with_child = osthread->startThread_lock();
      MutexLocker ml(sync_with_child, Mutex::_no_safepoint_check_flag);
      while ((state = osthread->get_state()) == ALLOCATED) {
        sync_with_child->wait_without_safepoint_check();
      }
    }
  }

  // The thread is returned suspended (in state INITIALIZED),
  // and is started higher up in the call chain
  assert(state == INITIALIZED, "race condition");
  return true;
}

/////////////////////////////////////////////////////////////////////////////
// attach existing thread

// bootstrap the main thread
bool os::create_main_thread(JavaThread* thread) {
  assert(os::Linux::_main_thread == pthread_self(), "should be called inside main thread");
  return create_attached_thread(thread);
}

bool os::create_attached_thread(JavaThread* thread) {
#ifdef ASSERT
  thread->verify_not_published();
#endif

  // Allocate the OSThread object
  OSThread* osthread = new OSThread(NULL, NULL);

  if (osthread == NULL) {
    return false;
  }

  // Store pthread info into the OSThread
  osthread->set_thread_id(os::Linux::gettid());
  osthread->set_pthread_id(::pthread_self());

  // initialize floating point control register
  os::Linux::init_thread_fpu_state();

  // Initial thread state is RUNNABLE
  osthread->set_state(RUNNABLE);

  thread->set_osthread(osthread);

  if (UseNUMA) {
    int lgrp_id = os::numa_get_group_id();
    if (lgrp_id != -1) {
      thread->set_lgrp_id(lgrp_id);
    }
  }

  if (os::is_primordial_thread()) {
    // If current thread is primordial thread, its stack is mapped on demand,
    // see notes about MAP_GROWSDOWN. Here we try to force kernel to map
    // the entire stack region to avoid SEGV in stack banging.
    // It is also useful to get around the heap-stack-gap problem on SuSE
    // kernel (see 4821821 for details). We first expand stack to the top
    // of yellow zone, then enable stack yellow zone (order is significant,
    // enabling yellow zone first will crash JVM on SuSE Linux), so there
    // is no gap between the last two virtual memory regions.

    StackOverflow* overflow_state = thread->stack_overflow_state();
    address addr = overflow_state->stack_reserved_zone_base();
    assert(addr != NULL, "initialization problem?");
    assert(overflow_state->stack_available(addr) > 0, "stack guard should not be enabled");

    osthread->set_expanding_stack();
    os::Linux::manually_expand_stack(thread, addr);
    osthread->clear_expanding_stack();
  }

  // initialize signal mask for this thread
  // and save the caller's signal mask
  PosixSignals::hotspot_sigmask(thread);

  log_info(os, thread)("Thread attached (tid: " UINTX_FORMAT ", pthread id: " UINTX_FORMAT ").",
    os::current_thread_id(), (uintx) pthread_self());

  return true;
}

void os::pd_start_thread(Thread* thread) {
  OSThread * osthread = thread->osthread();
  assert(osthread->get_state() != INITIALIZED, "just checking");
  Monitor* sync_with_child = osthread->startThread_lock();
  MutexLocker ml(sync_with_child, Mutex::_no_safepoint_check_flag);
  sync_with_child->notify();
}

// Free Linux resources related to the OSThread
void os::free_thread(OSThread* osthread) {
  assert(osthread != NULL, "osthread not set");

  // We are told to free resources of the argument thread,
  // but we can only really operate on the current thread.
  assert(Thread::current()->osthread() == osthread,
         "os::free_thread but not current thread");

#ifdef ASSERT
  sigset_t current;
  sigemptyset(&current);
  pthread_sigmask(SIG_SETMASK, NULL, &current);
  assert(!sigismember(&current, SR_signum), "SR signal should not be blocked!");
#endif

  // Restore caller's signal mask
  sigset_t sigmask = osthread->caller_sigmask();
  pthread_sigmask(SIG_SETMASK, &sigmask, NULL);

  delete osthread;
}

//////////////////////////////////////////////////////////////////////////////
// primordial thread

// Check if current thread is the primordial thread, similar to Solaris thr_main.
bool os::is_primordial_thread(void) {
  if (suppress_primordial_thread_resolution) {
    return false;
  }
  char dummy;
  // If called before init complete, thread stack bottom will be null.
  // Can be called if fatal error occurs before initialization.
  if (os::Linux::initial_thread_stack_bottom() == NULL) return false;
  assert(os::Linux::initial_thread_stack_bottom() != NULL &&
         os::Linux::initial_thread_stack_size()   != 0,
         "os::init did not locate primordial thread's stack region");
  if ((address)&dummy >= os::Linux::initial_thread_stack_bottom() &&
      (address)&dummy < os::Linux::initial_thread_stack_bottom() +
                        os::Linux::initial_thread_stack_size()) {
    return true;
  } else {
    return false;
  }
}

// Find the virtual memory area that contains addr
static bool find_vma(address addr, address* vma_low, address* vma_high) {
  FILE *fp = fopen("/proc/self/maps", "r");
  if (fp) {
    address low, high;
    while (!feof(fp)) {
      if (fscanf(fp, "%p-%p", &low, &high) == 2) {
        if (low <= addr && addr < high) {
          if (vma_low)  *vma_low  = low;
          if (vma_high) *vma_high = high;
          fclose(fp);
          return true;
        }
      }
      for (;;) {
        int ch = fgetc(fp);
        if (ch == EOF || ch == (int)'\n') break;
      }
    }
    fclose(fp);
  }
  return false;
}

// Locate primordial thread stack. This special handling of primordial thread stack
// is needed because pthread_getattr_np() on most (all?) Linux distros returns
// bogus value for the primordial process thread. While the launcher has created
// the VM in a new thread since JDK 6, we still have to allow for the use of the
// JNI invocation API from a primordial thread.
void os::Linux::capture_initial_stack(size_t max_size) {

  // max_size is either 0 (which means accept OS default for thread stacks) or
  // a user-specified value known to be at least the minimum needed. If we
  // are actually on the primordial thread we can make it appear that we have a
  // smaller max_size stack by inserting the guard pages at that location. But we
  // cannot do anything to emulate a larger stack than what has been provided by
  // the OS or threading library. In fact if we try to use a stack greater than
  // what is set by rlimit then we will crash the hosting process.

  // Maximum stack size is the easy part, get it from RLIMIT_STACK.
  // If this is "unlimited" then it will be a huge value.
  struct rlimit rlim;
  getrlimit(RLIMIT_STACK, &rlim);
  size_t stack_size = rlim.rlim_cur;

  // 6308388: a bug in ld.so will relocate its own .data section to the
  //   lower end of primordial stack; reduce ulimit -s value a little bit
  //   so we won't install guard page on ld.so's data section.
  //   But ensure we don't underflow the stack size - allow 1 page spare
  if (stack_size >= (size_t)(3 * page_size())) {
    stack_size -= 2 * page_size();
  }

  // Try to figure out where the stack base (top) is. This is harder.
  //
  // When an application is started, glibc saves the initial stack pointer in
  // a global variable "__libc_stack_end", which is then used by system
  // libraries. __libc_stack_end should be pretty close to stack top. The
  // variable is available since the very early days. However, because it is
  // a private interface, it could disappear in the future.
  //
  // Linux kernel saves start_stack information in /proc/<pid>/stat. Similar
  // to __libc_stack_end, it is very close to stack top, but isn't the real
  // stack top. Note that /proc may not exist if VM is running as a chroot
  // program, so reading /proc/<pid>/stat could fail. Also the contents of
  // /proc/<pid>/stat could change in the future (though unlikely).
  //
  // We try __libc_stack_end first. If that doesn't work, look for
  // /proc/<pid>/stat. If neither of them works, we use current stack pointer
  // as a hint, which should work well in most cases.

  uintptr_t stack_start;

  // try __libc_stack_end first
  uintptr_t *p = (uintptr_t *)dlsym(RTLD_DEFAULT, "__libc_stack_end");
  if (p && *p) {
    stack_start = *p;
  } else {
    // see if we can get the start_stack field from /proc/self/stat
    FILE *fp;
    int pid;
    char state;
    int ppid;
    int pgrp;
    int session;
    int nr;
    int tpgrp;
    unsigned long flags;
    unsigned long minflt;
    unsigned long cminflt;
    unsigned long majflt;
    unsigned long cmajflt;
    unsigned long utime;
    unsigned long stime;
    long cutime;
    long cstime;
    long prio;
    long nice;
    long junk;
    long it_real;
    uintptr_t start;
    uintptr_t vsize;
    intptr_t rss;
    uintptr_t rsslim;
    uintptr_t scodes;
    uintptr_t ecode;
    int i;

    // Figure what the primordial thread stack base is. Code is inspired
    // by email from Hans Boehm. /proc/self/stat begins with current pid,
    // followed by command name surrounded by parentheses, state, etc.
    char stat[2048];
    int statlen;

    fp = fopen("/proc/self/stat", "r");
    if (fp) {
      statlen = fread(stat, 1, 2047, fp);
      stat[statlen] = '\0';
      fclose(fp);

      // Skip pid and the command string. Note that we could be dealing with
      // weird command names, e.g. user could decide to rename java launcher
      // to "java 1.4.2 :)", then the stat file would look like
      //                1234 (java 1.4.2 :)) R ... ...
      // We don't really need to know the command string, just find the last
      // occurrence of ")" and then start parsing from there. See bug 4726580.
      char * s = strrchr(stat, ')');

      i = 0;
      if (s) {
        // Skip blank chars
        do { s++; } while (s && isspace(*s));

#define _UFM UINTX_FORMAT
#define _DFM INTX_FORMAT

        //                                     1   1   1   1   1   1   1   1   1   1   2   2    2    2    2    2    2    2    2
        //              3  4  5  6  7  8   9   0   1   2   3   4   5   6   7   8   9   0   1    2    3    4    5    6    7    8
        i = sscanf(s, "%c %d %d %d %d %d %lu %lu %lu %lu %lu %lu %lu %ld %ld %ld %ld %ld %ld " _UFM _UFM _DFM _UFM _UFM _UFM _UFM,
                   &state,          // 3  %c
                   &ppid,           // 4  %d
                   &pgrp,           // 5  %d
                   &session,        // 6  %d
                   &nr,             // 7  %d
                   &tpgrp,          // 8  %d
                   &flags,          // 9  %lu
                   &minflt,         // 10 %lu
                   &cminflt,        // 11 %lu
                   &majflt,         // 12 %lu
                   &cmajflt,        // 13 %lu
                   &utime,          // 14 %lu
                   &stime,          // 15 %lu
                   &cutime,         // 16 %ld
                   &cstime,         // 17 %ld
                   &prio,           // 18 %ld
                   &nice,           // 19 %ld
                   &junk,           // 20 %ld
                   &it_real,        // 21 %ld
                   &start,          // 22 UINTX_FORMAT
                   &vsize,          // 23 UINTX_FORMAT
                   &rss,            // 24 INTX_FORMAT
                   &rsslim,         // 25 UINTX_FORMAT
                   &scodes,         // 26 UINTX_FORMAT
                   &ecode,          // 27 UINTX_FORMAT
                   &stack_start);   // 28 UINTX_FORMAT
      }

#undef _UFM
#undef _DFM

      if (i != 28 - 2) {
        assert(false, "Bad conversion from /proc/self/stat");
        // product mode - assume we are the primordial thread, good luck in the
        // embedded case.
        warning("Can't detect primordial thread stack location - bad conversion");
        stack_start = (uintptr_t) &rlim;
      }
    } else {
      // For some reason we can't open /proc/self/stat (for example, running on
      // FreeBSD with a Linux emulator, or inside chroot), this should work for
      // most cases, so don't abort:
      warning("Can't detect primordial thread stack location - no /proc/self/stat");
      stack_start = (uintptr_t) &rlim;
    }
  }

  // Now we have a pointer (stack_start) very close to the stack top, the
  // next thing to do is to figure out the exact location of stack top. We
  // can find out the virtual memory area that contains stack_start by
  // reading /proc/self/maps, it should be the last vma in /proc/self/maps,
  // and its upper limit is the real stack top. (again, this would fail if
  // running inside chroot, because /proc may not exist.)

  uintptr_t stack_top;
  address low, high;
  if (find_vma((address)stack_start, &low, &high)) {
    // success, "high" is the true stack top. (ignore "low", because initial
    // thread stack grows on demand, its real bottom is high - RLIMIT_STACK.)
    stack_top = (uintptr_t)high;
  } else {
    // failed, likely because /proc/self/maps does not exist
    warning("Can't detect primordial thread stack location - find_vma failed");
    // best effort: stack_start is normally within a few pages below the real
    // stack top, use it as stack top, and reduce stack size so we won't put
    // guard page outside stack.
    stack_top = stack_start;
    stack_size -= 16 * page_size();
  }

  // stack_top could be partially down the page so align it
  stack_top = align_up(stack_top, page_size());

  // Allowed stack value is minimum of max_size and what we derived from rlimit
  if (max_size > 0) {
    _initial_thread_stack_size = MIN2(max_size, stack_size);
  } else {
    // Accept the rlimit max, but if stack is unlimited then it will be huge, so
    // clamp it at 8MB as we do on Solaris
    _initial_thread_stack_size = MIN2(stack_size, 8*M);
  }
  _initial_thread_stack_size = align_down(_initial_thread_stack_size, page_size());
  _initial_thread_stack_bottom = (address)stack_top - _initial_thread_stack_size;

  assert(_initial_thread_stack_bottom < (address)stack_top, "overflow!");

  if (log_is_enabled(Info, os, thread)) {
    // See if we seem to be on primordial process thread
    bool primordial = uintptr_t(&rlim) > uintptr_t(_initial_thread_stack_bottom) &&
                      uintptr_t(&rlim) < stack_top;

    log_info(os, thread)("Capturing initial stack in %s thread: req. size: " SIZE_FORMAT "K, actual size: "
                         SIZE_FORMAT "K, top=" INTPTR_FORMAT ", bottom=" INTPTR_FORMAT,
                         primordial ? "primordial" : "user", max_size / K,  _initial_thread_stack_size / K,
                         stack_top, intptr_t(_initial_thread_stack_bottom));
  }
}

////////////////////////////////////////////////////////////////////////////////
// time support

#ifndef SUPPORTS_CLOCK_MONOTONIC
#error "Build platform doesn't support clock_gettime and related functionality"
#endif

// Time since start-up in seconds to a fine granularity.
// Used by VMSelfDestructTimer and the MemProfiler.
double os::elapsedTime() {

  return ((double)os::elapsed_counter()) / os::elapsed_frequency(); // nanosecond resolution
}

jlong os::elapsed_counter() {
  return javaTimeNanos() - initial_time_count;
}

jlong os::elapsed_frequency() {
  return NANOSECS_PER_SEC; // nanosecond resolution
}

bool os::supports_vtime() { return true; }

double os::elapsedVTime() {
  struct rusage usage;
  int retval = getrusage(RUSAGE_THREAD, &usage);
  if (retval == 0) {
    return (double) (usage.ru_utime.tv_sec + usage.ru_stime.tv_sec) + (double) (usage.ru_utime.tv_usec + usage.ru_stime.tv_usec) / (1000 * 1000);
  } else {
    // better than nothing, but not much
    return elapsedTime();
  }
}

jlong os::javaTimeMillis() {
  if (os::Posix::supports_clock_gettime()) {
    struct timespec ts;
    int status = os::Posix::clock_gettime(CLOCK_REALTIME, &ts);
    assert_status(status == 0, status, "gettime error");
    return jlong(ts.tv_sec) * MILLIUNITS +
           jlong(ts.tv_nsec) / NANOUNITS_PER_MILLIUNIT;
  } else {
    timeval time;
    int status = gettimeofday(&time, NULL);
    assert(status != -1, "linux error");
    return jlong(time.tv_sec) * MILLIUNITS  +
           jlong(time.tv_usec) / (MICROUNITS / MILLIUNITS);
  }
}

void os::javaTimeSystemUTC(jlong &seconds, jlong &nanos) {
  if (os::Posix::supports_clock_gettime()) {
    struct timespec ts;
    int status = os::Posix::clock_gettime(CLOCK_REALTIME, &ts);
    assert_status(status == 0, status, "gettime error");
    seconds = jlong(ts.tv_sec);
    nanos = jlong(ts.tv_nsec);
  } else {
    timeval time;
    int status = gettimeofday(&time, NULL);
    assert(status != -1, "linux error");
    seconds = jlong(time.tv_sec);
    nanos = jlong(time.tv_usec) * (NANOUNITS / MICROUNITS);
  }
}

void os::Linux::fast_thread_clock_init() {
  if (!UseLinuxPosixThreadCPUClocks) {
    return;
  }
  clockid_t clockid;
  struct timespec tp;
  int (*pthread_getcpuclockid_func)(pthread_t, clockid_t *) =
      (int(*)(pthread_t, clockid_t *)) dlsym(RTLD_DEFAULT, "pthread_getcpuclockid");

  // Switch to using fast clocks for thread cpu time if
  // the clock_getres() returns 0 error code.
  // Note, that some kernels may support the current thread
  // clock (CLOCK_THREAD_CPUTIME_ID) but not the clocks
  // returned by the pthread_getcpuclockid().
  // If the fast Posix clocks are supported then the clock_getres()
  // must return at least tp.tv_sec == 0 which means a resolution
  // better than 1 sec. This is extra check for reliability.

  if (pthread_getcpuclockid_func &&
      pthread_getcpuclockid_func(_main_thread, &clockid) == 0 &&
      os::Posix::clock_getres(clockid, &tp) == 0 && tp.tv_sec == 0) {
    _supports_fast_thread_cpu_time = true;
    _pthread_getcpuclockid = pthread_getcpuclockid_func;
  }
}

jlong os::javaTimeNanos() {
  if (os::supports_monotonic_clock()) {
    struct timespec tp;
    int status = os::Posix::clock_gettime(CLOCK_MONOTONIC, &tp);
    assert(status == 0, "gettime error");
    jlong result = jlong(tp.tv_sec) * (1000 * 1000 * 1000) + jlong(tp.tv_nsec);
    return result;
  } else {
    timeval time;
    int status = gettimeofday(&time, NULL);
    assert(status != -1, "linux error");
    jlong usecs = jlong(time.tv_sec) * (1000 * 1000) + jlong(time.tv_usec);
    return 1000 * usecs;
  }
}

void os::javaTimeNanos_info(jvmtiTimerInfo *info_ptr) {
  if (os::supports_monotonic_clock()) {
    info_ptr->max_value = ALL_64_BITS;

    // CLOCK_MONOTONIC - amount of time since some arbitrary point in the past
    info_ptr->may_skip_backward = false;      // not subject to resetting or drifting
    info_ptr->may_skip_forward = false;       // not subject to resetting or drifting
  } else {
    // gettimeofday - based on time in seconds since the Epoch thus does not wrap
    info_ptr->max_value = ALL_64_BITS;

    // gettimeofday is a real time clock so it skips
    info_ptr->may_skip_backward = true;
    info_ptr->may_skip_forward = true;
  }

  info_ptr->kind = JVMTI_TIMER_ELAPSED;                // elapsed not CPU time
}

// Return the real, user, and system times in seconds from an
// arbitrary fixed point in the past.
bool os::getTimesSecs(double* process_real_time,
                      double* process_user_time,
                      double* process_system_time) {
  struct tms ticks;
  clock_t real_ticks = times(&ticks);

  if (real_ticks == (clock_t) (-1)) {
    return false;
  } else {
    double ticks_per_second = (double) clock_tics_per_sec;
    *process_user_time = ((double) ticks.tms_utime) / ticks_per_second;
    *process_system_time = ((double) ticks.tms_stime) / ticks_per_second;
    *process_real_time = ((double) real_ticks) / ticks_per_second;

    return true;
  }
}


char * os::local_time_string(char *buf, size_t buflen) {
  struct tm t;
  time_t long_time;
  time(&long_time);
  localtime_r(&long_time, &t);
  jio_snprintf(buf, buflen, "%d-%02d-%02d %02d:%02d:%02d",
               t.tm_year + 1900, t.tm_mon + 1, t.tm_mday,
               t.tm_hour, t.tm_min, t.tm_sec);
  return buf;
}

struct tm* os::localtime_pd(const time_t* clock, struct tm*  res) {
  return localtime_r(clock, res);
}

////////////////////////////////////////////////////////////////////////////////
// runtime exit support

// Note: os::shutdown() might be called very early during initialization, or
// called from signal handler. Before adding something to os::shutdown(), make
// sure it is async-safe and can handle partially initialized VM.
void os::shutdown() {

  // allow PerfMemory to attempt cleanup of any persistent resources
  perfMemory_exit();

  // needs to remove object in file system
  AttachListener::abort();

  // flush buffered output, finish log files
  ostream_abort();

  // Check for abort hook
  abort_hook_t abort_hook = Arguments::abort_hook();
  if (abort_hook != NULL) {
    abort_hook();
  }

}

// Note: os::abort() might be called very early during initialization, or
// called from signal handler. Before adding something to os::abort(), make
// sure it is async-safe and can handle partially initialized VM.
void os::abort(bool dump_core, void* siginfo, const void* context) {
  os::shutdown();
  if (dump_core) {
    if (DumpPrivateMappingsInCore) {
      ClassLoader::close_jrt_image();
    }
    ::abort(); // dump core
  }

  ::exit(1);
}

// Die immediately, no exit hook, no abort hook, no cleanup.
// Dump a core file, if possible, for debugging.
void os::die() {
  if (TestUnresponsiveErrorHandler && !CreateCoredumpOnCrash) {
    // For TimeoutInErrorHandlingTest.java, we just kill the VM
    // and don't take the time to generate a core file.
    os::signal_raise(SIGKILL);
  } else {
    ::abort();
  }
}

// thread_id is kernel thread id (similar to Solaris LWP id)
intx os::current_thread_id() { return os::Linux::gettid(); }
int os::current_process_id() {
  return ::getpid();
}

// DLL functions

const char* os::dll_file_extension() { return ".so"; }

// This must be hard coded because it's the system's temporary
// directory not the java application's temp directory, ala java.io.tmpdir.
const char* os::get_temp_directory() { return "/tmp"; }

static bool file_exists(const char* filename) {
  struct stat statbuf;
  if (filename == NULL || strlen(filename) == 0) {
    return false;
  }
  return os::stat(filename, &statbuf) == 0;
}

// check if addr is inside libjvm.so
bool os::address_is_in_vm(address addr) {
  static address libjvm_base_addr;
  Dl_info dlinfo;

  if (libjvm_base_addr == NULL) {
    if (dladdr(CAST_FROM_FN_PTR(void *, os::address_is_in_vm), &dlinfo) != 0) {
      libjvm_base_addr = (address)dlinfo.dli_fbase;
    }
    assert(libjvm_base_addr !=NULL, "Cannot obtain base address for libjvm");
  }

  if (dladdr((void *)addr, &dlinfo) != 0) {
    if (libjvm_base_addr == (address)dlinfo.dli_fbase) return true;
  }

  return false;
}

bool os::dll_address_to_function_name(address addr, char *buf,
                                      int buflen, int *offset,
                                      bool demangle) {
  // buf is not optional, but offset is optional
  assert(buf != NULL, "sanity check");

  Dl_info dlinfo;

  if (dladdr((void*)addr, &dlinfo) != 0) {
    // see if we have a matching symbol
    if (dlinfo.dli_saddr != NULL && dlinfo.dli_sname != NULL) {
      if (!(demangle && Decoder::demangle(dlinfo.dli_sname, buf, buflen))) {
        jio_snprintf(buf, buflen, "%s", dlinfo.dli_sname);
      }
      if (offset != NULL) *offset = addr - (address)dlinfo.dli_saddr;
      return true;
    }
    // no matching symbol so try for just file info
    if (dlinfo.dli_fname != NULL && dlinfo.dli_fbase != NULL) {
      if (Decoder::decode((address)(addr - (address)dlinfo.dli_fbase),
                          buf, buflen, offset, dlinfo.dli_fname, demangle)) {
        return true;
      }
    }
  }

  buf[0] = '\0';
  if (offset != NULL) *offset = -1;
  return false;
}

struct _address_to_library_name {
  address addr;          // input : memory address
  size_t  buflen;        //         size of fname
  char*   fname;         // output: library name
  address base;          //         library base addr
};

static int address_to_library_name_callback(struct dl_phdr_info *info,
                                            size_t size, void *data) {
  int i;
  bool found = false;
  address libbase = NULL;
  struct _address_to_library_name * d = (struct _address_to_library_name *)data;

  // iterate through all loadable segments
  for (i = 0; i < info->dlpi_phnum; i++) {
    address segbase = (address)(info->dlpi_addr + info->dlpi_phdr[i].p_vaddr);
    if (info->dlpi_phdr[i].p_type == PT_LOAD) {
      // base address of a library is the lowest address of its loaded
      // segments.
      if (libbase == NULL || libbase > segbase) {
        libbase = segbase;
      }
      // see if 'addr' is within current segment
      if (segbase <= d->addr &&
          d->addr < segbase + info->dlpi_phdr[i].p_memsz) {
        found = true;
      }
    }
  }

  // dlpi_name is NULL or empty if the ELF file is executable, return 0
  // so dll_address_to_library_name() can fall through to use dladdr() which
  // can figure out executable name from argv[0].
  if (found && info->dlpi_name && info->dlpi_name[0]) {
    d->base = libbase;
    if (d->fname) {
      jio_snprintf(d->fname, d->buflen, "%s", info->dlpi_name);
    }
    return 1;
  }
  return 0;
}

bool os::dll_address_to_library_name(address addr, char* buf,
                                     int buflen, int* offset) {
  // buf is not optional, but offset is optional
  assert(buf != NULL, "sanity check");

  Dl_info dlinfo;
  struct _address_to_library_name data;

  // There is a bug in old glibc dladdr() implementation that it could resolve
  // to wrong library name if the .so file has a base address != NULL. Here
  // we iterate through the program headers of all loaded libraries to find
  // out which library 'addr' really belongs to. This workaround can be
  // removed once the minimum requirement for glibc is moved to 2.3.x.
  data.addr = addr;
  data.fname = buf;
  data.buflen = buflen;
  data.base = NULL;
  int rslt = dl_iterate_phdr(address_to_library_name_callback, (void *)&data);

  if (rslt) {
    // buf already contains library name
    if (offset) *offset = addr - data.base;
    return true;
  }
  if (dladdr((void*)addr, &dlinfo) != 0) {
    if (dlinfo.dli_fname != NULL) {
      jio_snprintf(buf, buflen, "%s", dlinfo.dli_fname);
    }
    if (dlinfo.dli_fbase != NULL && offset != NULL) {
      *offset = addr - (address)dlinfo.dli_fbase;
    }
    return true;
  }

  buf[0] = '\0';
  if (offset) *offset = -1;
  return false;
}

// Loads .dll/.so and
// in case of error it checks if .dll/.so was built for the
// same architecture as Hotspot is running on


// Remember the stack's state. The Linux dynamic linker will change
// the stack to 'executable' at most once, so we must safepoint only once.
bool os::Linux::_stack_is_executable = false;

// VM operation that loads a library.  This is necessary if stack protection
// of the Java stacks can be lost during loading the library.  If we
// do not stop the Java threads, they can stack overflow before the stacks
// are protected again.
class VM_LinuxDllLoad: public VM_Operation {
 private:
  const char *_filename;
  char *_ebuf;
  int _ebuflen;
  void *_lib;
 public:
  VM_LinuxDllLoad(const char *fn, char *ebuf, int ebuflen) :
    _filename(fn), _ebuf(ebuf), _ebuflen(ebuflen), _lib(NULL) {}
  VMOp_Type type() const { return VMOp_LinuxDllLoad; }
  void doit() {
    _lib = os::Linux::dll_load_in_vmthread(_filename, _ebuf, _ebuflen);
    os::Linux::_stack_is_executable = true;
  }
  void* loaded_library() { return _lib; }
};

void * os::dll_load(const char *filename, char *ebuf, int ebuflen) {
  void * result = NULL;
  bool load_attempted = false;

  log_info(os)("attempting shared library load of %s", filename);

  // Check whether the library to load might change execution rights
  // of the stack. If they are changed, the protection of the stack
  // guard pages will be lost. We need a safepoint to fix this.
  //
  // See Linux man page execstack(8) for more info.
  if (os::uses_stack_guard_pages() && !os::Linux::_stack_is_executable) {
    if (!ElfFile::specifies_noexecstack(filename)) {
      if (!is_init_completed()) {
        os::Linux::_stack_is_executable = true;
        // This is OK - No Java threads have been created yet, and hence no
        // stack guard pages to fix.
        //
        // Dynamic loader will make all stacks executable after
        // this function returns, and will not do that again.
        assert(Threads::number_of_threads() == 0, "no Java threads should exist yet.");
      } else {
        warning("You have loaded library %s which might have disabled stack guard. "
                "The VM will try to fix the stack guard now.\n"
                "It's highly recommended that you fix the library with "
                "'execstack -c <libfile>', or link it with '-z noexecstack'.",
                filename);

        JavaThread *jt = JavaThread::current();
        if (jt->thread_state() != _thread_in_native) {
          // This happens when a compiler thread tries to load a hsdis-<arch>.so file
          // that requires ExecStack. Cannot enter safe point. Let's give up.
          warning("Unable to fix stack guard. Giving up.");
        } else {
          if (!LoadExecStackDllInVMThread) {
            // This is for the case where the DLL has an static
            // constructor function that executes JNI code. We cannot
            // load such DLLs in the VMThread.
            result = os::Linux::dlopen_helper(filename, ebuf, ebuflen);
          }

          ThreadInVMfromNative tiv(jt);
          debug_only(VMNativeEntryWrapper vew;)

          VM_LinuxDllLoad op(filename, ebuf, ebuflen);
          VMThread::execute(&op);
          if (LoadExecStackDllInVMThread) {
            result = op.loaded_library();
          }
          load_attempted = true;
        }
      }
    }
  }

  if (!load_attempted) {
    result = os::Linux::dlopen_helper(filename, ebuf, ebuflen);
  }

  if (result != NULL) {
    // Successful loading
    return result;
  }

  Elf32_Ehdr elf_head;
  int diag_msg_max_length=ebuflen-strlen(ebuf);
  char* diag_msg_buf=ebuf+strlen(ebuf);

  if (diag_msg_max_length==0) {
    // No more space in ebuf for additional diagnostics message
    return NULL;
  }


  int file_descriptor= ::open(filename, O_RDONLY | O_NONBLOCK);

  if (file_descriptor < 0) {
    // Can't open library, report dlerror() message
    return NULL;
  }

  bool failed_to_read_elf_head=
    (sizeof(elf_head)!=
     (::read(file_descriptor, &elf_head,sizeof(elf_head))));

  ::close(file_descriptor);
  if (failed_to_read_elf_head) {
    // file i/o error - report dlerror() msg
    return NULL;
  }

  if (elf_head.e_ident[EI_DATA] != LITTLE_ENDIAN_ONLY(ELFDATA2LSB) BIG_ENDIAN_ONLY(ELFDATA2MSB)) {
    // handle invalid/out of range endianness values
    if (elf_head.e_ident[EI_DATA] == 0 || elf_head.e_ident[EI_DATA] > 2) {
      return NULL;
    }

#if defined(VM_LITTLE_ENDIAN)
    // VM is LE, shared object BE
    elf_head.e_machine = be16toh(elf_head.e_machine);
#else
    // VM is BE, shared object LE
    elf_head.e_machine = le16toh(elf_head.e_machine);
#endif
  }

  typedef struct {
    Elf32_Half    code;         // Actual value as defined in elf.h
    Elf32_Half    compat_class; // Compatibility of archs at VM's sense
    unsigned char elf_class;    // 32 or 64 bit
    unsigned char endianness;   // MSB or LSB
    char*         name;         // String representation
  } arch_t;

#ifndef EM_AARCH64
  #define EM_AARCH64    183               /* ARM AARCH64 */
#endif
#ifndef EM_RISCV
  #define EM_RISCV      243               /* RISC-V */
#endif

  static const arch_t arch_array[]={
    {EM_386,         EM_386,     ELFCLASS32, ELFDATA2LSB, (char*)"IA 32"},
    {EM_486,         EM_386,     ELFCLASS32, ELFDATA2LSB, (char*)"IA 32"},
    {EM_IA_64,       EM_IA_64,   ELFCLASS64, ELFDATA2LSB, (char*)"IA 64"},
    {EM_X86_64,      EM_X86_64,  ELFCLASS64, ELFDATA2LSB, (char*)"AMD 64"},
    {EM_SPARC,       EM_SPARC,   ELFCLASS32, ELFDATA2MSB, (char*)"Sparc 32"},
    {EM_SPARC32PLUS, EM_SPARC,   ELFCLASS32, ELFDATA2MSB, (char*)"Sparc 32"},
    {EM_SPARCV9,     EM_SPARCV9, ELFCLASS64, ELFDATA2MSB, (char*)"Sparc v9 64"},
    {EM_PPC,         EM_PPC,     ELFCLASS32, ELFDATA2MSB, (char*)"Power PC 32"},
#if defined(VM_LITTLE_ENDIAN)
    {EM_PPC64,       EM_PPC64,   ELFCLASS64, ELFDATA2LSB, (char*)"Power PC 64 LE"},
    {EM_SH,          EM_SH,      ELFCLASS32, ELFDATA2LSB, (char*)"SuperH"},
#else
    {EM_PPC64,       EM_PPC64,   ELFCLASS64, ELFDATA2MSB, (char*)"Power PC 64"},
    {EM_SH,          EM_SH,      ELFCLASS32, ELFDATA2MSB, (char*)"SuperH BE"},
#endif
    {EM_ARM,         EM_ARM,     ELFCLASS32, ELFDATA2LSB, (char*)"ARM"},
    // we only support 64 bit z architecture
    {EM_S390,        EM_S390,    ELFCLASS64, ELFDATA2MSB, (char*)"IBM System/390"},
    {EM_ALPHA,       EM_ALPHA,   ELFCLASS64, ELFDATA2LSB, (char*)"Alpha"},
    {EM_MIPS_RS3_LE, EM_MIPS_RS3_LE, ELFCLASS32, ELFDATA2LSB, (char*)"MIPSel"},
    {EM_MIPS,        EM_MIPS,    ELFCLASS32, ELFDATA2MSB, (char*)"MIPS"},
    {EM_PARISC,      EM_PARISC,  ELFCLASS32, ELFDATA2MSB, (char*)"PARISC"},
    {EM_68K,         EM_68K,     ELFCLASS32, ELFDATA2MSB, (char*)"M68k"},
    {EM_AARCH64,     EM_AARCH64, ELFCLASS64, ELFDATA2LSB, (char*)"AARCH64"},
    {EM_RISCV,       EM_RISCV,   ELFCLASS64, ELFDATA2LSB, (char*)"RISC-V"},
  };

#if  (defined IA32)
  static  Elf32_Half running_arch_code=EM_386;
#elif   (defined AMD64) || (defined X32)
  static  Elf32_Half running_arch_code=EM_X86_64;
#elif  (defined IA64)
  static  Elf32_Half running_arch_code=EM_IA_64;
#elif  (defined __sparc) && (defined _LP64)
  static  Elf32_Half running_arch_code=EM_SPARCV9;
#elif  (defined __sparc) && (!defined _LP64)
  static  Elf32_Half running_arch_code=EM_SPARC;
#elif  (defined __powerpc64__)
  static  Elf32_Half running_arch_code=EM_PPC64;
#elif  (defined __powerpc__)
  static  Elf32_Half running_arch_code=EM_PPC;
#elif  (defined AARCH64)
  static  Elf32_Half running_arch_code=EM_AARCH64;
#elif  (defined ARM)
  static  Elf32_Half running_arch_code=EM_ARM;
#elif  (defined S390)
  static  Elf32_Half running_arch_code=EM_S390;
#elif  (defined ALPHA)
  static  Elf32_Half running_arch_code=EM_ALPHA;
#elif  (defined MIPSEL)
  static  Elf32_Half running_arch_code=EM_MIPS_RS3_LE;
#elif  (defined PARISC)
  static  Elf32_Half running_arch_code=EM_PARISC;
#elif  (defined MIPS)
  static  Elf32_Half running_arch_code=EM_MIPS;
#elif  (defined M68K)
  static  Elf32_Half running_arch_code=EM_68K;
#elif  (defined SH)
  static  Elf32_Half running_arch_code=EM_SH;
#elif  (defined RISCV)
  static  Elf32_Half running_arch_code=EM_RISCV;
#else
    #error Method os::dll_load requires that one of following is defined:\
        AARCH64, ALPHA, ARM, AMD64, IA32, IA64, M68K, MIPS, MIPSEL, PARISC, __powerpc__, __powerpc64__, RISCV, S390, SH, __sparc
#endif

  // Identify compatibility class for VM's architecture and library's architecture
  // Obtain string descriptions for architectures

  arch_t lib_arch={elf_head.e_machine,0,elf_head.e_ident[EI_CLASS], elf_head.e_ident[EI_DATA], NULL};
  int running_arch_index=-1;

  for (unsigned int i=0; i < ARRAY_SIZE(arch_array); i++) {
    if (running_arch_code == arch_array[i].code) {
      running_arch_index    = i;
    }
    if (lib_arch.code == arch_array[i].code) {
      lib_arch.compat_class = arch_array[i].compat_class;
      lib_arch.name         = arch_array[i].name;
    }
  }

  assert(running_arch_index != -1,
         "Didn't find running architecture code (running_arch_code) in arch_array");
  if (running_arch_index == -1) {
    // Even though running architecture detection failed
    // we may still continue with reporting dlerror() message
    return NULL;
  }

  if (lib_arch.compat_class != arch_array[running_arch_index].compat_class) {
    if (lib_arch.name != NULL) {
      ::snprintf(diag_msg_buf, diag_msg_max_length-1,
                 " (Possible cause: can't load %s .so on a %s platform)",
                 lib_arch.name, arch_array[running_arch_index].name);
    } else {
      ::snprintf(diag_msg_buf, diag_msg_max_length-1,
                 " (Possible cause: can't load this .so (machine code=0x%x) on a %s platform)",
                 lib_arch.code, arch_array[running_arch_index].name);
    }
    return NULL;
  }

  if (lib_arch.endianness != arch_array[running_arch_index].endianness) {
    ::snprintf(diag_msg_buf, diag_msg_max_length-1, " (Possible cause: endianness mismatch)");
    return NULL;
  }

  // ELF file class/capacity : 0 - invalid, 1 - 32bit, 2 - 64bit
  if (lib_arch.elf_class > 2 || lib_arch.elf_class < 1) {
    ::snprintf(diag_msg_buf, diag_msg_max_length-1, " (Possible cause: invalid ELF file class)");
    return NULL;
  }

  if (lib_arch.elf_class != arch_array[running_arch_index].elf_class) {
    ::snprintf(diag_msg_buf, diag_msg_max_length-1,
               " (Possible cause: architecture word width mismatch, can't load %d-bit .so on a %d-bit platform)",
               (int) lib_arch.elf_class * 32, arch_array[running_arch_index].elf_class * 32);
    return NULL;
  }

  return NULL;
}

void * os::Linux::dlopen_helper(const char *filename, char *ebuf,
                                int ebuflen) {
  void * result = ::dlopen(filename, RTLD_LAZY);
  if (result == NULL) {
    const char* error_report = ::dlerror();
    if (error_report == NULL) {
      error_report = "dlerror returned no error description";
    }
    if (ebuf != NULL && ebuflen > 0) {
      ::strncpy(ebuf, error_report, ebuflen-1);
      ebuf[ebuflen-1]='\0';
    }
    Events::log(NULL, "Loading shared library %s failed, %s", filename, error_report);
    log_info(os)("shared library load of %s failed, %s", filename, error_report);
  } else {
    Events::log(NULL, "Loaded shared library %s", filename);
    log_info(os)("shared library load of %s was successful", filename);
  }
  return result;
}

void * os::Linux::dll_load_in_vmthread(const char *filename, char *ebuf,
                                       int ebuflen) {
  void * result = NULL;
  if (LoadExecStackDllInVMThread) {
    result = dlopen_helper(filename, ebuf, ebuflen);
  }

  // Since 7019808, libjvm.so is linked with -noexecstack. If the VM loads a
  // library that requires an executable stack, or which does not have this
  // stack attribute set, dlopen changes the stack attribute to executable. The
  // read protection of the guard pages gets lost.
  //
  // Need to check _stack_is_executable again as multiple VM_LinuxDllLoad
  // may have been queued at the same time.

  if (!_stack_is_executable) {
    for (JavaThreadIteratorWithHandle jtiwh; JavaThread *jt = jtiwh.next(); ) {
      StackOverflow* overflow_state = jt->stack_overflow_state();
      if (!overflow_state->stack_guard_zone_unused() &&     // Stack not yet fully initialized
          overflow_state->stack_guards_enabled()) {         // No pending stack overflow exceptions
        if (!os::guard_memory((char *)jt->stack_end(), StackOverflow::stack_guard_zone_size())) {
          warning("Attempt to reguard stack yellow zone failed.");
        }
      }
    }
  }

  return result;
}

void* os::dll_lookup(void* handle, const char* name) {
  void* res = dlsym(handle, name);
  return res;
}

void* os::get_default_process_handle() {
  return (void*)::dlopen(NULL, RTLD_LAZY);
}

static bool _print_ascii_file(const char* filename, outputStream* st, const char* hdr = NULL) {
  int fd = ::open(filename, O_RDONLY);
  if (fd == -1) {
    return false;
  }

  if (hdr != NULL) {
    st->print_cr("%s", hdr);
  }

  char buf[33];
  int bytes;
  buf[32] = '\0';
  while ((bytes = ::read(fd, buf, sizeof(buf)-1)) > 0) {
    st->print_raw(buf, bytes);
  }

  ::close(fd);

  return true;
}

static void _print_ascii_file_h(const char* header, const char* filename, outputStream* st, bool same_line = true) {
  st->print("%s:%c", header, same_line ? ' ' : '\n');
  if (!_print_ascii_file(filename, st)) {
    st->print_cr("<Not Available>");
  }
}

void os::print_dll_info(outputStream *st) {
  st->print_cr("Dynamic libraries:");

  char fname[32];
  pid_t pid = os::Linux::gettid();

  jio_snprintf(fname, sizeof(fname), "/proc/%d/maps", pid);

  if (!_print_ascii_file(fname, st)) {
    st->print_cr("Can not get library information for pid = %d", pid);
  }
}

struct loaded_modules_info_param {
  os::LoadedModulesCallbackFunc callback;
  void *param;
};

static int dl_iterate_callback(struct dl_phdr_info *info, size_t size, void *data) {
  if ((info->dlpi_name == NULL) || (*info->dlpi_name == '\0')) {
    return 0;
  }

  struct loaded_modules_info_param *callback_param = reinterpret_cast<struct loaded_modules_info_param *>(data);
  address base = NULL;
  address top = NULL;
  for (int idx = 0; idx < info->dlpi_phnum; idx++) {
    const ElfW(Phdr) *phdr = info->dlpi_phdr + idx;
    if (phdr->p_type == PT_LOAD) {
      address raw_phdr_base = reinterpret_cast<address>(info->dlpi_addr + phdr->p_vaddr);

      address phdr_base = align_down(raw_phdr_base, phdr->p_align);
      if ((base == NULL) || (base > phdr_base)) {
        base = phdr_base;
      }

      address phdr_top = align_up(raw_phdr_base + phdr->p_memsz, phdr->p_align);
      if ((top == NULL) || (top < phdr_top)) {
        top = phdr_top;
      }
    }
  }

  return callback_param->callback(info->dlpi_name, base, top, callback_param->param);
}

int os::get_loaded_modules_info(os::LoadedModulesCallbackFunc callback, void *param) {
  struct loaded_modules_info_param callback_param = {callback, param};
  return dl_iterate_phdr(&dl_iterate_callback, &callback_param);
}

void os::print_os_info_brief(outputStream* st) {
  os::Linux::print_distro_info(st);

  os::Posix::print_uname_info(st);

  os::Linux::print_libversion_info(st);

}

void os::print_os_info(outputStream* st) {
  st->print_cr("OS:");

  os::Linux::print_distro_info(st);

  os::Posix::print_uname_info(st);

  os::Linux::print_uptime_info(st);

  // Print warning if unsafe chroot environment detected
  if (unsafe_chroot_detected) {
    st->print_cr("WARNING!! %s", unstable_chroot_error);
  }

  os::Linux::print_libversion_info(st);

  os::Posix::print_rlimit_info(st);

  os::Posix::print_load_average(st);
  st->cr();

  os::Linux::print_system_memory_info(st);
  st->cr();

  os::Linux::print_process_memory_info(st);
  st->cr();

  os::Linux::print_proc_sys_info(st);
  st->cr();

  if (os::Linux::print_ld_preload_file(st)) {
    st->cr();
  }

  if (os::Linux::print_container_info(st)) {
    st->cr();
  }

  VM_Version::print_platform_virtualization_info(st);

  os::Linux::print_steal_info(st);
}

// Try to identify popular distros.
// Most Linux distributions have a /etc/XXX-release file, which contains
// the OS version string. Newer Linux distributions have a /etc/lsb-release
// file that also contains the OS version string. Some have more than one
// /etc/XXX-release file (e.g. Mandrake has both /etc/mandrake-release and
// /etc/redhat-release.), so the order is important.
// Any Linux that is based on Redhat (i.e. Oracle, Mandrake, Sun JDS...) have
// their own specific XXX-release file as well as a redhat-release file.
// Because of this the XXX-release file needs to be searched for before the
// redhat-release file.
// Since Red Hat and SuSE have an lsb-release file that is not very descriptive the
// search for redhat-release / SuSE-release needs to be before lsb-release.
// Since the lsb-release file is the new standard it needs to be searched
// before the older style release files.
// Searching system-release (Red Hat) and os-release (other Linuxes) are a
// next to last resort.  The os-release file is a new standard that contains
// distribution information and the system-release file seems to be an old
// standard that has been replaced by the lsb-release and os-release files.
// Searching for the debian_version file is the last resort.  It contains
// an informative string like "6.0.6" or "wheezy/sid". Because of this
// "Debian " is printed before the contents of the debian_version file.

const char* distro_files[] = {
  "/etc/oracle-release",
  "/etc/mandriva-release",
  "/etc/mandrake-release",
  "/etc/sun-release",
  "/etc/redhat-release",
  "/etc/SuSE-release",
  "/etc/lsb-release",
  "/etc/turbolinux-release",
  "/etc/gentoo-release",
  "/etc/ltib-release",
  "/etc/angstrom-version",
  "/etc/system-release",
  "/etc/os-release",
  NULL };

void os::Linux::print_distro_info(outputStream* st) {
  for (int i = 0;; i++) {
    const char* file = distro_files[i];
    if (file == NULL) {
      break;  // done
    }
    // If file prints, we found it.
    if (_print_ascii_file(file, st)) {
      return;
    }
  }

  if (file_exists("/etc/debian_version")) {
    st->print("Debian ");
    _print_ascii_file("/etc/debian_version", st);
  } else {
    st->print_cr("Linux");
  }
}

static void parse_os_info_helper(FILE* fp, char* distro, size_t length, bool get_first_line) {
  char buf[256];
  while (fgets(buf, sizeof(buf), fp)) {
    // Edit out extra stuff in expected format
    if (strstr(buf, "DISTRIB_DESCRIPTION=") != NULL || strstr(buf, "PRETTY_NAME=") != NULL) {
      char* ptr = strstr(buf, "\"");  // the name is in quotes
      if (ptr != NULL) {
        ptr++; // go beyond first quote
        char* nl = strchr(ptr, '\"');
        if (nl != NULL) *nl = '\0';
        strncpy(distro, ptr, length);
      } else {
        ptr = strstr(buf, "=");
        ptr++; // go beyond equals then
        char* nl = strchr(ptr, '\n');
        if (nl != NULL) *nl = '\0';
        strncpy(distro, ptr, length);
      }
      return;
    } else if (get_first_line) {
      char* nl = strchr(buf, '\n');
      if (nl != NULL) *nl = '\0';
      strncpy(distro, buf, length);
      return;
    }
  }
  // print last line and close
  char* nl = strchr(buf, '\n');
  if (nl != NULL) *nl = '\0';
  strncpy(distro, buf, length);
}

static void parse_os_info(char* distro, size_t length, const char* file) {
  FILE* fp = fopen(file, "r");
  if (fp != NULL) {
    // if suse format, print out first line
    bool get_first_line = (strcmp(file, "/etc/SuSE-release") == 0);
    parse_os_info_helper(fp, distro, length, get_first_line);
    fclose(fp);
  }
}

void os::get_summary_os_info(char* buf, size_t buflen) {
  for (int i = 0;; i++) {
    const char* file = distro_files[i];
    if (file == NULL) {
      break; // ran out of distro_files
    }
    if (file_exists(file)) {
      parse_os_info(buf, buflen, file);
      return;
    }
  }
  // special case for debian
  if (file_exists("/etc/debian_version")) {
    strncpy(buf, "Debian ", buflen);
    if (buflen > 7) {
      parse_os_info(&buf[7], buflen-7, "/etc/debian_version");
    }
  } else {
    strncpy(buf, "Linux", buflen);
  }
}

void os::Linux::print_libversion_info(outputStream* st) {
  // libc, pthread
  st->print("libc: ");
  st->print("%s ", os::Linux::glibc_version());
  st->print("%s ", os::Linux::libpthread_version());
  st->cr();
}

void os::Linux::print_proc_sys_info(outputStream* st) {
  _print_ascii_file_h("/proc/sys/kernel/threads-max (system-wide limit on the number of threads)",
                      "/proc/sys/kernel/threads-max", st);
  _print_ascii_file_h("/proc/sys/vm/max_map_count (maximum number of memory map areas a process may have)",
                      "/proc/sys/vm/max_map_count", st);
  _print_ascii_file_h("/proc/sys/kernel/pid_max (system-wide limit on number of process identifiers)",
                      "/proc/sys/kernel/pid_max", st);
}

void os::Linux::print_system_memory_info(outputStream* st) {
  _print_ascii_file_h("/proc/meminfo", "/proc/meminfo", st, false);
  st->cr();

  // some information regarding THPs; for details see
  // https://www.kernel.org/doc/Documentation/vm/transhuge.txt
  _print_ascii_file_h("/sys/kernel/mm/transparent_hugepage/enabled",
                      "/sys/kernel/mm/transparent_hugepage/enabled", st);
  _print_ascii_file_h("/sys/kernel/mm/transparent_hugepage/defrag (defrag/compaction efforts parameter)",
                      "/sys/kernel/mm/transparent_hugepage/defrag", st);
}

void os::Linux::print_process_memory_info(outputStream* st) {

  st->print_cr("Process Memory:");

  // Print virtual and resident set size; peak values; swap; and for
  //  rss its components if the kernel is recent enough.
  ssize_t vmsize = -1, vmpeak = -1, vmswap = -1,
      vmrss = -1, vmhwm = -1, rssanon = -1, rssfile = -1, rssshmem = -1;
  const int num_values = 8;
  int num_found = 0;
  FILE* f = ::fopen("/proc/self/status", "r");
  char buf[256];
  while (::fgets(buf, sizeof(buf), f) != NULL && num_found < num_values) {
    if ( (vmsize == -1    && sscanf(buf, "VmSize: " SSIZE_FORMAT " kB", &vmsize) == 1) ||
         (vmpeak == -1    && sscanf(buf, "VmPeak: " SSIZE_FORMAT " kB", &vmpeak) == 1) ||
         (vmswap == -1    && sscanf(buf, "VmSwap: " SSIZE_FORMAT " kB", &vmswap) == 1) ||
         (vmhwm == -1     && sscanf(buf, "VmHWM: " SSIZE_FORMAT " kB", &vmhwm) == 1) ||
         (vmrss == -1     && sscanf(buf, "VmRSS: " SSIZE_FORMAT " kB", &vmrss) == 1) ||
         (rssanon == -1   && sscanf(buf, "RssAnon: " SSIZE_FORMAT " kB", &rssanon) == 1) ||
         (rssfile == -1   && sscanf(buf, "RssFile: " SSIZE_FORMAT " kB", &rssfile) == 1) ||
         (rssshmem == -1  && sscanf(buf, "RssShmem: " SSIZE_FORMAT " kB", &rssshmem) == 1)
         )
    {
      num_found ++;
    }
  }
  st->print_cr("Virtual Size: " SSIZE_FORMAT "K (peak: " SSIZE_FORMAT "K)", vmsize, vmpeak);
  st->print("Resident Set Size: " SSIZE_FORMAT "K (peak: " SSIZE_FORMAT "K)", vmrss, vmhwm);
  if (rssanon != -1) { // requires kernel >= 4.5
    st->print(" (anon: " SSIZE_FORMAT "K, file: " SSIZE_FORMAT "K, shmem: " SSIZE_FORMAT "K)",
                rssanon, rssfile, rssshmem);
  }
  st->cr();
  if (vmswap != -1) { // requires kernel >= 2.6.34
    st->print_cr("Swapped out: " SSIZE_FORMAT "K", vmswap);
  }

  // Print glibc outstanding allocations.
  // (note: there is no implementation of mallinfo for muslc)
#ifdef __GLIBC__
  struct mallinfo mi = ::mallinfo();

  // mallinfo is an old API. Member names mean next to nothing and, beyond that, are int.
  // So values may have wrapped around. Still useful enough to see how much glibc thinks
  // we allocated.
  const size_t total_allocated = (size_t)(unsigned)mi.uordblks;
  st->print("C-Heap outstanding allocations: " SIZE_FORMAT "K", total_allocated / K);
  // Since mallinfo members are int, glibc values may have wrapped. Warn about this.
  if ((vmrss * K) > UINT_MAX && (vmrss * K) > (total_allocated + UINT_MAX)) {
    st->print(" (may have wrapped)");
  }
  st->cr();

#endif // __GLIBC__

}

bool os::Linux::print_ld_preload_file(outputStream* st) {
  return _print_ascii_file("/etc/ld.so.preload", st, "/etc/ld.so.preload:");
}

void os::Linux::print_uptime_info(outputStream* st) {
  struct sysinfo sinfo;
  int ret = sysinfo(&sinfo);
  if (ret == 0) {
    os::print_dhm(st, "OS uptime:", (long) sinfo.uptime);
  }
}

bool os::Linux::print_container_info(outputStream* st) {
  if (!OSContainer::is_containerized()) {
    return false;
  }

  st->print_cr("container (cgroup) information:");

  const char *p_ct = OSContainer::container_type();
  st->print_cr("container_type: %s", p_ct != NULL ? p_ct : "not supported");

  char *p = OSContainer::cpu_cpuset_cpus();
  st->print_cr("cpu_cpuset_cpus: %s", p != NULL ? p : "not supported");
  free(p);

  p = OSContainer::cpu_cpuset_memory_nodes();
  st->print_cr("cpu_memory_nodes: %s", p != NULL ? p : "not supported");
  free(p);

  int i = OSContainer::active_processor_count();
  st->print("active_processor_count: ");
  if (i > 0) {
    st->print_cr("%d", i);
  } else {
    st->print_cr("not supported");
  }

  i = OSContainer::cpu_quota();
  st->print("cpu_quota: ");
  if (i > 0) {
    st->print_cr("%d", i);
  } else {
    st->print_cr("%s", i == OSCONTAINER_ERROR ? "not supported" : "no quota");
  }

  i = OSContainer::cpu_period();
  st->print("cpu_period: ");
  if (i > 0) {
    st->print_cr("%d", i);
  } else {
    st->print_cr("%s", i == OSCONTAINER_ERROR ? "not supported" : "no period");
  }

  i = OSContainer::cpu_shares();
  st->print("cpu_shares: ");
  if (i > 0) {
    st->print_cr("%d", i);
  } else {
    st->print_cr("%s", i == OSCONTAINER_ERROR ? "not supported" : "no shares");
  }

  jlong j = OSContainer::memory_limit_in_bytes();
  st->print("memory_limit_in_bytes: ");
  if (j > 0) {
    st->print_cr(JLONG_FORMAT, j);
  } else {
    st->print_cr("%s", j == OSCONTAINER_ERROR ? "not supported" : "unlimited");
  }

  j = OSContainer::memory_and_swap_limit_in_bytes();
  st->print("memory_and_swap_limit_in_bytes: ");
  if (j > 0) {
    st->print_cr(JLONG_FORMAT, j);
  } else {
    st->print_cr("%s", j == OSCONTAINER_ERROR ? "not supported" : "unlimited");
  }

  j = OSContainer::memory_soft_limit_in_bytes();
  st->print("memory_soft_limit_in_bytes: ");
  if (j > 0) {
    st->print_cr(JLONG_FORMAT, j);
  } else {
    st->print_cr("%s", j == OSCONTAINER_ERROR ? "not supported" : "unlimited");
  }

  j = OSContainer::OSContainer::memory_usage_in_bytes();
  st->print("memory_usage_in_bytes: ");
  if (j > 0) {
    st->print_cr(JLONG_FORMAT, j);
  } else {
    st->print_cr("%s", j == OSCONTAINER_ERROR ? "not supported" : "unlimited");
  }

  j = OSContainer::OSContainer::memory_max_usage_in_bytes();
  st->print("memory_max_usage_in_bytes: ");
  if (j > 0) {
    st->print_cr(JLONG_FORMAT, j);
  } else {
    st->print_cr("%s", j == OSCONTAINER_ERROR ? "not supported" : "unlimited");
  }

  return true;
}

void os::Linux::print_steal_info(outputStream* st) {
  if (has_initial_tick_info) {
    CPUPerfTicks pticks;
    bool res = os::Linux::get_tick_information(&pticks, -1);

    if (res && pticks.has_steal_ticks) {
      uint64_t steal_ticks_difference = pticks.steal - initial_steal_ticks;
      uint64_t total_ticks_difference = pticks.total - initial_total_ticks;
      double steal_ticks_perc = 0.0;
      if (total_ticks_difference != 0) {
        steal_ticks_perc = (double) steal_ticks_difference / total_ticks_difference;
      }
      st->print_cr("Steal ticks since vm start: " UINT64_FORMAT, steal_ticks_difference);
      st->print_cr("Steal ticks percentage since vm start:%7.3f", steal_ticks_perc);
    }
  }
}

void os::print_memory_info(outputStream* st) {

  st->print("Memory:");
  st->print(" %dk page", os::vm_page_size()>>10);

  // values in struct sysinfo are "unsigned long"
  struct sysinfo si;
  sysinfo(&si);

  st->print(", physical " UINT64_FORMAT "k",
            os::physical_memory() >> 10);
  st->print("(" UINT64_FORMAT "k free)",
            os::available_memory() >> 10);
  st->print(", swap " UINT64_FORMAT "k",
            ((jlong)si.totalswap * si.mem_unit) >> 10);
  st->print("(" UINT64_FORMAT "k free)",
            ((jlong)si.freeswap * si.mem_unit) >> 10);
  st->cr();
}

// Print the first "model name" line and the first "flags" line
// that we find and nothing more. We assume "model name" comes
// before "flags" so if we find a second "model name", then the
// "flags" field is considered missing.
static bool print_model_name_and_flags(outputStream* st, char* buf, size_t buflen) {
#if defined(IA32) || defined(AMD64)
  // Other platforms have less repetitive cpuinfo files
  FILE *fp = fopen("/proc/cpuinfo", "r");
  if (fp) {
    while (!feof(fp)) {
      if (fgets(buf, buflen, fp)) {
        // Assume model name comes before flags
        bool model_name_printed = false;
        if (strstr(buf, "model name") != NULL) {
          if (!model_name_printed) {
            st->print_raw("CPU Model and flags from /proc/cpuinfo:\n");
            st->print_raw(buf);
            model_name_printed = true;
          } else {
            // model name printed but not flags?  Odd, just return
            fclose(fp);
            return true;
          }
        }
        // print the flags line too
        if (strstr(buf, "flags") != NULL) {
          st->print_raw(buf);
          fclose(fp);
          return true;
        }
      }
    }
    fclose(fp);
  }
#endif // x86 platforms
  return false;
}

// additional information about CPU e.g. available frequency ranges
static void print_sys_devices_cpu_info(outputStream* st, char* buf, size_t buflen) {
  _print_ascii_file_h("Online cpus", "/sys/devices/system/cpu/online", st);
  _print_ascii_file_h("Offline cpus", "/sys/devices/system/cpu/offline", st);

  if (ExtensiveErrorReports) {
    // cache related info (cpu 0, should be similar for other CPUs)
    for (unsigned int i=0; i < 10; i++) { // handle max. 10 cache entries
      char hbuf_level[60];
      char hbuf_type[60];
      char hbuf_size[60];
      char hbuf_coherency_line_size[80];
      snprintf(hbuf_level, 60, "/sys/devices/system/cpu/cpu0/cache/index%u/level", i);
      snprintf(hbuf_type, 60, "/sys/devices/system/cpu/cpu0/cache/index%u/type", i);
      snprintf(hbuf_size, 60, "/sys/devices/system/cpu/cpu0/cache/index%u/size", i);
      snprintf(hbuf_coherency_line_size, 80, "/sys/devices/system/cpu/cpu0/cache/index%u/coherency_line_size", i);
      if (file_exists(hbuf_level)) {
        _print_ascii_file_h("cache level", hbuf_level, st);
        _print_ascii_file_h("cache type", hbuf_type, st);
        _print_ascii_file_h("cache size", hbuf_size, st);
        _print_ascii_file_h("cache coherency line size", hbuf_coherency_line_size, st);
      }
    }
  }

  // we miss the cpufreq entries on Power and s390x
#if defined(IA32) || defined(AMD64)
  _print_ascii_file_h("BIOS frequency limitation", "/sys/devices/system/cpu/cpu0/cpufreq/bios_limit", st);
  _print_ascii_file_h("Frequency switch latency (ns)", "/sys/devices/system/cpu/cpu0/cpufreq/cpuinfo_transition_latency", st);
  _print_ascii_file_h("Available cpu frequencies", "/sys/devices/system/cpu/cpu0/cpufreq/scaling_available_frequencies", st);
  // min and max should be in the Available range but still print them (not all info might be available for all kernels)
  if (ExtensiveErrorReports) {
    _print_ascii_file_h("Maximum cpu frequency", "/sys/devices/system/cpu/cpu0/cpufreq/cpuinfo_max_freq", st);
    _print_ascii_file_h("Minimum cpu frequency", "/sys/devices/system/cpu/cpu0/cpufreq/cpuinfo_min_freq", st);
    _print_ascii_file_h("Current cpu frequency", "/sys/devices/system/cpu/cpu0/cpufreq/scaling_cur_freq", st);
  }
  // governors are power schemes, see https://wiki.archlinux.org/index.php/CPU_frequency_scaling
  if (ExtensiveErrorReports) {
    _print_ascii_file_h("Available governors", "/sys/devices/system/cpu/cpu0/cpufreq/scaling_available_governors", st);
  }
  _print_ascii_file_h("Current governor", "/sys/devices/system/cpu/cpu0/cpufreq/scaling_governor", st);
  // Core performance boost, see https://www.kernel.org/doc/Documentation/cpu-freq/boost.txt
  // Raise operating frequency of some cores in a multi-core package if certain conditions apply, e.g.
  // whole chip is not fully utilized
  _print_ascii_file_h("Core performance/turbo boost", "/sys/devices/system/cpu/cpufreq/boost", st);
#endif
}

void os::pd_print_cpu_info(outputStream* st, char* buf, size_t buflen) {
  // Only print the model name if the platform provides this as a summary
  if (!print_model_name_and_flags(st, buf, buflen)) {
    _print_ascii_file_h("/proc/cpuinfo", "/proc/cpuinfo", st, false);
  }
  st->cr();
  print_sys_devices_cpu_info(st, buf, buflen);
}

#if defined(AMD64) || defined(IA32) || defined(X32)
const char* search_string = "model name";
#elif defined(M68K)
const char* search_string = "CPU";
#elif defined(PPC64)
const char* search_string = "cpu";
#elif defined(S390)
const char* search_string = "machine =";
#elif defined(SPARC)
const char* search_string = "cpu";
#else
const char* search_string = "Processor";
#endif

// Parses the cpuinfo file for string representing the model name.
void os::get_summary_cpu_info(char* cpuinfo, size_t length) {
  FILE* fp = fopen("/proc/cpuinfo", "r");
  if (fp != NULL) {
    while (!feof(fp)) {
      char buf[256];
      if (fgets(buf, sizeof(buf), fp)) {
        char* start = strstr(buf, search_string);
        if (start != NULL) {
          char *ptr = start + strlen(search_string);
          char *end = buf + strlen(buf);
          while (ptr != end) {
             // skip whitespace and colon for the rest of the name.
             if (*ptr != ' ' && *ptr != '\t' && *ptr != ':') {
               break;
             }
             ptr++;
          }
          if (ptr != end) {
            // reasonable string, get rid of newline and keep the rest
            char* nl = strchr(buf, '\n');
            if (nl != NULL) *nl = '\0';
            strncpy(cpuinfo, ptr, length);
            fclose(fp);
            return;
          }
        }
      }
    }
    fclose(fp);
  }
  // cpuinfo not found or parsing failed, just print generic string.  The entire
  // /proc/cpuinfo file will be printed later in the file (or enough of it for x86)
#if   defined(AARCH64)
  strncpy(cpuinfo, "AArch64", length);
#elif defined(AMD64)
  strncpy(cpuinfo, "x86_64", length);
#elif defined(ARM)  // Order wrt. AARCH64 is relevant!
  strncpy(cpuinfo, "ARM", length);
#elif defined(IA32)
  strncpy(cpuinfo, "x86_32", length);
#elif defined(IA64)
  strncpy(cpuinfo, "IA64", length);
#elif defined(PPC)
  strncpy(cpuinfo, "PPC64", length);
#elif defined(S390)
  strncpy(cpuinfo, "S390", length);
#elif defined(SPARC)
  strncpy(cpuinfo, "sparcv9", length);
#elif defined(ZERO_LIBARCH)
  strncpy(cpuinfo, ZERO_LIBARCH, length);
#else
  strncpy(cpuinfo, "unknown", length);
#endif
}

void os::print_signal_handlers(outputStream* st, char* buf, size_t buflen) {
  st->print_cr("Signal Handlers:");
  PosixSignals::print_signal_handler(st, SIGSEGV, buf, buflen);
  PosixSignals::print_signal_handler(st, SIGBUS , buf, buflen);
  PosixSignals::print_signal_handler(st, SIGFPE , buf, buflen);
  PosixSignals::print_signal_handler(st, SIGPIPE, buf, buflen);
  PosixSignals::print_signal_handler(st, SIGXFSZ, buf, buflen);
  PosixSignals::print_signal_handler(st, SIGILL , buf, buflen);
  PosixSignals::print_signal_handler(st, SR_signum, buf, buflen);
  PosixSignals::print_signal_handler(st, SHUTDOWN1_SIGNAL, buf, buflen);
  PosixSignals::print_signal_handler(st, SHUTDOWN2_SIGNAL , buf, buflen);
  PosixSignals::print_signal_handler(st, SHUTDOWN3_SIGNAL , buf, buflen);
  PosixSignals::print_signal_handler(st, BREAK_SIGNAL, buf, buflen);
#if defined(PPC64)
  PosixSignals::print_signal_handler(st, SIGTRAP, buf, buflen);
#endif
}

static char saved_jvm_path[MAXPATHLEN] = {0};

// Find the full path to the current module, libjvm.so
void os::jvm_path(char *buf, jint buflen) {
  // Error checking.
  if (buflen < MAXPATHLEN) {
    assert(false, "must use a large-enough buffer");
    buf[0] = '\0';
    return;
  }
  // Lazy resolve the path to current module.
  if (saved_jvm_path[0] != 0) {
    strcpy(buf, saved_jvm_path);
    return;
  }

  char dli_fname[MAXPATHLEN];
  bool ret = dll_address_to_library_name(
                                         CAST_FROM_FN_PTR(address, os::jvm_path),
                                         dli_fname, sizeof(dli_fname), NULL);
  assert(ret, "cannot locate libjvm");
  char *rp = NULL;
  if (ret && dli_fname[0] != '\0') {
    rp = os::Posix::realpath(dli_fname, buf, buflen);
  }
  if (rp == NULL) {
    return;
  }

  if (Arguments::sun_java_launcher_is_altjvm()) {
    // Support for the java launcher's '-XXaltjvm=<path>' option. Typical
    // value for buf is "<JAVA_HOME>/jre/lib/<vmtype>/libjvm.so".
    // If "/jre/lib/" appears at the right place in the string, then
    // assume we are installed in a JDK and we're done. Otherwise, check
    // for a JAVA_HOME environment variable and fix up the path so it
    // looks like libjvm.so is installed there (append a fake suffix
    // hotspot/libjvm.so).
    const char *p = buf + strlen(buf) - 1;
    for (int count = 0; p > buf && count < 5; ++count) {
      for (--p; p > buf && *p != '/'; --p)
        /* empty */ ;
    }

    if (strncmp(p, "/jre/lib/", 9) != 0) {
      // Look for JAVA_HOME in the environment.
      char* java_home_var = ::getenv("JAVA_HOME");
      if (java_home_var != NULL && java_home_var[0] != 0) {
        char* jrelib_p;
        int len;

        // Check the current module name "libjvm.so".
        p = strrchr(buf, '/');
        if (p == NULL) {
          return;
        }
        assert(strstr(p, "/libjvm") == p, "invalid library name");

        rp = os::Posix::realpath(java_home_var, buf, buflen);
        if (rp == NULL) {
          return;
        }

        // determine if this is a legacy image or modules image
        // modules image doesn't have "jre" subdirectory
        len = strlen(buf);
        assert(len < buflen, "Ran out of buffer room");
        jrelib_p = buf + len;
        snprintf(jrelib_p, buflen-len, "/jre/lib");
        if (0 != access(buf, F_OK)) {
          snprintf(jrelib_p, buflen-len, "/lib");
        }

        if (0 == access(buf, F_OK)) {
          // Use current module name "libjvm.so"
          len = strlen(buf);
          snprintf(buf + len, buflen-len, "/hotspot/libjvm.so");
        } else {
          // Go back to path of .so
          rp = os::Posix::realpath(dli_fname, buf, buflen);
          if (rp == NULL) {
            return;
          }
        }
      }
    }
  }

  strncpy(saved_jvm_path, buf, MAXPATHLEN);
  saved_jvm_path[MAXPATHLEN - 1] = '\0';
}

void os::print_jni_name_prefix_on(outputStream* st, int args_size) {
  // no prefix required, not even "_"
}

void os::print_jni_name_suffix_on(outputStream* st, int args_size) {
  // no suffix required
}

////////////////////////////////////////////////////////////////////////////////
// Virtual Memory

int os::vm_page_size() {
  // Seems redundant as all get out
  assert(os::Linux::page_size() != -1, "must call os::init");
  return os::Linux::page_size();
}

// Solaris allocates memory by pages.
int os::vm_allocation_granularity() {
  assert(os::Linux::page_size() != -1, "must call os::init");
  return os::Linux::page_size();
}

// Rationale behind this function:
//  current (Mon Apr 25 20:12:18 MSD 2005) oprofile drops samples without executable
//  mapping for address (see lookup_dcookie() in the kernel module), thus we cannot get
//  samples for JITted code. Here we create private executable mapping over the code cache
//  and then we can use standard (well, almost, as mapping can change) way to provide
//  info for the reporting script by storing timestamp and location of symbol
void linux_wrap_code(char* base, size_t size) {
  static volatile jint cnt = 0;

  if (!UseOprofile) {
    return;
  }

  char buf[PATH_MAX+1];
  int num = Atomic::add(&cnt, 1);

  snprintf(buf, sizeof(buf), "%s/hs-vm-%d-%d",
           os::get_temp_directory(), os::current_process_id(), num);
  unlink(buf);

  int fd = ::open(buf, O_CREAT | O_RDWR, S_IRWXU);

  if (fd != -1) {
    off_t rv = ::lseek(fd, size-2, SEEK_SET);
    if (rv != (off_t)-1) {
      if (::write(fd, "", 1) == 1) {
        mmap(base, size,
             PROT_READ|PROT_WRITE|PROT_EXEC,
             MAP_PRIVATE|MAP_FIXED|MAP_NORESERVE, fd, 0);
      }
    }
    ::close(fd);
    unlink(buf);
  }
}

static bool recoverable_mmap_error(int err) {
  // See if the error is one we can let the caller handle. This
  // list of errno values comes from JBS-6843484. I can't find a
  // Linux man page that documents this specific set of errno
  // values so while this list currently matches Solaris, it may
  // change as we gain experience with this failure mode.
  switch (err) {
  case EBADF:
  case EINVAL:
  case ENOTSUP:
    // let the caller deal with these errors
    return true;

  default:
    // Any remaining errors on this OS can cause our reserved mapping
    // to be lost. That can cause confusion where different data
    // structures think they have the same memory mapped. The worst
    // scenario is if both the VM and a library think they have the
    // same memory mapped.
    return false;
  }
}

static void warn_fail_commit_memory(char* addr, size_t size, bool exec,
                                    int err) {
  warning("INFO: os::commit_memory(" PTR_FORMAT ", " SIZE_FORMAT
          ", %d) failed; error='%s' (errno=%d)", p2i(addr), size, exec,
          os::strerror(err), err);
}

static void warn_fail_commit_memory(char* addr, size_t size,
                                    size_t alignment_hint, bool exec,
                                    int err) {
  warning("INFO: os::commit_memory(" PTR_FORMAT ", " SIZE_FORMAT
          ", " SIZE_FORMAT ", %d) failed; error='%s' (errno=%d)", p2i(addr), size,
          alignment_hint, exec, os::strerror(err), err);
}

// NOTE: Linux kernel does not really reserve the pages for us.
//       All it does is to check if there are enough free pages
//       left at the time of mmap(). This could be a potential
//       problem.
int os::Linux::commit_memory_impl(char* addr, size_t size, bool exec) {
  int prot = exec ? PROT_READ|PROT_WRITE|PROT_EXEC : PROT_READ|PROT_WRITE;
  uintptr_t res = (uintptr_t) ::mmap(addr, size, prot,
                                     MAP_PRIVATE|MAP_FIXED|MAP_ANONYMOUS, -1, 0);
  if (res != (uintptr_t) MAP_FAILED) {
    if (UseNUMAInterleaving) {
      numa_make_global(addr, size);
    }
    return 0;
  }

  int err = errno;  // save errno from mmap() call above

  if (!recoverable_mmap_error(err)) {
    warn_fail_commit_memory(addr, size, exec, err);
    vm_exit_out_of_memory(size, OOM_MMAP_ERROR, "committing reserved memory.");
  }

  return err;
}

bool os::pd_commit_memory(char* addr, size_t size, bool exec) {
  return os::Linux::commit_memory_impl(addr, size, exec) == 0;
}

void os::pd_commit_memory_or_exit(char* addr, size_t size, bool exec,
                                  const char* mesg) {
  assert(mesg != NULL, "mesg must be specified");
  int err = os::Linux::commit_memory_impl(addr, size, exec);
  if (err != 0) {
    // the caller wants all commit errors to exit with the specified mesg:
    warn_fail_commit_memory(addr, size, exec, err);
    vm_exit_out_of_memory(size, OOM_MMAP_ERROR, "%s", mesg);
  }
}

// Define MAP_HUGETLB here so we can build HotSpot on old systems.
#ifndef MAP_HUGETLB
  #define MAP_HUGETLB 0x40000
#endif

// If mmap flags are set with MAP_HUGETLB and the system supports multiple
// huge page sizes, flag bits [26:31] can be used to encode the log2 of the
// desired huge page size. Otherwise, the system's default huge page size will be used.
// See mmap(2) man page for more info (since Linux 3.8).
// https://lwn.net/Articles/533499/
#ifndef MAP_HUGE_SHIFT
  #define MAP_HUGE_SHIFT 26
#endif

// Define MADV_HUGEPAGE here so we can build HotSpot on old systems.
#ifndef MADV_HUGEPAGE
  #define MADV_HUGEPAGE 14
#endif

int os::Linux::commit_memory_impl(char* addr, size_t size,
                                  size_t alignment_hint, bool exec) {
  int err = os::Linux::commit_memory_impl(addr, size, exec);
  if (err == 0) {
    realign_memory(addr, size, alignment_hint);
  }
  return err;
}

bool os::pd_commit_memory(char* addr, size_t size, size_t alignment_hint,
                          bool exec) {
  return os::Linux::commit_memory_impl(addr, size, alignment_hint, exec) == 0;
}

void os::pd_commit_memory_or_exit(char* addr, size_t size,
                                  size_t alignment_hint, bool exec,
                                  const char* mesg) {
  assert(mesg != NULL, "mesg must be specified");
  int err = os::Linux::commit_memory_impl(addr, size, alignment_hint, exec);
  if (err != 0) {
    // the caller wants all commit errors to exit with the specified mesg:
    warn_fail_commit_memory(addr, size, alignment_hint, exec, err);
    vm_exit_out_of_memory(size, OOM_MMAP_ERROR, "%s", mesg);
  }
}

void os::pd_realign_memory(char *addr, size_t bytes, size_t alignment_hint) {
  if (UseTransparentHugePages && alignment_hint > (size_t)vm_page_size()) {
    // We don't check the return value: madvise(MADV_HUGEPAGE) may not
    // be supported or the memory may already be backed by huge pages.
    ::madvise(addr, bytes, MADV_HUGEPAGE);
  }
}

void os::pd_free_memory(char *addr, size_t bytes, size_t alignment_hint) {
  // This method works by doing an mmap over an existing mmaping and effectively discarding
  // the existing pages. However it won't work for SHM-based large pages that cannot be
  // uncommitted at all. We don't do anything in this case to avoid creating a segment with
  // small pages on top of the SHM segment. This method always works for small pages, so we
  // allow that in any case.
  if (alignment_hint <= (size_t)os::vm_page_size() || can_commit_large_page_memory()) {
    commit_memory(addr, bytes, alignment_hint, !ExecMem);
  }
}

void os::numa_make_global(char *addr, size_t bytes) {
  Linux::numa_interleave_memory(addr, bytes);
}

// Define for numa_set_bind_policy(int). Setting the argument to 0 will set the
// bind policy to MPOL_PREFERRED for the current thread.
#define USE_MPOL_PREFERRED 0

void os::numa_make_local(char *addr, size_t bytes, int lgrp_hint) {
  // To make NUMA and large pages more robust when both enabled, we need to ease
  // the requirements on where the memory should be allocated. MPOL_BIND is the
  // default policy and it will force memory to be allocated on the specified
  // node. Changing this to MPOL_PREFERRED will prefer to allocate the memory on
  // the specified node, but will not force it. Using this policy will prevent
  // getting SIGBUS when trying to allocate large pages on NUMA nodes with no
  // free large pages.
  Linux::numa_set_bind_policy(USE_MPOL_PREFERRED);
  Linux::numa_tonode_memory(addr, bytes, lgrp_hint);
}

bool os::numa_topology_changed() { return false; }

size_t os::numa_get_groups_num() {
  // Return just the number of nodes in which it's possible to allocate memory
  // (in numa terminology, configured nodes).
  return Linux::numa_num_configured_nodes();
}

int os::numa_get_group_id() {
  int cpu_id = Linux::sched_getcpu();
  if (cpu_id != -1) {
    int lgrp_id = Linux::get_node_by_cpu(cpu_id);
    if (lgrp_id != -1) {
      return lgrp_id;
    }
  }
  return 0;
}

int os::numa_get_group_id_for_address(const void* address) {
  void** pages = const_cast<void**>(&address);
  int id = -1;

  if (os::Linux::numa_move_pages(0, 1, pages, NULL, &id, 0) == -1) {
    return -1;
  }
  if (id < 0) {
    return -1;
  }
  return id;
}

int os::Linux::get_existing_num_nodes() {
  int node;
  int highest_node_number = Linux::numa_max_node();
  int num_nodes = 0;

  // Get the total number of nodes in the system including nodes without memory.
  for (node = 0; node <= highest_node_number; node++) {
    if (is_node_in_existing_nodes(node)) {
      num_nodes++;
    }
  }
  return num_nodes;
}

size_t os::numa_get_leaf_groups(int *ids, size_t size) {
  int highest_node_number = Linux::numa_max_node();
  size_t i = 0;

  // Map all node ids in which it is possible to allocate memory. Also nodes are
  // not always consecutively available, i.e. available from 0 to the highest
  // node number. If the nodes have been bound explicitly using numactl membind,
  // then allocate memory from those nodes only.
  for (int node = 0; node <= highest_node_number; node++) {
    if (Linux::is_node_in_bound_nodes((unsigned int)node)) {
      ids[i++] = node;
    }
  }
  return i;
}

bool os::get_page_info(char *start, page_info* info) {
  return false;
}

char *os::scan_pages(char *start, char* end, page_info* page_expected,
                     page_info* page_found) {
  return end;
}


int os::Linux::sched_getcpu_syscall(void) {
  unsigned int cpu = 0;
  int retval = -1;

#if defined(IA32)
  #ifndef SYS_getcpu
    #define SYS_getcpu 318
  #endif
  retval = syscall(SYS_getcpu, &cpu, NULL, NULL);
#elif defined(AMD64)
// Unfortunately we have to bring all these macros here from vsyscall.h
// to be able to compile on old linuxes.
  #define __NR_vgetcpu 2
  #define VSYSCALL_START (-10UL << 20)
  #define VSYSCALL_SIZE 1024
  #define VSYSCALL_ADDR(vsyscall_nr) (VSYSCALL_START+VSYSCALL_SIZE*(vsyscall_nr))
  typedef long (*vgetcpu_t)(unsigned int *cpu, unsigned int *node, unsigned long *tcache);
  vgetcpu_t vgetcpu = (vgetcpu_t)VSYSCALL_ADDR(__NR_vgetcpu);
  retval = vgetcpu(&cpu, NULL, NULL);
#endif

  return (retval == -1) ? retval : cpu;
}

void os::Linux::sched_getcpu_init() {
  // sched_getcpu() should be in libc.
  set_sched_getcpu(CAST_TO_FN_PTR(sched_getcpu_func_t,
                                  dlsym(RTLD_DEFAULT, "sched_getcpu")));

  // If it's not, try a direct syscall.
  if (sched_getcpu() == -1) {
    set_sched_getcpu(CAST_TO_FN_PTR(sched_getcpu_func_t,
                                    (void*)&sched_getcpu_syscall));
  }

  if (sched_getcpu() == -1) {
    vm_exit_during_initialization("getcpu(2) system call not supported by kernel");
  }
}

// Something to do with the numa-aware allocator needs these symbols
extern "C" JNIEXPORT void numa_warn(int number, char *where, ...) { }
extern "C" JNIEXPORT void numa_error(char *where) { }

// Handle request to load libnuma symbol version 1.1 (API v1). If it fails
// load symbol from base version instead.
void* os::Linux::libnuma_dlsym(void* handle, const char *name) {
  void *f = dlvsym(handle, name, "libnuma_1.1");
  if (f == NULL) {
    f = dlsym(handle, name);
  }
  return f;
}

// Handle request to load libnuma symbol version 1.2 (API v2) only.
// Return NULL if the symbol is not defined in this particular version.
void* os::Linux::libnuma_v2_dlsym(void* handle, const char* name) {
  return dlvsym(handle, name, "libnuma_1.2");
}

bool os::Linux::libnuma_init() {
  if (sched_getcpu() != -1) { // Requires sched_getcpu() support
    void *handle = dlopen("libnuma.so.1", RTLD_LAZY);
    if (handle != NULL) {
      set_numa_node_to_cpus(CAST_TO_FN_PTR(numa_node_to_cpus_func_t,
                                           libnuma_dlsym(handle, "numa_node_to_cpus")));
      set_numa_max_node(CAST_TO_FN_PTR(numa_max_node_func_t,
                                       libnuma_dlsym(handle, "numa_max_node")));
      set_numa_num_configured_nodes(CAST_TO_FN_PTR(numa_num_configured_nodes_func_t,
                                                   libnuma_dlsym(handle, "numa_num_configured_nodes")));
      set_numa_available(CAST_TO_FN_PTR(numa_available_func_t,
                                        libnuma_dlsym(handle, "numa_available")));
      set_numa_tonode_memory(CAST_TO_FN_PTR(numa_tonode_memory_func_t,
                                            libnuma_dlsym(handle, "numa_tonode_memory")));
      set_numa_interleave_memory(CAST_TO_FN_PTR(numa_interleave_memory_func_t,
                                                libnuma_dlsym(handle, "numa_interleave_memory")));
      set_numa_interleave_memory_v2(CAST_TO_FN_PTR(numa_interleave_memory_v2_func_t,
                                                libnuma_v2_dlsym(handle, "numa_interleave_memory")));
      set_numa_set_bind_policy(CAST_TO_FN_PTR(numa_set_bind_policy_func_t,
                                              libnuma_dlsym(handle, "numa_set_bind_policy")));
      set_numa_bitmask_isbitset(CAST_TO_FN_PTR(numa_bitmask_isbitset_func_t,
                                               libnuma_dlsym(handle, "numa_bitmask_isbitset")));
      set_numa_distance(CAST_TO_FN_PTR(numa_distance_func_t,
                                       libnuma_dlsym(handle, "numa_distance")));
      set_numa_get_membind(CAST_TO_FN_PTR(numa_get_membind_func_t,
                                          libnuma_v2_dlsym(handle, "numa_get_membind")));
      set_numa_get_interleave_mask(CAST_TO_FN_PTR(numa_get_interleave_mask_func_t,
                                                  libnuma_v2_dlsym(handle, "numa_get_interleave_mask")));
      set_numa_move_pages(CAST_TO_FN_PTR(numa_move_pages_func_t,
                                         libnuma_dlsym(handle, "numa_move_pages")));
      set_numa_set_preferred(CAST_TO_FN_PTR(numa_set_preferred_func_t,
                                            libnuma_dlsym(handle, "numa_set_preferred")));

      if (numa_available() != -1) {
        set_numa_all_nodes((unsigned long*)libnuma_dlsym(handle, "numa_all_nodes"));
        set_numa_all_nodes_ptr((struct bitmask **)libnuma_dlsym(handle, "numa_all_nodes_ptr"));
        set_numa_nodes_ptr((struct bitmask **)libnuma_dlsym(handle, "numa_nodes_ptr"));
        set_numa_interleave_bitmask(_numa_get_interleave_mask());
        set_numa_membind_bitmask(_numa_get_membind());
        // Create an index -> node mapping, since nodes are not always consecutive
        _nindex_to_node = new (ResourceObj::C_HEAP, mtInternal) GrowableArray<int>(0, mtInternal);
        rebuild_nindex_to_node_map();
        // Create a cpu -> node mapping
        _cpu_to_node = new (ResourceObj::C_HEAP, mtInternal) GrowableArray<int>(0, mtInternal);
        rebuild_cpu_to_node_map();
        return true;
      }
    }
  }
  return false;
}

size_t os::Linux::default_guard_size(os::ThreadType thr_type) {
  // Creating guard page is very expensive. Java thread has HotSpot
  // guard pages, only enable glibc guard page for non-Java threads.
  // (Remember: compiler thread is a Java thread, too!)
  return ((thr_type == java_thread || thr_type == compiler_thread) ? 0 : page_size());
}

void os::Linux::rebuild_nindex_to_node_map() {
  int highest_node_number = Linux::numa_max_node();

  nindex_to_node()->clear();
  for (int node = 0; node <= highest_node_number; node++) {
    if (Linux::is_node_in_existing_nodes(node)) {
      nindex_to_node()->append(node);
    }
  }
}

// rebuild_cpu_to_node_map() constructs a table mapping cpud id to node id.
// The table is later used in get_node_by_cpu().
void os::Linux::rebuild_cpu_to_node_map() {
  const size_t NCPUS = 32768; // Since the buffer size computation is very obscure
                              // in libnuma (possible values are starting from 16,
                              // and continuing up with every other power of 2, but less
                              // than the maximum number of CPUs supported by kernel), and
                              // is a subject to change (in libnuma version 2 the requirements
                              // are more reasonable) we'll just hardcode the number they use
                              // in the library.
  const size_t BitsPerCLong = sizeof(long) * CHAR_BIT;

  size_t cpu_num = processor_count();
  size_t cpu_map_size = NCPUS / BitsPerCLong;
  size_t cpu_map_valid_size =
    MIN2((cpu_num + BitsPerCLong - 1) / BitsPerCLong, cpu_map_size);

  cpu_to_node()->clear();
  cpu_to_node()->at_grow(cpu_num - 1);

  size_t node_num = get_existing_num_nodes();

  int distance = 0;
  int closest_distance = INT_MAX;
  int closest_node = 0;
  unsigned long *cpu_map = NEW_C_HEAP_ARRAY(unsigned long, cpu_map_size, mtInternal);
  for (size_t i = 0; i < node_num; i++) {
    // Check if node is configured (not a memory-less node). If it is not, find
    // the closest configured node. Check also if node is bound, i.e. it's allowed
    // to allocate memory from the node. If it's not allowed, map cpus in that node
    // to the closest node from which memory allocation is allowed.
    if (!is_node_in_configured_nodes(nindex_to_node()->at(i)) ||
        !is_node_in_bound_nodes(nindex_to_node()->at(i))) {
      closest_distance = INT_MAX;
      // Check distance from all remaining nodes in the system. Ignore distance
      // from itself, from another non-configured node, and from another non-bound
      // node.
      for (size_t m = 0; m < node_num; m++) {
        if (m != i &&
            is_node_in_configured_nodes(nindex_to_node()->at(m)) &&
            is_node_in_bound_nodes(nindex_to_node()->at(m))) {
          distance = numa_distance(nindex_to_node()->at(i), nindex_to_node()->at(m));
          // If a closest node is found, update. There is always at least one
          // configured and bound node in the system so there is always at least
          // one node close.
          if (distance != 0 && distance < closest_distance) {
            closest_distance = distance;
            closest_node = nindex_to_node()->at(m);
          }
        }
      }
     } else {
       // Current node is already a configured node.
       closest_node = nindex_to_node()->at(i);
     }

    // Get cpus from the original node and map them to the closest node. If node
    // is a configured node (not a memory-less node), then original node and
    // closest node are the same.
    if (numa_node_to_cpus(nindex_to_node()->at(i), cpu_map, cpu_map_size * sizeof(unsigned long)) != -1) {
      for (size_t j = 0; j < cpu_map_valid_size; j++) {
        if (cpu_map[j] != 0) {
          for (size_t k = 0; k < BitsPerCLong; k++) {
            if (cpu_map[j] & (1UL << k)) {
              cpu_to_node()->at_put(j * BitsPerCLong + k, closest_node);
            }
          }
        }
      }
    }
  }
  FREE_C_HEAP_ARRAY(unsigned long, cpu_map);
}

int os::Linux::get_node_by_cpu(int cpu_id) {
  if (cpu_to_node() != NULL && cpu_id >= 0 && cpu_id < cpu_to_node()->length()) {
    return cpu_to_node()->at(cpu_id);
  }
  return -1;
}

GrowableArray<int>* os::Linux::_cpu_to_node;
GrowableArray<int>* os::Linux::_nindex_to_node;
os::Linux::sched_getcpu_func_t os::Linux::_sched_getcpu;
os::Linux::numa_node_to_cpus_func_t os::Linux::_numa_node_to_cpus;
os::Linux::numa_max_node_func_t os::Linux::_numa_max_node;
os::Linux::numa_num_configured_nodes_func_t os::Linux::_numa_num_configured_nodes;
os::Linux::numa_available_func_t os::Linux::_numa_available;
os::Linux::numa_tonode_memory_func_t os::Linux::_numa_tonode_memory;
os::Linux::numa_interleave_memory_func_t os::Linux::_numa_interleave_memory;
os::Linux::numa_interleave_memory_v2_func_t os::Linux::_numa_interleave_memory_v2;
os::Linux::numa_set_bind_policy_func_t os::Linux::_numa_set_bind_policy;
os::Linux::numa_bitmask_isbitset_func_t os::Linux::_numa_bitmask_isbitset;
os::Linux::numa_distance_func_t os::Linux::_numa_distance;
os::Linux::numa_get_membind_func_t os::Linux::_numa_get_membind;
os::Linux::numa_get_interleave_mask_func_t os::Linux::_numa_get_interleave_mask;
os::Linux::numa_move_pages_func_t os::Linux::_numa_move_pages;
os::Linux::numa_set_preferred_func_t os::Linux::_numa_set_preferred;
os::Linux::NumaAllocationPolicy os::Linux::_current_numa_policy;
unsigned long* os::Linux::_numa_all_nodes;
struct bitmask* os::Linux::_numa_all_nodes_ptr;
struct bitmask* os::Linux::_numa_nodes_ptr;
struct bitmask* os::Linux::_numa_interleave_bitmask;
struct bitmask* os::Linux::_numa_membind_bitmask;

bool os::pd_uncommit_memory(char* addr, size_t size, bool exec) {
  uintptr_t res = (uintptr_t) ::mmap(addr, size, PROT_NONE,
                                     MAP_PRIVATE|MAP_FIXED|MAP_NORESERVE|MAP_ANONYMOUS, -1, 0);
  return res  != (uintptr_t) MAP_FAILED;
}

static address get_stack_commited_bottom(address bottom, size_t size) {
  address nbot = bottom;
  address ntop = bottom + size;

  size_t page_sz = os::vm_page_size();
  unsigned pages = size / page_sz;

  unsigned char vec[1];
  unsigned imin = 1, imax = pages + 1, imid;
  int mincore_return_value = 0;

  assert(imin <= imax, "Unexpected page size");

  while (imin < imax) {
    imid = (imax + imin) / 2;
    nbot = ntop - (imid * page_sz);

    // Use a trick with mincore to check whether the page is mapped or not.
    // mincore sets vec to 1 if page resides in memory and to 0 if page
    // is swapped output but if page we are asking for is unmapped
    // it returns -1,ENOMEM
    mincore_return_value = mincore(nbot, page_sz, vec);

    if (mincore_return_value == -1) {
      // Page is not mapped go up
      // to find first mapped page
      if (errno != EAGAIN) {
        assert(errno == ENOMEM, "Unexpected mincore errno");
        imax = imid;
      }
    } else {
      // Page is mapped go down
      // to find first not mapped page
      imin = imid + 1;
    }
  }

  nbot = nbot + page_sz;

  // Adjust stack bottom one page up if last checked page is not mapped
  if (mincore_return_value == -1) {
    nbot = nbot + page_sz;
  }

  return nbot;
}

bool os::committed_in_range(address start, size_t size, address& committed_start, size_t& committed_size) {
  int mincore_return_value;
  const size_t stripe = 1024;  // query this many pages each time
  unsigned char vec[stripe + 1];
  // set a guard
  vec[stripe] = 'X';

  const size_t page_sz = os::vm_page_size();
  size_t pages = size / page_sz;

  assert(is_aligned(start, page_sz), "Start address must be page aligned");
  assert(is_aligned(size, page_sz), "Size must be page aligned");

  committed_start = NULL;

  int loops = (pages + stripe - 1) / stripe;
  int committed_pages = 0;
  address loop_base = start;
  bool found_range = false;

  for (int index = 0; index < loops && !found_range; index ++) {
    assert(pages > 0, "Nothing to do");
    int pages_to_query = (pages >= stripe) ? stripe : pages;
    pages -= pages_to_query;

    // Get stable read
    while ((mincore_return_value = mincore(loop_base, pages_to_query * page_sz, vec)) == -1 && errno == EAGAIN);

    // During shutdown, some memory goes away without properly notifying NMT,
    // E.g. ConcurrentGCThread/WatcherThread can exit without deleting thread object.
    // Bailout and return as not committed for now.
    if (mincore_return_value == -1 && errno == ENOMEM) {
      return false;
    }

    assert(vec[stripe] == 'X', "overflow guard");
    assert(mincore_return_value == 0, "Range must be valid");
    // Process this stripe
    for (int vecIdx = 0; vecIdx < pages_to_query; vecIdx ++) {
      if ((vec[vecIdx] & 0x01) == 0) { // not committed
        // End of current contiguous region
        if (committed_start != NULL) {
          found_range = true;
          break;
        }
      } else { // committed
        // Start of region
        if (committed_start == NULL) {
          committed_start = loop_base + page_sz * vecIdx;
        }
        committed_pages ++;
      }
    }

    loop_base += pages_to_query * page_sz;
  }

  if (committed_start != NULL) {
    assert(committed_pages > 0, "Must have committed region");
    assert(committed_pages <= int(size / page_sz), "Can not commit more than it has");
    assert(committed_start >= start && committed_start < start + size, "Out of range");
    committed_size = page_sz * committed_pages;
    return true;
  } else {
    assert(committed_pages == 0, "Should not have committed region");
    return false;
  }
}


// Linux uses a growable mapping for the stack, and if the mapping for
// the stack guard pages is not removed when we detach a thread the
// stack cannot grow beyond the pages where the stack guard was
// mapped.  If at some point later in the process the stack expands to
// that point, the Linux kernel cannot expand the stack any further
// because the guard pages are in the way, and a segfault occurs.
//
// However, it's essential not to split the stack region by unmapping
// a region (leaving a hole) that's already part of the stack mapping,
// so if the stack mapping has already grown beyond the guard pages at
// the time we create them, we have to truncate the stack mapping.
// So, we need to know the extent of the stack mapping when
// create_stack_guard_pages() is called.

// We only need this for stacks that are growable: at the time of
// writing thread stacks don't use growable mappings (i.e. those
// creeated with MAP_GROWSDOWN), and aren't marked "[stack]", so this
// only applies to the main thread.

// If the (growable) stack mapping already extends beyond the point
// where we're going to put our guard pages, truncate the mapping at
// that point by munmap()ping it.  This ensures that when we later
// munmap() the guard pages we don't leave a hole in the stack
// mapping. This only affects the main/primordial thread

bool os::pd_create_stack_guard_pages(char* addr, size_t size) {
  if (os::is_primordial_thread()) {
    // As we manually grow stack up to bottom inside create_attached_thread(),
    // it's likely that os::Linux::initial_thread_stack_bottom is mapped and
    // we don't need to do anything special.
    // Check it first, before calling heavy function.
    uintptr_t stack_extent = (uintptr_t) os::Linux::initial_thread_stack_bottom();
    unsigned char vec[1];

    if (mincore((address)stack_extent, os::vm_page_size(), vec) == -1) {
      // Fallback to slow path on all errors, including EAGAIN
      stack_extent = (uintptr_t) get_stack_commited_bottom(
                                                           os::Linux::initial_thread_stack_bottom(),
                                                           (size_t)addr - stack_extent);
    }

    if (stack_extent < (uintptr_t)addr) {
      ::munmap((void*)stack_extent, (uintptr_t)(addr - stack_extent));
    }
  }

  return os::commit_memory(addr, size, !ExecMem);
}

// If this is a growable mapping, remove the guard pages entirely by
// munmap()ping them.  If not, just call uncommit_memory(). This only
// affects the main/primordial thread, but guard against future OS changes.
// It's safe to always unmap guard pages for primordial thread because we
// always place it right after end of the mapped region.

bool os::remove_stack_guard_pages(char* addr, size_t size) {
  uintptr_t stack_extent, stack_base;

  if (os::is_primordial_thread()) {
    return ::munmap(addr, size) == 0;
  }

  return os::uncommit_memory(addr, size, !ExecMem);
}

// 'requested_addr' is only treated as a hint, the return value may or
// may not start from the requested address. Unlike Linux mmap(), this
// function returns NULL to indicate failure.
static char* anon_mmap(char* requested_addr, size_t bytes) {
  // MAP_FIXED is intentionally left out, to leave existing mappings intact.
  const int flags = MAP_PRIVATE | MAP_NORESERVE | MAP_ANONYMOUS;

  // Map reserved/uncommitted pages PROT_NONE so we fail early if we
  // touch an uncommitted page. Otherwise, the read/write might
  // succeed if we have enough swap space to back the physical page.
  char* addr = (char*)::mmap(requested_addr, bytes, PROT_NONE, flags, -1, 0);

  return addr == MAP_FAILED ? NULL : addr;
}

// Allocate (using mmap, NO_RESERVE, with small pages) at either a given request address
//   (req_addr != NULL) or with a given alignment.
//  - bytes shall be a multiple of alignment.
//  - req_addr can be NULL. If not NULL, it must be a multiple of alignment.
//  - alignment sets the alignment at which memory shall be allocated.
//     It must be a multiple of allocation granularity.
// Returns address of memory or NULL. If req_addr was not NULL, will only return
//  req_addr or NULL.
static char* anon_mmap_aligned(char* req_addr, size_t bytes, size_t alignment) {
  size_t extra_size = bytes;
  if (req_addr == NULL && alignment > 0) {
    extra_size += alignment;
  }

  char* start = anon_mmap(req_addr, extra_size);
  if (start != NULL) {
    if (req_addr != NULL) {
      if (start != req_addr) {
        ::munmap(start, extra_size);
        start = NULL;
      }
    } else {
      char* const start_aligned = align_up(start, alignment);
      char* const end_aligned = start_aligned + bytes;
      char* const end = start + extra_size;
      if (start_aligned > start) {
        ::munmap(start, start_aligned - start);
      }
      if (end_aligned < end) {
        ::munmap(end_aligned, end - end_aligned);
      }
      start = start_aligned;
    }
  }
  return start;
}

static int anon_munmap(char * addr, size_t size) {
  return ::munmap(addr, size) == 0;
}

<<<<<<< HEAD
char* os::pd_reserve_memory(size_t bytes) {
  return anon_mmap(NULL, bytes);
=======
char* os::pd_reserve_memory(size_t bytes, char* requested_addr,
                            size_t alignment_hint,
                            bool executable) {
  return anon_mmap(requested_addr, bytes, (requested_addr != NULL));
>>>>>>> 8ab282dc
}

bool os::pd_release_memory(char* addr, size_t size) {
  return anon_munmap(addr, size);
}

#ifdef CAN_SHOW_REGISTERS_ON_ASSERT
extern char* g_assert_poison; // assertion poison page address
#endif

static bool linux_mprotect(char* addr, size_t size, int prot) {
  // Linux wants the mprotect address argument to be page aligned.
  char* bottom = (char*)align_down((intptr_t)addr, os::Linux::page_size());

  // According to SUSv3, mprotect() should only be used with mappings
  // established by mmap(), and mmap() always maps whole pages. Unaligned
  // 'addr' likely indicates problem in the VM (e.g. trying to change
  // protection of malloc'ed or statically allocated memory). Check the
  // caller if you hit this assert.
  assert(addr == bottom, "sanity check");

  size = align_up(pointer_delta(addr, bottom, 1) + size, os::Linux::page_size());
  // Don't log anything if we're executing in the poison page signal handling
  // context. It can lead to reentrant use of other parts of the VM code.
#ifdef CAN_SHOW_REGISTERS_ON_ASSERT
  if (addr != g_assert_poison)
#endif
  Events::log(NULL, "Protecting memory [" INTPTR_FORMAT "," INTPTR_FORMAT "] with protection modes %x", p2i(bottom), p2i(bottom+size), prot);
  return ::mprotect(bottom, size, prot) == 0;
}

// Set protections specified
bool os::protect_memory(char* addr, size_t bytes, ProtType prot,
                        bool is_committed) {
  unsigned int p = 0;
  switch (prot) {
  case MEM_PROT_NONE: p = PROT_NONE; break;
  case MEM_PROT_READ: p = PROT_READ; break;
  case MEM_PROT_RW:   p = PROT_READ|PROT_WRITE; break;
  case MEM_PROT_RWX:  p = PROT_READ|PROT_WRITE|PROT_EXEC; break;
  default:
    ShouldNotReachHere();
  }
  // is_committed is unused.
  return linux_mprotect(addr, bytes, p);
}

bool os::guard_memory(char* addr, size_t size) {
  return linux_mprotect(addr, size, PROT_NONE);
}

bool os::unguard_memory(char* addr, size_t size) {
  return linux_mprotect(addr, size, PROT_READ|PROT_WRITE);
}

bool os::Linux::transparent_huge_pages_sanity_check(bool warn,
                                                    size_t page_size) {
  bool result = false;
  void *p = mmap(NULL, page_size * 2, PROT_READ|PROT_WRITE,
                 MAP_ANONYMOUS|MAP_PRIVATE,
                 -1, 0);
  if (p != MAP_FAILED) {
    void *aligned_p = align_up(p, page_size);

    result = madvise(aligned_p, page_size, MADV_HUGEPAGE) == 0;

    munmap(p, page_size * 2);
  }

  if (warn && !result) {
    warning("TransparentHugePages is not supported by the operating system.");
  }

  return result;
}

bool os::Linux::hugetlbfs_sanity_check(bool warn, size_t page_size) {
  bool result = false;
  void *p = mmap(NULL, page_size, PROT_READ|PROT_WRITE,
                 MAP_ANONYMOUS|MAP_PRIVATE|MAP_HUGETLB,
                 -1, 0);

  if (p != MAP_FAILED) {
    // We don't know if this really is a huge page or not.
    FILE *fp = fopen("/proc/self/maps", "r");
    if (fp) {
      while (!feof(fp)) {
        char chars[257];
        long x = 0;
        if (fgets(chars, sizeof(chars), fp)) {
          if (sscanf(chars, "%lx-%*x", &x) == 1
              && x == (long)p) {
            if (strstr (chars, "hugepage")) {
              result = true;
              break;
            }
          }
        }
      }
      fclose(fp);
    }
    munmap(p, page_size);
  }

  if (warn && !result) {
    warning("HugeTLBFS is not supported by the operating system.");
  }

  return result;
}

// From the coredump_filter documentation:
//
// - (bit 0) anonymous private memory
// - (bit 1) anonymous shared memory
// - (bit 2) file-backed private memory
// - (bit 3) file-backed shared memory
// - (bit 4) ELF header pages in file-backed private memory areas (it is
//           effective only if the bit 2 is cleared)
// - (bit 5) hugetlb private memory
// - (bit 6) hugetlb shared memory
// - (bit 7) dax private memory
// - (bit 8) dax shared memory
//
static void set_coredump_filter(CoredumpFilterBit bit) {
  FILE *f;
  long cdm;

  if ((f = fopen("/proc/self/coredump_filter", "r+")) == NULL) {
    return;
  }

  if (fscanf(f, "%lx", &cdm) != 1) {
    fclose(f);
    return;
  }

  long saved_cdm = cdm;
  rewind(f);
  cdm |= bit;

  if (cdm != saved_cdm) {
    fprintf(f, "%#lx", cdm);
  }

  fclose(f);
}

// Large page support

static size_t _large_page_size = 0;

size_t os::Linux::find_default_large_page_size() {
  if (_default_large_page_size != 0) {
    return _default_large_page_size;
  }
  size_t large_page_size = 0;

  // large_page_size on Linux is used to round up heap size. x86 uses either
  // 2M or 4M page, depending on whether PAE (Physical Address Extensions)
  // mode is enabled. AMD64/EM64T uses 2M page in 64bit mode. IA64 can use
  // page as large as 256M.
  //
  // Here we try to figure out page size by parsing /proc/meminfo and looking
  // for a line with the following format:
  //    Hugepagesize:     2048 kB
  //
  // If we can't determine the value (e.g. /proc is not mounted, or the text
  // format has been changed), we'll use the largest page size supported by
  // the processor.

#ifndef ZERO
  large_page_size =
    AARCH64_ONLY(2 * M)
    AMD64_ONLY(2 * M)
    ARM32_ONLY(2 * M)
    IA32_ONLY(4 * M)
    IA64_ONLY(256 * M)
    PPC_ONLY(4 * M)
    S390_ONLY(1 * M);
#endif // ZERO

  FILE *fp = fopen("/proc/meminfo", "r");
  if (fp) {
    while (!feof(fp)) {
      int x = 0;
      char buf[16];
      if (fscanf(fp, "Hugepagesize: %d", &x) == 1) {
        if (x && fgets(buf, sizeof(buf), fp) && strcmp(buf, " kB\n") == 0) {
          large_page_size = x * K;
          break;
        }
      } else {
        // skip to next line
        for (;;) {
          int ch = fgetc(fp);
          if (ch == EOF || ch == (int)'\n') break;
        }
      }
    }
    fclose(fp);
  }
  return large_page_size;
}

size_t os::Linux::find_large_page_size(size_t large_page_size) {
  if (_default_large_page_size == 0) {
    _default_large_page_size = Linux::find_default_large_page_size();
  }
  // We need to scan /sys/kernel/mm/hugepages
  // to discover the available page sizes
  const char* sys_hugepages = "/sys/kernel/mm/hugepages";

  DIR *dir = opendir(sys_hugepages);
  if (dir == NULL) {
    return _default_large_page_size;
  }

  struct dirent *entry;
  size_t page_size;
  while ((entry = readdir(dir)) != NULL) {
    if (entry->d_type == DT_DIR &&
        sscanf(entry->d_name, "hugepages-%zukB", &page_size) == 1) {
      // The kernel is using kB, hotspot uses bytes
      if (large_page_size == page_size * K) {
        closedir(dir);
        return large_page_size;
      }
    }
  }
  closedir(dir);
  return _default_large_page_size;
}

size_t os::Linux::setup_large_page_size() {
  _default_large_page_size = Linux::find_default_large_page_size();

  if (!FLAG_IS_DEFAULT(LargePageSizeInBytes) && LargePageSizeInBytes != _default_large_page_size ) {
    _large_page_size = find_large_page_size(LargePageSizeInBytes);
    if (_large_page_size == _default_large_page_size) {
      warning("Setting LargePageSizeInBytes=" SIZE_FORMAT " has no effect on this OS. Using the default large page size "
              SIZE_FORMAT "%s.",
              LargePageSizeInBytes,
              byte_size_in_proper_unit(_large_page_size), proper_unit_for_byte_size(_large_page_size));
    }
  } else {
    _large_page_size = _default_large_page_size;
  }

  const size_t default_page_size = (size_t)Linux::page_size();
  if (_large_page_size > default_page_size) {
    _page_sizes[0] = _large_page_size;
    _page_sizes[1] = default_page_size;
    _page_sizes[2] = 0;
  }

  return _large_page_size;
}

size_t os::Linux::default_large_page_size() {
  return _default_large_page_size;
}

bool os::Linux::setup_large_page_type(size_t page_size) {
  if (FLAG_IS_DEFAULT(UseHugeTLBFS) &&
      FLAG_IS_DEFAULT(UseSHM) &&
      FLAG_IS_DEFAULT(UseTransparentHugePages)) {

    // The type of large pages has not been specified by the user.

    // Try UseHugeTLBFS and then UseSHM.
    UseHugeTLBFS = UseSHM = true;

    // Don't try UseTransparentHugePages since there are known
    // performance issues with it turned on. This might change in the future.
    UseTransparentHugePages = false;
  }

  if (UseTransparentHugePages) {
    bool warn_on_failure = !FLAG_IS_DEFAULT(UseTransparentHugePages);
    if (transparent_huge_pages_sanity_check(warn_on_failure, page_size)) {
      UseHugeTLBFS = false;
      UseSHM = false;
      return true;
    }
    UseTransparentHugePages = false;
  }

  if (UseHugeTLBFS) {
    bool warn_on_failure = !FLAG_IS_DEFAULT(UseHugeTLBFS);
    if (hugetlbfs_sanity_check(warn_on_failure, page_size)) {
      UseSHM = false;
      return true;
    }
    UseHugeTLBFS = false;
  }

  return UseSHM;
}

void os::large_page_init() {
  if (!UseLargePages &&
      !UseTransparentHugePages &&
      !UseHugeTLBFS &&
      !UseSHM) {
    // Not using large pages.
    return;
  }

  if (!FLAG_IS_DEFAULT(UseLargePages) && !UseLargePages) {
    // The user explicitly turned off large pages.
    // Ignore the rest of the large pages flags.
    UseTransparentHugePages = false;
    UseHugeTLBFS = false;
    UseSHM = false;
    return;
  }

  size_t large_page_size = Linux::setup_large_page_size();
  UseLargePages          = Linux::setup_large_page_type(large_page_size);

  set_coredump_filter(LARGEPAGES_BIT);
}

#ifndef SHM_HUGETLB
  #define SHM_HUGETLB 04000
#endif

#define shm_warning_format(format, ...)              \
  do {                                               \
    if (UseLargePages &&                             \
        (!FLAG_IS_DEFAULT(UseLargePages) ||          \
         !FLAG_IS_DEFAULT(UseSHM) ||                 \
         !FLAG_IS_DEFAULT(LargePageSizeInBytes))) {  \
      warning(format, __VA_ARGS__);                  \
    }                                                \
  } while (0)

#define shm_warning(str) shm_warning_format("%s", str)

#define shm_warning_with_errno(str)                \
  do {                                             \
    int err = errno;                               \
    shm_warning_format(str " (error = %d)", err);  \
  } while (0)

static char* shmat_with_alignment(int shmid, size_t bytes, size_t alignment) {
  assert(is_aligned(bytes, alignment), "Must be divisible by the alignment");

  if (!is_aligned(alignment, SHMLBA)) {
    assert(false, "Code below assumes that alignment is at least SHMLBA aligned");
    return NULL;
  }

  // To ensure that we get 'alignment' aligned memory from shmat,
  // we pre-reserve aligned virtual memory and then attach to that.

  char* pre_reserved_addr = anon_mmap_aligned(NULL /* req_addr */, bytes, alignment);
  if (pre_reserved_addr == NULL) {
    // Couldn't pre-reserve aligned memory.
    shm_warning("Failed to pre-reserve aligned memory for shmat.");
    return NULL;
  }

  // SHM_REMAP is needed to allow shmat to map over an existing mapping.
  char* addr = (char*)shmat(shmid, pre_reserved_addr, SHM_REMAP);

  if ((intptr_t)addr == -1) {
    int err = errno;
    shm_warning_with_errno("Failed to attach shared memory.");

    assert(err != EACCES, "Unexpected error");
    assert(err != EIDRM,  "Unexpected error");
    assert(err != EINVAL, "Unexpected error");

    // Since we don't know if the kernel unmapped the pre-reserved memory area
    // we can't unmap it, since that would potentially unmap memory that was
    // mapped from other threads.
    return NULL;
  }

  return addr;
}

static char* shmat_at_address(int shmid, char* req_addr) {
  if (!is_aligned(req_addr, SHMLBA)) {
    assert(false, "Requested address needs to be SHMLBA aligned");
    return NULL;
  }

  char* addr = (char*)shmat(shmid, req_addr, 0);

  if ((intptr_t)addr == -1) {
    shm_warning_with_errno("Failed to attach shared memory.");
    return NULL;
  }

  return addr;
}

static char* shmat_large_pages(int shmid, size_t bytes, size_t alignment, char* req_addr) {
  // If a req_addr has been provided, we assume that the caller has already aligned the address.
  if (req_addr != NULL) {
    assert(is_aligned(req_addr, os::large_page_size()), "Must be divisible by the large page size");
    assert(is_aligned(req_addr, alignment), "Must be divisible by given alignment");
    return shmat_at_address(shmid, req_addr);
  }

  // Since shmid has been setup with SHM_HUGETLB, shmat will automatically
  // return large page size aligned memory addresses when req_addr == NULL.
  // However, if the alignment is larger than the large page size, we have
  // to manually ensure that the memory returned is 'alignment' aligned.
  if (alignment > os::large_page_size()) {
    assert(is_aligned(alignment, os::large_page_size()), "Must be divisible by the large page size");
    return shmat_with_alignment(shmid, bytes, alignment);
  } else {
    return shmat_at_address(shmid, NULL);
  }
}

char* os::Linux::reserve_memory_special_shm(size_t bytes, size_t alignment,
                                            char* req_addr, bool exec) {
  // "exec" is passed in but not used.  Creating the shared image for
  // the code cache doesn't have an SHM_X executable permission to check.
  assert(UseLargePages && UseSHM, "only for SHM large pages");
  assert(is_aligned(req_addr, os::large_page_size()), "Unaligned address");
  assert(is_aligned(req_addr, alignment), "Unaligned address");

  if (!is_aligned(bytes, os::large_page_size())) {
    return NULL; // Fallback to small pages.
  }

  // Create a large shared memory region to attach to based on size.
  // Currently, size is the total size of the heap.
  int shmid = shmget(IPC_PRIVATE, bytes, SHM_HUGETLB|IPC_CREAT|SHM_R|SHM_W);
  if (shmid == -1) {
    // Possible reasons for shmget failure:
    // 1. shmmax is too small for Java heap.
    //    > check shmmax value: cat /proc/sys/kernel/shmmax
    //    > increase shmmax value: echo "0xffffffff" > /proc/sys/kernel/shmmax
    // 2. not enough large page memory.
    //    > check available large pages: cat /proc/meminfo
    //    > increase amount of large pages:
    //          echo new_value > /proc/sys/vm/nr_hugepages
    //      Note 1: different Linux may use different name for this property,
    //            e.g. on Redhat AS-3 it is "hugetlb_pool".
    //      Note 2: it's possible there's enough physical memory available but
    //            they are so fragmented after a long run that they can't
    //            coalesce into large pages. Try to reserve large pages when
    //            the system is still "fresh".
    shm_warning_with_errno("Failed to reserve shared memory.");
    return NULL;
  }

  // Attach to the region.
  char* addr = shmat_large_pages(shmid, bytes, alignment, req_addr);

  // Remove shmid. If shmat() is successful, the actual shared memory segment
  // will be deleted when it's detached by shmdt() or when the process
  // terminates. If shmat() is not successful this will remove the shared
  // segment immediately.
  shmctl(shmid, IPC_RMID, NULL);

  return addr;
}

static void warn_on_large_pages_failure(char* req_addr, size_t bytes,
                                        int error) {
  assert(error == ENOMEM, "Only expect to fail if no memory is available");

  bool warn_on_failure = UseLargePages &&
      (!FLAG_IS_DEFAULT(UseLargePages) ||
       !FLAG_IS_DEFAULT(UseHugeTLBFS) ||
       !FLAG_IS_DEFAULT(LargePageSizeInBytes));

  if (warn_on_failure) {
    char msg[128];
    jio_snprintf(msg, sizeof(msg), "Failed to reserve large pages memory req_addr: "
                 PTR_FORMAT " bytes: " SIZE_FORMAT " (errno = %d).", req_addr, bytes, error);
    warning("%s", msg);
  }
}

char* os::Linux::reserve_memory_special_huge_tlbfs_only(size_t bytes,
                                                        char* req_addr,
                                                        bool exec) {
  assert(UseLargePages && UseHugeTLBFS, "only for Huge TLBFS large pages");
  assert(is_aligned(bytes, os::large_page_size()), "Unaligned size");
  assert(is_aligned(req_addr, os::large_page_size()), "Unaligned address");

  int prot = exec ? PROT_READ|PROT_WRITE|PROT_EXEC : PROT_READ|PROT_WRITE;
  int flags = MAP_PRIVATE|MAP_ANONYMOUS|MAP_HUGETLB;

  if (os::large_page_size() != default_large_page_size()) {
    flags |= (exact_log2(os::large_page_size()) << MAP_HUGE_SHIFT);
  }
  char* addr = (char*)::mmap(req_addr, bytes, prot, flags, -1, 0);

  if (addr == MAP_FAILED) {
    warn_on_large_pages_failure(req_addr, bytes, errno);
    return NULL;
  }

  assert(is_aligned(addr, os::large_page_size()), "Must be");

  return addr;
}

// Reserve memory using mmap(MAP_HUGETLB).
//  - bytes shall be a multiple of alignment.
//  - req_addr can be NULL. If not NULL, it must be a multiple of alignment.
//  - alignment sets the alignment at which memory shall be allocated.
//     It must be a multiple of allocation granularity.
// Returns address of memory or NULL. If req_addr was not NULL, will only return
//  req_addr or NULL.
char* os::Linux::reserve_memory_special_huge_tlbfs_mixed(size_t bytes,
                                                         size_t alignment,
                                                         char* req_addr,
                                                         bool exec) {
  size_t large_page_size = os::large_page_size();
  assert(bytes >= large_page_size, "Shouldn't allocate large pages for small sizes");

  assert(is_aligned(req_addr, alignment), "Must be");
  assert(is_aligned(bytes, alignment), "Must be");

  // First reserve - but not commit - the address range in small pages.
  char* const start = anon_mmap_aligned(req_addr, bytes, alignment);

  if (start == NULL) {
    return NULL;
  }

  assert(is_aligned(start, alignment), "Must be");

  char* end = start + bytes;

  // Find the regions of the allocated chunk that can be promoted to large pages.
  char* lp_start = align_up(start, large_page_size);
  char* lp_end   = align_down(end, large_page_size);

  size_t lp_bytes = lp_end - lp_start;

  assert(is_aligned(lp_bytes, large_page_size), "Must be");

  if (lp_bytes == 0) {
    // The mapped region doesn't even span the start and the end of a large page.
    // Fall back to allocate a non-special area.
    ::munmap(start, end - start);
    return NULL;
  }

  int prot = exec ? PROT_READ|PROT_WRITE|PROT_EXEC : PROT_READ|PROT_WRITE;
  int flags = MAP_PRIVATE|MAP_ANONYMOUS|MAP_FIXED;
  void* result;

  // Commit small-paged leading area.
  if (start != lp_start) {
    result = ::mmap(start, lp_start - start, prot, flags, -1, 0);
    if (result == MAP_FAILED) {
      ::munmap(lp_start, end - lp_start);
      return NULL;
    }
  }

  // Commit large-paged area.
  flags |= MAP_HUGETLB;

  if (os::large_page_size() != default_large_page_size()) {
    flags |= (exact_log2(os::large_page_size()) << MAP_HUGE_SHIFT);
  }

  result = ::mmap(lp_start, lp_bytes, prot, flags, -1, 0);
  if (result == MAP_FAILED) {
    warn_on_large_pages_failure(lp_start, lp_bytes, errno);
    // If the mmap above fails, the large pages region will be unmapped and we
    // have regions before and after with small pages. Release these regions.
    //
    // |  mapped  |  unmapped  |  mapped  |
    // ^          ^            ^          ^
    // start      lp_start     lp_end     end
    //
    ::munmap(start, lp_start - start);
    ::munmap(lp_end, end - lp_end);
    return NULL;
  }

  // Commit small-paged trailing area.
  if (lp_end != end) {
    result = ::mmap(lp_end, end - lp_end, prot,
                    MAP_PRIVATE|MAP_ANONYMOUS|MAP_FIXED,
                    -1, 0);
    if (result == MAP_FAILED) {
      ::munmap(start, lp_end - start);
      return NULL;
    }
  }

  return start;
}

char* os::Linux::reserve_memory_special_huge_tlbfs(size_t bytes,
                                                   size_t alignment,
                                                   char* req_addr,
                                                   bool exec) {
  assert(UseLargePages && UseHugeTLBFS, "only for Huge TLBFS large pages");
  assert(is_aligned(req_addr, alignment), "Must be");
  assert(is_aligned(alignment, os::vm_allocation_granularity()), "Must be");
  assert(is_power_of_2(os::large_page_size()), "Must be");
  assert(bytes >= os::large_page_size(), "Shouldn't allocate large pages for small sizes");

  if (is_aligned(bytes, os::large_page_size()) && alignment <= os::large_page_size()) {
    return reserve_memory_special_huge_tlbfs_only(bytes, req_addr, exec);
  } else {
    return reserve_memory_special_huge_tlbfs_mixed(bytes, alignment, req_addr, exec);
  }
}

char* os::pd_reserve_memory_special(size_t bytes, size_t alignment,
                                    char* req_addr, bool exec) {
  assert(UseLargePages, "only for large pages");

  char* addr;
  if (UseSHM) {
    addr = os::Linux::reserve_memory_special_shm(bytes, alignment, req_addr, exec);
  } else {
    assert(UseHugeTLBFS, "must be");
    addr = os::Linux::reserve_memory_special_huge_tlbfs(bytes, alignment, req_addr, exec);
  }

  if (addr != NULL) {
    if (UseNUMAInterleaving) {
      numa_make_global(addr, bytes);
    }
  }

  return addr;
}

bool os::Linux::release_memory_special_shm(char* base, size_t bytes) {
  // detaching the SHM segment will also delete it, see reserve_memory_special_shm()
  return shmdt(base) == 0;
}

bool os::Linux::release_memory_special_huge_tlbfs(char* base, size_t bytes) {
  return pd_release_memory(base, bytes);
}

bool os::pd_release_memory_special(char* base, size_t bytes) {
  assert(UseLargePages, "only for large pages");
  bool res;

  if (UseSHM) {
    res = os::Linux::release_memory_special_shm(base, bytes);
  } else {
    assert(UseHugeTLBFS, "must be");
    res = os::Linux::release_memory_special_huge_tlbfs(base, bytes);
  }
  return res;
}

size_t os::large_page_size() {
  return _large_page_size;
}

// With SysV SHM the entire memory region must be allocated as shared
// memory.
// HugeTLBFS allows application to commit large page memory on demand.
// However, when committing memory with HugeTLBFS fails, the region
// that was supposed to be committed will lose the old reservation
// and allow other threads to steal that memory region. Because of this
// behavior we can't commit HugeTLBFS memory.
bool os::can_commit_large_page_memory() {
  return UseTransparentHugePages;
}

bool os::can_execute_large_page_memory() {
  return UseTransparentHugePages || UseHugeTLBFS;
}

char* os::pd_attempt_reserve_memory_at(char* requested_addr, size_t bytes, int file_desc) {
  assert(file_desc >= 0, "file_desc is not valid");
  char* result = pd_attempt_reserve_memory_at(requested_addr, bytes);
  if (result != NULL) {
    if (replace_existing_mapping_with_file_mapping(result, bytes, file_desc) == NULL) {
      vm_exit_during_initialization(err_msg("Error in mapping Java heap at the given filesystem directory"));
    }
  }
  return result;
}

// Reserve memory at an arbitrary address, only if that area is
// available (and not reserved for something else).

char* os::pd_attempt_reserve_memory_at(char* requested_addr, size_t bytes) {
  // Assert only that the size is a multiple of the page size, since
  // that's all that mmap requires, and since that's all we really know
  // about at this low abstraction level.  If we need higher alignment,
  // we can either pass an alignment to this method or verify alignment
  // in one of the methods further up the call chain.  See bug 5044738.
  assert(bytes % os::vm_page_size() == 0, "reserving unexpected size block");

  // Repeatedly allocate blocks until the block is allocated at the
  // right spot.

  // Linux mmap allows caller to pass an address as hint; give it a try first,
  // if kernel honors the hint then we can return immediately.
  char * addr = anon_mmap(requested_addr, bytes);
  if (addr == requested_addr) {
    return requested_addr;
  }

  if (addr != NULL) {
    // mmap() is successful but it fails to reserve at the requested address
    anon_munmap(addr, bytes);
  }

  return NULL;
}

// Sleep forever; naked call to OS-specific sleep; use with CAUTION
void os::infinite_sleep() {
  while (true) {    // sleep forever ...
    ::sleep(100);   // ... 100 seconds at a time
  }
}

// Used to convert frequent JVM_Yield() to nops
bool os::dont_yield() {
  return DontYieldALot;
}

// Linux CFS scheduler (since 2.6.23) does not guarantee sched_yield(2) will
// actually give up the CPU. Since skip buddy (v2.6.28):
//
// * Sets the yielding task as skip buddy for current CPU's run queue.
// * Picks next from run queue, if empty, picks a skip buddy (can be the yielding task).
// * Clears skip buddies for this run queue (yielding task no longer a skip buddy).
//
// An alternative is calling os::naked_short_nanosleep with a small number to avoid
// getting re-scheduled immediately.
//
void os::naked_yield() {
  sched_yield();
}

////////////////////////////////////////////////////////////////////////////////
// thread priority support

// Note: Normal Linux applications are run with SCHED_OTHER policy. SCHED_OTHER
// only supports dynamic priority, static priority must be zero. For real-time
// applications, Linux supports SCHED_RR which allows static priority (1-99).
// However, for large multi-threaded applications, SCHED_RR is not only slower
// than SCHED_OTHER, but also very unstable (my volano tests hang hard 4 out
// of 5 runs - Sep 2005).
//
// The following code actually changes the niceness of kernel-thread/LWP. It
// has an assumption that setpriority() only modifies one kernel-thread/LWP,
// not the entire user process, and user level threads are 1:1 mapped to kernel
// threads. It has always been the case, but could change in the future. For
// this reason, the code should not be used as default (ThreadPriorityPolicy=0).
// It is only used when ThreadPriorityPolicy=1 and may require system level permission
// (e.g., root privilege or CAP_SYS_NICE capability).

int os::java_to_os_priority[CriticalPriority + 1] = {
  19,              // 0 Entry should never be used

   4,              // 1 MinPriority
   3,              // 2
   2,              // 3

   1,              // 4
   0,              // 5 NormPriority
  -1,              // 6

  -2,              // 7
  -3,              // 8
  -4,              // 9 NearMaxPriority

  -5,              // 10 MaxPriority

  -5               // 11 CriticalPriority
};

static int prio_init() {
  if (ThreadPriorityPolicy == 1) {
    if (geteuid() != 0) {
      if (!FLAG_IS_DEFAULT(ThreadPriorityPolicy) && !FLAG_IS_JIMAGE_RESOURCE(ThreadPriorityPolicy)) {
        warning("-XX:ThreadPriorityPolicy=1 may require system level permission, " \
                "e.g., being the root user. If the necessary permission is not " \
                "possessed, changes to priority will be silently ignored.");
      }
    }
  }
  if (UseCriticalJavaThreadPriority) {
    os::java_to_os_priority[MaxPriority] = os::java_to_os_priority[CriticalPriority];
  }
  return 0;
}

OSReturn os::set_native_priority(Thread* thread, int newpri) {
  if (!UseThreadPriorities || ThreadPriorityPolicy == 0) return OS_OK;

  int ret = setpriority(PRIO_PROCESS, thread->osthread()->thread_id(), newpri);
  return (ret == 0) ? OS_OK : OS_ERR;
}

OSReturn os::get_native_priority(const Thread* const thread,
                                 int *priority_ptr) {
  if (!UseThreadPriorities || ThreadPriorityPolicy == 0) {
    *priority_ptr = java_to_os_priority[NormPriority];
    return OS_OK;
  }

  errno = 0;
  *priority_ptr = getpriority(PRIO_PROCESS, thread->osthread()->thread_id());
  return (*priority_ptr != -1 || errno == 0 ? OS_OK : OS_ERR);
}

// This is the fastest way to get thread cpu time on Linux.
// Returns cpu time (user+sys) for any thread, not only for current.
// POSIX compliant clocks are implemented in the kernels 2.6.16+.
// It might work on 2.6.10+ with a special kernel/glibc patch.
// For reference, please, see IEEE Std 1003.1-2004:
//   http://www.unix.org/single_unix_specification

jlong os::Linux::fast_thread_cpu_time(clockid_t clockid) {
  struct timespec tp;
  int rc = os::Posix::clock_gettime(clockid, &tp);
  assert(rc == 0, "clock_gettime is expected to return 0 code");

  return (tp.tv_sec * NANOSECS_PER_SEC) + tp.tv_nsec;
}

extern void report_error(char* file_name, int line_no, char* title,
                         char* format, ...);

// this is called _before_ most of the global arguments have been parsed
void os::init(void) {
  char dummy;   // used to get a guess on initial stack address

  clock_tics_per_sec = sysconf(_SC_CLK_TCK);

  init_random(1234567);

  Linux::set_page_size(sysconf(_SC_PAGESIZE));
  if (Linux::page_size() == -1) {
    fatal("os_linux.cpp: os::init: sysconf failed (%s)",
          os::strerror(errno));
  }
  init_page_sizes((size_t) Linux::page_size());

  Linux::initialize_system_info();

  os::Linux::CPUPerfTicks pticks;
  bool res = os::Linux::get_tick_information(&pticks, -1);

  if (res && pticks.has_steal_ticks) {
    has_initial_tick_info = true;
    initial_total_ticks = pticks.total;
    initial_steal_ticks = pticks.steal;
  }

  // _main_thread points to the thread that created/loaded the JVM.
  Linux::_main_thread = pthread_self();

  // retrieve entry point for pthread_setname_np
  Linux::_pthread_setname_np =
    (int(*)(pthread_t, const char*))dlsym(RTLD_DEFAULT, "pthread_setname_np");

  os::Posix::init();

  initial_time_count = javaTimeNanos();

  // Always warn if no monotonic clock available
  if (!os::Posix::supports_monotonic_clock()) {
    warning("No monotonic clock was available - timed services may "    \
            "be adversely affected if the time-of-day clock changes");
  }
}

// To install functions for atexit system call
extern "C" {
  static void perfMemory_exit_helper() {
    perfMemory_exit();
  }
}

void os::pd_init_container_support() {
  OSContainer::init();
}

void os::Linux::numa_init() {

  // Java can be invoked as
  // 1. Without numactl and heap will be allocated/configured on all nodes as
  //    per the system policy.
  // 2. With numactl --interleave:
  //      Use numa_get_interleave_mask(v2) API to get nodes bitmask. The same
  //      API for membind case bitmask is reset.
  //      Interleave is only hint and Kernel can fallback to other nodes if
  //      no memory is available on the target nodes.
  // 3. With numactl --membind:
  //      Use numa_get_membind(v2) API to get nodes bitmask. The same API for
  //      interleave case returns bitmask of all nodes.
  // numa_all_nodes_ptr holds bitmask of all nodes.
  // numa_get_interleave_mask(v2) and numa_get_membind(v2) APIs returns correct
  // bitmask when externally configured to run on all or fewer nodes.

  if (!Linux::libnuma_init()) {
    FLAG_SET_ERGO(UseNUMA, false);
    FLAG_SET_ERGO(UseNUMAInterleaving, false); // Also depends on libnuma.
  } else {
    if ((Linux::numa_max_node() < 1) || Linux::is_bound_to_single_node()) {
      // If there's only one node (they start from 0) or if the process
      // is bound explicitly to a single node using membind, disable NUMA
      UseNUMA = false;
    } else {
      LogTarget(Info,os) log;
      LogStream ls(log);

      Linux::set_configured_numa_policy(Linux::identify_numa_policy());

      struct bitmask* bmp = Linux::_numa_membind_bitmask;
      const char* numa_mode = "membind";

      if (Linux::is_running_in_interleave_mode()) {
        bmp = Linux::_numa_interleave_bitmask;
        numa_mode = "interleave";
      }

      ls.print("UseNUMA is enabled and invoked in '%s' mode."
               " Heap will be configured using NUMA memory nodes:", numa_mode);

      for (int node = 0; node <= Linux::numa_max_node(); node++) {
        if (Linux::_numa_bitmask_isbitset(bmp, node)) {
          ls.print(" %d", node);
        }
      }
    }
  }

  // When NUMA requested, not-NUMA-aware allocations default to interleaving.
  if (UseNUMA && !UseNUMAInterleaving) {
    FLAG_SET_ERGO_IF_DEFAULT(UseNUMAInterleaving, true);
  }

  if (UseParallelGC && UseNUMA && UseLargePages && !can_commit_large_page_memory()) {
    // With SHM and HugeTLBFS large pages we cannot uncommit a page, so there's no way
    // we can make the adaptive lgrp chunk resizing work. If the user specified both
    // UseNUMA and UseLargePages (or UseSHM/UseHugeTLBFS) on the command line - warn
    // and disable adaptive resizing.
    if (UseAdaptiveSizePolicy || UseAdaptiveNUMAChunkSizing) {
      warning("UseNUMA is not fully compatible with SHM/HugeTLBFS large pages, "
              "disabling adaptive resizing (-XX:-UseAdaptiveSizePolicy -XX:-UseAdaptiveNUMAChunkSizing)");
      UseAdaptiveSizePolicy = false;
      UseAdaptiveNUMAChunkSizing = false;
    }
  }
}

// this is called _after_ the global arguments have been parsed
jint os::init_2(void) {

  // This could be set after os::Posix::init() but all platforms
  // have to set it the same so we have to mirror Solaris.
  DEBUG_ONLY(os::set_mutex_init_done();)

  os::Posix::init_2();

  Linux::fast_thread_clock_init();

  // initialize suspend/resume support - must do this before signal_sets_init()
  if (PosixSignals::SR_initialize() != 0) {
    perror("SR_initialize failed");
    return JNI_ERR;
  }

  PosixSignals::signal_sets_init();
  PosixSignals::install_signal_handlers();
  // Initialize data for jdk.internal.misc.Signal
  if (!ReduceSignalUsage) {
    PosixSignals::jdk_misc_signal_init();
  }

  if (AdjustStackSizeForTLS) {
    get_minstack_init();
  }

  // Check and sets minimum stack sizes against command line options
  if (Posix::set_minimum_stack_sizes() == JNI_ERR) {
    return JNI_ERR;
  }

#if defined(IA32)
  // Need to ensure we've determined the process's initial stack to
  // perform the workaround
  Linux::capture_initial_stack(JavaThread::stack_size_at_create());
  workaround_expand_exec_shield_cs_limit();
#else
  suppress_primordial_thread_resolution = Arguments::created_by_java_launcher();
  if (!suppress_primordial_thread_resolution) {
    Linux::capture_initial_stack(JavaThread::stack_size_at_create());
  }
#endif

  Linux::libpthread_init();
  Linux::sched_getcpu_init();
  log_info(os)("HotSpot is running with %s, %s",
               Linux::glibc_version(), Linux::libpthread_version());

  if (UseNUMA || UseNUMAInterleaving) {
    Linux::numa_init();
  }

  if (MaxFDLimit) {
    // set the number of file descriptors to max. print out error
    // if getrlimit/setrlimit fails but continue regardless.
    struct rlimit nbr_files;
    int status = getrlimit(RLIMIT_NOFILE, &nbr_files);
    if (status != 0) {
      log_info(os)("os::init_2 getrlimit failed: %s", os::strerror(errno));
    } else {
      nbr_files.rlim_cur = nbr_files.rlim_max;
      status = setrlimit(RLIMIT_NOFILE, &nbr_files);
      if (status != 0) {
        log_info(os)("os::init_2 setrlimit failed: %s", os::strerror(errno));
      }
    }
  }

  // at-exit methods are called in the reverse order of their registration.
  // atexit functions are called on return from main or as a result of a
  // call to exit(3C). There can be only 32 of these functions registered
  // and atexit() does not set errno.

  if (PerfAllowAtExitRegistration) {
    // only register atexit functions if PerfAllowAtExitRegistration is set.
    // atexit functions can be delayed until process exit time, which
    // can be problematic for embedded VM situations. Embedded VMs should
    // call DestroyJavaVM() to assure that VM resources are released.

    // note: perfMemory_exit_helper atexit function may be removed in
    // the future if the appropriate cleanup code can be added to the
    // VM_Exit VMOperation's doit method.
    if (atexit(perfMemory_exit_helper) != 0) {
      warning("os::init_2 atexit(perfMemory_exit_helper) failed");
    }
  }

  // initialize thread priority policy
  prio_init();

  if (!FLAG_IS_DEFAULT(AllocateHeapAt) || !FLAG_IS_DEFAULT(AllocateOldGenAt)) {
    set_coredump_filter(DAX_SHARED_BIT);
  }

  if (DumpPrivateMappingsInCore) {
    set_coredump_filter(FILE_BACKED_PVT_BIT);
  }

  if (DumpSharedMappingsInCore) {
    set_coredump_filter(FILE_BACKED_SHARED_BIT);
  }

  return JNI_OK;
}

// older glibc versions don't have this macro (which expands to
// an optimized bit-counting function) so we have to roll our own
#ifndef CPU_COUNT

static int _cpu_count(const cpu_set_t* cpus) {
  int count = 0;
  // only look up to the number of configured processors
  for (int i = 0; i < os::processor_count(); i++) {
    if (CPU_ISSET(i, cpus)) {
      count++;
    }
  }
  return count;
}

#define CPU_COUNT(cpus) _cpu_count(cpus)

#endif // CPU_COUNT

// Get the current number of available processors for this process.
// This value can change at any time during a process's lifetime.
// sched_getaffinity gives an accurate answer as it accounts for cpusets.
// If it appears there may be more than 1024 processors then we do a
// dynamic check - see 6515172 for details.
// If anything goes wrong we fallback to returning the number of online
// processors - which can be greater than the number available to the process.
int os::Linux::active_processor_count() {
  cpu_set_t cpus;  // can represent at most 1024 (CPU_SETSIZE) processors
  cpu_set_t* cpus_p = &cpus;
  int cpus_size = sizeof(cpu_set_t);

  int configured_cpus = os::processor_count();  // upper bound on available cpus
  int cpu_count = 0;

// old build platforms may not support dynamic cpu sets
#ifdef CPU_ALLOC

  // To enable easy testing of the dynamic path on different platforms we
  // introduce a diagnostic flag: UseCpuAllocPath
  if (configured_cpus >= CPU_SETSIZE || UseCpuAllocPath) {
    // kernel may use a mask bigger than cpu_set_t
    log_trace(os)("active_processor_count: using dynamic path %s"
                  "- configured processors: %d",
                  UseCpuAllocPath ? "(forced) " : "",
                  configured_cpus);
    cpus_p = CPU_ALLOC(configured_cpus);
    if (cpus_p != NULL) {
      cpus_size = CPU_ALLOC_SIZE(configured_cpus);
      // zero it just to be safe
      CPU_ZERO_S(cpus_size, cpus_p);
    }
    else {
       // failed to allocate so fallback to online cpus
       int online_cpus = ::sysconf(_SC_NPROCESSORS_ONLN);
       log_trace(os)("active_processor_count: "
                     "CPU_ALLOC failed (%s) - using "
                     "online processor count: %d",
                     os::strerror(errno), online_cpus);
       return online_cpus;
    }
  }
  else {
    log_trace(os)("active_processor_count: using static path - configured processors: %d",
                  configured_cpus);
  }
#else // CPU_ALLOC
// these stubs won't be executed
#define CPU_COUNT_S(size, cpus) -1
#define CPU_FREE(cpus)

  log_trace(os)("active_processor_count: only static path available - configured processors: %d",
                configured_cpus);
#endif // CPU_ALLOC

  // pid 0 means the current thread - which we have to assume represents the process
  if (sched_getaffinity(0, cpus_size, cpus_p) == 0) {
    if (cpus_p != &cpus) { // can only be true when CPU_ALLOC used
      cpu_count = CPU_COUNT_S(cpus_size, cpus_p);
    }
    else {
      cpu_count = CPU_COUNT(cpus_p);
    }
    log_trace(os)("active_processor_count: sched_getaffinity processor count: %d", cpu_count);
  }
  else {
    cpu_count = ::sysconf(_SC_NPROCESSORS_ONLN);
    warning("sched_getaffinity failed (%s)- using online processor count (%d) "
            "which may exceed available processors", os::strerror(errno), cpu_count);
  }

  if (cpus_p != &cpus) { // can only be true when CPU_ALLOC used
    CPU_FREE(cpus_p);
  }

  assert(cpu_count > 0 && cpu_count <= os::processor_count(), "sanity check");
  return cpu_count;
}

// Determine the active processor count from one of
// three different sources:
//
// 1. User option -XX:ActiveProcessorCount
// 2. kernel os calls (sched_getaffinity or sysconf(_SC_NPROCESSORS_ONLN)
// 3. extracted from cgroup cpu subsystem (shares and quotas)
//
// Option 1, if specified, will always override.
// If the cgroup subsystem is active and configured, we
// will return the min of the cgroup and option 2 results.
// This is required since tools, such as numactl, that
// alter cpu affinity do not update cgroup subsystem
// cpuset configuration files.
int os::active_processor_count() {
  // User has overridden the number of active processors
  if (ActiveProcessorCount > 0) {
    log_trace(os)("active_processor_count: "
                  "active processor count set by user : %d",
                  ActiveProcessorCount);
    return ActiveProcessorCount;
  }

  int active_cpus;
  if (OSContainer::is_containerized()) {
    active_cpus = OSContainer::active_processor_count();
    log_trace(os)("active_processor_count: determined by OSContainer: %d",
                   active_cpus);
  } else {
    active_cpus = os::Linux::active_processor_count();
  }

  return active_cpus;
}

uint os::processor_id() {
  const int id = Linux::sched_getcpu();
  assert(id >= 0 && id < _processor_count, "Invalid processor id");
  return (uint)id;
}

void os::set_native_thread_name(const char *name) {
  if (Linux::_pthread_setname_np) {
    char buf [16]; // according to glibc manpage, 16 chars incl. '/0'
    snprintf(buf, sizeof(buf), "%s", name);
    buf[sizeof(buf) - 1] = '\0';
    const int rc = Linux::_pthread_setname_np(pthread_self(), buf);
    // ERANGE should not happen; all other errors should just be ignored.
    assert(rc != ERANGE, "pthread_setname_np failed");
  }
}

bool os::bind_to_processor(uint processor_id) {
  // Not yet implemented.
  return false;
}

///

void os::SuspendedThreadTask::internal_do_task() {
  if (PosixSignals::do_suspend(_thread->osthread())) {
    SuspendedThreadTaskContext context(_thread, _thread->osthread()->ucontext());
    do_task(context);
    PosixSignals::do_resume(_thread->osthread());
  }
}

////////////////////////////////////////////////////////////////////////////////
// debug support

bool os::find(address addr, outputStream* st) {
  Dl_info dlinfo;
  memset(&dlinfo, 0, sizeof(dlinfo));
  if (dladdr(addr, &dlinfo) != 0) {
    st->print(PTR_FORMAT ": ", p2i(addr));
    if (dlinfo.dli_sname != NULL && dlinfo.dli_saddr != NULL) {
      st->print("%s+" PTR_FORMAT, dlinfo.dli_sname,
                p2i(addr) - p2i(dlinfo.dli_saddr));
    } else if (dlinfo.dli_fbase != NULL) {
      st->print("<offset " PTR_FORMAT ">", p2i(addr) - p2i(dlinfo.dli_fbase));
    } else {
      st->print("<absolute address>");
    }
    if (dlinfo.dli_fname != NULL) {
      st->print(" in %s", dlinfo.dli_fname);
    }
    if (dlinfo.dli_fbase != NULL) {
      st->print(" at " PTR_FORMAT, p2i(dlinfo.dli_fbase));
    }
    st->cr();

    if (Verbose) {
      // decode some bytes around the PC
      address begin = clamp_address_in_page(addr-40, addr, os::vm_page_size());
      address end   = clamp_address_in_page(addr+40, addr, os::vm_page_size());
      address       lowest = (address) dlinfo.dli_sname;
      if (!lowest)  lowest = (address) dlinfo.dli_fbase;
      if (begin < lowest)  begin = lowest;
      Dl_info dlinfo2;
      if (dladdr(end, &dlinfo2) != 0 && dlinfo2.dli_saddr != dlinfo.dli_saddr
          && end > dlinfo2.dli_saddr && dlinfo2.dli_saddr > begin) {
        end = (address) dlinfo2.dli_saddr;
      }
      Disassembler::decode(begin, end, st);
    }
    return true;
  }
  return false;
}

////////////////////////////////////////////////////////////////////////////////
// misc

// This does not do anything on Linux. This is basically a hook for being
// able to use structured exception handling (thread-local exception filters)
// on, e.g., Win32.
void
os::os_exception_wrapper(java_call_t f, JavaValue* value, const methodHandle& method,
                         JavaCallArguments* args, Thread* thread) {
  f(value, method, args, thread);
}

void os::print_statistics() {
}

bool os::message_box(const char* title, const char* message) {
  int i;
  fdStream err(defaultStream::error_fd());
  for (i = 0; i < 78; i++) err.print_raw("=");
  err.cr();
  err.print_raw_cr(title);
  for (i = 0; i < 78; i++) err.print_raw("-");
  err.cr();
  err.print_raw_cr(message);
  for (i = 0; i < 78; i++) err.print_raw("=");
  err.cr();

  char buf[16];
  // Prevent process from exiting upon "read error" without consuming all CPU
  while (::read(0, buf, sizeof(buf)) <= 0) { ::sleep(100); }

  return buf[0] == 'y' || buf[0] == 'Y';
}

// Is a (classpath) directory empty?
bool os::dir_is_empty(const char* path) {
  DIR *dir = NULL;
  struct dirent *ptr;

  dir = opendir(path);
  if (dir == NULL) return true;

  // Scan the directory
  bool result = true;
  while (result && (ptr = readdir(dir)) != NULL) {
    if (strcmp(ptr->d_name, ".") != 0 && strcmp(ptr->d_name, "..") != 0) {
      result = false;
    }
  }
  closedir(dir);
  return result;
}

// This code originates from JDK's sysOpen and open64_w
// from src/solaris/hpi/src/system_md.c

int os::open(const char *path, int oflag, int mode) {
  if (strlen(path) > MAX_PATH - 1) {
    errno = ENAMETOOLONG;
    return -1;
  }

  // All file descriptors that are opened in the Java process and not
  // specifically destined for a subprocess should have the close-on-exec
  // flag set.  If we don't set it, then careless 3rd party native code
  // might fork and exec without closing all appropriate file descriptors
  // (e.g. as we do in closeDescriptors in UNIXProcess.c), and this in
  // turn might:
  //
  // - cause end-of-file to fail to be detected on some file
  //   descriptors, resulting in mysterious hangs, or
  //
  // - might cause an fopen in the subprocess to fail on a system
  //   suffering from bug 1085341.
  //
  // (Yes, the default setting of the close-on-exec flag is a Unix
  // design flaw)
  //
  // See:
  // 1085341: 32-bit stdio routines should support file descriptors >255
  // 4843136: (process) pipe file descriptor from Runtime.exec not being closed
  // 6339493: (process) Runtime.exec does not close all file descriptors on Solaris 9
  //
  // Modern Linux kernels (after 2.6.23 2007) support O_CLOEXEC with open().
  // O_CLOEXEC is preferable to using FD_CLOEXEC on an open file descriptor
  // because it saves a system call and removes a small window where the flag
  // is unset.  On ancient Linux kernels the O_CLOEXEC flag will be ignored
  // and we fall back to using FD_CLOEXEC (see below).
#ifdef O_CLOEXEC
  oflag |= O_CLOEXEC;
#endif

  int fd = ::open64(path, oflag, mode);
  if (fd == -1) return -1;

  //If the open succeeded, the file might still be a directory
  {
    struct stat64 buf64;
    int ret = ::fstat64(fd, &buf64);
    int st_mode = buf64.st_mode;

    if (ret != -1) {
      if ((st_mode & S_IFMT) == S_IFDIR) {
        errno = EISDIR;
        ::close(fd);
        return -1;
      }
    } else {
      ::close(fd);
      return -1;
    }
  }

#ifdef FD_CLOEXEC
  // Validate that the use of the O_CLOEXEC flag on open above worked.
  // With recent kernels, we will perform this check exactly once.
  static sig_atomic_t O_CLOEXEC_is_known_to_work = 0;
  if (!O_CLOEXEC_is_known_to_work) {
    int flags = ::fcntl(fd, F_GETFD);
    if (flags != -1) {
      if ((flags & FD_CLOEXEC) != 0)
        O_CLOEXEC_is_known_to_work = 1;
      else
        ::fcntl(fd, F_SETFD, flags | FD_CLOEXEC);
    }
  }
#endif

  return fd;
}


// create binary file, rewriting existing file if required
int os::create_binary_file(const char* path, bool rewrite_existing) {
  int oflags = O_WRONLY | O_CREAT;
  if (!rewrite_existing) {
    oflags |= O_EXCL;
  }
  return ::open64(path, oflags, S_IREAD | S_IWRITE);
}

// return current position of file pointer
jlong os::current_file_offset(int fd) {
  return (jlong)::lseek64(fd, (off64_t)0, SEEK_CUR);
}

// move file pointer to the specified offset
jlong os::seek_to_file_offset(int fd, jlong offset) {
  return (jlong)::lseek64(fd, (off64_t)offset, SEEK_SET);
}

// This code originates from JDK's sysAvailable
// from src/solaris/hpi/src/native_threads/src/sys_api_td.c

int os::available(int fd, jlong *bytes) {
  jlong cur, end;
  int mode;
  struct stat64 buf64;

  if (::fstat64(fd, &buf64) >= 0) {
    mode = buf64.st_mode;
    if (S_ISCHR(mode) || S_ISFIFO(mode) || S_ISSOCK(mode)) {
      int n;
      if (::ioctl(fd, FIONREAD, &n) >= 0) {
        *bytes = n;
        return 1;
      }
    }
  }
  if ((cur = ::lseek64(fd, 0L, SEEK_CUR)) == -1) {
    return 0;
  } else if ((end = ::lseek64(fd, 0L, SEEK_END)) == -1) {
    return 0;
  } else if (::lseek64(fd, cur, SEEK_SET) == -1) {
    return 0;
  }
  *bytes = end - cur;
  return 1;
}

// Map a block of memory.
char* os::pd_map_memory(int fd, const char* file_name, size_t file_offset,
                        char *addr, size_t bytes, bool read_only,
                        bool allow_exec) {
  int prot;
  int flags = MAP_PRIVATE;

  if (read_only) {
    prot = PROT_READ;
  } else {
    prot = PROT_READ | PROT_WRITE;
  }

  if (allow_exec) {
    prot |= PROT_EXEC;
  }

  if (addr != NULL) {
    flags |= MAP_FIXED;
  }

  char* mapped_address = (char*)mmap(addr, (size_t)bytes, prot, flags,
                                     fd, file_offset);
  if (mapped_address == MAP_FAILED) {
    return NULL;
  }
  return mapped_address;
}


// Remap a block of memory.
char* os::pd_remap_memory(int fd, const char* file_name, size_t file_offset,
                          char *addr, size_t bytes, bool read_only,
                          bool allow_exec) {
  // same as map_memory() on this OS
  return os::map_memory(fd, file_name, file_offset, addr, bytes, read_only,
                        allow_exec);
}


// Unmap a block of memory.
bool os::pd_unmap_memory(char* addr, size_t bytes) {
  return munmap(addr, bytes) == 0;
}

static jlong slow_thread_cpu_time(Thread *thread, bool user_sys_cpu_time);

static jlong fast_cpu_time(Thread *thread) {
    clockid_t clockid;
    int rc = os::Linux::pthread_getcpuclockid(thread->osthread()->pthread_id(),
                                              &clockid);
    if (rc == 0) {
      return os::Linux::fast_thread_cpu_time(clockid);
    } else {
      // It's possible to encounter a terminated native thread that failed
      // to detach itself from the VM - which should result in ESRCH.
      assert_status(rc == ESRCH, rc, "pthread_getcpuclockid failed");
      return -1;
    }
}

// current_thread_cpu_time(bool) and thread_cpu_time(Thread*, bool)
// are used by JVM M&M and JVMTI to get user+sys or user CPU time
// of a thread.
//
// current_thread_cpu_time() and thread_cpu_time(Thread*) returns
// the fast estimate available on the platform.

jlong os::current_thread_cpu_time() {
  if (os::Linux::supports_fast_thread_cpu_time()) {
    return os::Linux::fast_thread_cpu_time(CLOCK_THREAD_CPUTIME_ID);
  } else {
    // return user + sys since the cost is the same
    return slow_thread_cpu_time(Thread::current(), true /* user + sys */);
  }
}

jlong os::thread_cpu_time(Thread* thread) {
  // consistent with what current_thread_cpu_time() returns
  if (os::Linux::supports_fast_thread_cpu_time()) {
    return fast_cpu_time(thread);
  } else {
    return slow_thread_cpu_time(thread, true /* user + sys */);
  }
}

jlong os::current_thread_cpu_time(bool user_sys_cpu_time) {
  if (user_sys_cpu_time && os::Linux::supports_fast_thread_cpu_time()) {
    return os::Linux::fast_thread_cpu_time(CLOCK_THREAD_CPUTIME_ID);
  } else {
    return slow_thread_cpu_time(Thread::current(), user_sys_cpu_time);
  }
}

jlong os::thread_cpu_time(Thread *thread, bool user_sys_cpu_time) {
  if (user_sys_cpu_time && os::Linux::supports_fast_thread_cpu_time()) {
    return fast_cpu_time(thread);
  } else {
    return slow_thread_cpu_time(thread, user_sys_cpu_time);
  }
}

//  -1 on error.
static jlong slow_thread_cpu_time(Thread *thread, bool user_sys_cpu_time) {
  pid_t  tid = thread->osthread()->thread_id();
  char *s;
  char stat[2048];
  int statlen;
  char proc_name[64];
  int count;
  long sys_time, user_time;
  char cdummy;
  int idummy;
  long ldummy;
  FILE *fp;

  snprintf(proc_name, 64, "/proc/self/task/%d/stat", tid);
  fp = fopen(proc_name, "r");
  if (fp == NULL) return -1;
  statlen = fread(stat, 1, 2047, fp);
  stat[statlen] = '\0';
  fclose(fp);

  // Skip pid and the command string. Note that we could be dealing with
  // weird command names, e.g. user could decide to rename java launcher
  // to "java 1.4.2 :)", then the stat file would look like
  //                1234 (java 1.4.2 :)) R ... ...
  // We don't really need to know the command string, just find the last
  // occurrence of ")" and then start parsing from there. See bug 4726580.
  s = strrchr(stat, ')');
  if (s == NULL) return -1;

  // Skip blank chars
  do { s++; } while (s && isspace(*s));

  count = sscanf(s,"%c %d %d %d %d %d %lu %lu %lu %lu %lu %lu %lu",
                 &cdummy, &idummy, &idummy, &idummy, &idummy, &idummy,
                 &ldummy, &ldummy, &ldummy, &ldummy, &ldummy,
                 &user_time, &sys_time);
  if (count != 13) return -1;
  if (user_sys_cpu_time) {
    return ((jlong)sys_time + (jlong)user_time) * (1000000000 / clock_tics_per_sec);
  } else {
    return (jlong)user_time * (1000000000 / clock_tics_per_sec);
  }
}

void os::current_thread_cpu_time_info(jvmtiTimerInfo *info_ptr) {
  info_ptr->max_value = ALL_64_BITS;       // will not wrap in less than 64 bits
  info_ptr->may_skip_backward = false;     // elapsed time not wall time
  info_ptr->may_skip_forward = false;      // elapsed time not wall time
  info_ptr->kind = JVMTI_TIMER_TOTAL_CPU;  // user+system time is returned
}

void os::thread_cpu_time_info(jvmtiTimerInfo *info_ptr) {
  info_ptr->max_value = ALL_64_BITS;       // will not wrap in less than 64 bits
  info_ptr->may_skip_backward = false;     // elapsed time not wall time
  info_ptr->may_skip_forward = false;      // elapsed time not wall time
  info_ptr->kind = JVMTI_TIMER_TOTAL_CPU;  // user+system time is returned
}

bool os::is_thread_cpu_time_supported() {
  return true;
}

// System loadavg support.  Returns -1 if load average cannot be obtained.
// Linux doesn't yet have a (official) notion of processor sets,
// so just return the system wide load average.
int os::loadavg(double loadavg[], int nelem) {
  return ::getloadavg(loadavg, nelem);
}

void os::pause() {
  char filename[MAX_PATH];
  if (PauseAtStartupFile && PauseAtStartupFile[0]) {
    jio_snprintf(filename, MAX_PATH, "%s", PauseAtStartupFile);
  } else {
    jio_snprintf(filename, MAX_PATH, "./vm.paused.%d", current_process_id());
  }

  int fd = ::open(filename, O_WRONLY | O_CREAT | O_TRUNC, 0666);
  if (fd != -1) {
    struct stat buf;
    ::close(fd);
    while (::stat(filename, &buf) == 0) {
      (void)::poll(NULL, 0, 100);
    }
  } else {
    jio_fprintf(stderr,
                "Could not open pause file '%s', continuing immediately.\n", filename);
  }
}

extern char** environ;

// Run the specified command in a separate process. Return its exit value,
// or -1 on failure (e.g. can't fork a new process).
// Unlike system(), this function can be called from signal handler. It
// doesn't block SIGINT et al.
int os::fork_and_exec(char* cmd, bool use_vfork_if_available) {
  const char * argv[4] = {"sh", "-c", cmd, NULL};

  pid_t pid ;

  if (use_vfork_if_available) {
    pid = vfork();
  } else {
    pid = fork();
  }

  if (pid < 0) {
    // fork failed
    return -1;

  } else if (pid == 0) {
    // child process

    execve("/bin/sh", (char* const*)argv, environ);

    // execve failed
    _exit(-1);

  } else  {
    // copied from J2SE ..._waitForProcessExit() in UNIXProcess_md.c; we don't
    // care about the actual exit code, for now.

    int status;

    // Wait for the child process to exit.  This returns immediately if
    // the child has already exited. */
    while (waitpid(pid, &status, 0) < 0) {
      switch (errno) {
      case ECHILD: return 0;
      case EINTR: break;
      default: return -1;
      }
    }

    if (WIFEXITED(status)) {
      // The child exited normally; get its exit code.
      return WEXITSTATUS(status);
    } else if (WIFSIGNALED(status)) {
      // The child exited because of a signal
      // The best value to return is 0x80 + signal number,
      // because that is what all Unix shells do, and because
      // it allows callers to distinguish between process exit and
      // process death by signal.
      return 0x80 + WTERMSIG(status);
    } else {
      // Unknown exit code; pass it through
      return status;
    }
  }
}

// Get the default path to the core file
// Returns the length of the string
int os::get_core_path(char* buffer, size_t bufferSize) {
  /*
   * Max length of /proc/sys/kernel/core_pattern is 128 characters.
   * See https://www.kernel.org/doc/Documentation/sysctl/kernel.txt
   */
  const int core_pattern_len = 129;
  char core_pattern[core_pattern_len] = {0};

  int core_pattern_file = ::open("/proc/sys/kernel/core_pattern", O_RDONLY);
  if (core_pattern_file == -1) {
    return -1;
  }

  ssize_t ret = ::read(core_pattern_file, core_pattern, core_pattern_len);
  ::close(core_pattern_file);
  if (ret <= 0 || ret >= core_pattern_len || core_pattern[0] == '\n') {
    return -1;
  }
  if (core_pattern[ret-1] == '\n') {
    core_pattern[ret-1] = '\0';
  } else {
    core_pattern[ret] = '\0';
  }

  // Replace the %p in the core pattern with the process id. NOTE: we do this
  // only if the pattern doesn't start with "|", and we support only one %p in
  // the pattern.
  char *pid_pos = strstr(core_pattern, "%p");
  const char* tail = (pid_pos != NULL) ? (pid_pos + 2) : "";  // skip over the "%p"
  int written;

  if (core_pattern[0] == '/') {
    if (pid_pos != NULL) {
      *pid_pos = '\0';
      written = jio_snprintf(buffer, bufferSize, "%s%d%s", core_pattern,
                             current_process_id(), tail);
    } else {
      written = jio_snprintf(buffer, bufferSize, "%s", core_pattern);
    }
  } else {
    char cwd[PATH_MAX];

    const char* p = get_current_directory(cwd, PATH_MAX);
    if (p == NULL) {
      return -1;
    }

    if (core_pattern[0] == '|') {
      written = jio_snprintf(buffer, bufferSize,
                             "\"%s\" (or dumping to %s/core.%d)",
                             &core_pattern[1], p, current_process_id());
    } else if (pid_pos != NULL) {
      *pid_pos = '\0';
      written = jio_snprintf(buffer, bufferSize, "%s/%s%d%s", p, core_pattern,
                             current_process_id(), tail);
    } else {
      written = jio_snprintf(buffer, bufferSize, "%s/%s", p, core_pattern);
    }
  }

  if (written < 0) {
    return -1;
  }

  if (((size_t)written < bufferSize) && (pid_pos == NULL) && (core_pattern[0] != '|')) {
    int core_uses_pid_file = ::open("/proc/sys/kernel/core_uses_pid", O_RDONLY);

    if (core_uses_pid_file != -1) {
      char core_uses_pid = 0;
      ssize_t ret = ::read(core_uses_pid_file, &core_uses_pid, 1);
      ::close(core_uses_pid_file);

      if (core_uses_pid == '1') {
        jio_snprintf(buffer + written, bufferSize - written,
                                          ".%d", current_process_id());
      }
    }
  }

  return strlen(buffer);
}

bool os::start_debugging(char *buf, int buflen) {
  int len = (int)strlen(buf);
  char *p = &buf[len];

  jio_snprintf(p, buflen-len,
               "\n\n"
               "Do you want to debug the problem?\n\n"
               "To debug, run 'gdb /proc/%d/exe %d'; then switch to thread " UINTX_FORMAT " (" INTPTR_FORMAT ")\n"
               "Enter 'yes' to launch gdb automatically (PATH must include gdb)\n"
               "Otherwise, press RETURN to abort...",
               os::current_process_id(), os::current_process_id(),
               os::current_thread_id(), os::current_thread_id());

  bool yes = os::message_box("Unexpected Error", buf);

  if (yes) {
    // yes, user asked VM to launch debugger
    jio_snprintf(buf, sizeof(char)*buflen, "gdb /proc/%d/exe %d",
                 os::current_process_id(), os::current_process_id());

    os::fork_and_exec(buf);
    yes = false;
  }
  return yes;
}


// Java/Compiler thread:
//
//   Low memory addresses
// P0 +------------------------+
//    |                        |\  Java thread created by VM does not have glibc
//    |    glibc guard page    | - guard page, attached Java thread usually has
//    |                        |/  1 glibc guard page.
// P1 +------------------------+ Thread::stack_base() - Thread::stack_size()
//    |                        |\
//    |  HotSpot Guard Pages   | - red, yellow and reserved pages
//    |                        |/
//    +------------------------+ StackOverflow::stack_reserved_zone_base()
//    |                        |\
//    |      Normal Stack      | -
//    |                        |/
// P2 +------------------------+ Thread::stack_base()
//
// Non-Java thread:
//
//   Low memory addresses
// P0 +------------------------+
//    |                        |\
//    |  glibc guard page      | - usually 1 page
//    |                        |/
// P1 +------------------------+ Thread::stack_base() - Thread::stack_size()
//    |                        |\
//    |      Normal Stack      | -
//    |                        |/
// P2 +------------------------+ Thread::stack_base()
//
// ** P1 (aka bottom) and size (P2 = P1 - size) are the address and stack size
//    returned from pthread_attr_getstack().
// ** Due to NPTL implementation error, linux takes the glibc guard page out
//    of the stack size given in pthread_attr. We work around this for
//    threads created by the VM. (We adapt bottom to be P1 and size accordingly.)
//
#ifndef ZERO
static void current_stack_region(address * bottom, size_t * size) {
  if (os::is_primordial_thread()) {
    // primordial thread needs special handling because pthread_getattr_np()
    // may return bogus value.
    *bottom = os::Linux::initial_thread_stack_bottom();
    *size   = os::Linux::initial_thread_stack_size();
  } else {
    pthread_attr_t attr;

    int rslt = pthread_getattr_np(pthread_self(), &attr);

    // JVM needs to know exact stack location, abort if it fails
    if (rslt != 0) {
      if (rslt == ENOMEM) {
        vm_exit_out_of_memory(0, OOM_MMAP_ERROR, "pthread_getattr_np");
      } else {
        fatal("pthread_getattr_np failed with error = %d", rslt);
      }
    }

    if (pthread_attr_getstack(&attr, (void **)bottom, size) != 0) {
      fatal("Cannot locate current stack attributes!");
    }

    // Work around NPTL stack guard error.
    size_t guard_size = 0;
    rslt = pthread_attr_getguardsize(&attr, &guard_size);
    if (rslt != 0) {
      fatal("pthread_attr_getguardsize failed with error = %d", rslt);
    }
    *bottom += guard_size;
    *size   -= guard_size;

    pthread_attr_destroy(&attr);

  }
  assert(os::current_stack_pointer() >= *bottom &&
         os::current_stack_pointer() < *bottom + *size, "just checking");
}

address os::current_stack_base() {
  address bottom;
  size_t size;
  current_stack_region(&bottom, &size);
  return (bottom + size);
}

size_t os::current_stack_size() {
  // This stack size includes the usable stack and HotSpot guard pages
  // (for the threads that have Hotspot guard pages).
  address bottom;
  size_t size;
  current_stack_region(&bottom, &size);
  return size;
}
#endif

static inline struct timespec get_mtime(const char* filename) {
  struct stat st;
  int ret = os::stat(filename, &st);
  assert(ret == 0, "failed to stat() file '%s': %s", filename, os::strerror(errno));
  return st.st_mtim;
}

int os::compare_file_modified_times(const char* file1, const char* file2) {
  struct timespec filetime1 = get_mtime(file1);
  struct timespec filetime2 = get_mtime(file2);
  int diff = filetime1.tv_sec - filetime2.tv_sec;
  if (diff == 0) {
    return filetime1.tv_nsec - filetime2.tv_nsec;
  }
  return diff;
}

bool os::supports_map_sync() {
  return true;
}

/////////////// Unit tests ///////////////

#ifndef PRODUCT

class TestReserveMemorySpecial : AllStatic {
 public:
  static void small_page_write(void* addr, size_t size) {
    size_t page_size = os::vm_page_size();

    char* end = (char*)addr + size;
    for (char* p = (char*)addr; p < end; p += page_size) {
      *p = 1;
    }
  }

  static void test_reserve_memory_special_huge_tlbfs_only(size_t size) {
    if (!UseHugeTLBFS) {
      return;
    }

    char* addr = os::Linux::reserve_memory_special_huge_tlbfs_only(size, NULL, false);

    if (addr != NULL) {
      small_page_write(addr, size);

      os::Linux::release_memory_special_huge_tlbfs(addr, size);
    }
  }

  static void test_reserve_memory_special_huge_tlbfs_only() {
    if (!UseHugeTLBFS) {
      return;
    }

    size_t lp = os::large_page_size();

    for (size_t size = lp; size <= lp * 10; size += lp) {
      test_reserve_memory_special_huge_tlbfs_only(size);
    }
  }

  static void test_reserve_memory_special_huge_tlbfs_mixed() {
    size_t lp = os::large_page_size();
    size_t ag = os::vm_allocation_granularity();

    // sizes to test
    const size_t sizes[] = {
      lp, lp + ag, lp + lp / 2, lp * 2,
      lp * 2 + ag, lp * 2 - ag, lp * 2 + lp / 2,
      lp * 10, lp * 10 + lp / 2
    };
    const int num_sizes = sizeof(sizes) / sizeof(size_t);

    // For each size/alignment combination, we test three scenarios:
    // 1) with req_addr == NULL
    // 2) with a non-null req_addr at which we expect to successfully allocate
    // 3) with a non-null req_addr which contains a pre-existing mapping, at which we
    //    expect the allocation to either fail or to ignore req_addr

    // Pre-allocate two areas; they shall be as large as the largest allocation
    //  and aligned to the largest alignment we will be testing.
    const size_t mapping_size = sizes[num_sizes - 1] * 2;
    char* const mapping1 = (char*) ::mmap(NULL, mapping_size,
      PROT_NONE, MAP_PRIVATE|MAP_ANONYMOUS|MAP_NORESERVE,
      -1, 0);
    assert(mapping1 != MAP_FAILED, "should work");

    char* const mapping2 = (char*) ::mmap(NULL, mapping_size,
      PROT_NONE, MAP_PRIVATE|MAP_ANONYMOUS|MAP_NORESERVE,
      -1, 0);
    assert(mapping2 != MAP_FAILED, "should work");

    // Unmap the first mapping, but leave the second mapping intact: the first
    // mapping will serve as a value for a "good" req_addr (case 2). The second
    // mapping, still intact, as "bad" req_addr (case 3).
    ::munmap(mapping1, mapping_size);

    // Case 1
    for (int i = 0; i < num_sizes; i++) {
      const size_t size = sizes[i];
      for (size_t alignment = ag; is_aligned(size, alignment); alignment *= 2) {
        char* p = os::Linux::reserve_memory_special_huge_tlbfs_mixed(size, alignment, NULL, false);
        if (p != NULL) {
          assert(is_aligned(p, alignment), "must be");
          small_page_write(p, size);
          os::Linux::release_memory_special_huge_tlbfs(p, size);
        }
      }
    }

    // Case 2
    for (int i = 0; i < num_sizes; i++) {
      const size_t size = sizes[i];
      for (size_t alignment = ag; is_aligned(size, alignment); alignment *= 2) {
        char* const req_addr = align_up(mapping1, alignment);
        char* p = os::Linux::reserve_memory_special_huge_tlbfs_mixed(size, alignment, req_addr, false);
        if (p != NULL) {
          assert(p == req_addr, "must be");
          small_page_write(p, size);
          os::Linux::release_memory_special_huge_tlbfs(p, size);
        }
      }
    }

    // Case 3
    for (int i = 0; i < num_sizes; i++) {
      const size_t size = sizes[i];
      for (size_t alignment = ag; is_aligned(size, alignment); alignment *= 2) {
        char* const req_addr = align_up(mapping2, alignment);
        char* p = os::Linux::reserve_memory_special_huge_tlbfs_mixed(size, alignment, req_addr, false);
        // as the area around req_addr contains already existing mappings, the API should always
        // return NULL (as per contract, it cannot return another address)
        assert(p == NULL, "must be");
      }
    }

    ::munmap(mapping2, mapping_size);

  }

  static void test_reserve_memory_special_huge_tlbfs() {
    if (!UseHugeTLBFS) {
      return;
    }

    test_reserve_memory_special_huge_tlbfs_only();
    test_reserve_memory_special_huge_tlbfs_mixed();
  }

  static void test_reserve_memory_special_shm(size_t size, size_t alignment) {
    if (!UseSHM) {
      return;
    }

    char* addr = os::Linux::reserve_memory_special_shm(size, alignment, NULL, false);

    if (addr != NULL) {
      assert(is_aligned(addr, alignment), "Check");
      assert(is_aligned(addr, os::large_page_size()), "Check");

      small_page_write(addr, size);

      os::Linux::release_memory_special_shm(addr, size);
    }
  }

  static void test_reserve_memory_special_shm() {
    size_t lp = os::large_page_size();
    size_t ag = os::vm_allocation_granularity();

    for (size_t size = ag; size < lp * 3; size += ag) {
      for (size_t alignment = ag; is_aligned(size, alignment); alignment *= 2) {
        test_reserve_memory_special_shm(size, alignment);
      }
    }
  }

  static void test() {
    test_reserve_memory_special_huge_tlbfs();
    test_reserve_memory_special_shm();
  }
};

void TestReserveMemorySpecial_test() {
  TestReserveMemorySpecial::test();
}

#endif<|MERGE_RESOLUTION|>--- conflicted
+++ resolved
@@ -3483,15 +3483,8 @@
   return ::munmap(addr, size) == 0;
 }
 
-<<<<<<< HEAD
-char* os::pd_reserve_memory(size_t bytes) {
+char* os::pd_reserve_memory(size_t bytes, bool executable) {
   return anon_mmap(NULL, bytes);
-=======
-char* os::pd_reserve_memory(size_t bytes, char* requested_addr,
-                            size_t alignment_hint,
-                            bool executable) {
-  return anon_mmap(requested_addr, bytes, (requested_addr != NULL));
->>>>>>> 8ab282dc
 }
 
 bool os::pd_release_memory(char* addr, size_t size) {
