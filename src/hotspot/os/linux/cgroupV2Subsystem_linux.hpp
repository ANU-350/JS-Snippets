--- conflicted
+++ resolved
@@ -91,11 +91,6 @@
     /* Caching wrappers for cpu/memory metrics */
     CachingCgroupController<CgroupMemoryController*>* _memory = nullptr;
     CachingCgroupController<CgroupCpuController*>* _cpu = nullptr;
-<<<<<<< HEAD
-=======
-
-    char *pids_max_val();
->>>>>>> 17273d0c
 
   public:
     CgroupV2Subsystem(CgroupV2MemoryController * memory,
@@ -103,10 +98,7 @@
       _unified = memory; // Use memory for now, should have all separate later
       _memory = new CachingCgroupController<CgroupMemoryController*>(memory);
       _cpu = new CachingCgroupController<CgroupCpuController*>(cpu);
-<<<<<<< HEAD
-=======
       initialize_hierarchy();
->>>>>>> 17273d0c
     }
 
     jlong read_memory_limit_in_bytes();
