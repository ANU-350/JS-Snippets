/*
 * Copyright (c) 1997, 2023, Oracle and/or its affiliates. All rights reserved.
 * DO NOT ALTER OR REMOVE COPYRIGHT NOTICES OR THIS FILE HEADER.
 *
 * This code is free software; you can redistribute it and/or modify it
 * under the terms of the GNU General Public License version 2 only, as
 * published by the Free Software Foundation.
 *
 * This code is distributed in the hope that it will be useful, but WITHOUT
 * ANY WARRANTY; without even the implied warranty of MERCHANTABILITY or
 * FITNESS FOR A PARTICULAR PURPOSE.  See the GNU General Public License
 * version 2 for more details (a copy is included in the LICENSE file that
 * accompanied this code).
 *
 * You should have received a copy of the GNU General Public License version
 * 2 along with this work; if not, write to the Free Software Foundation,
 * Inc., 51 Franklin St, Fifth Floor, Boston, MA 02110-1301 USA.
 *
 * Please contact Oracle, 500 Oracle Parkway, Redwood Shores, CA 94065 USA
 * or visit www.oracle.com if you need additional information or have any
 * questions.
 *
 */

// API level must be at least Windows Vista or Server 2008 to use InitOnceExecuteOnce

// no precompiled headers
#include "classfile/vmSymbols.hpp"
#include "code/codeCache.hpp"
#include "code/icBuffer.hpp"
#include "code/nativeInst.hpp"
#include "code/vtableStubs.hpp"
#include "compiler/compileBroker.hpp"
#include "compiler/disassembler.hpp"
#include "interpreter/interpreter.hpp"
#include "jvm.h"
#include "jvmtifiles/jvmti.h"
#include "logging/log.hpp"
#include "logging/logStream.hpp"
#include "memory/allocation.inline.hpp"
#include "oops/oop.inline.hpp"
#include "os_windows.inline.hpp"
#include "prims/jniFastGetField.hpp"
#include "prims/jvm_misc.hpp"
#include "runtime/arguments.hpp"
#include "runtime/atomic.hpp"
#include "runtime/globals.hpp"
#include "runtime/globals_extension.hpp"
#include "runtime/interfaceSupport.inline.hpp"
#include "runtime/java.hpp"
#include "runtime/javaCalls.hpp"
#include "runtime/javaThread.hpp"
#include "runtime/mutexLocker.hpp"
#include "runtime/objectMonitor.hpp"
#include "runtime/orderAccess.hpp"
#include "runtime/osInfo.hpp"
#include "runtime/osThread.hpp"
#include "runtime/park.hpp"
#include "runtime/perfMemory.hpp"
#include "runtime/safefetch.hpp"
#include "runtime/safepointMechanism.hpp"
#include "runtime/semaphore.inline.hpp"
#include "runtime/sharedRuntime.hpp"
#include "runtime/statSampler.hpp"
#include "runtime/stubRoutines.hpp"
#include "runtime/threads.hpp"
#include "runtime/threadCritical.hpp"
#include "runtime/timer.hpp"
#include "runtime/vm_version.hpp"
#include "services/attachListener.hpp"
#include "services/memTracker.hpp"
#include "services/runtimeService.hpp"
#include "symbolengine.hpp"
#include "utilities/align.hpp"
#include "utilities/decoder.hpp"
#include "utilities/defaultStream.hpp"
#include "utilities/events.hpp"
#include "utilities/macros.hpp"
#include "utilities/vmError.hpp"
#include "windbghelp.hpp"

#ifdef _DEBUG
#include <crtdbg.h>
#endif

#include <windows.h>
#include <sys/types.h>
#include <sys/stat.h>
#include <sys/timeb.h>
#include <objidl.h>
#include <shlobj.h>

#include <malloc.h>
#include <powerbase.h>
#include <signal.h>
#include <direct.h>
#include <errno.h>
#include <fcntl.h>
#include <io.h>
#include <process.h>              // For _beginthreadex(), _endthreadex()
#include <imagehlp.h>             // For os::dll_address_to_function_name
// for enumerating dll libraries
#include <vdmdbg.h>
#include <psapi.h>
#include <mmsystem.h>
#include <winsock2.h>
#include <versionhelpers.h>

// for timer info max values which include all bits
#define ALL_64_BITS CONST64(-1)

// For DLL loading/load error detection
// Values of PE COFF
#define IMAGE_FILE_PTR_TO_SIGNATURE 0x3c
#define IMAGE_FILE_SIGNATURE_LENGTH 4

static HANDLE main_process;
static HANDLE main_thread;
static int    main_thread_id;

static FILETIME process_creation_time;
static FILETIME process_exit_time;
static FILETIME process_user_time;
static FILETIME process_kernel_time;

#if defined(_M_ARM64)
  #define __CPU__ aarch64
#elif defined(_M_AMD64)
  #define __CPU__ amd64
#else
  #define __CPU__ i486
#endif

#if defined(USE_VECTORED_EXCEPTION_HANDLING)
PVOID  topLevelVectoredExceptionHandler = nullptr;
LPTOP_LEVEL_EXCEPTION_FILTER previousUnhandledExceptionFilter = nullptr;
#endif

// save DLL module handle, used by GetModuleFileName

HINSTANCE vm_lib_handle;

BOOL WINAPI DllMain(HINSTANCE hinst, DWORD reason, LPVOID reserved) {
  switch (reason) {
  case DLL_PROCESS_ATTACH:
    vm_lib_handle = hinst;
    if (ForceTimeHighResolution) {
      timeBeginPeriod(1L);
    }
    WindowsDbgHelp::pre_initialize();
    SymbolEngine::pre_initialize();
    break;
  case DLL_PROCESS_DETACH:
    if (ForceTimeHighResolution) {
      timeEndPeriod(1L);
    }
#if defined(USE_VECTORED_EXCEPTION_HANDLING)
    if (topLevelVectoredExceptionHandler != nullptr) {
      RemoveVectoredExceptionHandler(topLevelVectoredExceptionHandler);
      topLevelVectoredExceptionHandler = nullptr;
    }
#endif
    break;
  default:
    break;
  }
  return true;
}

static inline double fileTimeAsDouble(FILETIME* time) {
  const double high  = (double) ((unsigned int) ~0);
  const double split = 10000000.0;
  double result = (time->dwLowDateTime / split) +
                   time->dwHighDateTime * (high/split);
  return result;
}

// Implementation of os

#define RANGE_FORMAT                "[" PTR_FORMAT "-" PTR_FORMAT ")"
#define RANGE_FORMAT_ARGS(p, len)   p2i(p), p2i((address)p + len)

// A number of wrappers for more frequently used system calls, to add standard logging.

struct PreserveLastError {
  const DWORD v;
  PreserveLastError() : v(::GetLastError()) {}
  ~PreserveLastError() { ::SetLastError(v); }
};

// Logging wrapper for VirtualAlloc
static LPVOID virtualAlloc(LPVOID lpAddress, SIZE_T dwSize, DWORD flAllocationType, DWORD flProtect) {
  LPVOID result = ::VirtualAlloc(lpAddress, dwSize, flAllocationType, flProtect);
  if (result != nullptr) {
    log_trace(os)("VirtualAlloc(" PTR_FORMAT ", " SIZE_FORMAT ", %x, %x) returned " PTR_FORMAT "%s.",
                  p2i(lpAddress), dwSize, flAllocationType, flProtect, p2i(result),
                  ((lpAddress != nullptr && result != lpAddress) ? " <different base!>" : ""));
  } else {
    PreserveLastError ple;
    log_info(os)("VirtualAlloc(" PTR_FORMAT ", " SIZE_FORMAT ", %x, %x) failed (%u).",
                  p2i(lpAddress), dwSize, flAllocationType, flProtect, ple.v);
  }
  return result;
}

// Logging wrapper for VirtualFree
static BOOL virtualFree(LPVOID lpAddress, SIZE_T dwSize, DWORD  dwFreeType) {
  BOOL result = ::VirtualFree(lpAddress, dwSize, dwFreeType);
  if (result != FALSE) {
    log_trace(os)("VirtualFree(" PTR_FORMAT ", " SIZE_FORMAT ", %x) succeeded",
                  p2i(lpAddress), dwSize, dwFreeType);
  } else {
    PreserveLastError ple;
    log_info(os)("VirtualFree(" PTR_FORMAT ", " SIZE_FORMAT ", %x) failed (%u).",
                 p2i(lpAddress), dwSize, dwFreeType, ple.v);
  }
  return result;
}

// Logging wrapper for VirtualAllocExNuma
static LPVOID virtualAllocExNuma(HANDLE hProcess, LPVOID lpAddress, SIZE_T dwSize, DWORD  flAllocationType,
                                 DWORD  flProtect, DWORD  nndPreferred) {
  LPVOID result = ::VirtualAllocExNuma(hProcess, lpAddress, dwSize, flAllocationType, flProtect, nndPreferred);
  if (result != nullptr) {
    log_trace(os)("VirtualAllocExNuma(" PTR_FORMAT ", " SIZE_FORMAT ", %x, %x, %x) returned " PTR_FORMAT "%s.",
                  p2i(lpAddress), dwSize, flAllocationType, flProtect, nndPreferred, p2i(result),
                  ((lpAddress != nullptr && result != lpAddress) ? " <different base!>" : ""));
  } else {
    PreserveLastError ple;
    log_info(os)("VirtualAllocExNuma(" PTR_FORMAT ", " SIZE_FORMAT ", %x, %x, %x) failed (%u).",
                 p2i(lpAddress), dwSize, flAllocationType, flProtect, nndPreferred, ple.v);
  }
  return result;
}

// Logging wrapper for MapViewOfFileEx
static LPVOID mapViewOfFileEx(HANDLE hFileMappingObject, DWORD  dwDesiredAccess, DWORD  dwFileOffsetHigh,
                              DWORD  dwFileOffsetLow, SIZE_T dwNumberOfBytesToMap, LPVOID lpBaseAddress) {
  LPVOID result = ::MapViewOfFileEx(hFileMappingObject, dwDesiredAccess, dwFileOffsetHigh,
                                    dwFileOffsetLow, dwNumberOfBytesToMap, lpBaseAddress);
  if (result != nullptr) {
    log_trace(os)("MapViewOfFileEx(" PTR_FORMAT ", " SIZE_FORMAT ") returned " PTR_FORMAT "%s.",
                  p2i(lpBaseAddress), dwNumberOfBytesToMap, p2i(result),
                  ((lpBaseAddress != nullptr && result != lpBaseAddress) ? " <different base!>" : ""));
  } else {
    PreserveLastError ple;
    log_info(os)("MapViewOfFileEx(" PTR_FORMAT ", " SIZE_FORMAT ") failed (%u).",
                 p2i(lpBaseAddress), dwNumberOfBytesToMap, ple.v);
  }
  return result;
}

// Logging wrapper for UnmapViewOfFile
static BOOL unmapViewOfFile(LPCVOID lpBaseAddress) {
  BOOL result = ::UnmapViewOfFile(lpBaseAddress);
  if (result != FALSE) {
    log_trace(os)("UnmapViewOfFile(" PTR_FORMAT ") succeeded", p2i(lpBaseAddress));
  } else {
    PreserveLastError ple;
    log_info(os)("UnmapViewOfFile(" PTR_FORMAT ") failed (%u).",  p2i(lpBaseAddress), ple.v);
  }
  return result;
}

char** os::get_environ() { return _environ; }

// No setuid programs under Windows.
bool os::have_special_privileges() {
  return false;
}


// This method is a periodic task to check for misbehaving JNI applications
// under CheckJNI, we can add any periodic checks here.
// For Windows at the moment does nothing
void os::run_periodic_checks(outputStream* st) {
  return;
}

// previous UnhandledExceptionFilter, if there is one
static LPTOP_LEVEL_EXCEPTION_FILTER prev_uef_handler = nullptr;

LONG WINAPI Handle_FLT_Exception(struct _EXCEPTION_POINTERS* exceptionInfo);

void os::init_system_properties_values() {
  // sysclasspath, java_home, dll_dir
  {
    char *home_path;
    char *dll_path;
    char *pslash;
    const char *bin = "\\bin";
    char home_dir[MAX_PATH + 1];
    char *alt_home_dir = ::getenv("_ALT_JAVA_HOME_DIR");

    if (alt_home_dir != nullptr)  {
      strncpy(home_dir, alt_home_dir, MAX_PATH + 1);
      home_dir[MAX_PATH] = '\0';
    } else {
      os::jvm_path(home_dir, sizeof(home_dir));
      // Found the full path to jvm.dll.
      // Now cut the path to <java_home>/jre if we can.
      *(strrchr(home_dir, '\\')) = '\0';  // get rid of \jvm.dll
      pslash = strrchr(home_dir, '\\');
      if (pslash != nullptr) {
        *pslash = '\0';                   // get rid of \{client|server}
        pslash = strrchr(home_dir, '\\');
        if (pslash != nullptr) {
          *pslash = '\0';                 // get rid of \bin
        }
      }
    }

    home_path = NEW_C_HEAP_ARRAY(char, strlen(home_dir) + 1, mtInternal);
    strcpy(home_path, home_dir);
    Arguments::set_java_home(home_path);
    FREE_C_HEAP_ARRAY(char, home_path);

    dll_path = NEW_C_HEAP_ARRAY(char, strlen(home_dir) + strlen(bin) + 1,
                                mtInternal);
    strcpy(dll_path, home_dir);
    strcat(dll_path, bin);
    Arguments::set_dll_dir(dll_path);
    FREE_C_HEAP_ARRAY(char, dll_path);

    if (!set_boot_path('\\', ';')) {
      vm_exit_during_initialization("Failed setting boot class path.", nullptr);
    }
  }

// library_path
#define EXT_DIR "\\lib\\ext"
#define BIN_DIR "\\bin"
#define PACKAGE_DIR "\\Sun\\Java"
  {
    // Win32 library search order (See the documentation for LoadLibrary):
    //
    // 1. The directory from which application is loaded.
    // 2. The system wide Java Extensions directory (Java only)
    // 3. System directory (GetSystemDirectory)
    // 4. Windows directory (GetWindowsDirectory)
    // 5. The PATH environment variable
    // 6. The current directory

    char *library_path;
    char tmp[MAX_PATH];
    char *path_str = ::getenv("PATH");

    library_path = NEW_C_HEAP_ARRAY(char, MAX_PATH * 5 + sizeof(PACKAGE_DIR) +
                                    sizeof(BIN_DIR) + (path_str ? strlen(path_str) : 0) + 10, mtInternal);

    library_path[0] = '\0';

    GetModuleFileName(nullptr, tmp, sizeof(tmp));
    *(strrchr(tmp, '\\')) = '\0';
    strcat(library_path, tmp);

    GetWindowsDirectory(tmp, sizeof(tmp));
    strcat(library_path, ";");
    strcat(library_path, tmp);
    strcat(library_path, PACKAGE_DIR BIN_DIR);

    GetSystemDirectory(tmp, sizeof(tmp));
    strcat(library_path, ";");
    strcat(library_path, tmp);

    GetWindowsDirectory(tmp, sizeof(tmp));
    strcat(library_path, ";");
    strcat(library_path, tmp);

    if (path_str) {
      strcat(library_path, ";");
      strcat(library_path, path_str);
    }

    strcat(library_path, ";.");

    Arguments::set_library_path(library_path);
    FREE_C_HEAP_ARRAY(char, library_path);
  }

  // Default extensions directory
  {
    char path[MAX_PATH];
    char buf[2 * MAX_PATH + 2 * sizeof(EXT_DIR) + sizeof(PACKAGE_DIR) + 1];
    GetWindowsDirectory(path, MAX_PATH);
    os::snprintf_checked(buf, sizeof(buf), "%s%s;%s%s%s",
                         Arguments::get_java_home(), EXT_DIR,
                         path, PACKAGE_DIR, EXT_DIR);
    Arguments::set_ext_dirs(buf);
  }
  #undef EXT_DIR
  #undef BIN_DIR
  #undef PACKAGE_DIR

#ifndef _WIN64
  // set our UnhandledExceptionFilter and save any previous one
  prev_uef_handler = SetUnhandledExceptionFilter(Handle_FLT_Exception);
#endif

  // Done
  return;
}

void os::breakpoint() {
  DebugBreak();
}

// Invoked from the BREAKPOINT Macro
extern "C" void breakpoint() {
  os::breakpoint();
}

// RtlCaptureStackBackTrace Windows API may not exist prior to Windows XP.
// So far, this method is only used by Native Memory Tracking, which is
// only supported on Windows XP or later.
//
int os::get_native_stack(address* stack, int frames, int toSkip) {
  int captured = RtlCaptureStackBackTrace(toSkip + 1, frames, (PVOID*)stack, nullptr);
  for (int index = captured; index < frames; index ++) {
    stack[index] = nullptr;
  }
  return captured;
}

// os::current_stack_base()
//
//   Returns the base of the stack, which is the stack's
//   starting address.  This function must be called
//   while running on the stack of the thread being queried.

address os::current_stack_base() {
  MEMORY_BASIC_INFORMATION minfo;
  address stack_bottom;
  size_t stack_size;

  VirtualQuery(&minfo, &minfo, sizeof(minfo));
  stack_bottom =  (address)minfo.AllocationBase;
  stack_size = minfo.RegionSize;

  // Add up the sizes of all the regions with the same
  // AllocationBase.
  while (1) {
    VirtualQuery(stack_bottom+stack_size, &minfo, sizeof(minfo));
    if (stack_bottom == (address)minfo.AllocationBase) {
      stack_size += minfo.RegionSize;
    } else {
      break;
    }
  }
  return stack_bottom + stack_size;
}

size_t os::current_stack_size() {
  size_t sz;
  MEMORY_BASIC_INFORMATION minfo;
  VirtualQuery(&minfo, &minfo, sizeof(minfo));
  sz = (size_t)os::current_stack_base() - (size_t)minfo.AllocationBase;
  return sz;
}

bool os::committed_in_range(address start, size_t size, address& committed_start, size_t& committed_size) {
  MEMORY_BASIC_INFORMATION minfo;
  committed_start = nullptr;
  committed_size = 0;
  address top = start + size;
  const address start_addr = start;
  while (start < top) {
    VirtualQuery(start, &minfo, sizeof(minfo));
    if ((minfo.State & MEM_COMMIT) == 0) {  // not committed
      if (committed_start != nullptr) {
        break;
      }
    } else {  // committed
      if (committed_start == nullptr) {
        committed_start = start;
      }
      size_t offset = start - (address)minfo.BaseAddress;
      committed_size += minfo.RegionSize - offset;
    }
    start = (address)minfo.BaseAddress + minfo.RegionSize;
  }

  if (committed_start == nullptr) {
    assert(committed_size == 0, "Sanity");
    return false;
  } else {
    assert(committed_start >= start_addr && committed_start < top, "Out of range");
    // current region may go beyond the limit, trim to the limit
    committed_size = MIN2(committed_size, size_t(top - committed_start));
    return true;
  }
}

struct tm* os::localtime_pd(const time_t* clock, struct tm* res) {
  const struct tm* time_struct_ptr = localtime(clock);
  if (time_struct_ptr != nullptr) {
    *res = *time_struct_ptr;
    return res;
  }
  return nullptr;
}

struct tm* os::gmtime_pd(const time_t* clock, struct tm* res) {
  const struct tm* time_struct_ptr = gmtime(clock);
  if (time_struct_ptr != nullptr) {
    *res = *time_struct_ptr;
    return res;
  }
  return nullptr;
}

JNIEXPORT
LONG WINAPI topLevelExceptionFilter(struct _EXCEPTION_POINTERS* exceptionInfo);

// Thread start routine for all newly created threads.
// Called with the associated Thread* as the argument.
unsigned __stdcall os::win32::thread_native_entry(void* t) {
  Thread* thread = static_cast<Thread*>(t);

  thread->record_stack_base_and_size();
  thread->initialize_thread_current();

  OSThread* osthr = thread->osthread();
  assert(osthr->get_state() == RUNNABLE, "invalid os thread state");

  if (UseNUMA) {
    int lgrp_id = os::numa_get_group_id();
    if (lgrp_id != -1) {
      thread->set_lgrp_id(lgrp_id);
    }
  }

  // Diagnostic code to investigate JDK-6573254
  int res = 30115;  // non-java thread
  if (thread->is_Java_thread()) {
    res = 20115;    // java thread
  }

  log_info(os, thread)("Thread is alive (tid: " UINTX_FORMAT ", stacksize: " SIZE_FORMAT "k).", os::current_thread_id(), thread->stack_size() / K);

#ifdef USE_VECTORED_EXCEPTION_HANDLING
  // Any exception is caught by the Vectored Exception Handler, so VM can
  // generate error dump when an exception occurred in non-Java thread
  // (e.g. VM thread).
  thread->call_run();
#else
  // Install a win32 structured exception handler around every thread created
  // by VM, so VM can generate error dump when an exception occurred in non-
  // Java thread (e.g. VM thread).
  __try {
    thread->call_run();
  } __except(topLevelExceptionFilter(
                                     (_EXCEPTION_POINTERS*)_exception_info())) {
    // Nothing to do.
  }
#endif

  // Note: at this point the thread object may already have deleted itself.
  // Do not dereference it from here on out.

  log_info(os, thread)("Thread finished (tid: " UINTX_FORMAT ").", os::current_thread_id());

  // Thread must not return from exit_process_or_thread(), but if it does,
  // let it proceed to exit normally
  return (unsigned)os::win32::exit_process_or_thread(os::win32::EPT_THREAD, res);
}

static OSThread* create_os_thread(Thread* thread, HANDLE thread_handle,
                                  int thread_id) {
  // Allocate the OSThread object
  OSThread* osthread = new OSThread();
  if (osthread == nullptr) return nullptr;

  // Initialize the JDK library's interrupt event.
  // This should really be done when OSThread is constructed,
  // but there is no way for a constructor to report failure to
  // allocate the event.
  HANDLE interrupt_event = CreateEvent(nullptr, true, false, nullptr);
  if (interrupt_event == nullptr) {
    delete osthread;
    return nullptr;
  }
  osthread->set_interrupt_event(interrupt_event);

  // Store info on the Win32 thread into the OSThread
  osthread->set_thread_handle(thread_handle);
  osthread->set_thread_id(thread_id);

  if (UseNUMA) {
    int lgrp_id = os::numa_get_group_id();
    if (lgrp_id != -1) {
      thread->set_lgrp_id(lgrp_id);
    }
  }

  // Initial thread state is INITIALIZED, not SUSPENDED
  osthread->set_state(INITIALIZED);

  return osthread;
}


bool os::create_attached_thread(JavaThread* thread) {
#ifdef ASSERT
  thread->verify_not_published();
#endif
  HANDLE thread_h;
  if (!DuplicateHandle(main_process, GetCurrentThread(), GetCurrentProcess(),
                       &thread_h, THREAD_ALL_ACCESS, false, 0)) {
    fatal("DuplicateHandle failed\n");
  }
  OSThread* osthread = create_os_thread(thread, thread_h,
                                        (int)current_thread_id());
  if (osthread == nullptr) {
    return false;
  }

  // Initial thread state is RUNNABLE
  osthread->set_state(RUNNABLE);

  thread->set_osthread(osthread);

  log_info(os, thread)("Thread attached (tid: " UINTX_FORMAT ", stack: "
                       PTR_FORMAT " - " PTR_FORMAT " (" SIZE_FORMAT "k) ).",
                       os::current_thread_id(), p2i(thread->stack_base()),
                       p2i(thread->stack_end()), thread->stack_size());

  return true;
}

bool os::create_main_thread(JavaThread* thread) {
#ifdef ASSERT
  thread->verify_not_published();
#endif
  if (_starting_thread == nullptr) {
    _starting_thread = create_os_thread(thread, main_thread, main_thread_id);
    if (_starting_thread == nullptr) {
      return false;
    }
  }

  // The primordial thread is runnable from the start)
  _starting_thread->set_state(RUNNABLE);

  thread->set_osthread(_starting_thread);
  return true;
}

// Helper function to trace _beginthreadex attributes,
//  similar to os::Posix::describe_pthread_attr()
static char* describe_beginthreadex_attributes(char* buf, size_t buflen,
                                               size_t stacksize, unsigned initflag) {
  stringStream ss(buf, buflen);
  if (stacksize == 0) {
    ss.print("stacksize: default, ");
  } else {
    ss.print("stacksize: " SIZE_FORMAT "k, ", stacksize / K);
  }
  ss.print("flags: ");
  #define PRINT_FLAG(f) if (initflag & f) ss.print( #f " ");
  #define ALL(X) \
    X(CREATE_SUSPENDED) \
    X(STACK_SIZE_PARAM_IS_A_RESERVATION)
  ALL(PRINT_FLAG)
  #undef ALL
  #undef PRINT_FLAG
  return buf;
}

// Allocate and initialize a new OSThread
bool os::create_thread(Thread* thread, ThreadType thr_type,
                       size_t stack_size) {
  unsigned thread_id;

  // Allocate the OSThread object
  OSThread* osthread = new OSThread();
  if (osthread == nullptr) {
    return false;
  }

  // Initial state is ALLOCATED but not INITIALIZED
  osthread->set_state(ALLOCATED);

  // Initialize the JDK library's interrupt event.
  // This should really be done when OSThread is constructed,
  // but there is no way for a constructor to report failure to
  // allocate the event.
  HANDLE interrupt_event = CreateEvent(nullptr, true, false, nullptr);
  if (interrupt_event == nullptr) {
    delete osthread;
    return false;
  }
  osthread->set_interrupt_event(interrupt_event);
  // We don't call set_interrupted(false) as it will trip the assert in there
  // as we are not operating on the current thread. We don't need to call it
  // because the initial state is already correct.

  thread->set_osthread(osthread);

  if (stack_size == 0) {
    switch (thr_type) {
    case os::java_thread:
      // Java threads use ThreadStackSize which default value can be changed with the flag -Xss
      if (JavaThread::stack_size_at_create() > 0) {
        stack_size = JavaThread::stack_size_at_create();
      }
      break;
    case os::compiler_thread:
      if (CompilerThreadStackSize > 0) {
        stack_size = (size_t)(CompilerThreadStackSize * K);
        break;
      } // else fall through:
        // use VMThreadStackSize if CompilerThreadStackSize is not defined
    case os::vm_thread:
    case os::gc_thread:
    case os::asynclog_thread:
    case os::watcher_thread:
      if (VMThreadStackSize > 0) stack_size = (size_t)(VMThreadStackSize * K);
      break;
    }
  }

  // Create the Win32 thread
  //
  // Contrary to what MSDN document says, "stack_size" in _beginthreadex()
  // does not specify stack size. Instead, it specifies the size of
  // initially committed space. The stack size is determined by
  // PE header in the executable. If the committed "stack_size" is larger
  // than default value in the PE header, the stack is rounded up to the
  // nearest multiple of 1MB. For example if the launcher has default
  // stack size of 320k, specifying any size less than 320k does not
  // affect the actual stack size at all, it only affects the initial
  // commitment. On the other hand, specifying 'stack_size' larger than
  // default value may cause significant increase in memory usage, because
  // not only the stack space will be rounded up to MB, but also the
  // entire space is committed upfront.
  //
  // Finally Windows XP added a new flag 'STACK_SIZE_PARAM_IS_A_RESERVATION'
  // for CreateThread() that can treat 'stack_size' as stack size. However we
  // are not supposed to call CreateThread() directly according to MSDN
  // document because JVM uses C runtime library. The good news is that the
  // flag appears to work with _beginthredex() as well.

  const unsigned initflag = CREATE_SUSPENDED | STACK_SIZE_PARAM_IS_A_RESERVATION;
  HANDLE thread_handle;
  int limit = 3;
  do {
    thread_handle =
      (HANDLE)_beginthreadex(nullptr,
                             (unsigned)stack_size,
                             &os::win32::thread_native_entry,
                             thread,
                             initflag,
                             &thread_id);
  } while (thread_handle == nullptr && errno == EAGAIN && limit-- > 0);

  ResourceMark rm;
  char buf[64];
  if (thread_handle != nullptr) {
    log_info(os, thread)("Thread \"%s\" started (tid: %u, attributes: %s)",
                         thread->name(), thread_id,
                         describe_beginthreadex_attributes(buf, sizeof(buf), stack_size, initflag));
  } else {
    log_warning(os, thread)("Failed to start thread \"%s\" - _beginthreadex failed (%s) for attributes: %s.",
                            thread->name(), os::errno_name(errno), describe_beginthreadex_attributes(buf, sizeof(buf), stack_size, initflag));
    // Log some OS information which might explain why creating the thread failed.
    log_info(os, thread)("Number of threads approx. running in the VM: %d", Threads::number_of_threads());
    LogStream st(Log(os, thread)::info());
    os::print_memory_info(&st);
  }

  if (thread_handle == nullptr) {
    // Need to clean up stuff we've allocated so far
    thread->set_osthread(nullptr);
    delete osthread;
    return false;
  }

  // Store info on the Win32 thread into the OSThread
  osthread->set_thread_handle(thread_handle);
  osthread->set_thread_id(thread_id);

  // Thread state now is INITIALIZED, not SUSPENDED
  osthread->set_state(INITIALIZED);

  // The thread is returned suspended (in state INITIALIZED), and is started higher up in the call chain
  return true;
}


// Free Win32 resources related to the OSThread
void os::free_thread(OSThread* osthread) {
  assert(osthread != nullptr, "osthread not set");

  // We are told to free resources of the argument thread,
  // but we can only really operate on the current thread.
  assert(Thread::current()->osthread() == osthread,
         "os::free_thread but not current thread");

  CloseHandle(osthread->thread_handle());
  delete osthread;
}

static jlong first_filetime;
static jlong initial_performance_count;
static jlong performance_frequency;


jlong as_long(LARGE_INTEGER x) {
  jlong result = 0; // initialization to avoid warning
  set_high(&result, x.HighPart);
  set_low(&result, x.LowPart);
  return result;
}


jlong os::elapsed_counter() {
  LARGE_INTEGER count;
  QueryPerformanceCounter(&count);
  return as_long(count) - initial_performance_count;
}


jlong os::elapsed_frequency() {
  return performance_frequency;
}


julong os::available_memory() {
  return win32::available_memory();
}

julong os::win32::available_memory() {
  // Use GlobalMemoryStatusEx() because GlobalMemoryStatus() may return incorrect
  // value if total memory is larger than 4GB
  MEMORYSTATUSEX ms;
  ms.dwLength = sizeof(ms);
  GlobalMemoryStatusEx(&ms);

  return (julong)ms.ullAvailPhys;
}

julong os::physical_memory() {
  return win32::physical_memory();
}

bool os::has_allocatable_memory_limit(size_t* limit) {
  MEMORYSTATUSEX ms;
  ms.dwLength = sizeof(ms);
  GlobalMemoryStatusEx(&ms);
#ifdef _LP64
  *limit = (size_t)ms.ullAvailVirtual;
  return true;
#else
  // Limit to 1400m because of the 2gb address space wall
  *limit = MIN2((size_t)1400*M, (size_t)ms.ullAvailVirtual);
  return true;
#endif
}

int os::active_processor_count() {
  // User has overridden the number of active processors
  if (ActiveProcessorCount > 0) {
    log_trace(os)("active_processor_count: "
                  "active processor count set by user : %d",
                  ActiveProcessorCount);
    return ActiveProcessorCount;
  }

  DWORD_PTR lpProcessAffinityMask = 0;
  DWORD_PTR lpSystemAffinityMask = 0;
  int proc_count = processor_count();
  if (proc_count <= sizeof(UINT_PTR) * BitsPerByte &&
      GetProcessAffinityMask(GetCurrentProcess(), &lpProcessAffinityMask, &lpSystemAffinityMask)) {
    // Nof active processors is number of bits in process affinity mask
    int bitcount = 0;
    while (lpProcessAffinityMask != 0) {
      lpProcessAffinityMask = lpProcessAffinityMask & (lpProcessAffinityMask-1);
      bitcount++;
    }
    return bitcount;
  } else {
    return proc_count;
  }
}

uint os::processor_id() {
  return (uint)GetCurrentProcessorNumber();
}

// For dynamic lookup of SetThreadDescription API
typedef HRESULT (WINAPI *SetThreadDescriptionFnPtr)(HANDLE, PCWSTR);
typedef HRESULT (WINAPI *GetThreadDescriptionFnPtr)(HANDLE, PWSTR*);
static SetThreadDescriptionFnPtr _SetThreadDescription = nullptr;
DEBUG_ONLY(static GetThreadDescriptionFnPtr _GetThreadDescription = nullptr;)

// forward decl.
static errno_t convert_to_unicode(char const* char_path, LPWSTR* unicode_path);

void os::set_native_thread_name(const char *name) {

  // From Windows 10 and Windows 2016 server, we have a direct API
  // for setting the thread name/description:
  // https://docs.microsoft.com/en-us/windows/win32/api/processthreadsapi/nf-processthreadsapi-setthreaddescription

  if (_SetThreadDescription != nullptr) {
    // SetThreadDescription takes a PCWSTR but we have conversion routines that produce
    // LPWSTR. The only difference is that PCWSTR is a pointer to const WCHAR.
    LPWSTR unicode_name;
    errno_t err = convert_to_unicode(name, &unicode_name);
    if (err == ERROR_SUCCESS) {
      HANDLE current = GetCurrentThread();
      HRESULT hr = _SetThreadDescription(current, unicode_name);
      if (FAILED(hr)) {
        log_debug(os, thread)("set_native_thread_name: SetThreadDescription failed - falling back to debugger method");
        FREE_C_HEAP_ARRAY(WCHAR, unicode_name);
      } else {
        log_trace(os, thread)("set_native_thread_name: SetThreadDescription succeeded - new name: %s", name);

#ifdef ASSERT
        // For verification purposes in a debug build we read the thread name back and check it.
        PWSTR thread_name;
        HRESULT hr2 = _GetThreadDescription(current, &thread_name);
        if (FAILED(hr2)) {
          log_debug(os, thread)("set_native_thread_name: GetThreadDescription failed!");
        } else {
          int res = CompareStringW(LOCALE_USER_DEFAULT,
                                   0, // no special comparison rules
                                   unicode_name,
                                   -1, // null-terminated
                                   thread_name,
                                   -1  // null-terminated
                                   );
          assert(res == CSTR_EQUAL,
                 "Name strings were not the same - set: %ls, but read: %ls", unicode_name, thread_name);
          LocalFree(thread_name);
        }
#endif
        FREE_C_HEAP_ARRAY(WCHAR, unicode_name);
        return;
      }
    } else {
      log_debug(os, thread)("set_native_thread_name: convert_to_unicode failed - falling back to debugger method");
    }
  }

  // See: http://msdn.microsoft.com/en-us/library/xcb2z8hs.aspx
  //
  // Note that unfortunately this only works if the process
  // is already attached to a debugger; debugger must observe
  // the exception below to show the correct name.

  // If there is no debugger attached skip raising the exception
  if (!IsDebuggerPresent()) {
    log_debug(os, thread)("set_native_thread_name: no debugger present so unable to set thread name");
    return;
  }

  const DWORD MS_VC_EXCEPTION = 0x406D1388;
  struct {
    DWORD dwType;     // must be 0x1000
    LPCSTR szName;    // pointer to name (in user addr space)
    DWORD dwThreadID; // thread ID (-1=caller thread)
    DWORD dwFlags;    // reserved for future use, must be zero
  } info;

  info.dwType = 0x1000;
  info.szName = name;
  info.dwThreadID = -1;
  info.dwFlags = 0;

  __try {
    RaiseException (MS_VC_EXCEPTION, 0, sizeof(info)/sizeof(DWORD), (const ULONG_PTR*)&info );
  } __except(EXCEPTION_EXECUTE_HANDLER) {}
}

void os::win32::initialize_performance_counter() {
  LARGE_INTEGER count;
  QueryPerformanceFrequency(&count);
  performance_frequency = as_long(count);
  QueryPerformanceCounter(&count);
  initial_performance_count = as_long(count);
}


double os::elapsedTime() {
  return (double) elapsed_counter() / (double) elapsed_frequency();
}


// Windows format:
//   The FILETIME structure is a 64-bit value representing the number of 100-nanosecond intervals since January 1, 1601.
// Java format:
//   Java standards require the number of milliseconds since 1/1/1970

// Constant offset - calculated using offset()
static jlong  _offset   = 116444736000000000;
// Fake time counter for reproducible results when debugging
static jlong  fake_time = 0;

#ifdef ASSERT
// Just to be safe, recalculate the offset in debug mode
static jlong _calculated_offset = 0;
static int   _has_calculated_offset = 0;

jlong offset() {
  if (_has_calculated_offset) return _calculated_offset;
  SYSTEMTIME java_origin;
  java_origin.wYear          = 1970;
  java_origin.wMonth         = 1;
  java_origin.wDayOfWeek     = 0; // ignored
  java_origin.wDay           = 1;
  java_origin.wHour          = 0;
  java_origin.wMinute        = 0;
  java_origin.wSecond        = 0;
  java_origin.wMilliseconds  = 0;
  FILETIME jot;
  if (!SystemTimeToFileTime(&java_origin, &jot)) {
    fatal("Error = %d\nWindows error", GetLastError());
  }
  _calculated_offset = jlong_from(jot.dwHighDateTime, jot.dwLowDateTime);
  _has_calculated_offset = 1;
  assert(_calculated_offset == _offset, "Calculated and constant time offsets must be equal");
  return _calculated_offset;
}
#else
jlong offset() {
  return _offset;
}
#endif

jlong windows_to_java_time(FILETIME wt) {
  jlong a = jlong_from(wt.dwHighDateTime, wt.dwLowDateTime);
  return (a - offset()) / 10000;
}

// Returns time ticks in (10th of micro seconds)
jlong windows_to_time_ticks(FILETIME wt) {
  jlong a = jlong_from(wt.dwHighDateTime, wt.dwLowDateTime);
  return (a - offset());
}

FILETIME java_to_windows_time(jlong l) {
  jlong a = (l * 10000) + offset();
  FILETIME result;
  result.dwHighDateTime = high(a);
  result.dwLowDateTime  = low(a);
  return result;
}

bool os::supports_vtime() { return true; }

double os::elapsedVTime() {
  FILETIME created;
  FILETIME exited;
  FILETIME kernel;
  FILETIME user;
  if (GetThreadTimes(GetCurrentThread(), &created, &exited, &kernel, &user) != 0) {
    // the resolution of windows_to_java_time() should be sufficient (ms)
    return (double) (windows_to_java_time(kernel) + windows_to_java_time(user)) / MILLIUNITS;
  } else {
    return elapsedTime();
  }
}

jlong os::javaTimeMillis() {
  FILETIME wt;
  GetSystemTimeAsFileTime(&wt);
  return windows_to_java_time(wt);
}

void os::javaTimeSystemUTC(jlong &seconds, jlong &nanos) {
  FILETIME wt;
  GetSystemTimeAsFileTime(&wt);
  jlong ticks = windows_to_time_ticks(wt); // 10th of micros
  jlong secs = jlong(ticks / 10000000); // 10000 * 1000
  seconds = secs;
  nanos = jlong(ticks - (secs*10000000)) * 100;
}

jlong os::javaTimeNanos() {
    LARGE_INTEGER current_count;
    QueryPerformanceCounter(&current_count);
    double current = as_long(current_count);
    double freq = performance_frequency;
    jlong time = (jlong)((current/freq) * NANOSECS_PER_SEC);
    return time;
}

void os::javaTimeNanos_info(jvmtiTimerInfo *info_ptr) {
  jlong freq = performance_frequency;
  if (freq < NANOSECS_PER_SEC) {
    // the performance counter is 64 bits and we will
    // be multiplying it -- so no wrap in 64 bits
    info_ptr->max_value = ALL_64_BITS;
  } else if (freq > NANOSECS_PER_SEC) {
    // use the max value the counter can reach to
    // determine the max value which could be returned
    julong max_counter = (julong)ALL_64_BITS;
    info_ptr->max_value = (jlong)(max_counter / (freq / NANOSECS_PER_SEC));
  } else {
    // the performance counter is 64 bits and we will
    // be using it directly -- so no wrap in 64 bits
    info_ptr->max_value = ALL_64_BITS;
  }

  // using a counter, so no skipping
  info_ptr->may_skip_backward = false;
  info_ptr->may_skip_forward = false;

  info_ptr->kind = JVMTI_TIMER_ELAPSED;                // elapsed not CPU time
}

char* os::local_time_string(char *buf, size_t buflen) {
  SYSTEMTIME st;
  GetLocalTime(&st);
  jio_snprintf(buf, buflen, "%d-%02d-%02d %02d:%02d:%02d",
               st.wYear, st.wMonth, st.wDay, st.wHour, st.wMinute, st.wSecond);
  return buf;
}

bool os::getTimesSecs(double* process_real_time,
                      double* process_user_time,
                      double* process_system_time) {
  HANDLE h_process = GetCurrentProcess();
  FILETIME create_time, exit_time, kernel_time, user_time;
  BOOL result = GetProcessTimes(h_process,
                                &create_time,
                                &exit_time,
                                &kernel_time,
                                &user_time);
  if (result != 0) {
    FILETIME wt;
    GetSystemTimeAsFileTime(&wt);
    jlong rtc_millis = windows_to_java_time(wt);
    *process_real_time = ((double) rtc_millis) / ((double) MILLIUNITS);
    *process_user_time =
      (double) jlong_from(user_time.dwHighDateTime, user_time.dwLowDateTime) / (10 * MICROUNITS);
    *process_system_time =
      (double) jlong_from(kernel_time.dwHighDateTime, kernel_time.dwLowDateTime) / (10 * MICROUNITS);
    return true;
  } else {
    return false;
  }
}

void os::shutdown() {
  // allow PerfMemory to attempt cleanup of any persistent resources
  perfMemory_exit();

  // flush buffered output, finish log files
  ostream_abort();

  // Check for abort hook
  abort_hook_t abort_hook = Arguments::abort_hook();
  if (abort_hook != nullptr) {
    abort_hook();
  }
}


static HANDLE dumpFile = nullptr;

// Check if dump file can be created.
void os::check_dump_limit(char* buffer, size_t buffsz) {
  bool status = true;
  if (!FLAG_IS_DEFAULT(CreateCoredumpOnCrash) && !CreateCoredumpOnCrash) {
    jio_snprintf(buffer, buffsz, "CreateCoredumpOnCrash is disabled from command line");
    status = false;
  }

#ifndef ASSERT
  if (!os::win32::is_windows_server() && FLAG_IS_DEFAULT(CreateCoredumpOnCrash)) {
    jio_snprintf(buffer, buffsz, "Minidumps are not enabled by default on client versions of Windows");
    status = false;
  }
#endif

  if (status) {
    const char* cwd = get_current_directory(nullptr, 0);
    int pid = current_process_id();
    if (cwd != nullptr) {
      jio_snprintf(buffer, buffsz, "%s\\hs_err_pid%u.mdmp", cwd, pid);
    } else {
      jio_snprintf(buffer, buffsz, ".\\hs_err_pid%u.mdmp", pid);
    }

    if (dumpFile == nullptr &&
       (dumpFile = CreateFile(buffer, GENERIC_WRITE, 0, nullptr, CREATE_ALWAYS, FILE_ATTRIBUTE_NORMAL, nullptr))
                 == INVALID_HANDLE_VALUE) {
      jio_snprintf(buffer, buffsz, "Failed to create minidump file (0x%x).", GetLastError());
      status = false;
    }
  }
  VMError::record_coredump_status(buffer, status);
}

void os::abort(bool dump_core, void* siginfo, const void* context) {
  EXCEPTION_POINTERS ep;
  MINIDUMP_EXCEPTION_INFORMATION mei;
  MINIDUMP_EXCEPTION_INFORMATION* pmei;

  HANDLE hProcess = GetCurrentProcess();
  DWORD processId = GetCurrentProcessId();
  MINIDUMP_TYPE dumpType;

  shutdown();
  if (!dump_core || dumpFile == nullptr) {
    if (dumpFile != nullptr) {
      CloseHandle(dumpFile);
    }
    win32::exit_process_or_thread(win32::EPT_PROCESS, 1);
  }

  dumpType = (MINIDUMP_TYPE)(MiniDumpWithFullMemory | MiniDumpWithHandleData |
    MiniDumpWithFullMemoryInfo | MiniDumpWithThreadInfo | MiniDumpWithUnloadedModules);

  if (siginfo != nullptr && context != nullptr) {
    ep.ContextRecord = (PCONTEXT) context;
    ep.ExceptionRecord = (PEXCEPTION_RECORD) siginfo;

    mei.ThreadId = GetCurrentThreadId();
    mei.ExceptionPointers = &ep;
    pmei = &mei;
  } else {
    pmei = nullptr;
  }

  // Older versions of dbghelp.dll (the one shipped with Win2003 for example) may not support all
  // the dump types we really want. If first call fails, lets fall back to just use MiniDumpWithFullMemory then.
  if (!WindowsDbgHelp::miniDumpWriteDump(hProcess, processId, dumpFile, dumpType, pmei, nullptr, nullptr) &&
      !WindowsDbgHelp::miniDumpWriteDump(hProcess, processId, dumpFile, (MINIDUMP_TYPE)MiniDumpWithFullMemory, pmei, nullptr, nullptr)) {
    jio_fprintf(stderr, "Call to MiniDumpWriteDump() failed (Error 0x%x)\n", GetLastError());
  }
  CloseHandle(dumpFile);
  win32::exit_process_or_thread(win32::EPT_PROCESS, 1);
}

// Die immediately, no exit hook, no abort hook, no cleanup.
void os::die() {
  win32::exit_process_or_thread(win32::EPT_PROCESS_DIE, -1);
}

void  os::dll_unload(void *lib) {
  char name[MAX_PATH];
  if (::GetModuleFileName((HMODULE)lib, name, sizeof(name)) == 0) {
    snprintf(name, MAX_PATH, "<not available>");
  }
  if (::FreeLibrary((HMODULE)lib)) {
    Events::log_dll_message(nullptr, "Unloaded dll \"%s\" [" INTPTR_FORMAT "]", name, p2i(lib));
    log_info(os)("Unloaded dll \"%s\" [" INTPTR_FORMAT "]", name, p2i(lib));
  } else {
    const DWORD errcode = ::GetLastError();
    Events::log_dll_message(nullptr, "Attempt to unload dll \"%s\" [" INTPTR_FORMAT "] failed (error code %d)", name, p2i(lib), errcode);
    log_info(os)("Attempt to unload dll \"%s\" [" INTPTR_FORMAT "] failed (error code %d)", name, p2i(lib), errcode);
  }
}

void* os::dll_lookup(void *lib, const char *name) {
  return (void*)::GetProcAddress((HMODULE)lib, name);
}

// Directory routines copied from src/win32/native/java/io/dirent_md.c
//  * dirent_md.c       1.15 00/02/02
//
// The declarations for DIR and struct dirent are in jvm_win32.h.

// Caller must have already run dirname through JVM_NativePath, which removes
// duplicate slashes and converts all instances of '/' into '\\'.

DIR * os::opendir(const char *dirname) {
  assert(dirname != nullptr, "just checking");   // hotspot change
  DIR *dirp = (DIR *)malloc(sizeof(DIR), mtInternal);
  DWORD fattr;                                // hotspot change
  char alt_dirname[4] = { 0, 0, 0, 0 };

  if (dirp == 0) {
    errno = ENOMEM;
    return 0;
  }

  // Win32 accepts "\" in its POSIX stat(), but refuses to treat it
  // as a directory in FindFirstFile().  We detect this case here and
  // prepend the current drive name.
  //
  if (dirname[1] == '\0' && dirname[0] == '\\') {
    alt_dirname[0] = _getdrive() + 'A' - 1;
    alt_dirname[1] = ':';
    alt_dirname[2] = '\\';
    alt_dirname[3] = '\0';
    dirname = alt_dirname;
  }

  dirp->path = (char *)malloc(strlen(dirname) + 5, mtInternal);
  if (dirp->path == 0) {
    free(dirp);
    errno = ENOMEM;
    return 0;
  }
  strcpy(dirp->path, dirname);

  fattr = GetFileAttributes(dirp->path);
  if (fattr == 0xffffffff) {
    free(dirp->path);
    free(dirp);
    errno = ENOENT;
    return 0;
  } else if ((fattr & FILE_ATTRIBUTE_DIRECTORY) == 0) {
    free(dirp->path);
    free(dirp);
    errno = ENOTDIR;
    return 0;
  }

  // Append "*.*", or possibly "\\*.*", to path
  if (dirp->path[1] == ':' &&
      (dirp->path[2] == '\0' ||
      (dirp->path[2] == '\\' && dirp->path[3] == '\0'))) {
    // No '\\' needed for cases like "Z:" or "Z:\"
    strcat(dirp->path, "*.*");
  } else {
    strcat(dirp->path, "\\*.*");
  }

  dirp->handle = FindFirstFile(dirp->path, &dirp->find_data);
  if (dirp->handle == INVALID_HANDLE_VALUE) {
    if (GetLastError() != ERROR_FILE_NOT_FOUND) {
      free(dirp->path);
      free(dirp);
      errno = EACCES;
      return 0;
    }
  }
  return dirp;
}

struct dirent * os::readdir(DIR *dirp) {
  assert(dirp != nullptr, "just checking");      // hotspot change
  if (dirp->handle == INVALID_HANDLE_VALUE) {
    return nullptr;
  }

  strcpy(dirp->dirent.d_name, dirp->find_data.cFileName);

  if (!FindNextFile(dirp->handle, &dirp->find_data)) {
    if (GetLastError() == ERROR_INVALID_HANDLE) {
      errno = EBADF;
      return nullptr;
    }
    FindClose(dirp->handle);
    dirp->handle = INVALID_HANDLE_VALUE;
  }

  return &dirp->dirent;
}

int os::closedir(DIR *dirp) {
  assert(dirp != nullptr, "just checking");      // hotspot change
  if (dirp->handle != INVALID_HANDLE_VALUE) {
    if (!FindClose(dirp->handle)) {
      errno = EBADF;
      return -1;
    }
    dirp->handle = INVALID_HANDLE_VALUE;
  }
  free(dirp->path);
  free(dirp);
  return 0;
}

// This must be hard coded because it's the system's temporary
// directory not the java application's temp directory, ala java.io.tmpdir.
const char* os::get_temp_directory() {
  static char path_buf[MAX_PATH];
  if (GetTempPath(MAX_PATH, path_buf) > 0) {
    return path_buf;
  } else {
    path_buf[0] = '\0';
    return path_buf;
  }
}

// Needs to be in os specific directory because windows requires another
// header file <direct.h>
const char* os::get_current_directory(char *buf, size_t buflen) {
  int n = static_cast<int>(buflen);
  if (buflen > INT_MAX)  n = INT_MAX;
  return _getcwd(buf, n);
}

//-----------------------------------------------------------
// Helper functions for fatal error handler
#ifdef _WIN64
// Helper routine which returns true if address in
// within the NTDLL address space.
//
static bool _addr_in_ntdll(address addr) {
  HMODULE hmod;
  MODULEINFO minfo;

  hmod = GetModuleHandle("NTDLL.DLL");
  if (hmod == nullptr) return false;
  if (!GetModuleInformation(GetCurrentProcess(), hmod,
                                          &minfo, sizeof(MODULEINFO))) {
    return false;
  }

  if ((addr >= minfo.lpBaseOfDll) &&
      (addr < (address)((uintptr_t)minfo.lpBaseOfDll + (uintptr_t)minfo.SizeOfImage))) {
    return true;
  } else {
    return false;
  }
}
#endif

struct _modinfo {
  address addr;
  char*   full_path;   // point to a char buffer
  int     buflen;      // size of the buffer
  address base_addr;
};

static int _locate_module_by_addr(const char * mod_fname, address base_addr,
                                  address top_address, void * param) {
  struct _modinfo *pmod = (struct _modinfo *)param;
  if (!pmod) return -1;

  if (base_addr   <= pmod->addr &&
      top_address > pmod->addr) {
    // if a buffer is provided, copy path name to the buffer
    if (pmod->full_path) {
      jio_snprintf(pmod->full_path, pmod->buflen, "%s", mod_fname);
    }
    pmod->base_addr = base_addr;
    return 1;
  }
  return 0;
}

bool os::dll_address_to_library_name(address addr, char* buf,
                                     int buflen, int* offset) {
  // buf is not optional, but offset is optional
  assert(buf != nullptr, "sanity check");

// NOTE: the reason we don't use SymGetModuleInfo() is it doesn't always
//       return the full path to the DLL file, sometimes it returns path
//       to the corresponding PDB file (debug info); sometimes it only
//       returns partial path, which makes life painful.

  struct _modinfo mi;
  mi.addr      = addr;
  mi.full_path = buf;
  mi.buflen    = buflen;
  if (get_loaded_modules_info(_locate_module_by_addr, (void *)&mi)) {
    // buf already contains path name
    if (offset) *offset = addr - mi.base_addr;
    return true;
  }

  buf[0] = '\0';
  if (offset) *offset = -1;
  return false;
}

bool os::dll_address_to_function_name(address addr, char *buf,
                                      int buflen, int *offset,
                                      bool demangle) {
  // buf is not optional, but offset is optional
  assert(buf != nullptr, "sanity check");

  if (Decoder::decode(addr, buf, buflen, offset, demangle)) {
    return true;
  }
  if (offset != nullptr)  *offset  = -1;
  buf[0] = '\0';
  return false;
}

// save the start and end address of jvm.dll into param[0] and param[1]
static int _locate_jvm_dll(const char* mod_fname, address base_addr,
                           address top_address, void * param) {
  if (!param) return -1;

  if (base_addr   <= (address)_locate_jvm_dll &&
      top_address > (address)_locate_jvm_dll) {
    ((address*)param)[0] = base_addr;
    ((address*)param)[1] = top_address;
    return 1;
  }
  return 0;
}

address vm_lib_location[2];    // start and end address of jvm.dll

// check if addr is inside jvm.dll
bool os::address_is_in_vm(address addr) {
  if (!vm_lib_location[0] || !vm_lib_location[1]) {
    if (!get_loaded_modules_info(_locate_jvm_dll, (void *)vm_lib_location)) {
      assert(false, "Can't find jvm module.");
      return false;
    }
  }

  return (vm_lib_location[0] <= addr) && (addr < vm_lib_location[1]);
}

// print module info; param is outputStream*
static int _print_module(const char* fname, address base_address,
                         address top_address, void* param) {
  if (!param) return -1;

  outputStream* st = (outputStream*)param;

  st->print(PTR_FORMAT " - " PTR_FORMAT " \t%s\n", base_address, top_address, fname);
  return 0;
}

// Loads .dll/.so and
// in case of error it checks if .dll/.so was built for the
// same architecture as Hotspot is running on
void * os::dll_load(const char *name, char *ebuf, int ebuflen) {
  log_info(os)("attempting shared library load of %s", name);

  void * result = LoadLibrary(name);
  if (result != nullptr) {
    Events::log_dll_message(nullptr, "Loaded shared library %s", name);
    // Recalculate pdb search path if a DLL was loaded successfully.
    SymbolEngine::recalc_search_path();
    log_info(os)("shared library load of %s was successful", name);
    return result;
  }
  DWORD errcode = GetLastError();
  // Read system error message into ebuf
  // It may or may not be overwritten below (in the for loop and just above)
  lasterror(ebuf, (size_t) ebuflen);
  ebuf[ebuflen - 1] = '\0';
  Events::log_dll_message(nullptr, "Loading shared library %s failed, error code %lu", name, errcode);
  log_info(os)("shared library load of %s failed, error code %lu", name, errcode);

  if (errcode == ERROR_MOD_NOT_FOUND) {
    strncpy(ebuf, "Can't find dependent libraries", ebuflen - 1);
    ebuf[ebuflen - 1] = '\0';
    return nullptr;
  }

  // Parsing dll below
  // If we can read dll-info and find that dll was built
  // for an architecture other than Hotspot is running in
  // - then print to buffer "DLL was built for a different architecture"
  // else call os::lasterror to obtain system error message
  int fd = ::open(name, O_RDONLY | O_BINARY, 0);
  if (fd < 0) {
    return nullptr;
  }

  uint32_t signature_offset;
  uint16_t lib_arch = 0;
  bool failed_to_get_lib_arch =
    ( // Go to position 3c in the dll
     (os::seek_to_file_offset(fd, IMAGE_FILE_PTR_TO_SIGNATURE) < 0)
     ||
     // Read location of signature
     (sizeof(signature_offset) !=
     (::read(fd, (void*)&signature_offset, sizeof(signature_offset))))
     ||
     // Go to COFF File Header in dll
     // that is located after "signature" (4 bytes long)
     (os::seek_to_file_offset(fd,
     signature_offset + IMAGE_FILE_SIGNATURE_LENGTH) < 0)
     ||
     // Read field that contains code of architecture
     // that dll was built for
     (sizeof(lib_arch) != (::read(fd, (void*)&lib_arch, sizeof(lib_arch))))
    );

  ::close(fd);
  if (failed_to_get_lib_arch) {
    // file i/o error - report os::lasterror(...) msg
    return nullptr;
  }

  typedef struct {
    uint16_t arch_code;
    char* arch_name;
  } arch_t;

  static const arch_t arch_array[] = {
    {IMAGE_FILE_MACHINE_I386,      (char*)"IA 32"},
    {IMAGE_FILE_MACHINE_AMD64,     (char*)"AMD 64"},
    {IMAGE_FILE_MACHINE_ARM64,     (char*)"ARM 64"}
  };
#if (defined _M_ARM64)
  static const uint16_t running_arch = IMAGE_FILE_MACHINE_ARM64;
#elif (defined _M_AMD64)
  static const uint16_t running_arch = IMAGE_FILE_MACHINE_AMD64;
#elif (defined _M_IX86)
  static const uint16_t running_arch = IMAGE_FILE_MACHINE_I386;
#else
  #error Method os::dll_load requires that one of following \
         is defined :_M_AMD64 or _M_IX86 or _M_ARM64
#endif


  // Obtain a string for printf operation
  // lib_arch_str shall contain string what platform this .dll was built for
  // running_arch_str shall string contain what platform Hotspot was built for
  char *running_arch_str = nullptr, *lib_arch_str = nullptr;
  for (unsigned int i = 0; i < ARRAY_SIZE(arch_array); i++) {
    if (lib_arch == arch_array[i].arch_code) {
      lib_arch_str = arch_array[i].arch_name;
    }
    if (running_arch == arch_array[i].arch_code) {
      running_arch_str = arch_array[i].arch_name;
    }
  }

  assert(running_arch_str,
         "Didn't find running architecture code in arch_array");

  // If the architecture is right
  // but some other error took place - report os::lasterror(...) msg
  if (lib_arch == running_arch) {
    return nullptr;
  }

  if (lib_arch_str != nullptr) {
    ::_snprintf(ebuf, ebuflen - 1,
                "Can't load %s-bit .dll on a %s-bit platform",
                lib_arch_str, running_arch_str);
  } else {
    // don't know what architecture this dll was build for
    ::_snprintf(ebuf, ebuflen - 1,
                "Can't load this .dll (machine code=0x%x) on a %s-bit platform",
                lib_arch, running_arch_str);
  }

  return nullptr;
}

void os::print_dll_info(outputStream *st) {
  st->print_cr("Dynamic libraries:");
  get_loaded_modules_info(_print_module, (void *)st);
}

int os::get_loaded_modules_info(os::LoadedModulesCallbackFunc callback, void *param) {
  HANDLE   hProcess;

# define MAX_NUM_MODULES 128
  HMODULE     modules[MAX_NUM_MODULES];
  static char filename[MAX_PATH];
  int         result = 0;

  int pid = os::current_process_id();
  hProcess = OpenProcess(PROCESS_QUERY_INFORMATION | PROCESS_VM_READ,
                         FALSE, pid);
  if (hProcess == nullptr) return 0;

  DWORD size_needed;
  if (!EnumProcessModules(hProcess, modules, sizeof(modules), &size_needed)) {
    CloseHandle(hProcess);
    return 0;
  }

  // number of modules that are currently loaded
  int num_modules = size_needed / sizeof(HMODULE);

  for (int i = 0; i < MIN2(num_modules, MAX_NUM_MODULES); i++) {
    // Get Full pathname:
    if (!GetModuleFileNameEx(hProcess, modules[i], filename, sizeof(filename))) {
      filename[0] = '\0';
    }

    MODULEINFO modinfo;
    if (!GetModuleInformation(hProcess, modules[i], &modinfo, sizeof(modinfo))) {
      modinfo.lpBaseOfDll = nullptr;
      modinfo.SizeOfImage = 0;
    }

    // Invoke callback function
    result = callback(filename, (address)modinfo.lpBaseOfDll,
                      (address)((u8)modinfo.lpBaseOfDll + (u8)modinfo.SizeOfImage), param);
    if (result) break;
  }

  CloseHandle(hProcess);
  return result;
}

bool os::get_host_name(char* buf, size_t buflen) {
  DWORD size = (DWORD)buflen;
  return (GetComputerNameEx(ComputerNameDnsHostname, buf, &size) == TRUE);
}

void os::get_summary_os_info(char* buf, size_t buflen) {
  stringStream sst(buf, buflen);
  os::win32::print_windows_version(&sst);
  // chop off newline character
  char* nl = strchr(buf, '\n');
  if (nl != nullptr) *nl = '\0';
}

int os::vsnprintf(char* buf, size_t len, const char* fmt, va_list args) {
  // Starting with Visual Studio 2015, vsnprint is C99 compliant.
  ALLOW_C_FUNCTION(::vsnprintf, int result = ::vsnprintf(buf, len, fmt, args);)
  // If an encoding error occurred (result < 0) then it's not clear
  // whether the buffer is NUL terminated, so ensure it is.
  if ((result < 0) && (len > 0)) {
    buf[len - 1] = '\0';
  }
  return result;
}

static inline time_t get_mtime(const char* filename) {
  struct stat st;
  int ret = os::stat(filename, &st);
  assert(ret == 0, "failed to stat() file '%s': %s", filename, os::strerror(errno));
  return st.st_mtime;
}

int os::compare_file_modified_times(const char* file1, const char* file2) {
  time_t t1 = get_mtime(file1);
  time_t t2 = get_mtime(file2);
  return t1 - t2;
}

void os::print_os_info_brief(outputStream* st) {
  os::print_os_info(st);
}

void os::win32::print_uptime_info(outputStream* st) {
  unsigned long long ticks = GetTickCount64();
  os::print_dhm(st, "OS uptime:", ticks/1000);
}

void os::print_os_info(outputStream* st) {
#ifdef ASSERT
  char buffer[1024];
  st->print("HostName: ");
  if (get_host_name(buffer, sizeof(buffer))) {
    st->print_cr(buffer);
  } else {
    st->print_cr("N/A");
  }
#endif
  st->print_cr("OS:");
  os::win32::print_windows_version(st);

  os::win32::print_uptime_info(st);

  VM_Version::print_platform_virtualization_info(st);
}

void os::win32::print_windows_version(outputStream* st) {
  VS_FIXEDFILEINFO *file_info;
  TCHAR kernel32_path[MAX_PATH];
  UINT len, ret;

  bool is_workstation = !IsWindowsServer();

  // Get the full path to \Windows\System32\kernel32.dll and use that for
  // determining what version of Windows we're running on.
  len = MAX_PATH - (UINT)strlen("\\kernel32.dll") - 1;
  ret = GetSystemDirectory(kernel32_path, len);
  if (ret == 0 || ret > len) {
    st->print_cr("Call to GetSystemDirectory failed");
    return;
  }
  strncat(kernel32_path, "\\kernel32.dll", MAX_PATH - ret);

  DWORD version_size = GetFileVersionInfoSize(kernel32_path, nullptr);
  if (version_size == 0) {
    st->print_cr("Call to GetFileVersionInfoSize failed");
    return;
  }

  LPTSTR version_info = (LPTSTR)os::malloc(version_size, mtInternal);
  if (version_info == nullptr) {
    st->print_cr("Failed to allocate version_info");
    return;
  }

  if (!GetFileVersionInfo(kernel32_path, 0, version_size, version_info)) {
    os::free(version_info);
    st->print_cr("Call to GetFileVersionInfo failed");
    return;
  }

  if (!VerQueryValue(version_info, TEXT("\\"), (LPVOID*)&file_info, &len)) {
    os::free(version_info);
    st->print_cr("Call to VerQueryValue failed");
    return;
  }

  int major_version = HIWORD(file_info->dwProductVersionMS);
  int minor_version = LOWORD(file_info->dwProductVersionMS);
  int build_number = HIWORD(file_info->dwProductVersionLS);
  int build_minor = LOWORD(file_info->dwProductVersionLS);
  int os_vers = major_version * 1000 + minor_version;
  os::free(version_info);

  st->print(" Windows ");
  switch (os_vers) {

  case 6000:
    if (is_workstation) {
      st->print("Vista");
    } else {
      st->print("Server 2008");
    }
    break;

  case 6001:
    if (is_workstation) {
      st->print("7");
    } else {
      st->print("Server 2008 R2");
    }
    break;

  case 6002:
    if (is_workstation) {
      st->print("8");
    } else {
      st->print("Server 2012");
    }
    break;

  case 6003:
    if (is_workstation) {
      st->print("8.1");
    } else {
      st->print("Server 2012 R2");
    }
    break;

  case 10000:
    if (is_workstation) {
      if (build_number >= 22000) {
        st->print("11");
      } else {
        st->print("10");
      }
    } else {
      // distinguish Windows Server by build number
      // - 2016 GA 10/2016 build: 14393
      // - 2019 GA 11/2018 build: 17763
      // - 2022 GA 08/2021 build: 20348
      if (build_number > 20347) {
        st->print("Server 2022");
      } else if (build_number > 17762) {
        st->print("Server 2019");
      } else {
        st->print("Server 2016");
      }
    }
    break;

  default:
    // Unrecognized windows, print out its major and minor versions
    st->print("%d.%d", major_version, minor_version);
    break;
  }

  // Retrieve SYSTEM_INFO from GetNativeSystemInfo call so that we could
  // find out whether we are running on 64 bit processor or not
  SYSTEM_INFO si;
  ZeroMemory(&si, sizeof(SYSTEM_INFO));
  GetNativeSystemInfo(&si);
  if ((si.wProcessorArchitecture == PROCESSOR_ARCHITECTURE_AMD64) ||
      (si.wProcessorArchitecture == PROCESSOR_ARCHITECTURE_ARM64)) {
    st->print(" , 64 bit");
  }

  st->print(" Build %d", build_number);
  st->print(" (%d.%d.%d.%d)", major_version, minor_version, build_number, build_minor);
  st->cr();
}

// Processor Power Information; missing from Windows headers
typedef struct _PROCESSOR_POWER_INFORMATION {
    ULONG Number;
    ULONG MaxMhz;     // max specified clock frequency of the system processor
    ULONG CurrentMhz; // max specified processor clock frequency mult. by current processor throttle
    ULONG MhzLimit;   // max specified processor clock frequency mult. by current processor thermal throttle limit
    ULONG MaxIdleState;
    ULONG CurrentIdleState;
} PROCESSOR_POWER_INFORMATION;

void os::pd_print_cpu_info(outputStream* st, char* buf, size_t buflen) {
  int proc_count = os::processor_count();
  // handle potential early cases where processor count is not yet set
  if (proc_count < 1) {
    SYSTEM_INFO si;
    GetSystemInfo(&si);
    proc_count = si.dwNumberOfProcessors;
  }

  size_t sz_check = sizeof(PROCESSOR_POWER_INFORMATION) * (size_t)proc_count;
  NTSTATUS status = ::CallNtPowerInformation(ProcessorInformation, nullptr, 0, buf, (ULONG) buflen);
  int max_mhz = -1, current_mhz = -1, mhz_limit = -1;
  bool same_vals_for_all_cpus = true;

  if (status == ERROR_SUCCESS) {
    PROCESSOR_POWER_INFORMATION* pppi = (PROCESSOR_POWER_INFORMATION*) buf;
    for (int i = 0; i < proc_count; i++) {
      if (i == 0) {
        max_mhz = (int) pppi->MaxMhz;
        current_mhz = (int) pppi->CurrentMhz;
        mhz_limit = (int) pppi->MhzLimit;
      } else {
        if (max_mhz != (int) pppi->MaxMhz ||
            current_mhz != (int) pppi->CurrentMhz ||
            mhz_limit != (int) pppi->MhzLimit) {
          same_vals_for_all_cpus = false;
          break;
        }
      }
      // avoid iteration in case buf is too small to hold all proc infos
      if (sz_check > buflen) break;
      pppi++;
    }

    if (same_vals_for_all_cpus && max_mhz != -1) {
      st->print_cr("Processor Information for all %d processors :", proc_count);
      st->print_cr("  Max Mhz: %d, Current Mhz: %d, Mhz Limit: %d", max_mhz, current_mhz, mhz_limit);
      return;
    }
    // differing values, iterate again
    pppi = (PROCESSOR_POWER_INFORMATION*) buf;
    for (int i = 0; i < proc_count; i++) {
      st->print_cr("Processor Information for processor %d", (int) pppi->Number);
      st->print_cr("  Max Mhz: %d, Current Mhz: %d, Mhz Limit: %d",
                     (int) pppi->MaxMhz, (int) pppi->CurrentMhz, (int) pppi->MhzLimit);
      if (sz_check > buflen) break;
      pppi++;
    }
  }
}

void os::get_summary_cpu_info(char* buf, size_t buflen) {
  HKEY key;
  DWORD status = RegOpenKey(HKEY_LOCAL_MACHINE,
               "HARDWARE\\DESCRIPTION\\System\\CentralProcessor\\0", &key);
  if (status == ERROR_SUCCESS) {
    DWORD size = (DWORD)buflen;
    status = RegQueryValueEx(key, "ProcessorNameString", nullptr, nullptr, (byte*)buf, &size);
    if (status != ERROR_SUCCESS) {
        strncpy(buf, "## __CPU__", buflen);
    } else {
      if (size < buflen) {
        buf[size] = '\0';
      }
    }
    RegCloseKey(key);
  } else {
    // Put generic cpu info to return
    strncpy(buf, "## __CPU__", buflen);
  }
}

void os::print_memory_info(outputStream* st) {
  st->print("Memory:");
  st->print(" " SIZE_FORMAT "k page", os::vm_page_size()>>10);

  // Use GlobalMemoryStatusEx() because GlobalMemoryStatus() may return incorrect
  // value if total memory is larger than 4GB
  MEMORYSTATUSEX ms;
  ms.dwLength = sizeof(ms);
  int r1 = GlobalMemoryStatusEx(&ms);

  if (r1 != 0) {
    st->print(", system-wide physical " INT64_FORMAT "M ",
             (int64_t) ms.ullTotalPhys >> 20);
    st->print("(" INT64_FORMAT "M free)\n", (int64_t) ms.ullAvailPhys >> 20);

    st->print("TotalPageFile size " INT64_FORMAT "M ",
             (int64_t) ms.ullTotalPageFile >> 20);
    st->print("(AvailPageFile size " INT64_FORMAT "M)",
             (int64_t) ms.ullAvailPageFile >> 20);

    // on 32bit Total/AvailVirtual are interesting (show us how close we get to 2-4 GB per process borders)
#if defined(_M_IX86)
    st->print(", user-mode portion of virtual address-space " INT64_FORMAT "M ",
             (int64_t) ms.ullTotalVirtual >> 20);
    st->print("(" INT64_FORMAT "M free)", (int64_t) ms.ullAvailVirtual >> 20);
#endif
  } else {
    st->print(", GlobalMemoryStatusEx did not succeed so we miss some memory values.");
  }

  // extended memory statistics for a process
  PROCESS_MEMORY_COUNTERS_EX pmex;
  ZeroMemory(&pmex, sizeof(PROCESS_MEMORY_COUNTERS_EX));
  pmex.cb = sizeof(pmex);
  int r2 = GetProcessMemoryInfo(GetCurrentProcess(), (PROCESS_MEMORY_COUNTERS*) &pmex, sizeof(pmex));

  if (r2 != 0) {
    st->print("\ncurrent process WorkingSet (physical memory assigned to process): " INT64_FORMAT "M, ",
             (int64_t) pmex.WorkingSetSize >> 20);
    st->print("peak: " INT64_FORMAT "M\n", (int64_t) pmex.PeakWorkingSetSize >> 20);

    st->print("current process commit charge (\"private bytes\"): " INT64_FORMAT "M, ",
             (int64_t) pmex.PrivateUsage >> 20);
    st->print("peak: " INT64_FORMAT "M", (int64_t) pmex.PeakPagefileUsage >> 20);
  } else {
    st->print("\nGetProcessMemoryInfo did not succeed so we miss some memory values.");
  }

  st->cr();
}

bool os::signal_sent_by_kill(const void* siginfo) {
  // TODO: Is this possible?
  return false;
}

void os::print_siginfo(outputStream *st, const void* siginfo) {
  const EXCEPTION_RECORD* const er = (EXCEPTION_RECORD*)siginfo;
  st->print("siginfo:");

  char tmp[64];
  if (os::exception_name(er->ExceptionCode, tmp, sizeof(tmp)) == nullptr) {
    strcpy(tmp, "EXCEPTION_??");
  }
  st->print(" %s (0x%x)", tmp, er->ExceptionCode);

  if ((er->ExceptionCode == EXCEPTION_ACCESS_VIOLATION ||
       er->ExceptionCode == EXCEPTION_IN_PAGE_ERROR) &&
       er->NumberParameters >= 2) {
    switch (er->ExceptionInformation[0]) {
    case 0: st->print(", reading address"); break;
    case 1: st->print(", writing address"); break;
    case 8: st->print(", data execution prevention violation at address"); break;
    default: st->print(", ExceptionInformation=" INTPTR_FORMAT,
                       er->ExceptionInformation[0]);
    }
    st->print(" " INTPTR_FORMAT, er->ExceptionInformation[1]);
  } else {
    int num = er->NumberParameters;
    if (num > 0) {
      st->print(", ExceptionInformation=");
      for (int i = 0; i < num; i++) {
        st->print(INTPTR_FORMAT " ", er->ExceptionInformation[i]);
      }
    }
  }
  st->cr();
}

bool os::signal_thread(Thread* thread, int sig, const char* reason) {
  // TODO: Can we kill thread?
  return false;
}

void os::print_signal_handlers(outputStream* st, char* buf, size_t buflen) {
  // do nothing
}

static char saved_jvm_path[MAX_PATH] = {0};

// Find the full path to the current module, jvm.dll
void os::jvm_path(char *buf, jint buflen) {
  // Error checking.
  if (buflen < MAX_PATH) {
    assert(false, "must use a large-enough buffer");
    buf[0] = '\0';
    return;
  }
  // Lazy resolve the path to current module.
  if (saved_jvm_path[0] != 0) {
    strcpy(buf, saved_jvm_path);
    return;
  }

  buf[0] = '\0';
  if (Arguments::sun_java_launcher_is_altjvm()) {
    // Support for the java launcher's '-XXaltjvm=<path>' option. Check
    // for a JAVA_HOME environment variable and fix up the path so it
    // looks like jvm.dll is installed there (append a fake suffix
    // hotspot/jvm.dll).
    char* java_home_var = ::getenv("JAVA_HOME");
    if (java_home_var != nullptr && java_home_var[0] != 0 &&
        strlen(java_home_var) < (size_t)buflen) {
      strncpy(buf, java_home_var, buflen);

      // determine if this is a legacy image or modules image
      // modules image doesn't have "jre" subdirectory
      size_t len = strlen(buf);
      char* jrebin_p = buf + len;
      jio_snprintf(jrebin_p, buflen-len, "\\jre\\bin\\");
      if (0 != _access(buf, 0)) {
        jio_snprintf(jrebin_p, buflen-len, "\\bin\\");
      }
      len = strlen(buf);
      jio_snprintf(buf + len, buflen-len, "hotspot\\jvm.dll");
    }
  }

  if (buf[0] == '\0') {
    GetModuleFileName(vm_lib_handle, buf, buflen);
  }
  strncpy(saved_jvm_path, buf, MAX_PATH);
  saved_jvm_path[MAX_PATH - 1] = '\0';
}


void os::print_jni_name_prefix_on(outputStream* st, int args_size) {
#ifndef _WIN64
  st->print("_");
#endif
}


void os::print_jni_name_suffix_on(outputStream* st, int args_size) {
#ifndef _WIN64
  st->print("@%d", args_size  * sizeof(int));
#endif
}

// This method is a copy of JDK's sysGetLastErrorString
// from src/windows/hpi/src/system_md.c

size_t os::lasterror(char* buf, size_t len) {
  DWORD errval;

  if ((errval = GetLastError()) != 0) {
    // DOS error
    size_t n = (size_t)FormatMessage(
                                     FORMAT_MESSAGE_FROM_SYSTEM|FORMAT_MESSAGE_IGNORE_INSERTS,
                                     nullptr,
                                     errval,
                                     0,
                                     buf,
                                     (DWORD)len,
                                     nullptr);
    if (n > 3) {
      // Drop final '.', CR, LF
      if (buf[n - 1] == '\n') n--;
      if (buf[n - 1] == '\r') n--;
      if (buf[n - 1] == '.') n--;
      buf[n] = '\0';
    }
    return n;
  }

  if (errno != 0) {
    // C runtime error that has no corresponding DOS error code
    const char* s = os::strerror(errno);
    size_t n = strlen(s);
    if (n >= len) n = len - 1;
    strncpy(buf, s, n);
    buf[n] = '\0';
    return n;
  }

  return 0;
}

int os::get_last_error() {
  DWORD error = GetLastError();
  if (error == 0) {
    error = errno;
  }
  return (int)error;
}

// sun.misc.Signal
// NOTE that this is a workaround for an apparent kernel bug where if
// a signal handler for SIGBREAK is installed then that signal handler
// takes priority over the console control handler for CTRL_CLOSE_EVENT.
// See bug 4416763.
static signal_handler_t sigbreakHandler = nullptr;

static void UserHandler(int sig) {
  os::signal_notify(sig);
  // We need to reinstate the signal handler each time...
  os::win32::install_signal_handler(sig, UserHandler);
}

void* os::win32::user_handler() {
  return CAST_FROM_FN_PTR(void*, UserHandler);
}

// Used mainly by JVM_RegisterSignal to install a signal handler,
// but also to install the VM's BREAK_HANDLER. However, due to
// the way Windows signals work we also have to reinstall each
// handler at the end of its own execution.
// The allowed set of signals is restricted by the caller.
// The incoming handler is one of:
// - psuedo-handler: SIG_IGN or SIG_DFL
// - VM defined signal handling function of type signal_handler_t
// - unknown signal handling function which we expect* is also
//   of type signal_handler_t
//
// * win32 defines a two-arg signal handling function for use solely with
//   SIGFPE. As we don't allow that to be set via the Java API we know we
//   only have the single arg version.
// Returns the currently installed handler.
void* os::win32::install_signal_handler(int sig, signal_handler_t handler) {
  if ((sig == SIGBREAK) && (!ReduceSignalUsage)) {
    void* oldHandler = CAST_FROM_FN_PTR(void*, sigbreakHandler);
    sigbreakHandler = handler;
    return oldHandler;
  } else {
    return ::signal(sig, handler);
  }
}

// The Win32 C runtime library maps all console control events other than ^C
// into SIGBREAK, which makes it impossible to distinguish ^BREAK from close,
// logoff, and shutdown events.  We therefore install our own console handler
// that raises SIGTERM for the latter cases.
//
static BOOL WINAPI consoleHandler(DWORD event) {
  switch (event) {
  case CTRL_C_EVENT:
    if (VMError::is_error_reported()) {
      // Ctrl-C is pressed during error reporting, likely because the error
      // handler fails to abort. Let VM die immediately.
      os::die();
    }

    ::raise(SIGINT);
    return TRUE;
    break;
  case CTRL_BREAK_EVENT:
    if (sigbreakHandler != nullptr) {
      (*sigbreakHandler)(SIGBREAK);
    }
    return TRUE;
    break;
  case CTRL_LOGOFF_EVENT: {
    // Don't terminate JVM if it is running in a non-interactive session,
    // such as a service process.
    USEROBJECTFLAGS flags;
    HANDLE handle = GetProcessWindowStation();
    if (handle != nullptr &&
        GetUserObjectInformation(handle, UOI_FLAGS, &flags,
        sizeof(USEROBJECTFLAGS), nullptr)) {
      // If it is a non-interactive session, let next handler to deal
      // with it.
      if ((flags.dwFlags & WSF_VISIBLE) == 0) {
        return FALSE;
      }
    }
  }
  case CTRL_CLOSE_EVENT:
  case CTRL_SHUTDOWN_EVENT:
    ::raise(SIGTERM);
    return TRUE;
    break;
  default:
    break;
  }
  return FALSE;
}

// The following code is moved from os.cpp for making this
// code platform specific, which it is by its very nature.

// Return maximum OS signal used + 1 for internal use only
// Used as exit signal for signal_thread
int os::sigexitnum_pd() {
  return NSIG;
}

// a counter for each possible signal value, including signal_thread exit signal
static volatile jint pending_signals[NSIG+1] = { 0 };
static Semaphore* sig_sem = nullptr;

static void jdk_misc_signal_init() {
  // Initialize signal structures
  memset((void*)pending_signals, 0, sizeof(pending_signals));

  // Initialize signal semaphore
  sig_sem = new Semaphore();

  // Programs embedding the VM do not want it to attempt to receive
  // events like CTRL_LOGOFF_EVENT, which are used to implement the
  // shutdown hooks mechanism introduced in 1.3.  For example, when
  // the VM is run as part of a Windows NT service (i.e., a servlet
  // engine in a web server), the correct behavior is for any console
  // control handler to return FALSE, not TRUE, because the OS's
  // "final" handler for such events allows the process to continue if
  // it is a service (while terminating it if it is not a service).
  // To make this behavior uniform and the mechanism simpler, we
  // completely disable the VM's usage of these console events if -Xrs
  // (=ReduceSignalUsage) is specified.  This means, for example, that
  // the CTRL-BREAK thread dump mechanism is also disabled in this
  // case.  See bugs 4323062, 4345157, and related bugs.

  // Add a CTRL-C handler
  SetConsoleCtrlHandler(consoleHandler, TRUE);

  // Initialize sigbreakHandler.
  // The actual work for handling CTRL-BREAK is performed by the Signal
  // Dispatcher thread, which is created and started at a much later point,
  // see os::initialize_jdk_signal_support(). Any CTRL-BREAK received
  // before the Signal Dispatcher thread is started is queued up via the
  // pending_signals[SIGBREAK] counter, and will be processed by the
  // Signal Dispatcher thread in a delayed fashion.
  os::win32::install_signal_handler(SIGBREAK, UserHandler);
}

void os::signal_notify(int sig) {
  if (sig_sem != nullptr) {
    Atomic::inc(&pending_signals[sig]);
    sig_sem->signal();
  } else {
    // Signal thread is not created with ReduceSignalUsage and jdk_misc_signal_init
    // initialization isn't called.
    assert(ReduceSignalUsage, "signal semaphore should be created");
  }
}

static int check_pending_signals() {
  while (true) {
    for (int i = 0; i < NSIG + 1; i++) {
      jint n = pending_signals[i];
      if (n > 0 && n == Atomic::cmpxchg(&pending_signals[i], n, n - 1)) {
        return i;
      }
    }
    sig_sem->wait_with_safepoint_check(JavaThread::current());
  }
  ShouldNotReachHere();
  return 0; // Satisfy compiler
}

int os::signal_wait() {
  return check_pending_signals();
}

// Implicit OS exception handling

LONG Handle_Exception(struct _EXCEPTION_POINTERS* exceptionInfo,
                      address handler) {
  Thread* thread = Thread::current_or_null();

#if defined(_M_ARM64)
  #define PC_NAME Pc
#elif defined(_M_AMD64)
  #define PC_NAME Rip
#elif defined(_M_IX86)
  #define PC_NAME Eip
#else
  #error unknown architecture
#endif

  // Save pc in thread
  if (thread != nullptr && thread->is_Java_thread()) {
    JavaThread::cast(thread)->set_saved_exception_pc((address)(DWORD_PTR)exceptionInfo->ContextRecord->PC_NAME);
  }

  // Set pc to handler
  exceptionInfo->ContextRecord->PC_NAME = (DWORD64)handler;

  // Continue the execution
  return EXCEPTION_CONTINUE_EXECUTION;
}


// Used for PostMortemDump
extern "C" void safepoints();
extern "C" void find(int x);
extern "C" void events();

// According to Windows API documentation, an illegal instruction sequence should generate
// the 0xC000001C exception code. However, real world experience shows that occasionnaly
// the execution of an illegal instruction can generate the exception code 0xC000001E. This
// seems to be an undocumented feature of Win NT 4.0 (and probably other Windows systems).

#define EXCEPTION_ILLEGAL_INSTRUCTION_2 0xC000001E

// From "Execution Protection in the Windows Operating System" draft 0.35
// Once a system header becomes available, the "real" define should be
// included or copied here.
#define EXCEPTION_INFO_EXEC_VIOLATION 0x08

// Windows Vista/2008 heap corruption check
#define EXCEPTION_HEAP_CORRUPTION        0xC0000374

// All Visual C++ exceptions thrown from code generated by the Microsoft Visual
// C++ compiler contain this error code. Because this is a compiler-generated
// error, the code is not listed in the Win32 API header files.
// The code is actually a cryptic mnemonic device, with the initial "E"
// standing for "exception" and the final 3 bytes (0x6D7363) representing the
// ASCII values of "msc".

#define EXCEPTION_UNCAUGHT_CXX_EXCEPTION    0xE06D7363

#define def_excpt(val) { #val, (val) }

static const struct { const char* name; uint number; } exceptlabels[] = {
    def_excpt(EXCEPTION_ACCESS_VIOLATION),
    def_excpt(EXCEPTION_DATATYPE_MISALIGNMENT),
    def_excpt(EXCEPTION_BREAKPOINT),
    def_excpt(EXCEPTION_SINGLE_STEP),
    def_excpt(EXCEPTION_ARRAY_BOUNDS_EXCEEDED),
    def_excpt(EXCEPTION_FLT_DENORMAL_OPERAND),
    def_excpt(EXCEPTION_FLT_DIVIDE_BY_ZERO),
    def_excpt(EXCEPTION_FLT_INEXACT_RESULT),
    def_excpt(EXCEPTION_FLT_INVALID_OPERATION),
    def_excpt(EXCEPTION_FLT_OVERFLOW),
    def_excpt(EXCEPTION_FLT_STACK_CHECK),
    def_excpt(EXCEPTION_FLT_UNDERFLOW),
    def_excpt(EXCEPTION_INT_DIVIDE_BY_ZERO),
    def_excpt(EXCEPTION_INT_OVERFLOW),
    def_excpt(EXCEPTION_PRIV_INSTRUCTION),
    def_excpt(EXCEPTION_IN_PAGE_ERROR),
    def_excpt(EXCEPTION_ILLEGAL_INSTRUCTION),
    def_excpt(EXCEPTION_ILLEGAL_INSTRUCTION_2),
    def_excpt(EXCEPTION_NONCONTINUABLE_EXCEPTION),
    def_excpt(EXCEPTION_STACK_OVERFLOW),
    def_excpt(EXCEPTION_INVALID_DISPOSITION),
    def_excpt(EXCEPTION_GUARD_PAGE),
    def_excpt(EXCEPTION_INVALID_HANDLE),
    def_excpt(EXCEPTION_UNCAUGHT_CXX_EXCEPTION),
    def_excpt(EXCEPTION_HEAP_CORRUPTION)
};

#undef def_excpt

const char* os::exception_name(int exception_code, char *buf, size_t size) {
  uint code = static_cast<uint>(exception_code);
  for (uint i = 0; i < ARRAY_SIZE(exceptlabels); ++i) {
    if (exceptlabels[i].number == code) {
      jio_snprintf(buf, size, "%s", exceptlabels[i].name);
      return buf;
    }
  }

  return nullptr;
}

//-----------------------------------------------------------------------------
LONG Handle_IDiv_Exception(struct _EXCEPTION_POINTERS* exceptionInfo) {
  // handle exception caused by idiv; should only happen for -MinInt/-1
  // (division by zero is handled explicitly)
#if defined(_M_ARM64)
  PCONTEXT ctx = exceptionInfo->ContextRecord;
  address pc = (address)ctx->Sp;
  assert(pc[0] == 0x83, "not an sdiv opcode"); //Fixme did i get the right opcode?
  assert(ctx->X4 == min_jint, "unexpected idiv exception");
  // set correct result values and continue after idiv instruction
  ctx->Pc = (uint64_t)pc + 4;        // idiv reg, reg, reg  is 4 bytes
  ctx->X4 = (uint64_t)min_jint;      // result
  ctx->X5 = (uint64_t)0;             // remainder
  // Continue the execution
#elif defined(_M_AMD64)
  PCONTEXT ctx = exceptionInfo->ContextRecord;
  address pc = (address)ctx->Rip;
  assert(pc[0] >= Assembler::REX && pc[0] <= Assembler::REX_WRXB && pc[1] == 0xF7 || pc[0] == 0xF7, "not an idiv opcode");
  assert(pc[0] >= Assembler::REX && pc[0] <= Assembler::REX_WRXB && (pc[2] & ~0x7) == 0xF8 || (pc[1] & ~0x7) == 0xF8, "cannot handle non-register operands");
  if (pc[0] == 0xF7) {
    // set correct result values and continue after idiv instruction
    ctx->Rip = (DWORD64)pc + 2;        // idiv reg, reg  is 2 bytes
  } else {
    ctx->Rip = (DWORD64)pc + 3;        // REX idiv reg, reg  is 3 bytes
  }
  // Do not set ctx->Rax as it already contains the correct value (either 32 or 64 bit, depending on the operation)
  // this is the case because the exception only happens for -MinValue/-1 and -MinValue is always in rax because of the
  // idiv opcode (0xF7).
  ctx->Rdx = (DWORD)0;             // remainder
  // Continue the execution
#else
  PCONTEXT ctx = exceptionInfo->ContextRecord;
  address pc = (address)ctx->Eip;
  assert(pc[0] == 0xF7, "not an idiv opcode");
  assert((pc[1] & ~0x7) == 0xF8, "cannot handle non-register operands");
  assert(ctx->Eax == min_jint, "unexpected idiv exception");
  // set correct result values and continue after idiv instruction
  ctx->Eip = (DWORD)pc + 2;        // idiv reg, reg  is 2 bytes
  ctx->Eax = (DWORD)min_jint;      // result
  ctx->Edx = (DWORD)0;             // remainder
  // Continue the execution
#endif
  return EXCEPTION_CONTINUE_EXECUTION;
}

#if defined(_M_AMD64) || defined(_M_IX86)
//-----------------------------------------------------------------------------
LONG WINAPI Handle_FLT_Exception(struct _EXCEPTION_POINTERS* exceptionInfo) {
  PCONTEXT ctx = exceptionInfo->ContextRecord;
#ifndef  _WIN64
  // handle exception caused by native method modifying control word
  DWORD exception_code = exceptionInfo->ExceptionRecord->ExceptionCode;

  switch (exception_code) {
  case EXCEPTION_FLT_DENORMAL_OPERAND:
  case EXCEPTION_FLT_DIVIDE_BY_ZERO:
  case EXCEPTION_FLT_INEXACT_RESULT:
  case EXCEPTION_FLT_INVALID_OPERATION:
  case EXCEPTION_FLT_OVERFLOW:
  case EXCEPTION_FLT_STACK_CHECK:
  case EXCEPTION_FLT_UNDERFLOW:
    jint fp_control_word = (* (jint*) StubRoutines::x86::addr_fpu_cntrl_wrd_std());
    if (fp_control_word != ctx->FloatSave.ControlWord) {
      // Restore FPCW and mask out FLT exceptions
      ctx->FloatSave.ControlWord = fp_control_word | 0xffffffc0;
      // Mask out pending FLT exceptions
      ctx->FloatSave.StatusWord &=  0xffffff00;
      return EXCEPTION_CONTINUE_EXECUTION;
    }
  }

  if (prev_uef_handler != nullptr) {
    // We didn't handle this exception so pass it to the previous
    // UnhandledExceptionFilter.
    return (prev_uef_handler)(exceptionInfo);
  }
#else // !_WIN64
  // On Windows, the mxcsr control bits are non-volatile across calls
  // See also CR 6192333
  //
  jint MxCsr = INITIAL_MXCSR;
  // we can't use StubRoutines::x86::addr_mxcsr_std()
  // because in Win64 mxcsr is not saved there
  if (MxCsr != ctx->MxCsr) {
    ctx->MxCsr = MxCsr;
    return EXCEPTION_CONTINUE_EXECUTION;
  }
#endif // !_WIN64

  return EXCEPTION_CONTINUE_SEARCH;
}
#endif

static inline void report_error(Thread* t, DWORD exception_code,
                                address addr, void* siginfo, void* context) {
  VMError::report_and_die(t, exception_code, addr, siginfo, context);

  // If UseOSErrorReporting, this will return here and save the error file
  // somewhere where we can find it in the minidump.
}

//-----------------------------------------------------------------------------
JNIEXPORT
LONG WINAPI topLevelExceptionFilter(struct _EXCEPTION_POINTERS* exceptionInfo) {
  if (InterceptOSException) return EXCEPTION_CONTINUE_SEARCH;
  PEXCEPTION_RECORD exception_record = exceptionInfo->ExceptionRecord;
  DWORD exception_code = exception_record->ExceptionCode;
#if defined(_M_ARM64)
  address pc = (address) exceptionInfo->ContextRecord->Pc;
#elif defined(_M_AMD64)
  address pc = (address) exceptionInfo->ContextRecord->Rip;
#else
  address pc = (address) exceptionInfo->ContextRecord->Eip;
#endif
  Thread* t = Thread::current_or_null_safe();

#ifndef _WIN64
  // Execution protection violation - win32 running on AMD64 only
  // Handled first to avoid misdiagnosis as a "normal" access violation;
  // This is safe to do because we have a new/unique ExceptionInformation
  // code for this condition.
  if (exception_code == EXCEPTION_ACCESS_VIOLATION) {
    int exception_subcode = (int) exception_record->ExceptionInformation[0];
    address addr = (address) exception_record->ExceptionInformation[1];

    if (exception_subcode == EXCEPTION_INFO_EXEC_VIOLATION) {
      size_t page_size = os::vm_page_size();

      // Make sure the pc and the faulting address are sane.
      //
      // If an instruction spans a page boundary, and the page containing
      // the beginning of the instruction is executable but the following
      // page is not, the pc and the faulting address might be slightly
      // different - we still want to unguard the 2nd page in this case.
      //
      // 15 bytes seems to be a (very) safe value for max instruction size.
      bool pc_is_near_addr =
        (pointer_delta((void*) addr, (void*) pc, sizeof(char)) < 15);
      bool instr_spans_page_boundary =
        (align_down((intptr_t) pc ^ (intptr_t) addr,
                         (intptr_t) page_size) > 0);

      if (pc == addr || (pc_is_near_addr && instr_spans_page_boundary)) {
        static volatile address last_addr =
          (address) os::non_memory_address_word();

        // In conservative mode, don't unguard unless the address is in the VM
        if (UnguardOnExecutionViolation > 0 && addr != last_addr &&
            (UnguardOnExecutionViolation > 1 || os::address_is_in_vm(addr))) {

          // Set memory to RWX and retry
          address page_start = align_down(addr, page_size);
          bool res = os::protect_memory((char*) page_start, page_size,
                                        os::MEM_PROT_RWX);

          log_debug(os)("Execution protection violation "
                        "at " INTPTR_FORMAT
                        ", unguarding " INTPTR_FORMAT ": %s", p2i(addr),
                        p2i(page_start), (res ? "success" : os::strerror(errno)));

          // Set last_addr so if we fault again at the same address, we don't
          // end up in an endless loop.
          //
          // There are two potential complications here.  Two threads trapping
          // at the same address at the same time could cause one of the
          // threads to think it already unguarded, and abort the VM.  Likely
          // very rare.
          //
          // The other race involves two threads alternately trapping at
          // different addresses and failing to unguard the page, resulting in
          // an endless loop.  This condition is probably even more unlikely
          // than the first.
          //
          // Although both cases could be avoided by using locks or thread
          // local last_addr, these solutions are unnecessary complication:
          // this handler is a best-effort safety net, not a complete solution.
          // It is disabled by default and should only be used as a workaround
          // in case we missed any no-execute-unsafe VM code.

          last_addr = addr;

          return EXCEPTION_CONTINUE_EXECUTION;
        }
      }

      // Last unguard failed or not unguarding
      tty->print_raw_cr("Execution protection violation");
#if !defined(USE_VECTORED_EXCEPTION_HANDLING)
      report_error(t, exception_code, addr, exception_record,
                   exceptionInfo->ContextRecord);
#endif
      return EXCEPTION_CONTINUE_SEARCH;
    }
  }
#endif // _WIN64

#if defined(_M_AMD64) || defined(_M_IX86)
  if ((exception_code == EXCEPTION_ACCESS_VIOLATION) &&
      VM_Version::is_cpuinfo_segv_addr(pc)) {
    // Verify that OS save/restore AVX registers.
    return Handle_Exception(exceptionInfo, VM_Version::cpuinfo_cont_addr());
  }
#endif

  if (t != nullptr && t->is_Java_thread()) {
    JavaThread* thread = JavaThread::cast(t);
    bool in_java = thread->thread_state() == _thread_in_Java;
    bool in_native = thread->thread_state() == _thread_in_native;
    bool in_vm = thread->thread_state() == _thread_in_vm;

    // Handle potential stack overflows up front.
    if (exception_code == EXCEPTION_STACK_OVERFLOW) {
      StackOverflow* overflow_state = thread->stack_overflow_state();
      if (overflow_state->stack_guards_enabled()) {
        if (in_java) {
          frame fr;
          if (os::win32::get_frame_at_stack_banging_point(thread, exceptionInfo, pc, &fr)) {
            assert(fr.is_java_frame(), "Must be a Java frame");
            SharedRuntime::look_for_reserved_stack_annotated_method(thread, fr);
          }
        }
        // Yellow zone violation.  The o/s has unprotected the first yellow
        // zone page for us.  Note:  must call disable_stack_yellow_zone to
        // update the enabled status, even if the zone contains only one page.
        assert(!in_vm, "Undersized StackShadowPages");
        overflow_state->disable_stack_yellow_reserved_zone();
        // If not in java code, return and hope for the best.
        return in_java
            ? Handle_Exception(exceptionInfo, SharedRuntime::continuation_for_implicit_exception(thread, pc, SharedRuntime::STACK_OVERFLOW))
            :  EXCEPTION_CONTINUE_EXECUTION;
      } else {
        // Fatal red zone violation.
        overflow_state->disable_stack_red_zone();
        tty->print_raw_cr("An unrecoverable stack overflow has occurred.");
#if !defined(USE_VECTORED_EXCEPTION_HANDLING)
        report_error(t, exception_code, pc, exception_record,
                      exceptionInfo->ContextRecord);
#endif
        return EXCEPTION_CONTINUE_SEARCH;
      }
    } else if (exception_code == EXCEPTION_ACCESS_VIOLATION) {
      if (in_java) {
        // Either stack overflow or null pointer exception.
        address addr = (address) exception_record->ExceptionInformation[1];
        address stack_end = thread->stack_end();
        if (addr < stack_end && addr >= stack_end - os::vm_page_size()) {
          // Stack overflow.
          assert(!os::uses_stack_guard_pages(),
                 "should be caught by red zone code above.");
          return Handle_Exception(exceptionInfo,
                                  SharedRuntime::continuation_for_implicit_exception(thread, pc, SharedRuntime::STACK_OVERFLOW));
        }
        // Check for safepoint polling and implicit null
        // We only expect null pointers in the stubs (vtable)
        // the rest are checked explicitly now.
        CodeBlob* cb = CodeCache::find_blob(pc);
        if (cb != nullptr) {
          if (SafepointMechanism::is_poll_address(addr)) {
            address stub = SharedRuntime::get_poll_stub(pc);
            return Handle_Exception(exceptionInfo, stub);
          }
        }
#ifdef _WIN64
        // If it's a legal stack address map the entire region in
        if (thread->is_in_usable_stack(addr)) {
          addr = (address)((uintptr_t)addr &
                            (~((uintptr_t)os::vm_page_size() - (uintptr_t)1)));
          os::commit_memory((char *)addr, thread->stack_base() - addr,
                            !ExecMem);
          return EXCEPTION_CONTINUE_EXECUTION;
        }
#endif
        // Null pointer exception.
        if (MacroAssembler::uses_implicit_null_check((void*)addr)) {
          address stub = SharedRuntime::continuation_for_implicit_exception(thread, pc, SharedRuntime::IMPLICIT_NULL);
          if (stub != nullptr) return Handle_Exception(exceptionInfo, stub);
        }
        report_error(t, exception_code, pc, exception_record,
                      exceptionInfo->ContextRecord);
        return EXCEPTION_CONTINUE_SEARCH;
      }

#ifdef _WIN64
      // Special care for fast JNI field accessors.
      // jni_fast_Get<Primitive>Field can trap at certain pc's if a GC kicks
      // in and the heap gets shrunk before the field access.
      address slowcase_pc = JNI_FastGetField::find_slowcase_pc(pc);
      if (slowcase_pc != (address)-1) {
        return Handle_Exception(exceptionInfo, slowcase_pc);
      }
#endif

      // Stack overflow or null pointer exception in native code.
#if !defined(USE_VECTORED_EXCEPTION_HANDLING)
      report_error(t, exception_code, pc, exception_record,
                   exceptionInfo->ContextRecord);
#endif
      return EXCEPTION_CONTINUE_SEARCH;
    } // /EXCEPTION_ACCESS_VIOLATION
    // - - - - - - - - - - - - - - - - - - - - - - - - - - - - - - - - - - - - - - - -

    if (exception_code == EXCEPTION_IN_PAGE_ERROR) {
      CompiledMethod* nm = nullptr;
      if (in_java) {
        CodeBlob* cb = CodeCache::find_blob(pc);
        nm = (cb != nullptr) ? cb->as_compiled_method_or_null() : nullptr;
      }

      bool is_unsafe_arraycopy = (in_native || in_java) && UnsafeCopyMemory::contains_pc(pc);
      if (((in_vm || in_native || is_unsafe_arraycopy) && thread->doing_unsafe_access()) ||
          (nm != nullptr && nm->has_unsafe_access())) {
        address next_pc =  Assembler::locate_next_instruction(pc);
        if (is_unsafe_arraycopy) {
          next_pc = UnsafeCopyMemory::page_error_continue_pc(pc);
        }
        return Handle_Exception(exceptionInfo, SharedRuntime::handle_unsafe_access(thread, next_pc));
      }
    }

#ifdef _M_ARM64
    if (in_java &&
        (exception_code == EXCEPTION_ILLEGAL_INSTRUCTION ||
          exception_code == EXCEPTION_ILLEGAL_INSTRUCTION_2)) {
      if (nativeInstruction_at(pc)->is_sigill_not_entrant()) {
        if (TraceTraps) {
          tty->print_cr("trap: not_entrant");
        }
        return Handle_Exception(exceptionInfo, SharedRuntime::get_handle_wrong_method_stub());
      }
    }
#endif

    if (in_java) {
      switch (exception_code) {
      case EXCEPTION_INT_DIVIDE_BY_ZERO:
        return Handle_Exception(exceptionInfo, SharedRuntime::continuation_for_implicit_exception(thread, pc, SharedRuntime::IMPLICIT_DIVIDE_BY_ZERO));

      case EXCEPTION_INT_OVERFLOW:
        return Handle_IDiv_Exception(exceptionInfo);

      } // switch
    }

#if defined(_M_AMD64) || defined(_M_IX86)
    if ((in_java || in_native) && exception_code != EXCEPTION_UNCAUGHT_CXX_EXCEPTION) {
      LONG result=Handle_FLT_Exception(exceptionInfo);
      if (result==EXCEPTION_CONTINUE_EXECUTION) return result;
    }
#endif

    if (in_java && (exception_code == EXCEPTION_ILLEGAL_INSTRUCTION || exception_code == EXCEPTION_ILLEGAL_INSTRUCTION_2)) {
      // Check for UD trap caused by NOP patching.
      // If it is, patch return address to be deopt handler.
      if (NativeDeoptInstruction::is_deopt_at(pc)) {
        CodeBlob* cb = CodeCache::find_blob(pc);
        if (cb != nullptr && cb->is_compiled()) {
          CompiledMethod* cm = cb->as_compiled_method();
          frame fr = os::fetch_frame_from_context((void*)exceptionInfo->ContextRecord);
          address deopt = cm->is_method_handle_return(pc) ?
            cm->deopt_mh_handler_begin() :
            cm->deopt_handler_begin();
          assert(cm->insts_contains_inclusive(pc), "");
          cm->set_original_pc(&fr, pc);
          // Set pc to handler
          exceptionInfo->ContextRecord->PC_NAME = (DWORD64)deopt;
          return EXCEPTION_CONTINUE_EXECUTION;
        }
      }
    }
  }

#if !defined(USE_VECTORED_EXCEPTION_HANDLING)
  if (exception_code != EXCEPTION_BREAKPOINT) {
    report_error(t, exception_code, pc, exception_record,
                 exceptionInfo->ContextRecord);
  }
#endif
  return EXCEPTION_CONTINUE_SEARCH;
}

#if defined(USE_VECTORED_EXCEPTION_HANDLING)
LONG WINAPI topLevelVectoredExceptionFilter(struct _EXCEPTION_POINTERS* exceptionInfo) {
  PEXCEPTION_RECORD exceptionRecord = exceptionInfo->ExceptionRecord;
#if defined(_M_ARM64)
  address pc = (address) exceptionInfo->ContextRecord->Pc;
#elif defined(_M_AMD64)
  address pc = (address) exceptionInfo->ContextRecord->Rip;
#else
  address pc = (address) exceptionInfo->ContextRecord->Eip;
#endif

  // Fast path for code part of the code cache
  if (CodeCache::low_bound() <= pc && pc < CodeCache::high_bound()) {
    return topLevelExceptionFilter(exceptionInfo);
  }

  // If the exception occurred in the codeCache, pass control
  // to our normal exception handler.
  CodeBlob* cb = CodeCache::find_blob(pc);
  if (cb != nullptr) {
    return topLevelExceptionFilter(exceptionInfo);
  }

  return EXCEPTION_CONTINUE_SEARCH;
}
#endif

#if defined(USE_VECTORED_EXCEPTION_HANDLING)
LONG WINAPI topLevelUnhandledExceptionFilter(struct _EXCEPTION_POINTERS* exceptionInfo) {
  if (InterceptOSException) goto exit;
  DWORD exception_code = exceptionInfo->ExceptionRecord->ExceptionCode;
#if defined(_M_ARM64)
  address pc = (address)exceptionInfo->ContextRecord->Pc;
#elif defined(_M_AMD64)
  address pc = (address) exceptionInfo->ContextRecord->Rip;
#else
  address pc = (address) exceptionInfo->ContextRecord->Eip;
#endif
  Thread* t = Thread::current_or_null_safe();

  if (exception_code != EXCEPTION_BREAKPOINT) {
    report_error(t, exception_code, pc, exceptionInfo->ExceptionRecord,
                exceptionInfo->ContextRecord);
  }
exit:
  return previousUnhandledExceptionFilter ? previousUnhandledExceptionFilter(exceptionInfo) : EXCEPTION_CONTINUE_SEARCH;
}
#endif

#ifndef _WIN64
// Special care for fast JNI accessors.
// jni_fast_Get<Primitive>Field can trap at certain pc's if a GC kicks in and
// the heap gets shrunk before the field access.
// Need to install our own structured exception handler since native code may
// install its own.
LONG WINAPI fastJNIAccessorExceptionFilter(struct _EXCEPTION_POINTERS* exceptionInfo) {
  DWORD exception_code = exceptionInfo->ExceptionRecord->ExceptionCode;
  if (exception_code == EXCEPTION_ACCESS_VIOLATION) {
    address pc = (address) exceptionInfo->ContextRecord->Eip;
    address addr = JNI_FastGetField::find_slowcase_pc(pc);
    if (addr != (address)-1) {
      return Handle_Exception(exceptionInfo, addr);
    }
  }
  return EXCEPTION_CONTINUE_SEARCH;
}

#define DEFINE_FAST_GETFIELD(Return, Fieldname, Result)                     \
  Return JNICALL jni_fast_Get##Result##Field_wrapper(JNIEnv *env,           \
                                                     jobject obj,           \
                                                     jfieldID fieldID) {    \
    __try {                                                                 \
      return (*JNI_FastGetField::jni_fast_Get##Result##Field_fp)(env,       \
                                                                 obj,       \
                                                                 fieldID);  \
    } __except(fastJNIAccessorExceptionFilter((_EXCEPTION_POINTERS*)        \
                                              _exception_info())) {         \
    }                                                                       \
    return 0;                                                               \
  }

DEFINE_FAST_GETFIELD(jboolean, bool,   Boolean)
DEFINE_FAST_GETFIELD(jbyte,    byte,   Byte)
DEFINE_FAST_GETFIELD(jchar,    char,   Char)
DEFINE_FAST_GETFIELD(jshort,   short,  Short)
DEFINE_FAST_GETFIELD(jint,     int,    Int)
DEFINE_FAST_GETFIELD(jlong,    long,   Long)
DEFINE_FAST_GETFIELD(jfloat,   float,  Float)
DEFINE_FAST_GETFIELD(jdouble,  double, Double)

address os::win32::fast_jni_accessor_wrapper(BasicType type) {
  switch (type) {
  case T_BOOLEAN: return (address)jni_fast_GetBooleanField_wrapper;
  case T_BYTE:    return (address)jni_fast_GetByteField_wrapper;
  case T_CHAR:    return (address)jni_fast_GetCharField_wrapper;
  case T_SHORT:   return (address)jni_fast_GetShortField_wrapper;
  case T_INT:     return (address)jni_fast_GetIntField_wrapper;
  case T_LONG:    return (address)jni_fast_GetLongField_wrapper;
  case T_FLOAT:   return (address)jni_fast_GetFloatField_wrapper;
  case T_DOUBLE:  return (address)jni_fast_GetDoubleField_wrapper;
  default:        ShouldNotReachHere();
  }
  return (address)-1;
}
#endif

// Virtual Memory

// Windows large page support is available on Windows 2003. In order to use
// large page memory, the administrator must first assign additional privilege
// to the user:
//   + select Control Panel -> Administrative Tools -> Local Security Policy
//   + select Local Policies -> User Rights Assignment
//   + double click "Lock pages in memory", add users and/or groups
//   + reboot
// Note the above steps are needed for administrator as well, as administrators
// by default do not have the privilege to lock pages in memory.
//
// Note about Windows 2003: although the API supports committing large page
// memory on a page-by-page basis and VirtualAlloc() returns success under this
// scenario, I found through experiment it only uses large page if the entire
// memory region is reserved and committed in a single VirtualAlloc() call.
// This makes Windows large page support more or less like Solaris ISM, in
// that the entire heap must be committed upfront. This probably will change
// in the future, if so the code below needs to be revisited.

#ifndef MEM_LARGE_PAGES
  #define MEM_LARGE_PAGES 0x20000000
#endif

// Container for NUMA node list info
class NUMANodeListHolder {
 private:
  int *_numa_used_node_list;  // allocated below
  int _numa_used_node_count;

  void free_node_list() {
    FREE_C_HEAP_ARRAY(int, _numa_used_node_list);
  }

 public:
  NUMANodeListHolder() {
    _numa_used_node_count = 0;
    _numa_used_node_list = nullptr;
    // do rest of initialization in build routine (after function pointers are set up)
  }

  ~NUMANodeListHolder() {
    free_node_list();
  }

  bool build() {
    DWORD_PTR proc_aff_mask;
    DWORD_PTR sys_aff_mask;
    if (!GetProcessAffinityMask(GetCurrentProcess(), &proc_aff_mask, &sys_aff_mask)) return false;
    ULONG highest_node_number;
    if (!GetNumaHighestNodeNumber(&highest_node_number)) return false;
    free_node_list();
    _numa_used_node_list = NEW_C_HEAP_ARRAY(int, highest_node_number + 1, mtInternal);
    for (unsigned int i = 0; i <= highest_node_number; i++) {
      ULONGLONG proc_mask_numa_node;
      if (!GetNumaNodeProcessorMask(i, &proc_mask_numa_node)) return false;
      if ((proc_aff_mask & proc_mask_numa_node)!=0) {
        _numa_used_node_list[_numa_used_node_count++] = i;
      }
    }
    return (_numa_used_node_count > 1);
  }

  int get_count() { return _numa_used_node_count; }
  int get_node_list_entry(int n) {
    // for indexes out of range, returns -1
    return (n < _numa_used_node_count ? _numa_used_node_list[n] : -1);
  }

} numa_node_list_holder;

static size_t _large_page_size = 0;

static bool request_lock_memory_privilege() {
  HANDLE hProcess = OpenProcess(PROCESS_QUERY_INFORMATION, FALSE,
                                os::current_process_id());

  bool success = false;
  HANDLE hToken = nullptr;
  LUID luid;
  if (hProcess != nullptr &&
      OpenProcessToken(hProcess, TOKEN_ADJUST_PRIVILEGES, &hToken) &&
      LookupPrivilegeValue(nullptr, "SeLockMemoryPrivilege", &luid)) {

    TOKEN_PRIVILEGES tp;
    tp.PrivilegeCount = 1;
    tp.Privileges[0].Luid = luid;
    tp.Privileges[0].Attributes = SE_PRIVILEGE_ENABLED;

    // AdjustTokenPrivileges() may return TRUE even when it couldn't change the
    // privilege. Check GetLastError() too. See MSDN document.
    if (AdjustTokenPrivileges(hToken, false, &tp, sizeof(tp), nullptr, nullptr) &&
        (GetLastError() == ERROR_SUCCESS)) {
      success = true;
    }
  }

  // Cleanup
  if (hProcess != nullptr) {
    CloseHandle(hProcess);
  }
  if (hToken != nullptr) {
    CloseHandle(hToken);
  }

  return success;
}

static bool numa_interleaving_init() {
  bool success = false;

  // print a warning if UseNUMAInterleaving flag is specified on command line
  bool warn_on_failure = !FLAG_IS_DEFAULT(UseNUMAInterleaving);

#define WARN(msg) if (warn_on_failure) { warning(msg); }

  // NUMAInterleaveGranularity cannot be less than vm_allocation_granularity (or _large_page_size if using large pages)
  size_t min_interleave_granularity = UseLargePages ? _large_page_size : os::vm_allocation_granularity();
  NUMAInterleaveGranularity = align_up(NUMAInterleaveGranularity, min_interleave_granularity);

  if (!numa_node_list_holder.build()) {
    WARN("Process does not cover multiple NUMA nodes.");
    WARN("...Ignoring UseNUMAInterleaving flag.");
    return false;
  }

  if (log_is_enabled(Debug, os, cpu)) {
    Log(os, cpu) log;
    log.debug("NUMA UsedNodeCount=%d, namely ", numa_node_list_holder.get_count());
    for (int i = 0; i < numa_node_list_holder.get_count(); i++) {
      log.debug("  %d ", numa_node_list_holder.get_node_list_entry(i));
    }
  }

#undef WARN

  return true;
}

// this routine is used whenever we need to reserve a contiguous VA range
// but we need to make separate VirtualAlloc calls for each piece of the range
// Reasons for doing this:
//  * UseLargePagesIndividualAllocation was set (normally only needed on WS2003 but possible to be set otherwise)
//  * UseNUMAInterleaving requires a separate node for each piece
static char* allocate_pages_individually(size_t bytes, char* addr, DWORD flags,
                                         DWORD prot,
                                         bool should_inject_error = false) {
  char * p_buf;
  // note: at setup time we guaranteed that NUMAInterleaveGranularity was aligned up to a page size
  size_t page_size = UseLargePages ? _large_page_size : os::vm_allocation_granularity();
  size_t chunk_size = UseNUMAInterleaving ? NUMAInterleaveGranularity : page_size;

  // first reserve enough address space in advance since we want to be
  // able to break a single contiguous virtual address range into multiple
  // large page commits but WS2003 does not allow reserving large page space
  // so we just use 4K pages for reserve, this gives us a legal contiguous
  // address space. then we will deallocate that reservation, and re alloc
  // using large pages
  const size_t size_of_reserve = bytes + chunk_size;
  if (bytes > size_of_reserve) {
    // Overflowed.
    return nullptr;
  }
  p_buf = (char *) virtualAlloc(addr,
                                size_of_reserve,  // size of Reserve
                                MEM_RESERVE,
                                PAGE_READWRITE);
  // If reservation failed, return null
  if (p_buf == nullptr) return nullptr;
  MemTracker::record_virtual_memory_reserve((address)p_buf, size_of_reserve, CALLER_PC);
  os::release_memory(p_buf, bytes + chunk_size);

  // we still need to round up to a page boundary (in case we are using large pages)
  // but not to a chunk boundary (in case InterleavingGranularity doesn't align with page size)
  // instead we handle this in the bytes_to_rq computation below
  p_buf = align_up(p_buf, page_size);

  // now go through and allocate one chunk at a time until all bytes are
  // allocated
  size_t  bytes_remaining = bytes;
  // An overflow of align_up() would have been caught above
  // in the calculation of size_of_reserve.
  char * next_alloc_addr = p_buf;
  HANDLE hProc = GetCurrentProcess();

#ifdef ASSERT
  // Variable for the failure injection
  int ran_num = os::random();
  size_t fail_after = ran_num % bytes;
#endif

  int count=0;
  while (bytes_remaining) {
    // select bytes_to_rq to get to the next chunk_size boundary

    size_t bytes_to_rq = MIN2(bytes_remaining, chunk_size - ((size_t)next_alloc_addr % chunk_size));
    // Note allocate and commit
    char * p_new;

#ifdef ASSERT
    bool inject_error_now = should_inject_error && (bytes_remaining <= fail_after);
#else
    const bool inject_error_now = false;
#endif

    if (inject_error_now) {
      p_new = nullptr;
    } else {
      if (!UseNUMAInterleaving) {
        p_new = (char *) virtualAlloc(next_alloc_addr,
                                      bytes_to_rq,
                                      flags,
                                      prot);
      } else {
        // get the next node to use from the used_node_list
        assert(numa_node_list_holder.get_count() > 0, "Multiple NUMA nodes expected");
        DWORD node = numa_node_list_holder.get_node_list_entry(count % numa_node_list_holder.get_count());
        p_new = (char *)virtualAllocExNuma(hProc, next_alloc_addr, bytes_to_rq, flags, prot, node);
      }
    }

    if (p_new == nullptr) {
      // Free any allocated pages
      if (next_alloc_addr > p_buf) {
        // Some memory was committed so release it.
        size_t bytes_to_release = bytes - bytes_remaining;
        // NMT has yet to record any individual blocks, so it
        // need to create a dummy 'reserve' record to match
        // the release.
        MemTracker::record_virtual_memory_reserve((address)p_buf,
                                                  bytes_to_release, CALLER_PC);
        os::release_memory(p_buf, bytes_to_release);
      }
#ifdef ASSERT
      if (should_inject_error) {
        log_develop_debug(pagesize)("Reserving pages individually failed.");
      }
#endif
      return nullptr;
    }

    bytes_remaining -= bytes_to_rq;
    next_alloc_addr += bytes_to_rq;
    count++;
  }
  // Although the memory is allocated individually, it is returned as one.
  // NMT records it as one block.
  if ((flags & MEM_COMMIT) != 0) {
    MemTracker::record_virtual_memory_reserve_and_commit((address)p_buf, bytes, CALLER_PC);
  } else {
    MemTracker::record_virtual_memory_reserve((address)p_buf, bytes, CALLER_PC);
  }

  // made it this far, success
  return p_buf;
}

static size_t large_page_init_decide_size() {
  // print a warning if any large page related flag is specified on command line
  bool warn_on_failure = !FLAG_IS_DEFAULT(UseLargePages) ||
                         !FLAG_IS_DEFAULT(LargePageSizeInBytes);

#define WARN(msg) if (warn_on_failure) { warning(msg); }

  if (!request_lock_memory_privilege()) {
    WARN("JVM cannot use large page memory because it does not have enough privilege to lock pages in memory.");
    return 0;
  }

  size_t size = GetLargePageMinimum();
  if (size == 0) {
    WARN("Large page is not supported by the processor.");
    return 0;
  }

#if defined(IA32) || defined(AMD64)
  if (size > 4*M || LargePageSizeInBytes > 4*M) {
    WARN("JVM cannot use large pages bigger than 4mb.");
    return 0;
  }
#endif

  if (LargePageSizeInBytes > 0 && LargePageSizeInBytes % size == 0) {
    size = LargePageSizeInBytes;
  }

#undef WARN

  return size;
}

void os::large_page_init() {
  if (!UseLargePages) {
    return;
  }

  _large_page_size = large_page_init_decide_size();
  const size_t default_page_size = os::vm_page_size();
  if (_large_page_size > default_page_size) {
    _page_sizes.add(_large_page_size);
  }

  UseLargePages = _large_page_size != 0;
}

int os::create_file_for_heap(const char* dir) {

  const char name_template[] = "/jvmheap.XXXXXX";

  size_t fullname_len = strlen(dir) + strlen(name_template);
  char *fullname = (char*)os::malloc(fullname_len + 1, mtInternal);
  if (fullname == nullptr) {
    vm_exit_during_initialization(err_msg("Malloc failed during creation of backing file for heap (%s)", os::strerror(errno)));
    return -1;
  }
  int n = snprintf(fullname, fullname_len + 1, "%s%s", dir, name_template);
  assert((size_t)n == fullname_len, "Unexpected number of characters in string");

  os::native_path(fullname);

  char *path = _mktemp(fullname);
  if (path == nullptr) {
    warning("_mktemp could not create file name from template %s (%s)", fullname, os::strerror(errno));
    os::free(fullname);
    return -1;
  }

  int fd = _open(path, O_RDWR | O_CREAT | O_TEMPORARY | O_EXCL, S_IWRITE | S_IREAD);

  os::free(fullname);
  if (fd < 0) {
    warning("Problem opening file for heap (%s)", os::strerror(errno));
    return -1;
  }
  return fd;
}

<<<<<<< HEAD
// If 'base' is not NULL, function will return NULL if it cannot get 'base'
char* os::pd_map_memory_to_file(char* base, size_t size, int fd) {
=======
// If 'base' is not null, function will return null if it cannot get 'base'
char* os::map_memory_to_file(char* base, size_t size, int fd) {
>>>>>>> f2b03f9a
  assert(fd != -1, "File descriptor is not valid");

  HANDLE fh = (HANDLE)_get_osfhandle(fd);
#ifdef _LP64
  HANDLE fileMapping = CreateFileMapping(fh, nullptr, PAGE_READWRITE,
    (DWORD)(size >> 32), (DWORD)(size & 0xFFFFFFFF), nullptr);
#else
  HANDLE fileMapping = CreateFileMapping(fh, nullptr, PAGE_READWRITE,
    0, (DWORD)size, nullptr);
#endif
  if (fileMapping == nullptr) {
    if (GetLastError() == ERROR_DISK_FULL) {
      vm_exit_during_initialization(err_msg("Could not allocate sufficient disk space for Java heap"));
    }
    else {
      vm_exit_during_initialization(err_msg("Error in mapping Java heap at the given filesystem directory"));
    }

    return nullptr;
  }

  LPVOID addr = mapViewOfFileEx(fileMapping, FILE_MAP_WRITE, 0, 0, size, base);

  CloseHandle(fileMapping);

  return (char*)addr;
}

char* os::replace_existing_mapping_with_file_mapping(char* base, size_t size, int fd) {
  assert(fd != -1, "File descriptor is not valid");
  assert(base != nullptr, "Base address cannot be null");

  release_memory(base, size);
  return pd_map_memory_to_file(base, size, fd);
}

// Multiple threads can race in this code but it's not possible to unmap small sections of
// virtual space to get requested alignment, like posix-like os's.
// Windows prevents multiple thread from remapping over each other so this loop is thread-safe.
static char* map_or_reserve_memory_aligned(size_t size, size_t alignment, int file_desc) {
  assert((alignment & (os::vm_allocation_granularity() - 1)) == 0,
         "Alignment must be a multiple of allocation granularity (page size)");
  assert((size & (alignment -1)) == 0, "size must be 'alignment' aligned");

  size_t extra_size = size + alignment;
  assert(extra_size >= size, "overflow, size is too large to allow alignment");

  char* aligned_base = nullptr;
  static const int max_attempts = 20;

<<<<<<< HEAD
  for (int attempt = 0; attempt < max_attempts && aligned_base == NULL; attempt ++) {
    char* extra_base = file_desc != -1 ? os::pd_map_memory_to_file(extra_size, file_desc) :
                                         os::pd_reserve_memory(extra_size);
    if (extra_base == NULL) {
      return NULL;
=======
  for (int attempt = 0; attempt < max_attempts && aligned_base == nullptr; attempt ++) {
    char* extra_base = file_desc != -1 ? os::map_memory_to_file(extra_size, file_desc) :
                                         os::reserve_memory(extra_size);
    if (extra_base == nullptr) {
      return nullptr;
>>>>>>> f2b03f9a
    }
    // Do manual alignment
    aligned_base = align_up(extra_base, alignment);

    bool rc = (file_desc != -1) ? os::pd_unmap_memory(extra_base, extra_size) :
                                  os::pd_release_memory(extra_base, extra_size);
    assert(rc, "release failed");
    if (!rc) {
      return nullptr;
    }

    // Attempt to map, into the just vacated space, the slightly smaller aligned area.
    // Which may fail, hence the loop.
    aligned_base = file_desc != -1 ? os::attempt_map_memory_to_file_at(aligned_base, size, file_desc) :
                                     os::attempt_reserve_memory_at(aligned_base, size);
  }

  assert(aligned_base != nullptr, "Did not manage to re-map after %d attempts?", max_attempts);

  return aligned_base;
}

char* os::reserve_memory_aligned(size_t size, size_t alignment, bool exec) {
  char* ret = os::pd_reserve_memory_aligned(size_t, alignment, exec);
  MemTracker::record_virtual_memory_reserve(ret, size, CALLER_PC);
  return ret;
}

char* os::pd_reserve_memory_aligned(size_t size, size_t alignment, bool exec) {
  // exec can be ignored
  return map_or_reserve_memory_aligned(size, alignment, -1 /* file_desc */);
}

char* os::pd_map_memory_to_file_aligned(size_t size, size_t alignment, int fd) {
  return map_or_reserve_memory_aligned(size, alignment, fd);
}

char* os::pd_reserve_memory(size_t bytes, bool exec) {
  return pd_attempt_reserve_memory_at(nullptr /* addr */, bytes, exec);
}

// Reserve memory at an arbitrary address, only if that area is
// available (and not reserved for something else).
char* os::pd_attempt_reserve_memory_at(char* addr, size_t bytes, bool exec) {
  assert((size_t)addr % os::vm_allocation_granularity() == 0,
         "reserve alignment");
  assert(bytes % os::vm_page_size() == 0, "reserve page size");
  char* res;
  // note that if UseLargePages is on, all the areas that require interleaving
  // will go thru reserve_memory_special rather than thru here.
  bool use_individual = (UseNUMAInterleaving && !UseLargePages);
  if (!use_individual) {
    res = (char*)virtualAlloc(addr, bytes, MEM_RESERVE, PAGE_READWRITE);
  } else {
    elapsedTimer reserveTimer;
    if (Verbose && PrintMiscellaneous) reserveTimer.start();
    // in numa interleaving, we have to allocate pages individually
    // (well really chunks of NUMAInterleaveGranularity size)
    res = allocate_pages_individually(bytes, addr, MEM_RESERVE, PAGE_READWRITE);
    if (res == nullptr) {
      warning("NUMA page allocation failed");
    }
    if (Verbose && PrintMiscellaneous) {
      reserveTimer.stop();
      tty->print_cr("reserve_memory of %Ix bytes took " JLONG_FORMAT " ms (" JLONG_FORMAT " ticks)", bytes,
                    reserveTimer.milliseconds(), reserveTimer.ticks());
    }
  }
  assert(res == nullptr || addr == nullptr || addr == res,
         "Unexpected address from reserve.");

  return res;
}

char* os::pd_attempt_map_memory_to_file_at(char* requested_addr, size_t bytes, int file_desc) {
  assert(file_desc >= 0, "file_desc is not valid");
  return pd_map_memory_to_file(requested_addr, bytes, file_desc);
}

size_t os::large_page_size() {
  return _large_page_size;
}

bool os::can_commit_large_page_memory() {
  // Windows only uses large page memory when the entire region is reserved
  // and committed in a single VirtualAlloc() call. This may change in the
  // future, but with Windows 2003 it's not possible to commit on demand.
  return false;
}

bool os::can_execute_large_page_memory() {
  return true;
}

static char* reserve_large_pages_individually(size_t size, char* req_addr, bool exec) {
  log_debug(pagesize)("Reserving large pages individually.");

  const DWORD prot = exec ? PAGE_EXECUTE_READWRITE : PAGE_READWRITE;
  const DWORD flags = MEM_RESERVE | MEM_COMMIT | MEM_LARGE_PAGES;

  char * p_buf = allocate_pages_individually(size, req_addr, flags, prot, LargePagesIndividualAllocationInjectError);
  if (p_buf == nullptr) {
    // give an appropriate warning message
    if (UseNUMAInterleaving) {
      warning("NUMA large page allocation failed, UseLargePages flag ignored");
    }
    if (UseLargePagesIndividualAllocation) {
      warning("Individually allocated large pages failed, "
              "use -XX:-UseLargePagesIndividualAllocation to turn off");
    }
    return nullptr;
  }
  return p_buf;
}

static char* reserve_large_pages_single_range(size_t size, char* req_addr, bool exec) {
  log_debug(pagesize)("Reserving large pages in a single large chunk.");

  const DWORD prot = exec ? PAGE_EXECUTE_READWRITE : PAGE_READWRITE;
  const DWORD flags = MEM_RESERVE | MEM_COMMIT | MEM_LARGE_PAGES;

  return (char *) virtualAlloc(req_addr, size, flags, prot);
}

static char* reserve_large_pages(size_t size, char* req_addr, bool exec) {
  // with large pages, there are two cases where we need to use Individual Allocation
  // 1) the UseLargePagesIndividualAllocation flag is set (set by default on WS2003)
  // 2) NUMA Interleaving is enabled, in which case we use a different node for each page
  if (UseLargePagesIndividualAllocation || UseNUMAInterleaving) {
    return reserve_large_pages_individually(size, req_addr, exec);
  }
  return reserve_large_pages_single_range(size, req_addr, exec);
}

static char* find_aligned_address(size_t size, size_t alignment) {
  // Temporary reserve memory large enough to ensure we can get the requested
  // alignment and still fit the reservation.
  char* addr = (char*) virtualAlloc(nullptr, size + alignment, MEM_RESERVE, PAGE_NOACCESS);
  // Align the address to the requested alignment.
  char* aligned_addr = align_up(addr, alignment);
  // Free the temporary reservation.
  virtualFree(addr, 0, MEM_RELEASE);

  return aligned_addr;
}

static char* reserve_large_pages_aligned(size_t size, size_t alignment, bool exec) {
  log_debug(pagesize)("Reserving large pages at an aligned address, alignment=" SIZE_FORMAT "%s",
                      byte_size_in_exact_unit(alignment), exact_unit_for_byte_size(alignment));

  // Will try to find a suitable address at most 20 times. The reason we need to try
  // multiple times is that between finding the aligned address and trying to commit
  // the large pages another thread might have reserved an overlapping region.
  const int attempts_limit = 20;
  for (int attempts = 0; attempts < attempts_limit; attempts++)  {
    // Find aligned address.
    char* aligned_address = find_aligned_address(size, alignment);

    // Try to do the large page reservation using the aligned address.
    aligned_address = reserve_large_pages(size, aligned_address, exec);
    if (aligned_address != nullptr) {
      // Reservation at the aligned address succeeded.
      guarantee(is_aligned(aligned_address, alignment), "Must be aligned");
      return aligned_address;
    }
  }

  log_debug(pagesize)("Failed reserving large pages at aligned address");
  return nullptr;
}

char* os::pd_reserve_memory_special(size_t bytes, size_t alignment, size_t page_size, char* addr,
                                    bool exec) {
  assert(UseLargePages, "only for large pages");
  assert(page_size == os::large_page_size(), "Currently only support one large page size on Windows");
  assert(is_aligned(addr, alignment), "Must be");
  assert(is_aligned(addr, page_size), "Must be");

  if (!is_aligned(bytes, page_size)) {
    // Fallback to small pages, Windows does not support mixed mappings.
    return nullptr;
  }

  // The requested alignment can be larger than the page size, for example with G1
  // the alignment is bound to the heap region size. So this reservation needs to
  // ensure that the requested alignment is met. When there is a requested address
  // this solves it self, since it must be properly aligned already.
  if (addr == nullptr && alignment > page_size) {
    return reserve_large_pages_aligned(bytes, alignment, exec);
  }

  // No additional requirements, just reserve the large pages.
  return reserve_large_pages(bytes, addr, exec);
}

bool os::pd_release_memory_special(char* base, size_t bytes) {
  assert(base != nullptr, "Sanity check");
  return pd_release_memory(base, bytes);
}

static void warn_fail_commit_memory(char* addr, size_t bytes, bool exec) {
  int err = os::get_last_error();
  char buf[256];
  size_t buf_len = os::lasterror(buf, sizeof(buf));
  warning("INFO: os::commit_memory(" PTR_FORMAT ", " SIZE_FORMAT
          ", %d) failed; error='%s' (DOS error/errno=%d)", addr, bytes,
          exec, buf_len != 0 ? buf : "<no_error_string>", err);
}

bool os::pd_commit_memory(char* addr, size_t bytes, bool exec) {
  if (bytes == 0) {
    // Don't bother the OS with noops.
    return true;
  }
  assert((size_t) addr % os::vm_page_size() == 0, "commit on page boundaries");
  assert(bytes % os::vm_page_size() == 0, "commit in page-sized chunks");
  // Don't attempt to print anything if the OS call fails. We're
  // probably low on resources, so the print itself may cause crashes.

  // unless we have NUMAInterleaving enabled, the range of a commit
  // is always within a reserve covered by a single VirtualAlloc
  // in that case we can just do a single commit for the requested size
  if (!UseNUMAInterleaving) {
    if (virtualAlloc(addr, bytes, MEM_COMMIT, PAGE_READWRITE) == nullptr) {
      NOT_PRODUCT(warn_fail_commit_memory(addr, bytes, exec);)
      return false;
    }
    if (exec) {
      DWORD oldprot;
      // Windows doc says to use VirtualProtect to get execute permissions
      if (!VirtualProtect(addr, bytes, PAGE_EXECUTE_READWRITE, &oldprot)) {
        NOT_PRODUCT(warn_fail_commit_memory(addr, bytes, exec);)
        return false;
      }
    }
    return true;
  } else {

    // when NUMAInterleaving is enabled, the commit might cover a range that
    // came from multiple VirtualAlloc reserves (using allocate_pages_individually).
    // VirtualQuery can help us determine that.  The RegionSize that VirtualQuery
    // returns represents the number of bytes that can be committed in one step.
    size_t bytes_remaining = bytes;
    char * next_alloc_addr = addr;
    while (bytes_remaining > 0) {
      MEMORY_BASIC_INFORMATION alloc_info;
      VirtualQuery(next_alloc_addr, &alloc_info, sizeof(alloc_info));
      size_t bytes_to_rq = MIN2(bytes_remaining, (size_t)alloc_info.RegionSize);
      if (virtualAlloc(next_alloc_addr, bytes_to_rq, MEM_COMMIT,
                       PAGE_READWRITE) == nullptr) {
        NOT_PRODUCT(warn_fail_commit_memory(next_alloc_addr, bytes_to_rq,
                                            exec);)
        return false;
      }
      if (exec) {
        DWORD oldprot;
        if (!VirtualProtect(next_alloc_addr, bytes_to_rq,
                            PAGE_EXECUTE_READWRITE, &oldprot)) {
          NOT_PRODUCT(warn_fail_commit_memory(next_alloc_addr, bytes_to_rq,
                                              exec);)
          return false;
        }
      }
      bytes_remaining -= bytes_to_rq;
      next_alloc_addr += bytes_to_rq;
    }
  }
  // if we made it this far, return true
  return true;
}

bool os::pd_commit_memory(char* addr, size_t size, size_t alignment_hint,
                          bool exec) {
  // alignment_hint is ignored on this OS
  return pd_commit_memory(addr, size, exec);
}

void os::pd_commit_memory_or_exit(char* addr, size_t size, bool exec,
                                  const char* mesg) {
  assert(mesg != nullptr, "mesg must be specified");
  if (!pd_commit_memory(addr, size, exec)) {
    warn_fail_commit_memory(addr, size, exec);
    vm_exit_out_of_memory(size, OOM_MMAP_ERROR, "%s", mesg);
  }
}

void os::pd_commit_memory_or_exit(char* addr, size_t size,
                                  size_t alignment_hint, bool exec,
                                  const char* mesg) {
  // alignment_hint is ignored on this OS
  pd_commit_memory_or_exit(addr, size, exec, mesg);
}

bool os::pd_uncommit_memory(char* addr, size_t bytes, bool exec) {
  if (bytes == 0) {
    // Don't bother the OS with noops.
    return true;
  }
  assert((size_t) addr % os::vm_page_size() == 0, "uncommit on page boundaries");
  assert(bytes % os::vm_page_size() == 0, "uncommit in page-sized chunks");
  return (virtualFree(addr, bytes, MEM_DECOMMIT) == TRUE);
}

bool os::pd_release_memory(char* addr, size_t bytes) {
  // Given a range we are to release, we require a mapping to start at the beginning of that range;
  //  if NUMA or LP we allow the range to contain multiple mappings, which have to cover the range
  //  completely; otherwise the range must match an OS mapping exactly.
  address start = (address)addr;
  address end = start + bytes;
  os::win32::mapping_info_t mi;
  const bool multiple_mappings_allowed = UseLargePagesIndividualAllocation || UseNUMAInterleaving;
  address p = start;
  bool first_mapping = true;

  do {
    // Find mapping and check it
    const char* err = nullptr;
    if (!os::win32::find_mapping(p, &mi)) {
      err = "no mapping found";
    } else {
      if (first_mapping) {
        if (mi.base != start) {
          err = "base address mismatch";
        }
        if (multiple_mappings_allowed ? (mi.size > bytes) : (mi.size != bytes)) {
          err = "size mismatch";
        }
      } else {
        assert(p == mi.base && mi.size > 0, "Sanity");
        if (mi.base + mi.size > end) {
          err = "mapping overlaps end";
        }
        if (mi.size == 0) {
          err = "zero length mapping?"; // Should never happen; just to prevent endlessly looping in release.
        }
      }
    }
    // Handle mapping error. We assert in debug, unconditionally print a warning in release.
    if (err != nullptr) {
      log_warning(os)("bad release: [" PTR_FORMAT "-" PTR_FORMAT "): %s", p2i(start), p2i(end), err);
#ifdef ASSERT
      os::print_memory_mappings((char*)start, bytes, tty);
      assert(false, "bad release: [" PTR_FORMAT "-" PTR_FORMAT "): %s", p2i(start), p2i(end), err);
#endif
      return false;
    }
    // Free this range
    if (virtualFree(p, 0, MEM_RELEASE) == FALSE) {
      return false;
    }
    first_mapping = false;
    p = mi.base + mi.size;
  } while (p < end);

  return true;
}

bool os::pd_create_stack_guard_pages(char* addr, size_t size) {
  return os::pd_commit_memory(addr, size, !ExecMem);
}

bool os::remove_stack_guard_pages(char* addr, size_t size) {
  return os::uncommit_memory(addr, size);
}

static bool protect_pages_individually(char* addr, size_t bytes, unsigned int p, DWORD *old_status) {
  uint count = 0;
  bool ret = false;
  size_t bytes_remaining = bytes;
  char * next_protect_addr = addr;

  // Use VirtualQuery() to get the chunk size.
  while (bytes_remaining) {
    MEMORY_BASIC_INFORMATION alloc_info;
    if (VirtualQuery(next_protect_addr, &alloc_info, sizeof(alloc_info)) == 0) {
      return false;
    }

    size_t bytes_to_protect = MIN2(bytes_remaining, (size_t)alloc_info.RegionSize);
    // We used different API at allocate_pages_individually() based on UseNUMAInterleaving,
    // but we don't distinguish here as both cases are protected by same API.
    ret = VirtualProtect(next_protect_addr, bytes_to_protect, p, old_status) != 0;
    warning("Failed protecting pages individually for chunk #%u", count);
    if (!ret) {
      return false;
    }

    bytes_remaining -= bytes_to_protect;
    next_protect_addr += bytes_to_protect;
    count++;
  }
  return ret;
}

// Set protections specified
bool os::protect_memory(char* addr, size_t bytes, ProtType prot,
                        bool is_committed) {
  unsigned int p = 0;
  switch (prot) {
  case MEM_PROT_NONE: p = PAGE_NOACCESS; break;
  case MEM_PROT_READ: p = PAGE_READONLY; break;
  case MEM_PROT_RW:   p = PAGE_READWRITE; break;
  case MEM_PROT_RWX:  p = PAGE_EXECUTE_READWRITE; break;
  default:
    ShouldNotReachHere();
  }

  DWORD old_status;

  // Strange enough, but on Win32 one can change protection only for committed
  // memory, not a big deal anyway, as bytes less or equal than 64K
  if (!is_committed) {
    commit_memory_or_exit(addr, bytes, prot == MEM_PROT_RWX,
                          "cannot commit protection page");
  }
  // One cannot use os::guard_memory() here, as on Win32 guard page
  // have different (one-shot) semantics, from MSDN on PAGE_GUARD:
  //
  // Pages in the region become guard pages. Any attempt to access a guard page
  // causes the system to raise a STATUS_GUARD_PAGE exception and turn off
  // the guard page status. Guard pages thus act as a one-time access alarm.
  bool ret;
  if (UseNUMAInterleaving) {
    // If UseNUMAInterleaving is enabled, the pages may have been allocated a chunk at a time,
    // so we must protect the chunks individually.
    ret = protect_pages_individually(addr, bytes, p, &old_status);
  } else {
    ret = VirtualProtect(addr, bytes, p, &old_status) != 0;
  }
#ifdef ASSERT
  if (!ret) {
    int err = os::get_last_error();
    char buf[256];
    size_t buf_len = os::lasterror(buf, sizeof(buf));
    warning("INFO: os::protect_memory(" PTR_FORMAT ", " SIZE_FORMAT
          ") failed; error='%s' (DOS error/errno=%d)", addr, bytes,
          buf_len != 0 ? buf : "<no_error_string>", err);
  }
#endif
  return ret;
}

bool os::guard_memory(char* addr, size_t bytes) {
  DWORD old_status;
  return VirtualProtect(addr, bytes, PAGE_READWRITE | PAGE_GUARD, &old_status) != 0;
}

bool os::unguard_memory(char* addr, size_t bytes) {
  DWORD old_status;
  return VirtualProtect(addr, bytes, PAGE_READWRITE, &old_status) != 0;
}

void os::pd_realign_memory(char *addr, size_t bytes, size_t alignment_hint) { }
void os::pd_free_memory(char *addr, size_t bytes, size_t alignment_hint) { }
void os::numa_make_global(char *addr, size_t bytes)    { }
void os::numa_make_local(char *addr, size_t bytes, int lgrp_hint)    { }
bool os::numa_topology_changed()                       { return false; }
size_t os::numa_get_groups_num()                       { return MAX2(numa_node_list_holder.get_count(), 1); }
int os::numa_get_group_id()                            { return 0; }
size_t os::numa_get_leaf_groups(int *ids, size_t size) {
  if (numa_node_list_holder.get_count() == 0 && size > 0) {
    // Provide an answer for UMA systems
    ids[0] = 0;
    return 1;
  } else {
    // check for size bigger than actual groups_num
    size = MIN2(size, numa_get_groups_num());
    for (int i = 0; i < (int)size; i++) {
      ids[i] = numa_node_list_holder.get_node_list_entry(i);
    }
    return size;
  }
}

int os::numa_get_group_id_for_address(const void* address) {
  return 0;
}

bool os::numa_get_group_ids_for_range(const void** addresses, int* lgrp_ids, size_t count) {
  return false;
}

char *os::scan_pages(char *start, char* end, page_info* page_expected,
                     page_info* page_found) {
  return end;
}

char* os::non_memory_address_word() {
  // Must never look like an address returned by reserve_memory,
  // even in its subfields (as defined by the CPU immediate fields,
  // if the CPU splits constants across multiple instructions).
#ifdef _M_ARM64
  // AArch64 has a maximum addressable space of 48-bits
  return (char*)((1ull << 48) - 1);
#else
  return (char*)-1;
#endif
}

#define MAX_ERROR_COUNT 100
#define SYS_THREAD_ERROR 0xffffffffUL

void os::pd_start_thread(Thread* thread) {
  DWORD ret = ResumeThread(thread->osthread()->thread_handle());
  // Returns previous suspend state:
  // 0:  Thread was not suspended
  // 1:  Thread is running now
  // >1: Thread is still suspended.
  assert(ret != SYS_THREAD_ERROR, "StartThread failed"); // should propagate back
}


// Short sleep, direct OS call.
//
// ms = 0, means allow others (if any) to run.
//
void os::naked_short_sleep(jlong ms) {
  assert(ms < 1000, "Un-interruptable sleep, short time use only");
  Sleep(ms);
}

// Windows does not provide sleep functionality with nanosecond resolution, so we
// try to approximate this with spinning combined with yielding if another thread
// is ready to run on the current processor.
void os::naked_short_nanosleep(jlong ns) {
  assert(ns > -1 && ns < NANOUNITS, "Un-interruptable sleep, short time use only");

  int64_t start = os::javaTimeNanos();
  do {
    if (SwitchToThread() == 0) {
      // Nothing else is ready to run on this cpu, spin a little
      SpinPause();
    }
  } while (os::javaTimeNanos() - start < ns);
}

// Sleep forever; naked call to OS-specific sleep; use with CAUTION
void os::infinite_sleep() {
  while (true) {    // sleep forever ...
    Sleep(100000);  // ... 100 seconds at a time
  }
}

typedef BOOL (WINAPI * STTSignature)(void);

void os::naked_yield() {
  // Consider passing back the return value from SwitchToThread().
  SwitchToThread();
}

// Win32 only gives you access to seven real priorities at a time,
// so we compress Java's ten down to seven.  It would be better
// if we dynamically adjusted relative priorities.

int os::java_to_os_priority[CriticalPriority + 1] = {
  THREAD_PRIORITY_IDLE,                         // 0  Entry should never be used
  THREAD_PRIORITY_LOWEST,                       // 1  MinPriority
  THREAD_PRIORITY_LOWEST,                       // 2
  THREAD_PRIORITY_BELOW_NORMAL,                 // 3
  THREAD_PRIORITY_BELOW_NORMAL,                 // 4
  THREAD_PRIORITY_NORMAL,                       // 5  NormPriority
  THREAD_PRIORITY_NORMAL,                       // 6
  THREAD_PRIORITY_ABOVE_NORMAL,                 // 7
  THREAD_PRIORITY_ABOVE_NORMAL,                 // 8
  THREAD_PRIORITY_HIGHEST,                      // 9  NearMaxPriority
  THREAD_PRIORITY_HIGHEST,                      // 10 MaxPriority
  THREAD_PRIORITY_HIGHEST                       // 11 CriticalPriority
};

int prio_policy1[CriticalPriority + 1] = {
  THREAD_PRIORITY_IDLE,                         // 0  Entry should never be used
  THREAD_PRIORITY_LOWEST,                       // 1  MinPriority
  THREAD_PRIORITY_LOWEST,                       // 2
  THREAD_PRIORITY_BELOW_NORMAL,                 // 3
  THREAD_PRIORITY_BELOW_NORMAL,                 // 4
  THREAD_PRIORITY_NORMAL,                       // 5  NormPriority
  THREAD_PRIORITY_ABOVE_NORMAL,                 // 6
  THREAD_PRIORITY_ABOVE_NORMAL,                 // 7
  THREAD_PRIORITY_HIGHEST,                      // 8
  THREAD_PRIORITY_HIGHEST,                      // 9  NearMaxPriority
  THREAD_PRIORITY_TIME_CRITICAL,                // 10 MaxPriority
  THREAD_PRIORITY_TIME_CRITICAL                 // 11 CriticalPriority
};

static int prio_init() {
  // If ThreadPriorityPolicy is 1, switch tables
  if (ThreadPriorityPolicy == 1) {
    int i;
    for (i = 0; i < CriticalPriority + 1; i++) {
      os::java_to_os_priority[i] = prio_policy1[i];
    }
  }
  if (UseCriticalJavaThreadPriority) {
    os::java_to_os_priority[MaxPriority] = os::java_to_os_priority[CriticalPriority];
  }
  return 0;
}

OSReturn os::set_native_priority(Thread* thread, int priority) {
  if (!UseThreadPriorities) return OS_OK;
  bool ret = SetThreadPriority(thread->osthread()->thread_handle(), priority) != 0;
  return ret ? OS_OK : OS_ERR;
}

OSReturn os::get_native_priority(const Thread* const thread,
                                 int* priority_ptr) {
  if (!UseThreadPriorities) {
    *priority_ptr = java_to_os_priority[NormPriority];
    return OS_OK;
  }
  int os_prio = GetThreadPriority(thread->osthread()->thread_handle());
  if (os_prio == THREAD_PRIORITY_ERROR_RETURN) {
    assert(false, "GetThreadPriority failed");
    return OS_ERR;
  }
  *priority_ptr = os_prio;
  return OS_OK;
}

// GetCurrentThreadId() returns DWORD
intx os::current_thread_id()  { return GetCurrentThreadId(); }

static int _initial_pid = 0;

int os::current_process_id() {
  return (_initial_pid ? _initial_pid : _getpid());
}

int    os::win32::_processor_type            = 0;
// Processor level is not available on non-NT systems, use vm_version instead
int    os::win32::_processor_level           = 0;
julong os::win32::_physical_memory           = 0;

bool   os::win32::_is_windows_server         = false;

// 6573254
// Currently, the bug is observed across all the supported Windows releases,
// including the latest one (as of this writing - Windows Server 2012 R2)
bool   os::win32::_has_exit_bug              = true;

void os::win32::initialize_system_info() {
  SYSTEM_INFO si;
  GetSystemInfo(&si);
  OSInfo::set_vm_page_size(si.dwPageSize);
  OSInfo::set_vm_allocation_granularity(si.dwAllocationGranularity);
  _processor_type  = si.dwProcessorType;
  _processor_level = si.wProcessorLevel;
  set_processor_count(si.dwNumberOfProcessors);

  MEMORYSTATUSEX ms;
  ms.dwLength = sizeof(ms);

  // also returns dwAvailPhys (free physical memory bytes), dwTotalVirtual, dwAvailVirtual,
  // dwMemoryLoad (% of memory in use)
  GlobalMemoryStatusEx(&ms);
  _physical_memory = ms.ullTotalPhys;

  if (FLAG_IS_DEFAULT(MaxRAM)) {
    // Adjust MaxRAM according to the maximum virtual address space available.
    FLAG_SET_DEFAULT(MaxRAM, MIN2(MaxRAM, (uint64_t) ms.ullTotalVirtual));
  }

  _is_windows_server = IsWindowsServer();

  initialize_performance_counter();
}


HINSTANCE os::win32::load_Windows_dll(const char* name, char *ebuf,
                                      int ebuflen) {
  char path[MAX_PATH];
  DWORD size;
  DWORD pathLen = (DWORD)sizeof(path);
  HINSTANCE result = nullptr;

  // only allow library name without path component
  assert(strchr(name, '\\') == nullptr, "path not allowed");
  assert(strchr(name, ':') == nullptr, "path not allowed");
  if (strchr(name, '\\') != nullptr || strchr(name, ':') != nullptr) {
    jio_snprintf(ebuf, ebuflen,
                 "Invalid parameter while calling os::win32::load_windows_dll(): cannot take path: %s", name);
    return nullptr;
  }

  // search system directory
  if ((size = GetSystemDirectory(path, pathLen)) > 0) {
    if (size >= pathLen) {
      return nullptr; // truncated
    }
    if (jio_snprintf(path + size, pathLen - size, "\\%s", name) == -1) {
      return nullptr; // truncated
    }
    if ((result = (HINSTANCE)os::dll_load(path, ebuf, ebuflen)) != nullptr) {
      return result;
    }
  }

  // try Windows directory
  if ((size = GetWindowsDirectory(path, pathLen)) > 0) {
    if (size >= pathLen) {
      return nullptr; // truncated
    }
    if (jio_snprintf(path + size, pathLen - size, "\\%s", name) == -1) {
      return nullptr; // truncated
    }
    if ((result = (HINSTANCE)os::dll_load(path, ebuf, ebuflen)) != nullptr) {
      return result;
    }
  }

  jio_snprintf(ebuf, ebuflen,
               "os::win32::load_windows_dll() cannot load %s from system directories.", name);
  return nullptr;
}

#define MAXIMUM_THREADS_TO_KEEP (16 * MAXIMUM_WAIT_OBJECTS)
#define EXIT_TIMEOUT 300000 /* 5 minutes */

static BOOL CALLBACK init_crit_sect_call(PINIT_ONCE, PVOID pcrit_sect, PVOID*) {
  InitializeCriticalSection((CRITICAL_SECTION*)pcrit_sect);
  return TRUE;
}

int os::win32::exit_process_or_thread(Ept what, int exit_code) {
  // Basic approach:
  //  - Each exiting thread registers its intent to exit and then does so.
  //  - A thread trying to terminate the process must wait for all
  //    threads currently exiting to complete their exit.

  if (os::win32::has_exit_bug()) {
    // The array holds handles of the threads that have started exiting by calling
    // _endthreadex().
    // Should be large enough to avoid blocking the exiting thread due to lack of
    // a free slot.
    static HANDLE handles[MAXIMUM_THREADS_TO_KEEP];
    static int handle_count = 0;

    static INIT_ONCE init_once_crit_sect = INIT_ONCE_STATIC_INIT;
    static CRITICAL_SECTION crit_sect;
    static volatile DWORD process_exiting = 0;
    int i, j;
    DWORD res;
    HANDLE hproc, hthr;

    // We only attempt to register threads until a process exiting
    // thread manages to set the process_exiting flag. Any threads
    // that come through here after the process_exiting flag is set
    // are unregistered and will be caught in the SuspendThread()
    // infinite loop below.
    bool registered = false;

    // The first thread that reached this point, initializes the critical section.
    if (!InitOnceExecuteOnce(&init_once_crit_sect, init_crit_sect_call, &crit_sect, nullptr)) {
      warning("crit_sect initialization failed in %s: %d\n", __FILE__, __LINE__);
    } else if (Atomic::load_acquire(&process_exiting) == 0) {
      if (what != EPT_THREAD) {
        // Atomically set process_exiting before the critical section
        // to increase the visibility between racing threads.
        Atomic::cmpxchg(&process_exiting, (DWORD)0, GetCurrentThreadId());
      }
      EnterCriticalSection(&crit_sect);

      if (what == EPT_THREAD && Atomic::load_acquire(&process_exiting) == 0) {
        // Remove from the array those handles of the threads that have completed exiting.
        for (i = 0, j = 0; i < handle_count; ++i) {
          res = WaitForSingleObject(handles[i], 0 /* don't wait */);
          if (res == WAIT_TIMEOUT) {
            handles[j++] = handles[i];
          } else {
            if (res == WAIT_FAILED) {
              warning("WaitForSingleObject failed (%u) in %s: %d\n",
                      GetLastError(), __FILE__, __LINE__);
            }
            // Don't keep the handle, if we failed waiting for it.
            CloseHandle(handles[i]);
          }
        }

        // If there's no free slot in the array of the kept handles, we'll have to
        // wait until at least one thread completes exiting.
        if ((handle_count = j) == MAXIMUM_THREADS_TO_KEEP) {
          // Raise the priority of the oldest exiting thread to increase its chances
          // to complete sooner.
          SetThreadPriority(handles[0], THREAD_PRIORITY_ABOVE_NORMAL);
          res = WaitForMultipleObjects(MAXIMUM_WAIT_OBJECTS, handles, FALSE, EXIT_TIMEOUT);
          if (res >= WAIT_OBJECT_0 && res < (WAIT_OBJECT_0 + MAXIMUM_WAIT_OBJECTS)) {
            i = (res - WAIT_OBJECT_0);
            handle_count = MAXIMUM_THREADS_TO_KEEP - 1;
            for (; i < handle_count; ++i) {
              handles[i] = handles[i + 1];
            }
          } else {
            warning("WaitForMultipleObjects %s (%u) in %s: %d\n",
                    (res == WAIT_FAILED ? "failed" : "timed out"),
                    GetLastError(), __FILE__, __LINE__);
            // Don't keep handles, if we failed waiting for them.
            for (i = 0; i < MAXIMUM_THREADS_TO_KEEP; ++i) {
              CloseHandle(handles[i]);
            }
            handle_count = 0;
          }
        }

        // Store a duplicate of the current thread handle in the array of handles.
        hproc = GetCurrentProcess();
        hthr = GetCurrentThread();
        if (!DuplicateHandle(hproc, hthr, hproc, &handles[handle_count],
                             0, FALSE, DUPLICATE_SAME_ACCESS)) {
          warning("DuplicateHandle failed (%u) in %s: %d\n",
                  GetLastError(), __FILE__, __LINE__);

          // We can't register this thread (no more handles) so this thread
          // may be racing with a thread that is calling exit(). If the thread
          // that is calling exit() has managed to set the process_exiting
          // flag, then this thread will be caught in the SuspendThread()
          // infinite loop below which closes that race. A small timing
          // window remains before the process_exiting flag is set, but it
          // is only exposed when we are out of handles.
        } else {
          ++handle_count;
          registered = true;

          // The current exiting thread has stored its handle in the array, and now
          // should leave the critical section before calling _endthreadex().
        }

      } else if (what != EPT_THREAD && handle_count > 0) {
        jlong start_time, finish_time, timeout_left;
        // Before ending the process, make sure all the threads that had called
        // _endthreadex() completed.

        // Set the priority level of the current thread to the same value as
        // the priority level of exiting threads.
        // This is to ensure it will be given a fair chance to execute if
        // the timeout expires.
        hthr = GetCurrentThread();
        SetThreadPriority(hthr, THREAD_PRIORITY_ABOVE_NORMAL);
        start_time = os::javaTimeNanos();
        finish_time = start_time + ((jlong)EXIT_TIMEOUT * 1000000L);
        for (i = 0; ; ) {
          int portion_count = handle_count - i;
          if (portion_count > MAXIMUM_WAIT_OBJECTS) {
            portion_count = MAXIMUM_WAIT_OBJECTS;
          }
          for (j = 0; j < portion_count; ++j) {
            SetThreadPriority(handles[i + j], THREAD_PRIORITY_ABOVE_NORMAL);
          }
          timeout_left = (finish_time - start_time) / 1000000L;
          if (timeout_left < 0) {
            timeout_left = 0;
          }
          res = WaitForMultipleObjects(portion_count, handles + i, TRUE, timeout_left);
          if (res == WAIT_FAILED || res == WAIT_TIMEOUT) {
            warning("WaitForMultipleObjects %s (%u) in %s: %d\n",
                    (res == WAIT_FAILED ? "failed" : "timed out"),
                    GetLastError(), __FILE__, __LINE__);
            // Reset portion_count so we close the remaining
            // handles due to this error.
            portion_count = handle_count - i;
          }
          for (j = 0; j < portion_count; ++j) {
            CloseHandle(handles[i + j]);
          }
          if ((i += portion_count) >= handle_count) {
            break;
          }
          start_time = os::javaTimeNanos();
        }
        handle_count = 0;
      }

      LeaveCriticalSection(&crit_sect);
    }

    if (!registered &&
        Atomic::load_acquire(&process_exiting) != 0 &&
        process_exiting != GetCurrentThreadId()) {
      // Some other thread is about to call exit(), so we don't let
      // the current unregistered thread proceed to exit() or _endthreadex()
      while (true) {
        SuspendThread(GetCurrentThread());
        // Avoid busy-wait loop, if SuspendThread() failed.
        Sleep(EXIT_TIMEOUT);
      }
    }
  }

  // We are here if either
  // - there's no 'race at exit' bug on this OS release;
  // - initialization of the critical section failed (unlikely);
  // - the current thread has registered itself and left the critical section;
  // - the process-exiting thread has raised the flag and left the critical section.
  if (what == EPT_THREAD) {
    _endthreadex((unsigned)exit_code);
  } else if (what == EPT_PROCESS) {
    ALLOW_C_FUNCTION(::exit, ::exit(exit_code);)
  } else { // EPT_PROCESS_DIE
    ALLOW_C_FUNCTION(::_exit, ::_exit(exit_code);)
  }

  // Should not reach here
  return exit_code;
}

#undef EXIT_TIMEOUT

void os::win32::setmode_streams() {
  _setmode(_fileno(stdin), _O_BINARY);
  _setmode(_fileno(stdout), _O_BINARY);
  _setmode(_fileno(stderr), _O_BINARY);
}

void os::wait_for_keypress_at_exit(void) {
  if (PauseAtExit) {
    fprintf(stderr, "Press any key to continue...\n");
    fgetc(stdin);
  }
}


bool os::message_box(const char* title, const char* message) {
  int result = MessageBox(nullptr, message, title,
                          MB_YESNO | MB_ICONERROR | MB_SYSTEMMODAL | MB_DEFAULT_DESKTOP_ONLY);
  return result == IDYES;
}

#ifndef PRODUCT
#ifndef _WIN64
// Helpers to check whether NX protection is enabled
int nx_exception_filter(_EXCEPTION_POINTERS *pex) {
  if (pex->ExceptionRecord->ExceptionCode == EXCEPTION_ACCESS_VIOLATION &&
      pex->ExceptionRecord->NumberParameters > 0 &&
      pex->ExceptionRecord->ExceptionInformation[0] ==
      EXCEPTION_INFO_EXEC_VIOLATION) {
    return EXCEPTION_EXECUTE_HANDLER;
  }
  return EXCEPTION_CONTINUE_SEARCH;
}

void nx_check_protection() {
  // If NX is enabled we'll get an exception calling into code on the stack
  char code[] = { (char)0xC3 }; // ret
  void *code_ptr = (void *)code;
  __try {
    __asm call code_ptr
  } __except(nx_exception_filter((_EXCEPTION_POINTERS*)_exception_info())) {
    tty->print_raw_cr("NX protection detected.");
  }
}
#endif // _WIN64
#endif // PRODUCT

// This is called _before_ the global arguments have been parsed
void os::init(void) {
  _initial_pid = _getpid();

  win32::initialize_system_info();
  win32::setmode_streams();
  _page_sizes.add(os::vm_page_size());

  // This may be overridden later when argument processing is done.
  FLAG_SET_ERGO(UseLargePagesIndividualAllocation, false);

  // Initialize main_process and main_thread
  main_process = GetCurrentProcess();  // Remember main_process is a pseudo handle
  if (!DuplicateHandle(main_process, GetCurrentThread(), main_process,
                       &main_thread, THREAD_ALL_ACCESS, false, 0)) {
    fatal("DuplicateHandle failed\n");
  }
  main_thread_id = (int) GetCurrentThreadId();

  // initialize fast thread access - only used for 32-bit
  win32::initialize_thread_ptr_offset();
}

// To install functions for atexit processing
extern "C" {
  static void perfMemory_exit_helper() {
    perfMemory_exit();
  }
}

static jint initSock();

// Minimum usable stack sizes required to get to user code. Space for
// HotSpot guard pages is added later.
size_t os::_compiler_thread_min_stack_allowed = 48 * K;
size_t os::_java_thread_min_stack_allowed = 40 * K;
#ifdef _LP64
size_t os::_vm_internal_thread_min_stack_allowed = 64 * K;
#else
size_t os::_vm_internal_thread_min_stack_allowed = (48 DEBUG_ONLY(+ 4)) * K;
#endif // _LP64

// If stack_commit_size is 0, windows will reserve the default size,
// but only commit a small portion of it.  This stack size is the size of this
// current thread but is larger than we need for Java threads.
// If -Xss is given to the launcher, it will pick 64K as default stack size and pass that.
size_t os::_os_min_stack_allowed = 64 * K;

// this is called _after_ the global arguments have been parsed
jint os::init_2(void) {

  // This could be set any time but all platforms
  // have to set it the same so we have to mirror Solaris.
  DEBUG_ONLY(os::set_mutex_init_done();)

  // Setup Windows Exceptions

#if defined(USE_VECTORED_EXCEPTION_HANDLING)
  topLevelVectoredExceptionHandler = AddVectoredExceptionHandler(1, topLevelVectoredExceptionFilter);
  previousUnhandledExceptionFilter = SetUnhandledExceptionFilter(topLevelUnhandledExceptionFilter);
#endif

  // for debugging float code generation bugs
#if defined(ASSERT) && !defined(_WIN64)
  static long fp_control_word = 0;
  __asm { fstcw fp_control_word }
  // see Intel PPro Manual, Vol. 2, p 7-16
  const long invalid   = 0x01;
  fp_control_word |= invalid;
  __asm { fldcw fp_control_word }
#endif

  // Check and sets minimum stack sizes against command line options
  if (set_minimum_stack_sizes() == JNI_ERR) {
    return JNI_ERR;
  }

  // at exit methods are called in the reverse order of their registration.
  // there is no limit to the number of functions registered. atexit does
  // not set errno.

  if (PerfAllowAtExitRegistration) {
    // only register atexit functions if PerfAllowAtExitRegistration is set.
    // atexit functions can be delayed until process exit time, which
    // can be problematic for embedded VM situations. Embedded VMs should
    // call DestroyJavaVM() to assure that VM resources are released.

    // note: perfMemory_exit_helper atexit function may be removed in
    // the future if the appropriate cleanup code can be added to the
    // VM_Exit VMOperation's doit method.
    if (atexit(perfMemory_exit_helper) != 0) {
      warning("os::init_2 atexit(perfMemory_exit_helper) failed");
    }
  }

#ifndef _WIN64
  // Print something if NX is enabled (win32 on AMD64)
  NOT_PRODUCT(if (PrintMiscellaneous && Verbose) nx_check_protection());
#endif

  // initialize thread priority policy
  prio_init();

  UseNUMA = false; // We don't fully support this yet

  if (UseNUMAInterleaving || (UseNUMA && FLAG_IS_DEFAULT(UseNUMAInterleaving))) {
    if (!numa_interleaving_init()) {
      FLAG_SET_ERGO(UseNUMAInterleaving, false);
    } else if (!UseNUMAInterleaving) {
      // When NUMA requested, not-NUMA-aware allocations default to interleaving.
      FLAG_SET_ERGO(UseNUMAInterleaving, true);
    }
  }

  if (initSock() != JNI_OK) {
    return JNI_ERR;
  }

  SymbolEngine::recalc_search_path();

  // Initialize data for jdk.internal.misc.Signal, and install CTRL-C and
  // CTRL-BREAK handlers.
  if (!ReduceSignalUsage) {
    jdk_misc_signal_init();
  }

  // Lookup SetThreadDescription - the docs state we must use runtime-linking of
  // kernelbase.dll, so that is what we do.
  HINSTANCE _kernelbase = LoadLibrary(TEXT("kernelbase.dll"));
  if (_kernelbase != nullptr) {
    _SetThreadDescription =
      reinterpret_cast<SetThreadDescriptionFnPtr>(
                                                  GetProcAddress(_kernelbase,
                                                                 "SetThreadDescription"));
#ifdef ASSERT
    _GetThreadDescription =
      reinterpret_cast<GetThreadDescriptionFnPtr>(
                                                  GetProcAddress(_kernelbase,
                                                                 "GetThreadDescription"));
#endif
  }
  log_info(os, thread)("The SetThreadDescription API is%s available.", _SetThreadDescription == nullptr ? " not" : "");


  return JNI_OK;
}

// combine the high and low DWORD into a ULONGLONG
static ULONGLONG make_double_word(DWORD high_word, DWORD low_word) {
  ULONGLONG value = high_word;
  value <<= sizeof(high_word) * 8;
  value |= low_word;
  return value;
}

// Transfers data from WIN32_FILE_ATTRIBUTE_DATA structure to struct stat
static void file_attribute_data_to_stat(struct stat* sbuf, WIN32_FILE_ATTRIBUTE_DATA file_data) {
  ::memset((void*)sbuf, 0, sizeof(struct stat));
  sbuf->st_size = (_off_t)make_double_word(file_data.nFileSizeHigh, file_data.nFileSizeLow);
  sbuf->st_mtime = make_double_word(file_data.ftLastWriteTime.dwHighDateTime,
                                  file_data.ftLastWriteTime.dwLowDateTime);
  sbuf->st_ctime = make_double_word(file_data.ftCreationTime.dwHighDateTime,
                                  file_data.ftCreationTime.dwLowDateTime);
  sbuf->st_atime = make_double_word(file_data.ftLastAccessTime.dwHighDateTime,
                                  file_data.ftLastAccessTime.dwLowDateTime);
  if ((file_data.dwFileAttributes & FILE_ATTRIBUTE_DIRECTORY) != 0) {
    sbuf->st_mode |= S_IFDIR;
  } else {
    sbuf->st_mode |= S_IFREG;
  }
}

static errno_t convert_to_unicode(char const* char_path, LPWSTR* unicode_path) {
  // Get required buffer size to convert to Unicode
  int unicode_path_len = MultiByteToWideChar(CP_ACP,
                                             MB_ERR_INVALID_CHARS,
                                             char_path, -1,
                                             nullptr, 0);
  if (unicode_path_len == 0) {
    return EINVAL;
  }

  *unicode_path = NEW_C_HEAP_ARRAY(WCHAR, unicode_path_len, mtInternal);

  int result = MultiByteToWideChar(CP_ACP,
                                   MB_ERR_INVALID_CHARS,
                                   char_path, -1,
                                   *unicode_path, unicode_path_len);
  assert(result == unicode_path_len, "length already checked above");

  return ERROR_SUCCESS;
}

static errno_t get_full_path(LPCWSTR unicode_path, LPWSTR* full_path) {
  // Get required buffer size to convert to full path. The return
  // value INCLUDES the terminating null character.
  DWORD full_path_len = GetFullPathNameW(unicode_path, 0, nullptr, nullptr);
  if (full_path_len == 0) {
    return EINVAL;
  }

  *full_path = NEW_C_HEAP_ARRAY(WCHAR, full_path_len, mtInternal);

  // When the buffer has sufficient size, the return value EXCLUDES the
  // terminating null character
  DWORD result = GetFullPathNameW(unicode_path, full_path_len, *full_path, nullptr);
  assert(result <= full_path_len, "length already checked above");

  return ERROR_SUCCESS;
}

static void set_path_prefix(char* buf, LPCWSTR* prefix, int* prefix_off, bool* needs_fullpath) {
  *prefix_off = 0;
  *needs_fullpath = true;

  if (::isalpha(buf[0]) && !::IsDBCSLeadByte(buf[0]) && buf[1] == ':' && buf[2] == '\\') {
    *prefix = L"\\\\?\\";
  } else if (buf[0] == '\\' && buf[1] == '\\') {
    if (buf[2] == '?' && buf[3] == '\\') {
      *prefix = L"";
      *needs_fullpath = false;
    } else {
      *prefix = L"\\\\?\\UNC";
      *prefix_off = 1; // Overwrite the first char with the prefix, so \\share\path becomes \\?\UNC\share\path
    }
  } else {
    *prefix = L"\\\\?\\";
  }
}

// Returns the given path as an absolute wide path in unc format. The returned path is null
// on error (with err being set accordingly) and should be freed via os::free() otherwise.
// additional_space is the size of space, in wchar_t, the function will additionally add to
// the allocation of return buffer (such that the size of the returned buffer is at least
// wcslen(buf) + 1 + additional_space).
static wchar_t* wide_abs_unc_path(char const* path, errno_t & err, int additional_space = 0) {
  if ((path == nullptr) || (path[0] == '\0')) {
    err = ENOENT;
    return nullptr;
  }

  // Need to allocate at least room for 3 characters, since os::native_path transforms C: to C:.
  size_t buf_len = 1 + MAX2((size_t)3, strlen(path));
  char* buf = NEW_C_HEAP_ARRAY(char, buf_len, mtInternal);
  strncpy(buf, path, buf_len);
  os::native_path(buf);

  LPCWSTR prefix = nullptr;
  int prefix_off = 0;
  bool needs_fullpath = true;
  set_path_prefix(buf, &prefix, &prefix_off, &needs_fullpath);

  LPWSTR unicode_path = nullptr;
  err = convert_to_unicode(buf, &unicode_path);
  FREE_C_HEAP_ARRAY(char, buf);
  if (err != ERROR_SUCCESS) {
    return nullptr;
  }

  LPWSTR converted_path = nullptr;
  if (needs_fullpath) {
    err = get_full_path(unicode_path, &converted_path);
  } else {
    converted_path = unicode_path;
  }

  LPWSTR result = nullptr;
  if (converted_path != nullptr) {
    size_t prefix_len = wcslen(prefix);
    size_t result_len = prefix_len - prefix_off + wcslen(converted_path) + additional_space + 1;
    result = NEW_C_HEAP_ARRAY(WCHAR, result_len, mtInternal);
    _snwprintf(result, result_len, L"%s%s", prefix, &converted_path[prefix_off]);

    // Remove trailing pathsep (not for \\?\<DRIVE>:\, since it would make it relative)
    result_len = wcslen(result);
    if ((result[result_len - 1] == L'\\') &&
        !(::iswalpha(result[4]) && result[5] == L':' && result_len == 7)) {
      result[result_len - 1] = L'\0';
    }
  }

  if (converted_path != unicode_path) {
    FREE_C_HEAP_ARRAY(WCHAR, converted_path);
  }
  FREE_C_HEAP_ARRAY(WCHAR, unicode_path);

  return static_cast<wchar_t*>(result); // LPWSTR and wchat_t* are the same type on Windows.
}

int os::stat(const char *path, struct stat *sbuf) {
  errno_t err;
  wchar_t* wide_path = wide_abs_unc_path(path, err);

  if (wide_path == nullptr) {
    errno = err;
    return -1;
  }

  WIN32_FILE_ATTRIBUTE_DATA file_data;;
  BOOL bret = ::GetFileAttributesExW(wide_path, GetFileExInfoStandard, &file_data);
  os::free(wide_path);

  if (!bret) {
    errno = ::GetLastError();
    return -1;
  }

  file_attribute_data_to_stat(sbuf, file_data);
  return 0;
}

static HANDLE create_read_only_file_handle(const char* file) {
  errno_t err;
  wchar_t* wide_path = wide_abs_unc_path(file, err);

  if (wide_path == nullptr) {
    errno = err;
    return INVALID_HANDLE_VALUE;
  }

  HANDLE handle = ::CreateFileW(wide_path, 0, FILE_SHARE_READ,
                                nullptr, OPEN_EXISTING, FILE_ATTRIBUTE_NORMAL, nullptr);
  os::free(wide_path);

  return handle;
}

bool os::same_files(const char* file1, const char* file2) {

  if (file1 == nullptr && file2 == nullptr) {
    return true;
  }

  if (file1 == nullptr || file2 == nullptr) {
    return false;
  }

  if (strcmp(file1, file2) == 0) {
    return true;
  }

  char* native_file1 = os::strdup_check_oom(file1);
  native_file1 = os::native_path(native_file1);
  char* native_file2 = os::strdup_check_oom(file2);
  native_file2 = os::native_path(native_file2);
  if (strcmp(native_file1, native_file2) == 0) {
    os::free(native_file1);
    os::free(native_file2);
    return true;
  }

  HANDLE handle1 = create_read_only_file_handle(native_file1);
  HANDLE handle2 = create_read_only_file_handle(native_file2);
  bool result = false;

  // if we could open both paths...
  if (handle1 != INVALID_HANDLE_VALUE && handle2 != INVALID_HANDLE_VALUE) {
    BY_HANDLE_FILE_INFORMATION fileInfo1;
    BY_HANDLE_FILE_INFORMATION fileInfo2;
    if (::GetFileInformationByHandle(handle1, &fileInfo1) &&
      ::GetFileInformationByHandle(handle2, &fileInfo2)) {
      // the paths are the same if they refer to the same file (fileindex) on the same volume (volume serial number)
      if (fileInfo1.dwVolumeSerialNumber == fileInfo2.dwVolumeSerialNumber &&
        fileInfo1.nFileIndexHigh == fileInfo2.nFileIndexHigh &&
        fileInfo1.nFileIndexLow == fileInfo2.nFileIndexLow) {
        result = true;
      }
    }
  }

  //free the handles
  if (handle1 != INVALID_HANDLE_VALUE) {
    ::CloseHandle(handle1);
  }

  if (handle2 != INVALID_HANDLE_VALUE) {
    ::CloseHandle(handle2);
  }

  os::free(native_file1);
  os::free(native_file2);

  return result;
}

#define FT2INT64(ft) \
  ((jlong)((jlong)(ft).dwHighDateTime << 32 | (julong)(ft).dwLowDateTime))


// current_thread_cpu_time(bool) and thread_cpu_time(Thread*, bool)
// are used by JVM M&M and JVMTI to get user+sys or user CPU time
// of a thread.
//
// current_thread_cpu_time() and thread_cpu_time(Thread*) returns
// the fast estimate available on the platform.

// current_thread_cpu_time() is not optimized for Windows yet
jlong os::current_thread_cpu_time() {
  // return user + sys since the cost is the same
  return os::thread_cpu_time(Thread::current(), true /* user+sys */);
}

jlong os::thread_cpu_time(Thread* thread) {
  // consistent with what current_thread_cpu_time() returns.
  return os::thread_cpu_time(thread, true /* user+sys */);
}

jlong os::current_thread_cpu_time(bool user_sys_cpu_time) {
  return os::thread_cpu_time(Thread::current(), user_sys_cpu_time);
}

jlong os::thread_cpu_time(Thread* thread, bool user_sys_cpu_time) {
  // This code is copy from classic VM -> hpi::sysThreadCPUTime
  // If this function changes, os::is_thread_cpu_time_supported() should too
  FILETIME CreationTime;
  FILETIME ExitTime;
  FILETIME KernelTime;
  FILETIME UserTime;

  if (GetThreadTimes(thread->osthread()->thread_handle(), &CreationTime,
                      &ExitTime, &KernelTime, &UserTime) == 0) {
    return -1;
  } else if (user_sys_cpu_time) {
    return (FT2INT64(UserTime) + FT2INT64(KernelTime)) * 100;
  } else {
    return FT2INT64(UserTime) * 100;
  }
}

void os::current_thread_cpu_time_info(jvmtiTimerInfo *info_ptr) {
  info_ptr->max_value = ALL_64_BITS;        // the max value -- all 64 bits
  info_ptr->may_skip_backward = false;      // GetThreadTimes returns absolute time
  info_ptr->may_skip_forward = false;       // GetThreadTimes returns absolute time
  info_ptr->kind = JVMTI_TIMER_TOTAL_CPU;   // user+system time is returned
}

void os::thread_cpu_time_info(jvmtiTimerInfo *info_ptr) {
  info_ptr->max_value = ALL_64_BITS;        // the max value -- all 64 bits
  info_ptr->may_skip_backward = false;      // GetThreadTimes returns absolute time
  info_ptr->may_skip_forward = false;       // GetThreadTimes returns absolute time
  info_ptr->kind = JVMTI_TIMER_TOTAL_CPU;   // user+system time is returned
}

bool os::is_thread_cpu_time_supported() {
  // see os::thread_cpu_time
  FILETIME CreationTime;
  FILETIME ExitTime;
  FILETIME KernelTime;
  FILETIME UserTime;

  if (GetThreadTimes(GetCurrentThread(), &CreationTime, &ExitTime,
                      &KernelTime, &UserTime) == 0) {
    return false;
  } else {
    return true;
  }
}

// Windows doesn't provide a loadavg primitive so this is stubbed out for now.
// It does have primitives (PDH API) to get CPU usage and run queue length.
// "\\Processor(_Total)\\% Processor Time", "\\System\\Processor Queue Length"
// If we wanted to implement loadavg on Windows, we have a few options:
//
// a) Query CPU usage and run queue length and "fake" an answer by
//    returning the CPU usage if it's under 100%, and the run queue
//    length otherwise.  It turns out that querying is pretty slow
//    on Windows, on the order of 200 microseconds on a fast machine.
//    Note that on the Windows the CPU usage value is the % usage
//    since the last time the API was called (and the first call
//    returns 100%), so we'd have to deal with that as well.
//
// b) Sample the "fake" answer using a sampling thread and store
//    the answer in a global variable.  The call to loadavg would
//    just return the value of the global, avoiding the slow query.
//
// c) Sample a better answer using exponential decay to smooth the
//    value.  This is basically the algorithm used by UNIX kernels.
//
// Note that sampling thread starvation could affect both (b) and (c).
int os::loadavg(double loadavg[], int nelem) {
  return -1;
}


// DontYieldALot=false by default: dutifully perform all yields as requested by JVM_Yield()
bool os::dont_yield() {
  return DontYieldALot;
}

int os::open(const char *path, int oflag, int mode) {
  errno_t err;
  wchar_t* wide_path = wide_abs_unc_path(path, err);

  if (wide_path == nullptr) {
    errno = err;
    return -1;
  }
  int fd = ::_wopen(wide_path, oflag | O_BINARY | O_NOINHERIT, mode);
  os::free(wide_path);

  if (fd == -1) {
    errno = ::GetLastError();
  }

  return fd;
}

FILE* os::fdopen(int fd, const char* mode) {
  return ::_fdopen(fd, mode);
}

ssize_t os::write(int fd, const void *buf, unsigned int nBytes) {
  return ::write(fd, buf, nBytes);
}

void os::exit(int num) {
  win32::exit_process_or_thread(win32::EPT_PROCESS, num);
}

void os::_exit(int num) {
  win32::exit_process_or_thread(win32::EPT_PROCESS_DIE, num);
}

// Is a (classpath) directory empty?
bool os::dir_is_empty(const char* path) {
  errno_t err;
  wchar_t* wide_path = wide_abs_unc_path(path, err, 2);

  if (wide_path == nullptr) {
    errno = err;
    return false;
  }

  // Make sure we end with "\\*"
  if (wide_path[wcslen(wide_path) - 1] == L'\\') {
    wcscat(wide_path, L"*");
  } else {
    wcscat(wide_path, L"\\*");
  }

  WIN32_FIND_DATAW fd;
  HANDLE f = ::FindFirstFileW(wide_path, &fd);
  os::free(wide_path);
  bool is_empty = true;

  if (f != INVALID_HANDLE_VALUE) {
    while (is_empty && ::FindNextFileW(f, &fd)) {
      // An empty directory contains only the current directory file
      // and the previous directory file.
      if ((wcscmp(fd.cFileName, L".") != 0) &&
          (wcscmp(fd.cFileName, L"..") != 0)) {
        is_empty = false;
      }
    }
    FindClose(f);
  } else {
    errno = ::GetLastError();
  }

  return is_empty;
}

// create binary file, rewriting existing file if required
int os::create_binary_file(const char* path, bool rewrite_existing) {
  int oflags = _O_CREAT | _O_WRONLY | _O_BINARY;
  oflags |= rewrite_existing ? _O_TRUNC : _O_EXCL;
  return ::open(path, oflags, _S_IREAD | _S_IWRITE);
}

// return current position of file pointer
jlong os::current_file_offset(int fd) {
  return (jlong)::_lseeki64(fd, (__int64)0L, SEEK_CUR);
}

// move file pointer to the specified offset
jlong os::seek_to_file_offset(int fd, jlong offset) {
  return (jlong)::_lseeki64(fd, (__int64)offset, SEEK_SET);
}


jlong os::lseek(int fd, jlong offset, int whence) {
  return (jlong) ::_lseeki64(fd, offset, whence);
}

ssize_t os::read_at(int fd, void *buf, unsigned int nBytes, jlong offset) {
  OVERLAPPED ov;
  DWORD nread;
  BOOL result;

  ZeroMemory(&ov, sizeof(ov));
  ov.Offset = (DWORD)offset;
  ov.OffsetHigh = (DWORD)(offset >> 32);

  HANDLE h = (HANDLE)::_get_osfhandle(fd);

  result = ReadFile(h, (LPVOID)buf, nBytes, &nread, &ov);

  return result ? nread : 0;
}


// This method is a slightly reworked copy of JDK's sysNativePath
// from src/windows/hpi/src/path_md.c

// Convert a pathname to native format.  On win32, this involves forcing all
// separators to be '\\' rather than '/' (both are legal inputs, but Win95
// sometimes rejects '/') and removing redundant separators.  The input path is
// assumed to have been converted into the character encoding used by the local
// system.  Because this might be a double-byte encoding, care is taken to
// treat double-byte lead characters correctly.
//
// This procedure modifies the given path in place, as the result is never
// longer than the original.  There is no error return; this operation always
// succeeds.
char * os::native_path(char *path) {
  char *src = path, *dst = path, *end = path;
  char *colon = nullptr;  // If a drive specifier is found, this will
                       // point to the colon following the drive letter

  // Assumption: '/', '\\', ':', and drive letters are never lead bytes
  assert(((!::IsDBCSLeadByte('/')) && (!::IsDBCSLeadByte('\\'))
          && (!::IsDBCSLeadByte(':'))), "Illegal lead byte");

  // Check for leading separators
#define isfilesep(c) ((c) == '/' || (c) == '\\')
  while (isfilesep(*src)) {
    src++;
  }

  if (::isalpha(*src) && !::IsDBCSLeadByte(*src) && src[1] == ':') {
    // Remove leading separators if followed by drive specifier.  This
    // hack is necessary to support file URLs containing drive
    // specifiers (e.g., "file://c:/path").  As a side effect,
    // "/c:/path" can be used as an alternative to "c:/path".
    *dst++ = *src++;
    colon = dst;
    *dst++ = ':';
    src++;
  } else {
    src = path;
    if (isfilesep(src[0]) && isfilesep(src[1])) {
      // UNC pathname: Retain first separator; leave src pointed at
      // second separator so that further separators will be collapsed
      // into the second separator.  The result will be a pathname
      // beginning with "\\\\" followed (most likely) by a host name.
      src = dst = path + 1;
      path[0] = '\\';     // Force first separator to '\\'
    }
  }

  end = dst;

  // Remove redundant separators from remainder of path, forcing all
  // separators to be '\\' rather than '/'. Also, single byte space
  // characters are removed from the end of the path because those
  // are not legal ending characters on this operating system.
  //
  while (*src != '\0') {
    if (isfilesep(*src)) {
      *dst++ = '\\'; src++;
      while (isfilesep(*src)) src++;
      if (*src == '\0') {
        // Check for trailing separator
        end = dst;
        if (colon == dst - 2) break;  // "z:\\"
        if (dst == path + 1) break;   // "\\"
        if (dst == path + 2 && isfilesep(path[0])) {
          // "\\\\" is not collapsed to "\\" because "\\\\" marks the
          // beginning of a UNC pathname.  Even though it is not, by
          // itself, a valid UNC pathname, we leave it as is in order
          // to be consistent with the path canonicalizer as well
          // as the win32 APIs, which treat this case as an invalid
          // UNC pathname rather than as an alias for the root
          // directory of the current drive.
          break;
        }
        end = --dst;  // Path does not denote a root directory, so
                      // remove trailing separator
        break;
      }
      end = dst;
    } else {
      if (::IsDBCSLeadByte(*src)) {  // Copy a double-byte character
        *dst++ = *src++;
        if (*src) *dst++ = *src++;
        end = dst;
      } else {  // Copy a single-byte character
        char c = *src++;
        *dst++ = c;
        // Space is not a legal ending character
        if (c != ' ') end = dst;
      }
    }
  }

  *end = '\0';

  // For "z:", add "." to work around a bug in the C runtime library
  if (colon == dst - 1) {
    path[2] = '.';
    path[3] = '\0';
  }

  return path;
}

// This code is a copy of JDK's sysSetLength
// from src/windows/hpi/src/sys_api_md.c

int os::ftruncate(int fd, jlong length) {
  HANDLE h = (HANDLE)::_get_osfhandle(fd);
  long high = (long)(length >> 32);
  DWORD ret;

  if (h == (HANDLE)(-1)) {
    return -1;
  }

  ret = ::SetFilePointer(h, (long)(length), &high, FILE_BEGIN);
  if ((ret == 0xFFFFFFFF) && (::GetLastError() != NO_ERROR)) {
    return -1;
  }

  if (::SetEndOfFile(h) == FALSE) {
    return -1;
  }

  return 0;
}

int os::get_fileno(FILE* fp) {
  return _fileno(fp);
}

void os::flockfile(FILE* fp) {
  _lock_file(fp);
}

void os::funlockfile(FILE* fp) {
  _unlock_file(fp);
}

// Map a block of memory.
char* os::pd_map_memory(int fd, const char* file_name, size_t file_offset,
                        char *addr, size_t bytes, bool read_only,
                        bool allow_exec) {

  errno_t err;
  wchar_t* wide_path = wide_abs_unc_path(file_name, err);

  if (wide_path == nullptr) {
    return nullptr;
  }

  HANDLE hFile;
  char* base;

  hFile = CreateFileW(wide_path, GENERIC_READ, FILE_SHARE_READ, nullptr,
                     OPEN_EXISTING, FILE_ATTRIBUTE_NORMAL, nullptr);
  if (hFile == INVALID_HANDLE_VALUE) {
    log_info(os)("CreateFileW() failed: GetLastError->%ld.", GetLastError());
    os::free(wide_path);
    return nullptr;
  }
  os::free(wide_path);

  if (allow_exec) {
    // CreateFileMapping/MapViewOfFileEx can't map executable memory
    // unless it comes from a PE image (which the shared archive is not.)
    // Even VirtualProtect refuses to give execute access to mapped memory
    // that was not previously executable.
    //
    // Instead, stick the executable region in anonymous memory.  Yuck.
    // Penalty is that ~4 pages will not be shareable - in the future
    // we might consider DLLizing the shared archive with a proper PE
    // header so that mapping executable + sharing is possible.

    base = (char*) virtualAlloc(addr, bytes, MEM_COMMIT | MEM_RESERVE,
                                PAGE_READWRITE);
    if (base == nullptr) {
      CloseHandle(hFile);
      return nullptr;
    }

    // Record virtual memory allocation
    MemTracker::record_virtual_memory_reserve_and_commit((address)addr, bytes, CALLER_PC);

    DWORD bytes_read;
    OVERLAPPED overlapped;
    overlapped.Offset = (DWORD)file_offset;
    overlapped.OffsetHigh = 0;
    overlapped.hEvent = nullptr;
    // ReadFile guarantees that if the return value is true, the requested
    // number of bytes were read before returning.
    bool res = ReadFile(hFile, base, (DWORD)bytes, &bytes_read, &overlapped) != 0;
    if (!res) {
      log_info(os)("ReadFile() failed: GetLastError->%ld.", GetLastError());
      release_memory(base, bytes);
      CloseHandle(hFile);
      return nullptr;
    }
  } else {
    HANDLE hMap = CreateFileMapping(hFile, nullptr, PAGE_WRITECOPY, 0, 0,
                                    nullptr /* file_name */);
    if (hMap == nullptr) {
      log_info(os)("CreateFileMapping() failed: GetLastError->%ld.", GetLastError());
      CloseHandle(hFile);
      return nullptr;
    }

    DWORD access = read_only ? FILE_MAP_READ : FILE_MAP_COPY;
    base = (char*)mapViewOfFileEx(hMap, access, 0, (DWORD)file_offset,
                                  (DWORD)bytes, addr);
    if (base == nullptr) {
      CloseHandle(hMap);
      CloseHandle(hFile);
      return nullptr;
    }

    if (CloseHandle(hMap) == 0) {
      log_info(os)("CloseHandle(hMap) failed: GetLastError->%ld.", GetLastError());
      CloseHandle(hFile);
      return base;
    }
  }

  if (allow_exec) {
    DWORD old_protect;
    DWORD exec_access = read_only ? PAGE_EXECUTE_READ : PAGE_EXECUTE_READWRITE;
    bool res = VirtualProtect(base, bytes, exec_access, &old_protect) != 0;

    if (!res) {
      log_info(os)("VirtualProtect() failed: GetLastError->%ld.", GetLastError());
      // Don't consider this a hard error, on IA32 even if the
      // VirtualProtect fails, we should still be able to execute
      CloseHandle(hFile);
      return base;
    }
  }

  if (CloseHandle(hFile) == 0) {
    log_info(os)("CloseHandle(hFile) failed: GetLastError->%ld.", GetLastError());
    return base;
  }

  return base;
}


// Remap a block of memory.
char* os::pd_remap_memory(int fd, const char* file_name, size_t file_offset,
                          char *addr, size_t bytes, bool read_only,
                          bool allow_exec) {
  // This OS does not allow existing memory maps to be remapped so we
  // would have to unmap the memory before we remap it.

  // Because there is a small window between unmapping memory and mapping
  // it in again with different protections, CDS archives are mapped RW
  // on windows, so this function isn't called.
  ShouldNotReachHere();
  return nullptr;
}


// Unmap a block of memory.
// Returns true=success, otherwise false.

bool os::pd_unmap_memory(char* addr, size_t bytes) {
  MEMORY_BASIC_INFORMATION mem_info;
  if (VirtualQuery(addr, &mem_info, sizeof(mem_info)) == 0) {
    log_info(os)("VirtualQuery() failed: GetLastError->%ld.", GetLastError());
    return false;
  }

  // Executable memory was not mapped using CreateFileMapping/MapViewOfFileEx.
  // Instead, executable region was allocated using VirtualAlloc(). See
  // pd_map_memory() above.
  //
  // The following flags should match the 'exec_access' flags used for
  // VirtualProtect() in pd_map_memory().
  if (mem_info.Protect == PAGE_EXECUTE_READ ||
      mem_info.Protect == PAGE_EXECUTE_READWRITE) {
    return pd_release_memory(addr, bytes);
  }

  BOOL result = unmapViewOfFile(addr);
  if (result == 0) {
    return false;
  }
  return true;
}

class HighResolutionInterval : public CHeapObj<mtThread> {
  // The default timer resolution seems to be 10 milliseconds.
  // (Where is this written down?)
  // If someone wants to sleep for only a fraction of the default,
  // then we set the timer resolution down to 1 millisecond for
  // the duration of their interval.
  // We carefully set the resolution back, since otherwise we
  // seem to incur an overhead (3%?) that we don't need.
  // CONSIDER: if ms is small, say 3, then we should run with a high resolution time.
  // Buf if ms is large, say 500, or 503, we should avoid the call to timeBeginPeriod().
  // Alternatively, we could compute the relative error (503/500 = .6%) and only use
  // timeBeginPeriod() if the relative error exceeded some threshold.
  // timeBeginPeriod() has been linked to problems with clock drift on win32 systems and
  // to decreased efficiency related to increased timer "tick" rates.  We want to minimize
  // (a) calls to timeBeginPeriod() and timeEndPeriod() and (b) time spent with high
  // resolution timers running.
 private:
  jlong resolution;
 public:
  HighResolutionInterval(jlong ms) {
    resolution = ms % 10L;
    if (resolution != 0) {
      MMRESULT result = timeBeginPeriod(1L);
    }
  }
  ~HighResolutionInterval() {
    if (resolution != 0) {
      MMRESULT result = timeEndPeriod(1L);
    }
    resolution = 0L;
  }
};

// An Event wraps a win32 "CreateEvent" kernel handle.
//
// We have a number of choices regarding "CreateEvent" win32 handle leakage:
//
// 1:  When a thread dies return the Event to the EventFreeList, clear the ParkHandle
//     field, and call CloseHandle() on the win32 event handle.  Unpark() would
//     need to be modified to tolerate finding a null (invalid) win32 event handle.
//     In addition, an unpark() operation might fetch the handle field, but the
//     event could recycle between the fetch and the SetEvent() operation.
//     SetEvent() would either fail because the handle was invalid, or inadvertently work,
//     as the win32 handle value had been recycled.  In an ideal world calling SetEvent()
//     on an stale but recycled handle would be harmless, but in practice this might
//     confuse other non-Sun code, so it's not a viable approach.
//
// 2:  Once a win32 event handle is associated with an Event, it remains associated
//     with the Event.  The event handle is never closed.  This could be construed
//     as handle leakage, but only up to the maximum # of threads that have been extant
//     at any one time.  This shouldn't be an issue, as windows platforms typically
//     permit a process to have hundreds of thousands of open handles.
//
// 3:  Same as (1), but periodically, at stop-the-world time, rundown the EventFreeList
//     and release unused handles.
//
// 4:  Add a CRITICAL_SECTION to the Event to protect LD+SetEvent from LD;ST(null);CloseHandle.
//     It's not clear, however, that we wouldn't be trading one type of leak for another.
//
// 5.  Use an RCU-like mechanism (Read-Copy Update).
//     Or perhaps something similar to Maged Michael's "Hazard pointers".
//
// We use (2).
//
// TODO-FIXME:
// 1.  Reconcile Doug's JSR166 j.u.c park-unpark with the objectmonitor implementation.
// 2.  Consider wrapping the WaitForSingleObject(Ex) calls in SEH try/finally blocks
//     to recover from (or at least detect) the dreaded Windows 841176 bug.
// 3.  Collapse the JSR166 parker event, and the objectmonitor ParkEvent
//     into a single win32 CreateEvent() handle.
//
// Assumption:
//    Only one parker can exist on an event, which is why we allocate
//    them per-thread. Multiple unparkers can coexist.
//
// _Event transitions in park()
//   -1 => -1 : illegal
//    1 =>  0 : pass - return immediately
//    0 => -1 : block; then set _Event to 0 before returning
//
// _Event transitions in unpark()
//    0 => 1 : just return
//    1 => 1 : just return
//   -1 => either 0 or 1; must signal target thread
//         That is, we can safely transition _Event from -1 to either
//         0 or 1.
//
// _Event serves as a restricted-range semaphore.
//   -1 : thread is blocked, i.e. there is a waiter
//    0 : neutral: thread is running or ready,
//        could have been signaled after a wait started
//    1 : signaled - thread is running or ready
//
// Another possible encoding of _Event would be with
// explicit "PARKED" == 01b and "SIGNALED" == 10b bits.
//

int PlatformEvent::park(jlong Millis) {
  // Transitions for _Event:
  //   -1 => -1 : illegal
  //    1 =>  0 : pass - return immediately
  //    0 => -1 : block; then set _Event to 0 before returning

  guarantee(_ParkHandle != nullptr , "Invariant");
  guarantee(Millis > 0          , "Invariant");

  // CONSIDER: defer assigning a CreateEvent() handle to the Event until
  // the initial park() operation.
  // Consider: use atomic decrement instead of CAS-loop

  int v;
  for (;;) {
    v = _Event;
    if (Atomic::cmpxchg(&_Event, v, v-1) == v) break;
  }
  guarantee((v == 0) || (v == 1), "invariant");
  if (v != 0) return OS_OK;

  // Do this the hard way by blocking ...
  // TODO: consider a brief spin here, gated on the success of recent
  // spin attempts by this thread.
  //
  // We decompose long timeouts into series of shorter timed waits.
  // Evidently large timo values passed in WaitForSingleObject() are problematic on some
  // versions of Windows.  See EventWait() for details.  This may be superstition.  Or not.
  // We trust the WAIT_TIMEOUT indication and don't track the elapsed wait time
  // with os::javaTimeNanos().  Furthermore, we assume that spurious returns from
  // ::WaitForSingleObject() caused by latent ::setEvent() operations will tend
  // to happen early in the wait interval.  Specifically, after a spurious wakeup (rv ==
  // WAIT_OBJECT_0 but _Event is still < 0) we don't bother to recompute Millis to compensate
  // for the already waited time.  This policy does not admit any new outcomes.
  // In the future, however, we might want to track the accumulated wait time and
  // adjust Millis accordingly if we encounter a spurious wakeup.

  const int MAXTIMEOUT = 0x10000000;
  DWORD rv = WAIT_TIMEOUT;
  while (_Event < 0 && Millis > 0) {
    DWORD prd = Millis;     // set prd = MAX (Millis, MAXTIMEOUT)
    if (Millis > MAXTIMEOUT) {
      prd = MAXTIMEOUT;
    }
    HighResolutionInterval *phri = nullptr;
    if (!ForceTimeHighResolution) {
      phri = new HighResolutionInterval(prd);
    }
    rv = ::WaitForSingleObject(_ParkHandle, prd);
    assert(rv == WAIT_OBJECT_0 || rv == WAIT_TIMEOUT, "WaitForSingleObject failed");
    if (rv == WAIT_TIMEOUT) {
      Millis -= prd;
    }
    delete phri; // if it is null, harmless
  }
  v = _Event;
  _Event = 0;
  // see comment at end of PlatformEvent::park() below:
  OrderAccess::fence();
  // If we encounter a nearly simultaneous timeout expiry and unpark()
  // we return OS_OK indicating we awoke via unpark().
  // Implementor's license -- returning OS_TIMEOUT would be equally valid, however.
  return (v >= 0) ? OS_OK : OS_TIMEOUT;
}

void PlatformEvent::park() {
  // Transitions for _Event:
  //   -1 => -1 : illegal
  //    1 =>  0 : pass - return immediately
  //    0 => -1 : block; then set _Event to 0 before returning

  guarantee(_ParkHandle != nullptr, "Invariant");
  // Invariant: Only the thread associated with the Event/PlatformEvent
  // may call park().
  // Consider: use atomic decrement instead of CAS-loop
  int v;
  for (;;) {
    v = _Event;
    if (Atomic::cmpxchg(&_Event, v, v-1) == v) break;
  }
  guarantee((v == 0) || (v == 1), "invariant");
  if (v != 0) return;

  // Do this the hard way by blocking ...
  // TODO: consider a brief spin here, gated on the success of recent
  // spin attempts by this thread.
  while (_Event < 0) {
    DWORD rv = ::WaitForSingleObject(_ParkHandle, INFINITE);
    assert(rv == WAIT_OBJECT_0, "WaitForSingleObject failed");
  }

  // Usually we'll find _Event == 0 at this point, but as
  // an optional optimization we clear it, just in case can
  // multiple unpark() operations drove _Event up to 1.
  _Event = 0;
  OrderAccess::fence();
  guarantee(_Event >= 0, "invariant");
}

void PlatformEvent::unpark() {
  guarantee(_ParkHandle != nullptr, "Invariant");

  // Transitions for _Event:
  //    0 => 1 : just return
  //    1 => 1 : just return
  //   -1 => either 0 or 1; must signal target thread
  //         That is, we can safely transition _Event from -1 to either
  //         0 or 1.
  // See also: "Semaphores in Plan 9" by Mullender & Cox
  //
  // Note: Forcing a transition from "-1" to "1" on an unpark() means
  // that it will take two back-to-back park() calls for the owning
  // thread to block. This has the benefit of forcing a spurious return
  // from the first park() call after an unpark() call which will help
  // shake out uses of park() and unpark() without condition variables.

  if (Atomic::xchg(&_Event, 1) >= 0) return;

  ::SetEvent(_ParkHandle);
}


// JSR166
// -------------------------------------------------------

// The Windows implementation of Park is very straightforward: Basic
// operations on Win32 Events turn out to have the right semantics to
// use them directly.

void Parker::park(bool isAbsolute, jlong time) {
  guarantee(_ParkHandle != nullptr, "invariant");
  // First, demultiplex/decode time arguments
  if (time < 0) { // don't wait
    return;
  } else if (time == 0 && !isAbsolute) {
    time = INFINITE;
  } else if (isAbsolute) {
    time -= os::javaTimeMillis(); // convert to relative time
    if (time <= 0) {  // already elapsed
      return;
    }
  } else { // relative
    time /= 1000000;  // Must coarsen from nanos to millis
    if (time == 0) {  // Wait for the minimal time unit if zero
      time = 1;
    }
  }

  JavaThread* thread = JavaThread::current();

  // Don't wait if interrupted or already triggered
  if (thread->is_interrupted(false) ||
      WaitForSingleObject(_ParkHandle, 0) == WAIT_OBJECT_0) {
    ResetEvent(_ParkHandle);
    return;
  } else {
    ThreadBlockInVM tbivm(thread);
    OSThreadWaitState osts(thread->osthread(), false /* not Object.wait() */);

    WaitForSingleObject(_ParkHandle, time);
    ResetEvent(_ParkHandle);
  }
}

void Parker::unpark() {
  guarantee(_ParkHandle != nullptr, "invariant");
  SetEvent(_ParkHandle);
}

// Platform Monitor implementation

// Must already be locked
int PlatformMonitor::wait(uint64_t millis) {
  int ret = OS_TIMEOUT;
  // The timeout parameter for SleepConditionVariableCS is a DWORD
  if (millis > UINT_MAX) {
    millis = UINT_MAX;
  }
  int status = SleepConditionVariableCS(&_cond, &_mutex,
                                        millis == 0 ? INFINITE : (DWORD)millis);
  if (status != 0) {
    ret = OS_OK;
  }
  #ifndef PRODUCT
  else {
    DWORD err = GetLastError();
    assert(err == ERROR_TIMEOUT, "SleepConditionVariableCS: %ld:", err);
  }
  #endif
  return ret;
}

// Run the specified command in a separate process. Return its exit value,
// or -1 on failure (e.g. can't create a new process).
int os::fork_and_exec(const char* cmd) {
  STARTUPINFO si;
  PROCESS_INFORMATION pi;
  DWORD exit_code;

  char * cmd_string;
  const char * cmd_prefix = "cmd /C ";
  size_t len = strlen(cmd) + strlen(cmd_prefix) + 1;
  cmd_string = NEW_C_HEAP_ARRAY_RETURN_NULL(char, len, mtInternal);
  if (cmd_string == nullptr) {
    return -1;
  }
  cmd_string[0] = '\0';
  strcat(cmd_string, cmd_prefix);
  strcat(cmd_string, cmd);

  // now replace all '\n' with '&'
  char * substring = cmd_string;
  while ((substring = strchr(substring, '\n')) != nullptr) {
    substring[0] = '&';
    substring++;
  }
  memset(&si, 0, sizeof(si));
  si.cb = sizeof(si);
  memset(&pi, 0, sizeof(pi));
  BOOL rslt = CreateProcess(nullptr,   // executable name - use command line
                            cmd_string,    // command line
                            nullptr,   // process security attribute
                            nullptr,   // thread security attribute
                            TRUE,   // inherits system handles
                            0,      // no creation flags
                            nullptr,   // use parent's environment block
                            nullptr,   // use parent's starting directory
                            &si,    // (in) startup information
                            &pi);   // (out) process information

  if (rslt) {
    // Wait until child process exits.
    WaitForSingleObject(pi.hProcess, INFINITE);

    GetExitCodeProcess(pi.hProcess, &exit_code);

    // Close process and thread handles.
    CloseHandle(pi.hProcess);
    CloseHandle(pi.hThread);
  } else {
    exit_code = -1;
  }

  FREE_C_HEAP_ARRAY(char, cmd_string);
  return (int)exit_code;
}

bool os::find(address addr, outputStream* st) {
  int offset = -1;
  bool result = false;
  char buf[256];
  if (os::dll_address_to_library_name(addr, buf, sizeof(buf), &offset)) {
    st->print(PTR_FORMAT " ", addr);
    if (strlen(buf) < sizeof(buf) - 1) {
      char* p = strrchr(buf, '\\');
      if (p) {
        st->print("%s", p + 1);
      } else {
        st->print("%s", buf);
      }
    } else {
        // The library name is probably truncated. Let's omit the library name.
        // See also JDK-8147512.
    }
    if (os::dll_address_to_function_name(addr, buf, sizeof(buf), &offset)) {
      st->print("::%s + 0x%x", buf, offset);
    }
    st->cr();
    result = true;
  }
  return result;
}

static jint initSock() {
  WSADATA wsadata;

  if (WSAStartup(MAKEWORD(2,2), &wsadata) != 0) {
    jio_fprintf(stderr, "Could not initialize Winsock (error: %d)\n",
                ::GetLastError());
    return JNI_ERR;
  }
  return JNI_OK;
}

struct hostent* os::get_host_by_name(char* name) {
  return (struct hostent*)gethostbyname(name);
}

int os::socket_close(int fd) {
  return ::closesocket(fd);
}

int os::connect(int fd, struct sockaddr* him, socklen_t len) {
  return ::connect(fd, him, len);
}

int os::recv(int fd, char* buf, size_t nBytes, uint flags) {
  return ::recv(fd, buf, (int)nBytes, flags);
}

int os::send(int fd, char* buf, size_t nBytes, uint flags) {
  return ::send(fd, buf, (int)nBytes, flags);
}

int os::raw_send(int fd, char* buf, size_t nBytes, uint flags) {
  return ::send(fd, buf, (int)nBytes, flags);
}

// WINDOWS CONTEXT Flags for THREAD_SAMPLING
#if defined(IA32)
  #define sampling_context_flags (CONTEXT_FULL | CONTEXT_FLOATING_POINT | CONTEXT_EXTENDED_REGISTERS)
#elif defined(AMD64) || defined(_M_ARM64)
  #define sampling_context_flags (CONTEXT_FULL | CONTEXT_FLOATING_POINT)
#endif

// returns true if thread could be suspended,
// false otherwise
static bool do_suspend(HANDLE* h) {
  if (h != nullptr) {
    if (SuspendThread(*h) != ~0) {
      return true;
    }
  }
  return false;
}

// resume the thread
// calling resume on an active thread is a no-op
static void do_resume(HANDLE* h) {
  if (h != nullptr) {
    ResumeThread(*h);
  }
}

// retrieve a suspend/resume context capable handle
// from the tid. Caller validates handle return value.
void get_thread_handle_for_extended_context(HANDLE* h,
                                            OSThread::thread_id_t tid) {
  if (h != nullptr) {
    *h = OpenThread(THREAD_SUSPEND_RESUME | THREAD_GET_CONTEXT | THREAD_QUERY_INFORMATION, FALSE, tid);
  }
}

// Thread sampling implementation
//
void SuspendedThreadTask::internal_do_task() {
  CONTEXT    ctxt;
  HANDLE     h = nullptr;

  // get context capable handle for thread
  get_thread_handle_for_extended_context(&h, _thread->osthread()->thread_id());

  // sanity
  if (h == nullptr || h == INVALID_HANDLE_VALUE) {
    return;
  }

  // suspend the thread
  if (do_suspend(&h)) {
    ctxt.ContextFlags = sampling_context_flags;
    // get thread context
    GetThreadContext(h, &ctxt);
    SuspendedThreadTaskContext context(_thread, &ctxt);
    // pass context to Thread Sampling impl
    do_task(context);
    // resume thread
    do_resume(&h);
  }

  // close handle
  CloseHandle(h);
}

bool os::start_debugging(char *buf, int buflen) {
  int len = (int)strlen(buf);
  char *p = &buf[len];

  jio_snprintf(p, buflen-len,
             "\n\n"
             "Do you want to debug the problem?\n\n"
             "To debug, attach Visual Studio to process %d; then switch to thread 0x%x\n"
             "Select 'Yes' to launch Visual Studio automatically (PATH must include msdev)\n"
             "Otherwise, select 'No' to abort...",
             os::current_process_id(), os::current_thread_id());

  bool yes = os::message_box("Unexpected Error", buf);

  if (yes) {
    // os::breakpoint() calls DebugBreak(), which causes a breakpoint
    // exception. If VM is running inside a debugger, the debugger will
    // catch the exception. Otherwise, the breakpoint exception will reach
    // the default windows exception handler, which can spawn a debugger and
    // automatically attach to the dying VM.
    os::breakpoint();
    yes = false;
  }
  return yes;
}

void* os::get_default_process_handle() {
  return (void*)GetModuleHandle(nullptr);
}

// Builds a platform dependent Agent_OnLoad_<lib_name> function name
// which is used to find statically linked in agents.
// Additionally for windows, takes into account __stdcall names.
// Parameters:
//            sym_name: Symbol in library we are looking for
//            lib_name: Name of library to look in, null for shared libs.
//            is_absolute_path == true if lib_name is absolute path to agent
//                                     such as "C:/a/b/L.dll"
//            == false if only the base name of the library is passed in
//               such as "L"
char* os::build_agent_function_name(const char *sym_name, const char *lib_name,
                                    bool is_absolute_path) {
  char *agent_entry_name;
  size_t len;
  size_t name_len;
  size_t prefix_len = strlen(JNI_LIB_PREFIX);
  size_t suffix_len = strlen(JNI_LIB_SUFFIX);
  const char *start;

  if (lib_name != nullptr) {
    len = name_len = strlen(lib_name);
    if (is_absolute_path) {
      // Need to strip path, prefix and suffix
      if ((start = strrchr(lib_name, *os::file_separator())) != nullptr) {
        lib_name = ++start;
      } else {
        // Need to check for drive prefix
        if ((start = strchr(lib_name, ':')) != nullptr) {
          lib_name = ++start;
        }
      }
      if (len <= (prefix_len + suffix_len)) {
        return nullptr;
      }
      lib_name += prefix_len;
      name_len = strlen(lib_name) - suffix_len;
    }
  }
  len = (lib_name != nullptr ? name_len : 0) + strlen(sym_name) + 2;
  agent_entry_name = NEW_C_HEAP_ARRAY_RETURN_NULL(char, len, mtThread);
  if (agent_entry_name == nullptr) {
    return nullptr;
  }
  if (lib_name != nullptr) {
    const char *p = strrchr(sym_name, '@');
    if (p != nullptr && p != sym_name) {
      // sym_name == _Agent_OnLoad@XX
      strncpy(agent_entry_name, sym_name, (p - sym_name));
      agent_entry_name[(p-sym_name)] = '\0';
      // agent_entry_name == _Agent_OnLoad
      strcat(agent_entry_name, "_");
      strncat(agent_entry_name, lib_name, name_len);
      strcat(agent_entry_name, p);
      // agent_entry_name == _Agent_OnLoad_lib_name@XX
    } else {
      strcpy(agent_entry_name, sym_name);
      strcat(agent_entry_name, "_");
      strncat(agent_entry_name, lib_name, name_len);
    }
  } else {
    strcpy(agent_entry_name, sym_name);
  }
  return agent_entry_name;
}

/*
  All the defined signal names for Windows.

  NOTE that not all of these names are accepted by FindSignal!

  For various reasons some of these may be rejected at runtime.

  Here are the names currently accepted by a user of sun.misc.Signal with
  1.4.1 (ignoring potential interaction with use of chaining, etc):

     (LIST TBD)

*/
int os::get_signal_number(const char* name) {
  static const struct {
    const char* name;
    int         number;
  } siglabels [] =
    // derived from version 6.0 VC98/include/signal.h
  {"ABRT",      SIGABRT,        // abnormal termination triggered by abort cl
  "FPE",        SIGFPE,         // floating point exception
  "SEGV",       SIGSEGV,        // segment violation
  "INT",        SIGINT,         // interrupt
  "TERM",       SIGTERM,        // software term signal from kill
  "BREAK",      SIGBREAK,       // Ctrl-Break sequence
  "ILL",        SIGILL};        // illegal instruction
  for (unsigned i = 0; i < ARRAY_SIZE(siglabels); ++i) {
    if (strcmp(name, siglabels[i].name) == 0) {
      return siglabels[i].number;
    }
  }
  return -1;
}

// Fast current thread access

int os::win32::_thread_ptr_offset = 0;

static void call_wrapper_dummy() {}

// We need to call the os_exception_wrapper once so that it sets
// up the offset from FS of the thread pointer.
void os::win32::initialize_thread_ptr_offset() {
  os::os_exception_wrapper((java_call_t)call_wrapper_dummy,
                           nullptr, methodHandle(), nullptr, nullptr);
}

bool os::supports_map_sync() {
  return false;
}

#ifdef ASSERT
static void check_meminfo(MEMORY_BASIC_INFORMATION* minfo) {
  assert(minfo->State == MEM_FREE || minfo->State == MEM_COMMIT || minfo->State == MEM_RESERVE, "Invalid state");
  if (minfo->State != MEM_FREE) {
    assert(minfo->AllocationBase != nullptr && minfo->BaseAddress >= minfo->AllocationBase, "Invalid pointers");
    assert(minfo->RegionSize > 0, "Invalid region size");
  }
}
#endif


static bool checkedVirtualQuery(address addr, MEMORY_BASIC_INFORMATION* minfo) {
  ZeroMemory(minfo, sizeof(MEMORY_BASIC_INFORMATION));
  if (::VirtualQuery(addr, minfo, sizeof(MEMORY_BASIC_INFORMATION)) == sizeof(MEMORY_BASIC_INFORMATION)) {
    DEBUG_ONLY(check_meminfo(minfo);)
    return true;
  }
  return false;
}

// Given a pointer pointing into an allocation (an area allocated with VirtualAlloc),
//  return information about that allocation.
bool os::win32::find_mapping(address addr, mapping_info_t* mi) {
  // Query at addr to find allocation base; then, starting at allocation base,
  //  query all regions, until we either find the next allocation or a free area.
  ZeroMemory(mi, sizeof(mapping_info_t));
  MEMORY_BASIC_INFORMATION minfo;
  address allocation_base = nullptr;
  address allocation_end = nullptr;
  bool rc = false;
  if (checkedVirtualQuery(addr, &minfo)) {
    if (minfo.State != MEM_FREE) {
      allocation_base = (address)minfo.AllocationBase;
      allocation_end = allocation_base;
      // Iterate through all regions in this allocation to find its end. While we are here, also count things.
      for (;;) {
        bool rc = checkedVirtualQuery(allocation_end, &minfo);
        if (rc == false ||                                       // VirtualQuery error, end of allocation?
           minfo.State == MEM_FREE ||                            // end of allocation, free memory follows
           (address)minfo.AllocationBase != allocation_base)     // end of allocation, a new one starts
        {
          break;
        }
        const size_t region_size = minfo.RegionSize;
        mi->regions ++;
        if (minfo.State == MEM_COMMIT) {
          mi->committed_size += minfo.RegionSize;
        }
        allocation_end += region_size;
      }
      if (allocation_base != nullptr && allocation_end > allocation_base) {
        mi->base = allocation_base;
        mi->size = allocation_end - allocation_base;
        rc = true;
      }
    }
  }
#ifdef ASSERT
  if (rc) {
    assert(mi->size > 0 && mi->size >= mi->committed_size, "Sanity");
    assert(addr >= mi->base && addr < mi->base + mi->size, "Sanity");
    assert(mi->regions > 0, "Sanity");
  }
#endif
  return rc;
}

// Helper for print_one_mapping: print n words, both as hex and ascii.
// Use Safefetch for all values.
static void print_snippet(const void* p, outputStream* st) {
  static const int num_words = LP64_ONLY(3) NOT_LP64(6);
  static const int num_bytes = num_words * sizeof(int);
  intptr_t v[num_words];
  const int errval = 0xDE210244;
  for (int i = 0; i < num_words; i++) {
    v[i] = SafeFetchN((intptr_t*)p + i, errval);
    if (v[i] == errval &&
        SafeFetchN((intptr_t*)p + i, ~errval) == ~errval) {
      return;
    }
  }
  st->put('[');
  for (int i = 0; i < num_words; i++) {
    st->print(INTPTR_FORMAT " ", v[i]);
  }
  const char* b = (char*)v;
  st->put('\"');
  for (int i = 0; i < num_bytes; i++) {
    st->put(::isgraph(b[i]) ? b[i] : '.');
  }
  st->put('\"');
  st->put(']');
}

// Helper function for print_memory_mappings:
//  Given a MEMORY_BASIC_INFORMATION, containing information about a non-free region:
//  print out all regions in that allocation. If any of those regions
//  fall outside the given range [start, end), indicate that in the output.
// Return the pointer to the end of the allocation.
static address print_one_mapping(MEMORY_BASIC_INFORMATION* minfo, address start, address end, outputStream* st) {
  // Print it like this:
  //
  // Base: <xxxxx>: [xxxx - xxxx], state=MEM_xxx, prot=x, type=MEM_xxx       (region 1)
  //                [xxxx - xxxx], state=MEM_xxx, prot=x, type=MEM_xxx       (region 2)
  assert(minfo->State != MEM_FREE, "Not inside an allocation.");
  address allocation_base = (address)minfo->AllocationBase;
  #define IS_IN(p) (p >= start && p < end)
  bool first_line = true;
  bool is_dll = false;
  for(;;) {
    if (first_line) {
      st->print("Base " PTR_FORMAT ": ", p2i(allocation_base));
    } else {
      st->print_raw(NOT_LP64 ("                 ")
                    LP64_ONLY("                         "));
    }
    address region_start = (address)minfo->BaseAddress;
    address region_end = region_start + minfo->RegionSize;
    assert(region_end > region_start, "Sanity");
    if (region_end <= start) {
      st->print("<outside range> ");
    } else if (region_start >= end) {
      st->print("<outside range> ");
    } else if (!IS_IN(region_start) || !IS_IN(region_end - 1)) {
      st->print("<partly outside range> ");
    }
    st->print("[" PTR_FORMAT "-" PTR_FORMAT "), state=", p2i(region_start), p2i(region_end));
    switch (minfo->State) {
      case MEM_COMMIT:  st->print_raw("MEM_COMMIT "); break;
      case MEM_FREE:    st->print_raw("MEM_FREE   "); break;
      case MEM_RESERVE: st->print_raw("MEM_RESERVE"); break;
      default: st->print("%x?", (unsigned)minfo->State);
    }
    st->print(", prot=%3x, type=", (unsigned)minfo->Protect);
    switch (minfo->Type) {
      case MEM_IMAGE:   st->print_raw("MEM_IMAGE  "); break;
      case MEM_MAPPED:  st->print_raw("MEM_MAPPED "); break;
      case MEM_PRIVATE: st->print_raw("MEM_PRIVATE"); break;
      default: st->print("%x?", (unsigned)minfo->State);
    }
    // At the start of every allocation, print some more information about this mapping.
    // Notes:
    //  - this could be beefed up a lot, similar to os::print_location
    //  - for now we just query the allocation start point. This may be confusing for cases where
    //    the kernel merges multiple mappings.
    if (first_line) {
      char buf[MAX_PATH];
      if (os::dll_address_to_library_name(allocation_base, buf, sizeof(buf), nullptr)) {
        st->print(", %s", buf);
        is_dll = true;
      }
    }
    // If memory is accessible, and we do not know anything else about it, print a snippet
    if (!is_dll &&
        minfo->State == MEM_COMMIT &&
        !(minfo->Protect & PAGE_NOACCESS || minfo->Protect & PAGE_GUARD)) {
      st->print_raw(", ");
      print_snippet(region_start, st);
    }
    st->cr();
    // Next region...
    bool rc = checkedVirtualQuery(region_end, minfo);
    if (rc == false ||                                         // VirtualQuery error, end of allocation?
       (minfo->State == MEM_FREE) ||                           // end of allocation, free memory follows
       ((address)minfo->AllocationBase != allocation_base) ||  // end of allocation, a new one starts
       (region_end > end))                                     // end of range to print.
    {
      return region_end;
    }
    first_line = false;
  }
  #undef IS_IN
  ShouldNotReachHere();
  return nullptr;
}

void os::print_memory_mappings(char* addr, size_t bytes, outputStream* st) {
  MEMORY_BASIC_INFORMATION minfo;
  address start = (address)addr;
  address end = start + bytes;
  address p = start;
  if (p == nullptr) { // Lets skip the zero pages.
    p += os::vm_allocation_granularity();
  }
  address p2 = p; // guard against wraparounds
  int fuse = 0;

  while (p < end && p >= p2) {
    p2 = p;
    // Probe for the next mapping.
    if (checkedVirtualQuery(p, &minfo)) {
      if (minfo.State != MEM_FREE) {
        // Found one. Print it out.
        address p2 = print_one_mapping(&minfo, start, end, st);
        assert(p2 > p, "Sanity");
        p = p2;
      } else {
        // Note: for free regions, most of MEMORY_BASIC_INFORMATION is undefined.
        //  Only region dimensions are not: use those to jump to the end of
        //  the free range.
        address region_start = (address)minfo.BaseAddress;
        address region_end = region_start + minfo.RegionSize;
        assert(p >= region_start && p < region_end, "Sanity");
        p = region_end;
      }
    } else {
      // MSDN doc on VirtualQuery is unclear about what it means if it returns an error.
      //  In particular, whether querying an address outside any mappings would report
      //  a MEM_FREE region or just return an error. From experiments, it seems to return
      //  a MEM_FREE region for unmapped areas in valid address space and an error if we
      //  are outside valid address space.
      // Here, we advance the probe pointer by alloc granularity. But if the range to print
      //  is large, this may take a long time. Therefore lets stop right away if the address
      //  is outside of what we know are valid addresses on Windows. Also, add a loop fuse.
      static const address end_virt = (address)(LP64_ONLY(0x7ffffffffffULL) NOT_LP64(3*G));
      if (p >= end_virt) {
        break;
      } else {
        // Advance probe pointer, but with a fuse to break long loops.
        if (fuse++ == 100000) {
          break;
        }
        p += os::vm_allocation_granularity();
      }
    }
  }
}

// File conventions
const char* os::file_separator() { return "\\"; }
const char* os::line_separator() { return "\r\n"; }
const char* os::path_separator() { return ";"; }

void os::print_user_info(outputStream* st) {
  // not implemented yet
}

void os::print_active_locale(outputStream* st) {
  // not implemented yet
}<|MERGE_RESOLUTION|>--- conflicted
+++ resolved
@@ -3257,13 +3257,8 @@
   return fd;
 }
 
-<<<<<<< HEAD
-// If 'base' is not NULL, function will return NULL if it cannot get 'base'
-char* os::pd_map_memory_to_file(char* base, size_t size, int fd) {
-=======
 // If 'base' is not null, function will return null if it cannot get 'base'
 char* os::map_memory_to_file(char* base, size_t size, int fd) {
->>>>>>> f2b03f9a
   assert(fd != -1, "File descriptor is not valid");
 
   HANDLE fh = (HANDLE)_get_osfhandle(fd);
@@ -3314,19 +3309,11 @@
   char* aligned_base = nullptr;
   static const int max_attempts = 20;
 
-<<<<<<< HEAD
-  for (int attempt = 0; attempt < max_attempts && aligned_base == NULL; attempt ++) {
+  for (int attempt = 0; attempt < max_attempts && aligned_base == nullptr; attempt ++) {
     char* extra_base = file_desc != -1 ? os::pd_map_memory_to_file(extra_size, file_desc) :
                                          os::pd_reserve_memory(extra_size);
-    if (extra_base == NULL) {
-      return NULL;
-=======
-  for (int attempt = 0; attempt < max_attempts && aligned_base == nullptr; attempt ++) {
-    char* extra_base = file_desc != -1 ? os::map_memory_to_file(extra_size, file_desc) :
-                                         os::reserve_memory(extra_size);
     if (extra_base == nullptr) {
       return nullptr;
->>>>>>> f2b03f9a
     }
     // Do manual alignment
     aligned_base = align_up(extra_base, alignment);
