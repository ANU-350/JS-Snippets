--- conflicted
+++ resolved
@@ -361,18 +361,8 @@
   test_arraycopy_func(CAST_FROM_FN_PTR(address, Copy::aligned_conjoint_words), sizeof(jlong));
   test_arraycopy_func(CAST_FROM_FN_PTR(address, Copy::aligned_disjoint_words), sizeof(jlong));
 
-<<<<<<< HEAD
-  // test safefetch routines
-  // Not on Windows 32bit until 8074860 is fixed
-#if ! (defined(_WIN32) && defined(_M_IX86))
-  test_safefetch32();
-  test_safefetchN();
-#endif
-
   os::current_thread_enable_wx(WXWrite);
 
-=======
->>>>>>> 0ec2c969
 #endif
 }
 
