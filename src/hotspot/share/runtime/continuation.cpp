/*
 * Copyright (c) 2018, 2022, Oracle and/or its affiliates. All rights reserved.
 * DO NOT ALTER OR REMOVE COPYRIGHT NOTICES OR THIS FILE HEADER.
 *
 * This code is free software; you can redistribute it and/or modify it
 * under the terms of the GNU General Public License version 2 only, as
 * published by the Free Software Foundation.
 *
 * This code is distributed in the hope that it will be useful, but WITHOUT
 * ANY WARRANTY; without even the implied warranty of MERCHANTABILITY or
 * FITNESS FOR A PARTICULAR PURPOSE.  See the GNU General Public License
 * version 2 for more details (a copy is included in the LICENSE file that
 * accompanied this code).
 *
 * You should have received a copy of the GNU General Public License version
 * 2 along with this work; if not, write to the Free Software Foundation,
 * Inc., 51 Franklin St, Fifth Floor, Boston, MA 02110-1301 USA.
 *
 * Please contact Oracle, 500 Oracle Parkway, Redwood Shores, CA 94065 USA
 * or visit www.oracle.com if you need additional information or have any
 * questions.
 *
 */

#include "precompiled.hpp"
#include "runtime/arguments.hpp"
#include "runtime/continuation.hpp"
#include "runtime/continuationEntry.inline.hpp"
#include "runtime/continuationHelper.inline.hpp"
#include "runtime/continuationWrapper.inline.hpp"
#include "runtime/interfaceSupport.inline.hpp"
#include "runtime/osThread.hpp"
#include "runtime/vframe.inline.hpp"
#include "runtime/vframe_hp.hpp"

// defined in continuationFreezeThaw.cpp
extern "C" jint JNICALL CONT_isPinned0(JNIEnv* env, jobject cont_scope);

JVM_ENTRY(void, CONT_pin(JNIEnv* env, jclass cls)) {
  if (!Continuation::pin(JavaThread::thread_from_jni_environment(env))) {
     THROW_MSG(vmSymbols::java_lang_IllegalStateException(), "pin overflow");
  }
}
JVM_END

JVM_ENTRY(void, CONT_unpin(JNIEnv* env, jclass cls)) {
  if (!Continuation::unpin(JavaThread::thread_from_jni_environment(env))) {
     THROW_MSG(vmSymbols::java_lang_IllegalStateException(), "pin underflow");
  }
}
JVM_END

#ifndef PRODUCT
static jlong java_tid(JavaThread* thread) {
  return java_lang_Thread::thread_id(thread->threadObj());
}
#endif

const ContinuationEntry* Continuation::last_continuation(const JavaThread* thread, oop cont_scope) {
  // guarantee (thread->has_last_Java_frame(), "");
  for (ContinuationEntry* entry = thread->last_continuation(); entry != nullptr; entry = entry->parent()) {
    if (cont_scope == jdk_internal_vm_Continuation::scope(entry->cont_oop())) {
      return entry;
    }
  }
  return nullptr;
}

ContinuationEntry* Continuation::get_continuation_entry_for_continuation(JavaThread* thread, oop continuation) {
  if (thread == nullptr || continuation == nullptr) {
    return nullptr;
  }

  for (ContinuationEntry* entry = thread->last_continuation(); entry != nullptr; entry = entry->parent()) {
    if (continuation == entry->cont_oop()) {
      return entry;
    }
  }
  return nullptr;
}

static bool is_on_stack(JavaThread* thread, const ContinuationEntry* entry) {
  if (entry == nullptr) {
    return false;
  }

  assert(thread->is_in_full_stack((address)entry), "");
  return true;
  // return false if called when transitioning to Java on return from freeze
  // return !thread->has_last_Java_frame() || thread->last_Java_sp() < cont->entry_sp();
}

bool Continuation::is_continuation_mounted(JavaThread* thread, oop continuation) {
  return is_on_stack(thread, get_continuation_entry_for_continuation(thread, continuation));
}

bool Continuation::is_continuation_scope_mounted(JavaThread* thread, oop cont_scope) {
  return is_on_stack(thread, last_continuation(thread, cont_scope));
}

// When walking the virtual stack, this method returns true
// iff the frame is a thawed continuation frame whose
// caller is still frozen on the h-stack.
// The continuation object can be extracted from the thread.
bool Continuation::is_cont_barrier_frame(const frame& f) {
  assert(f.is_interpreted_frame() || f.cb() != nullptr, "");
  if (!Continuations::enabled()) return false;
  return is_return_barrier_entry(f.is_interpreted_frame() ? ContinuationHelper::InterpretedFrame::return_pc(f)
                                                          : ContinuationHelper::CompiledFrame::return_pc(f));
}

bool Continuation::is_return_barrier_entry(const address pc) {
  if (!Continuations::enabled()) return false;
  return pc == StubRoutines::cont_returnBarrier();
}

bool Continuation::is_continuation_enterSpecial(const frame& f) {
  if (f.cb() == nullptr || !f.cb()->is_compiled()) {
    return false;
  }
  Method* m = f.cb()->as_compiled_method()->method();
  return (m != nullptr && m->is_continuation_enter_intrinsic());
}

bool Continuation::is_continuation_entry_frame(const frame& f, const RegisterMap *map) {
  // we can do this because the entry frame is never inlined
  Method* m = (map != nullptr && map->in_cont() && f.is_interpreted_frame())
                  ? map->stack_chunk()->interpreter_frame_method(f)
                  : ContinuationHelper::Frame::frame_method(f);
  return m != nullptr && m->intrinsic_id() == vmIntrinsics::_Continuation_enter;
}

static inline bool is_sp_in_continuation(const ContinuationEntry* entry, intptr_t* const sp) {
  return entry->entry_sp() > sp;
}

bool Continuation::is_frame_in_continuation(const ContinuationEntry* entry, const frame& f) {
  return is_sp_in_continuation(entry, f.unextended_sp());
}

ContinuationEntry* Continuation::get_continuation_entry_for_sp(JavaThread* thread, intptr_t* const sp) {
  assert(thread != nullptr, "");
  ContinuationEntry* entry = thread->last_continuation();
  while (entry != nullptr && !is_sp_in_continuation(entry, sp)) {
    entry = entry->parent();
  }
  return entry;
}

bool Continuation::is_frame_in_continuation(JavaThread* thread, const frame& f) {
  return f.is_heap_frame() || (get_continuation_entry_for_sp(thread, f.unextended_sp()) != nullptr);
}

static frame continuation_top_frame(const ContinuationWrapper& cont, RegisterMap* map) {
  stackChunkOop chunk = cont.last_nonempty_chunk();
  map->set_stack_chunk(chunk);
  return chunk != nullptr ? chunk->top_frame(map) : frame();
}

bool Continuation::has_last_Java_frame(oop continuation, frame* frame, RegisterMap* map) {
  ContinuationWrapper cont(continuation);
  if (!cont.is_empty()) {
    *frame = continuation_top_frame(cont, map);
    return true;
  } else {
    return false;
  }
}

frame Continuation::last_frame(oop continuation, RegisterMap *map) {
  assert(map != nullptr, "a map must be given");
  return continuation_top_frame(ContinuationWrapper(continuation), map);
}

frame Continuation::top_frame(const frame& callee, RegisterMap* map) {
  assert(map != nullptr, "");
  ContinuationEntry* ce = get_continuation_entry_for_sp(map->thread(), callee.sp());
  assert(ce != nullptr, "");
  oop continuation = ce->cont_oop();
  ContinuationWrapper cont(continuation);
  return continuation_top_frame(cont, map);
}

javaVFrame* Continuation::last_java_vframe(Handle continuation, RegisterMap *map) {
  assert(map != nullptr, "a map must be given");
  if (!ContinuationWrapper(continuation()).is_empty()) {
    frame f = last_frame(continuation(), map);
    for (vframe* vf = vframe::new_vframe(&f, map, nullptr); vf; vf = vf->sender()) {
      if (vf->is_java_frame()) {
        return javaVFrame::cast(vf);
      }
    }
  }
  return nullptr;
}

frame Continuation::continuation_parent_frame(RegisterMap* map) {
  assert(map->in_cont(), "");
  ContinuationWrapper cont(map);
  assert(map->thread() != nullptr || !cont.is_mounted(), "");

  log_develop_trace(continuations)("continuation_parent_frame");
  if (map->update_map()) {
    // we need to register the link address for the entry frame
    if (cont.entry() != nullptr) {
      cont.entry()->update_register_map(map);
    } else {
      map->clear();
    }
  }

  if (!cont.is_mounted()) { // When we're walking an unmounted continuation and reached the end
    oop parent = jdk_internal_vm_Continuation::parent(cont.continuation());
    stackChunkOop chunk = parent != nullptr ? ContinuationWrapper(parent).last_nonempty_chunk() : nullptr;
    if (chunk != nullptr) {
      return chunk->top_frame(map);
    }

    map->set_stack_chunk(nullptr);
    return frame();
  }

  map->set_stack_chunk(nullptr);

#if (defined(X86) || defined(AARCH64)) && !defined(ZERO)
  frame sender(cont.entrySP(), cont.entryFP(), cont.entryPC());
#else
  frame sender = frame();
  Unimplemented();
#endif

  return sender;
}

oop Continuation::continuation_scope(oop continuation) {
  return continuation != nullptr ? jdk_internal_vm_Continuation::scope(continuation) : nullptr;
}

bool Continuation::is_scope_bottom(oop cont_scope, const frame& f, const RegisterMap* map) {
  if (cont_scope == nullptr || !is_continuation_entry_frame(f, map)) {
    return false;
  }

  oop continuation;
  if (map->in_cont()) {
    continuation = map->cont();
  } else {
    ContinuationEntry* ce = get_continuation_entry_for_sp(map->thread(), f.sp());
    if (ce == nullptr) {
      return false;
    }
    continuation = ce->cont_oop();
  }
  if (continuation == nullptr) {
    return false;
  }

  oop sc = continuation_scope(continuation);
  assert(sc != nullptr, "");
  return sc == cont_scope;
}

bool Continuation::is_in_usable_stack(address addr, const RegisterMap* map) {
  ContinuationWrapper cont(map);
  stackChunkOop chunk = cont.find_chunk_by_address(addr);
  return chunk != nullptr ? chunk->is_usable_in_chunk(addr) : false;
}

bool Continuation::pin(JavaThread* current) {
  ContinuationEntry* ce = current->last_continuation();
  if (ce == nullptr) {
    return true; // no continuation mounted
  }
  return ce->pin();
}

bool Continuation::unpin(JavaThread* current) {
  ContinuationEntry* ce = current->last_continuation();
  if (ce == nullptr) {
    return true; // no continuation mounted
  }
  return ce->unpin();
}

frame Continuation::continuation_bottom_sender(JavaThread* thread, const frame& callee, intptr_t* sender_sp) {
  assert (thread != nullptr, "");
  ContinuationEntry* ce = get_continuation_entry_for_sp(thread,
        callee.is_interpreted_frame() ? callee.interpreter_frame_last_sp() : callee.unextended_sp());
  assert(ce != nullptr, "callee.unextended_sp(): " INTPTR_FORMAT, p2i(callee.unextended_sp()));

  log_develop_debug(continuations)("continuation_bottom_sender: [" JLONG_FORMAT "] [%d] callee: " INTPTR_FORMAT
    " sender_sp: " INTPTR_FORMAT,
    java_tid(thread), thread->osthread()->thread_id(), p2i(callee.sp()), p2i(sender_sp));

  frame entry = ce->to_frame();
  if (callee.is_interpreted_frame()) {
    entry.set_sp(sender_sp); // sp != unextended_sp
  }
  return entry;
}

address Continuation::get_top_return_pc_post_barrier(JavaThread* thread, address pc) {
  ContinuationEntry* ce;
  if (thread != nullptr && is_return_barrier_entry(pc) && (ce = thread->last_continuation()) != nullptr) {
    return ce->entry_pc();
  }
  return pc;
}

void Continuation::set_cont_fastpath_thread_state(JavaThread* thread) {
  assert(thread != nullptr, "");
  bool fast = !thread->is_interp_only_mode();
  thread->set_cont_fastpath_thread_state(fast);
}

void Continuation::notify_deopt(JavaThread* thread, intptr_t* sp) {
  ContinuationEntry* entry = thread->last_continuation();

  if (entry == nullptr) {
    return;
  }

  if (is_sp_in_continuation(entry, sp)) {
    thread->push_cont_fastpath(sp);
    return;
  }

  ContinuationEntry* prev;
  do {
    prev = entry;
    entry = entry->parent();
  } while (entry != nullptr && !is_sp_in_continuation(entry, sp));

  if (entry == nullptr) {
    return;
  }
  assert(is_sp_in_continuation(entry, sp), "");
  if (sp > prev->parent_cont_fastpath()) {
    prev->set_parent_cont_fastpath(sp);
  }
}

#ifndef PRODUCT
void Continuation::describe(FrameValues &values) {
  JavaThread* thread = JavaThread::active();
  if (thread != nullptr) {
    for (ContinuationEntry* ce = thread->last_continuation(); ce != nullptr; ce = ce->parent()) {
      intptr_t* bottom = ce->entry_sp();
      if (bottom != nullptr) {
        values.describe(-1, bottom, "continuation entry");
      }
    }
  }
}
#endif

#ifdef ASSERT
void Continuation::debug_verify_continuation(oop contOop) {
  if (!VerifyContinuations) {
    return;
  }
  assert(contOop != nullptr, "");
  assert(oopDesc::is_oop(contOop), "");
  ContinuationWrapper cont(contOop);

  assert(oopDesc::is_oop_or_null(cont.tail()), "");
  assert(cont.chunk_invariant(), "");

  bool nonempty_chunk = false;
  size_t max_size = 0;
  int num_chunks = 0;
  int num_frames = 0;
  int num_interpreted_frames = 0;
  int num_oops = 0;

  for (stackChunkOop chunk = cont.tail(); chunk != nullptr; chunk = chunk->parent()) {
    log_develop_trace(continuations)("debug_verify_continuation chunk %d", num_chunks);
    chunk->verify(&max_size, &num_oops, &num_frames, &num_interpreted_frames);
    if (!chunk->is_empty()) {
      nonempty_chunk = true;
    }
    num_chunks++;
  }

  const bool is_empty = cont.is_empty();
  assert(!nonempty_chunk || !is_empty, "");
  assert(is_empty == (!nonempty_chunk && cont.last_frame().is_empty()), "");
}

void Continuation::print(oop continuation) { print_on(tty, continuation); }

void Continuation::print_on(outputStream* st, oop continuation) {
  ContinuationWrapper cont(continuation);

  st->print_cr("CONTINUATION: " PTR_FORMAT " done: %d",
    continuation->identity_hash(), jdk_internal_vm_Continuation::done(continuation));
  st->print_cr("CHUNKS:");
  for (stackChunkOop chunk = cont.tail(); chunk != nullptr; chunk = chunk->parent()) {
    st->print("* ");
    chunk->print_on(true, st);
  }
}
#endif // ASSERT


void continuations_init() { Continuations::init(); }

void Continuations::init() {
  Continuation::init();
}

// While virtual threads are in Preview, there are some VM mechanisms we disable if continuations aren't used
// See NMethodSweeper::do_stack_scanning and nmethod::is_not_on_continuation_stack
bool Continuations::enabled() {
<<<<<<< HEAD
  return (VMContinuations && Arguments::enable_preview());
=======
#if defined(AMD64) || defined(AARCH64)
  return Arguments::enable_preview();
#else
  return false;
#endif
>>>>>>> b1b96746
}

// We initialize the _gc_epoch to 2, because previous_completed_gc_marking_cycle
// subtracts the value by 2, and the type is unsigned. We don't want underflow.
//
// Odd values mean that marking is in progress, and even values mean that no
// marking is currently active.
uint64_t Continuations::_gc_epoch = 2;

uint64_t Continuations::gc_epoch() {
  return _gc_epoch;
}

bool Continuations::is_gc_marking_cycle_active() {
  // Odd means that marking is active
  return (_gc_epoch % 2) == 1;
}

uint64_t Continuations::previous_completed_gc_marking_cycle() {
  if (is_gc_marking_cycle_active()) {
    return _gc_epoch - 2;
  } else {
    return _gc_epoch - 1;
  }
}

void Continuations::on_gc_marking_cycle_start() {
  assert(!is_gc_marking_cycle_active(), "Previous marking cycle never ended");
  ++_gc_epoch;
}

void Continuations::on_gc_marking_cycle_finish() {
  assert(is_gc_marking_cycle_active(), "Marking cycle started before last one finished");
  ++_gc_epoch;
}

void Continuations::arm_all_nmethods() {
  BarrierSetNMethod* bs_nm = BarrierSet::barrier_set()->barrier_set_nmethod();
  if (bs_nm != NULL) {
    bs_nm->arm_all_nmethods();
  }
}

#define CC (char*)  /*cast a literal from (const char*)*/
#define FN_PTR(f) CAST_FROM_FN_PTR(void*, &f)

static JNINativeMethod CONT_methods[] = {
    {CC"pin",              CC"()V",                                    FN_PTR(CONT_pin)},
    {CC"unpin",            CC"()V",                                    FN_PTR(CONT_unpin)},
    {CC"isPinned0",        CC"(Ljdk/internal/vm/ContinuationScope;)I", FN_PTR(CONT_isPinned0)},
};

void CONT_RegisterNativeMethods(JNIEnv *env, jclass cls) {
    Thread* thread = Thread::current();
    assert(thread->is_Java_thread(), "");
    ThreadToNativeFromVM trans((JavaThread*)thread);
    int status = env->RegisterNatives(cls, CONT_methods, sizeof(CONT_methods)/sizeof(JNINativeMethod));
    guarantee(status == JNI_OK, "register jdk.internal.vm.Continuation natives");
    guarantee(!env->ExceptionOccurred(), "register jdk.internal.vm.Continuation natives");
}<|MERGE_RESOLUTION|>--- conflicted
+++ resolved
@@ -412,15 +412,7 @@
 // While virtual threads are in Preview, there are some VM mechanisms we disable if continuations aren't used
 // See NMethodSweeper::do_stack_scanning and nmethod::is_not_on_continuation_stack
 bool Continuations::enabled() {
-<<<<<<< HEAD
-  return (VMContinuations && Arguments::enable_preview());
-=======
-#if defined(AMD64) || defined(AARCH64)
-  return Arguments::enable_preview();
-#else
-  return false;
-#endif
->>>>>>> b1b96746
+  return VMContinuations && Arguments::enable_preview();
 }
 
 // We initialize the _gc_epoch to 2, because previous_completed_gc_marking_cycle
