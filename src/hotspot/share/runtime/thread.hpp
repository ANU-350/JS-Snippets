/*
 * Copyright (c) 1997, 2021, Oracle and/or its affiliates. All rights reserved.
 * DO NOT ALTER OR REMOVE COPYRIGHT NOTICES OR THIS FILE HEADER.
 *
 * This code is free software; you can redistribute it and/or modify it
 * under the terms of the GNU General Public License version 2 only, as
 * published by the Free Software Foundation.
 *
 * This code is distributed in the hope that it will be useful, but WITHOUT
 * ANY WARRANTY; without even the implied warranty of MERCHANTABILITY or
 * FITNESS FOR A PARTICULAR PURPOSE.  See the GNU General Public License
 * version 2 for more details (a copy is included in the LICENSE file that
 * accompanied this code).
 *
 * You should have received a copy of the GNU General Public License version
 * 2 along with this work; if not, write to the Free Software Foundation,
 * Inc., 51 Franklin St, Fifth Floor, Boston, MA 02110-1301 USA.
 *
 * Please contact Oracle, 500 Oracle Parkway, Redwood Shores, CA 94065 USA
 * or visit www.oracle.com if you need additional information or have any
 * questions.
 *
 */

#ifndef SHARE_RUNTIME_THREAD_HPP
#define SHARE_RUNTIME_THREAD_HPP

#include "jni.h"
#include "gc/shared/gcThreadLocalData.hpp"
#include "gc/shared/threadLocalAllocBuffer.hpp"
#include "memory/allocation.hpp"
#include "oops/oop.hpp"
#include "runtime/frame.hpp"
#include "runtime/globals.hpp"
#include "runtime/handshake.hpp"
#include "runtime/javaFrameAnchor.hpp"
#include "runtime/jniHandles.hpp"
#include "runtime/mutexLocker.hpp"
#include "runtime/os.hpp"
#include "runtime/osThread.hpp"
#include "runtime/park.hpp"
#include "runtime/safepointMechanism.hpp"
#include "runtime/stackWatermarkSet.hpp"
#include "runtime/stackOverflow.hpp"
#include "runtime/threadHeapSampler.hpp"
#include "runtime/threadLocalStorage.hpp"
#include "runtime/threadStatisticalInfo.hpp"
#include "runtime/unhandledOops.hpp"
#include "utilities/align.hpp"
#include "utilities/exceptions.hpp"
#include "utilities/globalDefinitions.hpp"
#include "utilities/macros.hpp"
#if INCLUDE_JFR
#include "jfr/support/jfrThreadExtension.hpp"
#endif


class SafeThreadsListPtr;
class ThreadSafepointState;
class ThreadsList;
class ThreadsSMRSupport;

class JvmtiRawMonitor;
class JvmtiSampledObjectAllocEventCollector;
class JvmtiThreadState;
class JvmtiVMObjectAllocEventCollector;
class ThreadStatistics;
class ConcurrentLocksDump;
class ParkEvent;
class Parker;
class MonitorInfo;

class BufferBlob;
class AbstractCompiler;
class ciEnv;
class CompileThread;
class CompileLog;
class CompileTask;
class CompileQueue;
class CompilerCounters;

class vframeArray;
class vframe;
class javaVFrame;

class DeoptResourceMark;
class JvmtiDeferredUpdates;

class ThreadClosure;
class ICRefillVerifier;
class IdealGraphPrinter;

class JVMCIEnv;
class JVMCIPrimitiveArray;

class Metadata;
class ResourceArea;

class OopStorage;

DEBUG_ONLY(class ResourceMark;)

class WorkerThread;

class JavaThread;

// Class hierarchy
// - Thread
//   - JavaThread
//     - various subclasses eg CompilerThread, ServiceThread
//   - NonJavaThread
//     - NamedThread
//       - VMThread
//       - ConcurrentGCThread
//       - WorkerThread
//         - GangWorker
//     - WatcherThread
//     - JfrThreadSampler
//
// All Thread subclasses must be either JavaThread or NonJavaThread.
// This means !t->is_Java_thread() iff t is a NonJavaThread, or t is
// a partially constructed/destroyed Thread.

// Thread execution sequence and actions:
// All threads:
//  - thread_native_entry  // per-OS native entry point
//    - stack initialization
//    - other OS-level initialization (signal masks etc)
//    - handshake with creating thread (if not started suspended)
//    - this->call_run()  // common shared entry point
//      - shared common initialization
//      - this->pre_run()  // virtual per-thread-type initialization
//      - this->run()      // virtual per-thread-type "main" logic
//      - shared common tear-down
//      - this->post_run()  // virtual per-thread-type tear-down
//      - // 'this' no longer referenceable
//    - OS-level tear-down (minimal)
//    - final logging
//
// For JavaThread:
//   - this->run()  // virtual but not normally overridden
//     - this->thread_main_inner()  // extra call level to ensure correct stack calculations
//       - this->entry_point()  // set differently for each kind of JavaThread

class Thread: public ThreadShadow {
  friend class VMStructs;
  friend class JVMCIVMStructs;
 private:

#ifndef USE_LIBRARY_BASED_TLS_ONLY
  // Current thread is maintained as a thread-local variable
  static THREAD_LOCAL Thread* _thr_current;
#endif

  // Thread local data area available to the GC. The internal
  // structure and contents of this data area is GC-specific.
  // Only GC and GC barrier code should access this data area.
  GCThreadLocalData _gc_data;

 public:
  static ByteSize gc_data_offset() {
    return byte_offset_of(Thread, _gc_data);
  }

  template <typename T> T* gc_data() {
    STATIC_ASSERT(sizeof(T) <= sizeof(_gc_data));
    return reinterpret_cast<T*>(&_gc_data);
  }

  // Exception handling
  // (Note: _pending_exception and friends are in ThreadShadow)
  //oop       _pending_exception;                // pending exception for current thread
  // const char* _exception_file;                   // file information for exception (debugging only)
  // int         _exception_line;                   // line information for exception (debugging only)
 protected:

  DEBUG_ONLY(static Thread* _starting_thread;)

  // Support for forcing alignment of thread objects for biased locking
  void*       _real_malloc_address;

  // JavaThread lifecycle support:
  friend class SafeThreadsListPtr;  // for _threads_list_ptr, cmpxchg_threads_hazard_ptr(), {dec_,inc_,}nested_threads_hazard_ptr_cnt(), {g,s}et_threads_hazard_ptr(), inc_nested_handle_cnt(), tag_hazard_ptr() access
  friend class ScanHazardPtrGatherProtectedThreadsClosure;  // for cmpxchg_threads_hazard_ptr(), get_threads_hazard_ptr(), is_hazard_ptr_tagged() access
  friend class ScanHazardPtrGatherThreadsListClosure;  // for get_threads_hazard_ptr(), untag_hazard_ptr() access
  friend class ScanHazardPtrPrintMatchingThreadsClosure;  // for get_threads_hazard_ptr(), is_hazard_ptr_tagged() access
  friend class ThreadsSMRSupport;  // for _nested_threads_hazard_ptr_cnt, _threads_hazard_ptr, _threads_list_ptr access
  friend class ThreadsListHandleTest;  // for _nested_threads_hazard_ptr_cnt, _threads_hazard_ptr, _threads_list_ptr access

  ThreadsList* volatile _threads_hazard_ptr;
  SafeThreadsListPtr*   _threads_list_ptr;
  ThreadsList*          cmpxchg_threads_hazard_ptr(ThreadsList* exchange_value, ThreadsList* compare_value);
  ThreadsList*          get_threads_hazard_ptr();
  void                  set_threads_hazard_ptr(ThreadsList* new_list);
  static bool           is_hazard_ptr_tagged(ThreadsList* list) {
    return (intptr_t(list) & intptr_t(1)) == intptr_t(1);
  }
  static ThreadsList*   tag_hazard_ptr(ThreadsList* list) {
    return (ThreadsList*)(intptr_t(list) | intptr_t(1));
  }
  static ThreadsList*   untag_hazard_ptr(ThreadsList* list) {
    return (ThreadsList*)(intptr_t(list) & ~intptr_t(1));
  }
  // This field is enabled via -XX:+EnableThreadSMRStatistics:
  uint _nested_threads_hazard_ptr_cnt;
  void dec_nested_threads_hazard_ptr_cnt() {
    assert(_nested_threads_hazard_ptr_cnt != 0, "mismatched {dec,inc}_nested_threads_hazard_ptr_cnt()");
    _nested_threads_hazard_ptr_cnt--;
  }
  void inc_nested_threads_hazard_ptr_cnt() {
    _nested_threads_hazard_ptr_cnt++;
  }
  uint nested_threads_hazard_ptr_cnt() {
    return _nested_threads_hazard_ptr_cnt;
  }

 public:
  void* operator new(size_t size) throw() { return allocate(size, true); }
  void* operator new(size_t size, const std::nothrow_t& nothrow_constant) throw() {
    return allocate(size, false); }
  void  operator delete(void* p);

 protected:
  static void* allocate(size_t size, bool throw_excpt, MEMFLAGS flags = mtThread);
 private:

  // ***************************************************************
  // Suspend and resume support
  // ***************************************************************
  //
  // VM suspend/resume no longer exists - it was once used for various
  // things including safepoints but was deprecated and finally removed
  // in Java 7. Because VM suspension was considered "internal" Java-level
  // suspension was considered "external", and this legacy naming scheme
  // remains.
  //
  // External suspend/resume requests come from JVM_SuspendThread,
  // JVM_ResumeThread, JVMTI SuspendThread, and finally JVMTI
  // ResumeThread. External
  // suspend requests cause _external_suspend to be set and external
  // resume requests cause _external_suspend to be cleared.
  // External suspend requests do not nest on top of other external
  // suspend requests. The higher level APIs reject suspend requests
  // for already suspended threads.
  //
  // The external_suspend
  // flag is checked by has_special_runtime_exit_condition() and java thread
  // will self-suspend when handle_special_runtime_exit_condition() is
  // called. Most uses of the _thread_blocked state in JavaThreads are
  // considered the same as being externally suspended; if the blocking
  // condition lifts, the JavaThread will self-suspend. Other places
  // where VM checks for external_suspend include:
  //   + mutex granting (do not enter monitors when thread is suspended)
  //   + state transitions from _thread_in_native
  //
  // In general, java_suspend() does not wait for an external suspend
  // request to complete. When it returns, the only guarantee is that
  // the _external_suspend field is true.
  //
  // wait_for_ext_suspend_completion() is used to wait for an external
  // suspend request to complete. External suspend requests are usually
  // followed by some other interface call that requires the thread to
  // be quiescent, e.g., GetCallTrace(). By moving the "wait time" into
  // the interface that requires quiescence, we give the JavaThread a
  // chance to self-suspend before we need it to be quiescent. This
  // improves overall suspend/query performance.
  //
  // _suspend_flags controls the behavior of java_ suspend/resume.
  // It must be set under the protection of SR_lock. Read from the flag is
  // OK without SR_lock as long as the value is only used as a hint.
  // (e.g., check _external_suspend first without lock and then recheck
  // inside SR_lock and finish the suspension)
  //
  // _suspend_flags is also overloaded for other "special conditions" so
  // that a single check indicates whether any special action is needed
  // eg. for async exceptions.
  // -------------------------------------------------------------------
  // Notes:
  // 1. The suspend/resume logic no longer uses ThreadState in OSThread
  // but we still update its value to keep other part of the system (mainly
  // JVMTI) happy. ThreadState is legacy code (see notes in
  // osThread.hpp).
  //
  // 2. It would be more natural if set_external_suspend() is private and
  // part of java_suspend(), but that probably would affect the suspend/query
  // performance. Need more investigation on this.

  // suspend/resume lock: used for self-suspend
  Monitor* _SR_lock;

  // Stack watermark barriers.
  StackWatermarks _stack_watermarks;

 public:
  inline StackWatermarks* stack_watermarks() { return &_stack_watermarks; }

 protected:
  enum SuspendFlags {
    // NOTE: avoid using the sign-bit as cc generates different test code
    //       when the sign-bit is used, and sometimes incorrectly - see CR 6398077

    _external_suspend       = 0x20000000U, // thread is asked to self suspend
    _ext_suspended          = 0x40000000U, // thread has self-suspended

    _has_async_exception    = 0x00000001U, // there is a pending async exception

    _trace_flag             = 0x00000004U, // call tracing backend
    _obj_deopt              = 0x00000008U  // suspend for object reallocation and relocking for JVMTI agent
  };

  // various suspension related flags - atomically updated
  // overloaded for async exception checking in check_special_condition_for_native_trans.
  volatile uint32_t _suspend_flags;

 private:
  DEBUG_ONLY(bool _suspendible_thread;)

 public:
  // Determines if a heap allocation failure will be retried
  // (e.g., by deoptimizing and re-executing in the interpreter).
  // In this case, the failed allocation must raise
  // Universe::out_of_memory_error_retry() and omit side effects
  // such as JVMTI events and handling -XX:+HeapDumpOnOutOfMemoryError
  // and -XX:OnOutOfMemoryError.
  virtual bool in_retryable_allocation() const { return false; }

#ifdef ASSERT
  void set_suspendible_thread() {
    _suspendible_thread = true;
  }

  void clear_suspendible_thread() {
    _suspendible_thread = false;
  }

  bool is_suspendible_thread() { return _suspendible_thread; }
#endif

 private:
  // Active_handles points to a block of handles
  JNIHandleBlock* _active_handles;

  // One-element thread local free list
  JNIHandleBlock* _free_handle_block;

  // Point to the last handle mark
  HandleMark* _last_handle_mark;

  // Claim value for parallel iteration over threads.
  uintx _threads_do_token;

  // Support for GlobalCounter
 private:
  volatile uintx _rcu_counter;
 public:
  volatile uintx* get_rcu_counter() {
    return &_rcu_counter;
  }

 public:
  void set_last_handle_mark(HandleMark* mark)   { _last_handle_mark = mark; }
  HandleMark* last_handle_mark() const          { return _last_handle_mark; }
 private:

#ifdef ASSERT
  ICRefillVerifier* _missed_ic_stub_refill_verifier;

 public:
  ICRefillVerifier* missed_ic_stub_refill_verifier() {
    return _missed_ic_stub_refill_verifier;
  }

  void set_missed_ic_stub_refill_verifier(ICRefillVerifier* verifier) {
    _missed_ic_stub_refill_verifier = verifier;
  }
#endif // ASSERT

 private:

  // Debug support for checking if code allows safepoints or not.
  // Safepoints in the VM can happen because of allocation, invoking a VM operation, or blocking on
  // mutex, or blocking on an object synchronizer (Java locking).
  // If _no_safepoint_count is non-zero, then an assertion failure will happen in any of
  // the above cases.
  //
  // The class NoSafepointVerifier is used to set this counter.
  //
  NOT_PRODUCT(int _no_safepoint_count;)         // If 0, thread allow a safepoint to happen

 private:
  // Used by SkipGCALot class.
  NOT_PRODUCT(bool _skip_gcalot;)               // Should we elide gc-a-lot?

  friend class GCLocker;
  friend class NoSafepointVerifier;
  friend class PauseNoSafepointVerifier;

 protected:
  SafepointMechanism::ThreadData _poll_data;

 private:
  ThreadLocalAllocBuffer _tlab;                 // Thread-local eden
  jlong _allocated_bytes;                       // Cumulative number of bytes allocated on
                                                // the Java heap
  ThreadHeapSampler _heap_sampler;              // For use when sampling the memory.

  ThreadStatisticalInfo _statistical_info;      // Statistics about the thread

  JFR_ONLY(DEFINE_THREAD_LOCAL_FIELD_JFR;)      // Thread-local data for jfr

  ObjectMonitor* _current_pending_monitor;      // ObjectMonitor this thread
                                                // is waiting to lock
  bool _current_pending_monitor_is_from_java;   // locking is from Java code
  JvmtiRawMonitor* _current_pending_raw_monitor; // JvmtiRawMonitor this thread
                                                 // is waiting to lock


  // ObjectMonitor on which this thread called Object.wait()
  ObjectMonitor* _current_waiting_monitor;

#ifdef ASSERT
 private:
  volatile uint64_t _visited_for_critical_count;

 public:
  void set_visited_for_critical_count(uint64_t safepoint_id) {
    assert(_visited_for_critical_count == 0, "Must be reset before set");
    assert((safepoint_id & 0x1) == 1, "Must be odd");
    _visited_for_critical_count = safepoint_id;
  }
  void reset_visited_for_critical_count(uint64_t safepoint_id) {
    assert(_visited_for_critical_count == safepoint_id, "Was not visited");
    _visited_for_critical_count = 0;
  }
  bool was_visited_for_critical_count(uint64_t safepoint_id) const {
    return _visited_for_critical_count == safepoint_id;
  }
#endif

 public:
  enum {
    is_definitely_current_thread = true
  };

  // Constructor
  Thread();
  virtual ~Thread() = 0;        // Thread is abstract.

  // Manage Thread::current()
  void initialize_thread_current();
  static void clear_thread_current(); // TLS cleanup needed before threads terminate

 protected:
  // To be implemented by children.
  virtual void run() = 0;
  virtual void pre_run() = 0;
  virtual void post_run() = 0;  // Note: Thread must not be deleted prior to calling this!

#ifdef ASSERT
  enum RunState {
    PRE_CALL_RUN,
    CALL_RUN,
    PRE_RUN,
    RUN,
    POST_RUN
    // POST_CALL_RUN - can't define this one as 'this' may be deleted when we want to set it
  };
  RunState _run_state;  // for lifecycle checks
#endif


 public:
  // invokes <ChildThreadClass>::run(), with common preparations and cleanups.
  void call_run();

  // Testers
  virtual bool is_VM_thread()       const            { return false; }
  virtual bool is_Java_thread()     const            { return false; }
  virtual bool is_Compiler_thread() const            { return false; }
  virtual bool is_Code_cache_sweeper_thread() const  { return false; }
  virtual bool is_service_thread() const             { return false; }
  virtual bool is_monitor_deflation_thread() const   { return false; }
  virtual bool is_hidden_from_external_view() const  { return false; }
  virtual bool is_jvmti_agent_thread() const         { return false; }
  // True iff the thread can perform GC operations at a safepoint.
  // Generally will be true only of VM thread and parallel GC WorkGang
  // threads.
  virtual bool is_GC_task_thread() const             { return false; }
  virtual bool is_Watcher_thread() const             { return false; }
  virtual bool is_ConcurrentGC_thread() const        { return false; }
  virtual bool is_Named_thread() const               { return false; }
  virtual bool is_Worker_thread() const              { return false; }
  virtual bool is_JfrSampler_thread() const          { return false; }

  // Can this thread make Java upcalls
  virtual bool can_call_java() const                 { return false; }

  // Is this a JavaThread that is on the VM's current ThreadsList?
  // If so it must participate in the safepoint protocol.
  virtual bool is_active_Java_thread() const         { return false; }

  // Casts
  virtual WorkerThread* as_Worker_thread() const     { return NULL; }
  inline JavaThread* as_Java_thread();
  inline const JavaThread* as_Java_thread() const;

  virtual char* name() const { return (char*)"Unknown thread"; }

  // Returns the current thread (ASSERTS if NULL)
  static inline Thread* current();
  // Returns the current thread, or NULL if not attached
  static inline Thread* current_or_null();
  // Returns the current thread, or NULL if not attached, and is
  // safe for use from signal-handlers
  static inline Thread* current_or_null_safe();

  // Common thread operations
#ifdef ASSERT
  static void check_for_dangling_thread_pointer(Thread *thread);
#endif
  static void set_priority(Thread* thread, ThreadPriority priority);
  static ThreadPriority get_priority(const Thread* const thread);
  static void start(Thread* thread);

  void set_native_thread_name(const char *name) {
    assert(Thread::current() == this, "set_native_thread_name can only be called on the current thread");
    os::set_native_thread_name(name);
  }

  Monitor* SR_lock() const                       { return _SR_lock; }

  bool has_async_exception() const { return (_suspend_flags & _has_async_exception) != 0; }

  inline void set_suspend_flag(SuspendFlags f);
  inline void clear_suspend_flag(SuspendFlags f);

  inline void set_has_async_exception();
  inline void clear_has_async_exception();

  inline void set_trace_flag();
  inline void clear_trace_flag();

  inline void set_obj_deopt_flag();
  inline void clear_obj_deopt_flag();

  // Support for Unhandled Oop detection
  // Add the field for both, fastdebug and debug, builds to keep
  // Thread's fields layout the same.
  // Note: CHECK_UNHANDLED_OOPS is defined only for fastdebug build.
#ifdef CHECK_UNHANDLED_OOPS
 private:
  UnhandledOops* _unhandled_oops;
#elif defined(ASSERT)
 private:
  void* _unhandled_oops;
#endif
#ifdef CHECK_UNHANDLED_OOPS
 public:
  UnhandledOops* unhandled_oops() { return _unhandled_oops; }
  // Mark oop safe for gc.  It may be stack allocated but won't move.
  void allow_unhandled_oop(oop *op) {
    if (CheckUnhandledOops) unhandled_oops()->allow_unhandled_oop(op);
  }
  // Clear oops at safepoint so crashes point to unhandled oop violator
  void clear_unhandled_oops() {
    if (CheckUnhandledOops) unhandled_oops()->clear_unhandled_oops();
  }
#endif // CHECK_UNHANDLED_OOPS

 public:
#ifndef PRODUCT
  bool skip_gcalot()           { return _skip_gcalot; }
  void set_skip_gcalot(bool v) { _skip_gcalot = v;    }
#endif

  // Installs a pending exception to be inserted later
  static void send_async_exception(oop thread_oop, oop java_throwable);

  // Resource area
  ResourceArea* resource_area() const            { return _resource_area; }
  void set_resource_area(ResourceArea* area)     { _resource_area = area; }

  OSThread* osthread() const                     { return _osthread;   }
  void set_osthread(OSThread* thread)            { _osthread = thread; }

  // JNI handle support
  JNIHandleBlock* active_handles() const         { return _active_handles; }
  void set_active_handles(JNIHandleBlock* block) { _active_handles = block; }
  JNIHandleBlock* free_handle_block() const      { return _free_handle_block; }
  void set_free_handle_block(JNIHandleBlock* block) { _free_handle_block = block; }

  // Internal handle support
  HandleArea* handle_area() const                { return _handle_area; }
  void set_handle_area(HandleArea* area)         { _handle_area = area; }

  GrowableArray<Metadata*>* metadata_handles() const          { return _metadata_handles; }
  void set_metadata_handles(GrowableArray<Metadata*>* handles){ _metadata_handles = handles; }

  // Thread-Local Allocation Buffer (TLAB) support
  ThreadLocalAllocBuffer& tlab()                 { return _tlab; }
  void initialize_tlab();

  jlong allocated_bytes()               { return _allocated_bytes; }
  void set_allocated_bytes(jlong value) { _allocated_bytes = value; }
  void incr_allocated_bytes(jlong size) { _allocated_bytes += size; }
  inline jlong cooked_allocated_bytes();

  ThreadHeapSampler& heap_sampler()     { return _heap_sampler; }

  ThreadStatisticalInfo& statistical_info() { return _statistical_info; }

  JFR_ONLY(DEFINE_THREAD_LOCAL_ACCESSOR_JFR;)

  bool is_trace_suspend()               { return (_suspend_flags & _trace_flag) != 0; }

  bool is_obj_deopt_suspend()           { return (_suspend_flags & _obj_deopt) != 0; }

  // For tracking the heavyweight monitor the thread is pending on.
  ObjectMonitor* current_pending_monitor() {
    return _current_pending_monitor;
  }
  void set_current_pending_monitor(ObjectMonitor* monitor) {
    _current_pending_monitor = monitor;
  }
  void set_current_pending_monitor_is_from_java(bool from_java) {
    _current_pending_monitor_is_from_java = from_java;
  }
  bool current_pending_monitor_is_from_java() {
    return _current_pending_monitor_is_from_java;
  }

  // For tracking the ObjectMonitor on which this thread called Object.wait()
  ObjectMonitor* current_waiting_monitor() {
    return _current_waiting_monitor;
  }
  void set_current_waiting_monitor(ObjectMonitor* monitor) {
    _current_waiting_monitor = monitor;
  }

  // For tracking the Jvmti raw monitor the thread is pending on.
  JvmtiRawMonitor* current_pending_raw_monitor() {
    return _current_pending_raw_monitor;
  }
  void set_current_pending_raw_monitor(JvmtiRawMonitor* monitor) {
    _current_pending_raw_monitor = monitor;
  }

  // GC support
  // Apply "f->do_oop" to all root oops in "this".
  //   Used by JavaThread::oops_do.
  // Apply "cf->do_code_blob" (if !NULL) to all code blobs active in frames
  virtual void oops_do_no_frames(OopClosure* f, CodeBlobClosure* cf);
  virtual void oops_do_frames(OopClosure* f, CodeBlobClosure* cf) {}
  void oops_do(OopClosure* f, CodeBlobClosure* cf);

  // Handles the parallel case for claim_threads_do.
 private:
  bool claim_par_threads_do(uintx claim_token);
 public:
  // Requires that "claim_token" is that of the current iteration.
  // If "is_par" is false, sets the token of "this" to
  // "claim_token", and returns "true".  If "is_par" is true,
  // uses an atomic instruction to set the current thread's token to
  // "claim_token", if it is not already.  Returns "true" iff the
  // calling thread does the update, this indicates that the calling thread
  // has claimed the thread in the current iteration.
  bool claim_threads_do(bool is_par, uintx claim_token) {
    if (!is_par) {
      _threads_do_token = claim_token;
      return true;
    } else {
      return claim_par_threads_do(claim_token);
    }
  }

  uintx threads_do_token() const { return _threads_do_token; }

  // jvmtiRedefineClasses support
  void metadata_handles_do(void f(Metadata*));

 private:
  // Check if address is within the given range of this thread's
  // stack:  stack_base() > adr >/>= limit
  // The check is inclusive of limit if passed true, else exclusive.
  bool is_in_stack_range(address adr, address limit, bool inclusive) const {
    assert(stack_base() > limit && limit >= stack_end(), "limit is outside of stack");
    return stack_base() > adr && (inclusive ? adr >= limit : adr > limit);
  }

 public:
  // Used by fast lock support
  virtual bool is_lock_owned(address adr) const;

  // Check if address is within the given range of this thread's
  // stack:  stack_base() > adr >= limit
  bool is_in_stack_range_incl(address adr, address limit) const {
    return is_in_stack_range(adr, limit, true);
  }

  // Check if address is within the given range of this thread's
  // stack:  stack_base() > adr > limit
  bool is_in_stack_range_excl(address adr, address limit) const {
    return is_in_stack_range(adr, limit, false);
  }

  // Check if address is in the stack mapped to this thread. Used mainly in
  // error reporting (so has to include guard zone) and frame printing.
  // Expects _stack_base to be initialized - checked with assert.
  bool is_in_full_stack_checked(address adr) const {
    return is_in_stack_range_incl(adr, stack_end());
  }

  // Like is_in_full_stack_checked but without the assertions as this
  // may be called in a thread before _stack_base is initialized.
  bool is_in_full_stack(address adr) const {
    address stack_end = _stack_base - _stack_size;
    return _stack_base > adr && adr >= stack_end;
  }

  // Check if address is in the live stack of this thread (not just for locks).
  // Warning: can only be called by the current thread on itself.
  bool is_in_live_stack(address adr) const {
    assert(Thread::current() == this, "is_in_live_stack can only be called from current thread");
    return is_in_stack_range_incl(adr, os::current_stack_pointer());
  }

  // Sets this thread as starting thread. Returns failure if thread
  // creation fails due to lack of memory, too many threads etc.
  bool set_as_starting_thread();

protected:
  // OS data associated with the thread
  OSThread* _osthread;  // Platform-specific thread information

  // Thread local resource area for temporary allocation within the VM
  ResourceArea* _resource_area;

  DEBUG_ONLY(ResourceMark* _current_resource_mark;)

  // Thread local handle area for allocation of handles within the VM
  HandleArea* _handle_area;
  GrowableArray<Metadata*>* _metadata_handles;

  // Support for stack overflow handling, get_thread, etc.
  address          _stack_base;
  size_t           _stack_size;
  int              _lgrp_id;

 public:
  // Stack overflow support
  address stack_base() const           { assert(_stack_base != NULL,"Sanity check"); return _stack_base; }
  void    set_stack_base(address base) { _stack_base = base; }
  size_t  stack_size() const           { return _stack_size; }
  void    set_stack_size(size_t size)  { _stack_size = size; }
  address stack_end()  const           { return stack_base() - stack_size(); }
  void    record_stack_base_and_size();
  void    register_thread_stack_with_NMT() NOT_NMT_RETURN;
  void    unregister_thread_stack_with_NMT() NOT_NMT_RETURN;

  int     lgrp_id() const        { return _lgrp_id; }
  void    set_lgrp_id(int value) { _lgrp_id = value; }

  // Printing
  void print_on(outputStream* st, bool print_extended_info) const;
  virtual void print_on(outputStream* st) const { print_on(st, false); }
  void print() const;
  virtual void print_on_error(outputStream* st, char* buf, int buflen) const;
  void print_value_on(outputStream* st) const;

  // Debug-only code
#ifdef ASSERT
 private:
  // Deadlock detection support for Mutex locks. List of locks own by thread.
  Mutex* _owned_locks;
  // Mutex::set_owner_implementation is the only place where _owned_locks is modified,
  // thus the friendship
  friend class Mutex;
  friend class Monitor;

 public:
  void print_owned_locks_on(outputStream* st) const;
  void print_owned_locks() const                 { print_owned_locks_on(tty);    }
  Mutex* owned_locks() const                     { return _owned_locks;          }
  bool owns_locks() const                        { return owned_locks() != NULL; }

  // Deadlock detection
  ResourceMark* current_resource_mark()          { return _current_resource_mark; }
  void set_current_resource_mark(ResourceMark* rm) { _current_resource_mark = rm; }
#endif // ASSERT

  // These functions check conditions on a JavaThread before possibly going to a safepoint,
  // including NoSafepointVerifier.
  void check_for_valid_safepoint_state() NOT_DEBUG_RETURN;
  void check_possible_safepoint() NOT_DEBUG_RETURN;

 private:
  volatile int _jvmti_env_iteration_count;

 public:
  void entering_jvmti_env_iteration()            { ++_jvmti_env_iteration_count; }
  void leaving_jvmti_env_iteration()             { --_jvmti_env_iteration_count; }
  bool is_inside_jvmti_env_iteration()           { return _jvmti_env_iteration_count > 0; }

  // Code generation
  static ByteSize exception_file_offset()        { return byte_offset_of(Thread, _exception_file); }
  static ByteSize exception_line_offset()        { return byte_offset_of(Thread, _exception_line); }
  static ByteSize active_handles_offset()        { return byte_offset_of(Thread, _active_handles); }

  static ByteSize stack_base_offset()            { return byte_offset_of(Thread, _stack_base); }
  static ByteSize stack_size_offset()            { return byte_offset_of(Thread, _stack_size); }

  static ByteSize polling_word_offset()          { return byte_offset_of(Thread, _poll_data) + byte_offset_of(SafepointMechanism::ThreadData, _polling_word);}
  static ByteSize polling_page_offset()          { return byte_offset_of(Thread, _poll_data) + byte_offset_of(SafepointMechanism::ThreadData, _polling_page);}

  static ByteSize tlab_start_offset()            { return byte_offset_of(Thread, _tlab) + ThreadLocalAllocBuffer::start_offset(); }
  static ByteSize tlab_end_offset()              { return byte_offset_of(Thread, _tlab) + ThreadLocalAllocBuffer::end_offset(); }
  static ByteSize tlab_top_offset()              { return byte_offset_of(Thread, _tlab) + ThreadLocalAllocBuffer::top_offset(); }
  static ByteSize tlab_pf_top_offset()           { return byte_offset_of(Thread, _tlab) + ThreadLocalAllocBuffer::pf_top_offset(); }

  static ByteSize allocated_bytes_offset()       { return byte_offset_of(Thread, _allocated_bytes); }

  JFR_ONLY(DEFINE_THREAD_LOCAL_OFFSET_JFR;)

 public:
  volatile intptr_t _Stalled;
  volatile int _TypeTag;
  ParkEvent * _ParkEvent;                     // for Object monitors, JVMTI raw monitors,
                                              // and ObjectSynchronizer::read_stable_mark
  int NativeSyncRecursion;                    // diagnostic

  volatile int _OnTrap;                       // Resume-at IP delta
  jint _hashStateW;                           // Marsaglia Shift-XOR thread-local RNG
  jint _hashStateX;                           // thread-specific hashCode generator state
  jint _hashStateY;
  jint _hashStateZ;

  // Low-level leaf-lock primitives used to implement synchronization.
  // Not for general synchronization use.
  static void SpinAcquire(volatile int * Lock, const char * Name);
  static void SpinRelease(volatile int * Lock);
<<<<<<< HEAD
  static void muxAcquire(volatile intptr_t * Lock, const char * Name);
  static void muxRelease(volatile intptr_t * Lock);

private:
#ifdef ASSERT
  bool _wx_init;
  WXMode _wx_state;
  static inline void verify_wx_init(WXMode state) {
    Thread* current = Thread::current();
    assert(!current->_wx_init, "second init");
    current->_wx_init = true;
    current->_wx_state = state;
  }
  static inline void verify_wx_transition(WXMode from, WXMode to) {
    Thread* current = Thread::current();
    assert(current->_wx_init, "no init");
    assert(current->_wx_state == from, "wrong state");
    current->_wx_init = true;
    current->_wx_state = to;
  }
  static inline void verify_wx_state(WXMode now) {
    Thread* current = Thread::current();
    assert(current->_wx_init, "no init");
    assert(current->_wx_state == now, "wrong state");
  }
#else
  static inline void verify_wx_init(WXMode state) { }
  static inline void verify_wx_transition(WXMode from, WXMode to) { }
  static inline void verify_wx_state(WXMode now) { }
#endif // ASSERT
public:
  void init_wx() {
    WXMode init_mode = WXWrite;
    verify_wx_init(init_mode);
    os::current_thread_enable_wx(init_mode);
  }
  static inline void enable_wx_from_write(WXMode to) {
    verify_wx_transition(WXWrite, to);
    os::current_thread_enable_wx(to);
  }
  static inline void enable_wx_from_exec(WXMode to) {
    verify_wx_transition(WXExec, to);
    os::current_thread_enable_wx(to);
  }

  class WXWriteFromExecSetter {
  public:
    WXWriteFromExecSetter() {
      enable_wx_from_exec(WXWrite);
    }
    ~WXWriteFromExecSetter() {
      enable_wx_from_write(WXExec);
    }
  };

  class WXExecFromWriteSetter {
  public:
    WXExecFromWriteSetter() {
      enable_wx_from_write(WXExec);
    }
    ~WXExecFromWriteSetter() {
      enable_wx_from_exec(WXWrite);
    }
  };

  class WXWriteVerifier {
  public:
    WXWriteVerifier() {
      verify_wx_state(WXWrite);
    }
  };
  class WXExecVerifier {
  public:
    WXExecVerifier() {
      verify_wx_state(WXExec);
    }
  };
=======
>>>>>>> 0ec2c969
};

// Inline implementation of Thread::current()
inline Thread* Thread::current() {
  Thread* current = current_or_null();
  assert(current != NULL, "Thread::current() called on detached thread");
  return current;
}

inline Thread* Thread::current_or_null() {
#ifndef USE_LIBRARY_BASED_TLS_ONLY
  return _thr_current;
#else
  if (ThreadLocalStorage::is_initialized()) {
    return ThreadLocalStorage::thread();
  }
  return NULL;
#endif
}

inline Thread* Thread::current_or_null_safe() {
  if (ThreadLocalStorage::is_initialized()) {
    return ThreadLocalStorage::thread();
  }
  return NULL;
}

class NonJavaThread: public Thread {
  friend class VMStructs;

  NonJavaThread* volatile _next;

  class List;
  static List _the_list;

  void add_to_the_list();
  void remove_from_the_list();

 protected:
  virtual void pre_run();
  virtual void post_run();

 public:
  NonJavaThread();
  ~NonJavaThread();

  class Iterator;
};

// Provides iteration over the list of NonJavaThreads.
// List addition occurs in pre_run(), and removal occurs in post_run(),
// so that only live fully-initialized threads can be found in the list.
// Threads created after an iterator is constructed will not be visited
// by the iterator. The scope of an iterator is a critical section; there
// must be no safepoint checks in that scope.
class NonJavaThread::Iterator : public StackObj {
  uint _protect_enter;
  NonJavaThread* _current;

  NONCOPYABLE(Iterator);

public:
  Iterator();
  ~Iterator();

  bool end() const { return _current == NULL; }
  NonJavaThread* current() const { return _current; }
  void step();
};

// Name support for threads.  non-JavaThread subclasses with multiple
// uniquely named instances should derive from this.
class NamedThread: public NonJavaThread {
  friend class VMStructs;
  enum {
    max_name_len = 64
  };
 private:
  char* _name;
  // log Thread being processed by oops_do
  Thread* _processed_thread;
  uint _gc_id; // The current GC id when a thread takes part in GC

 public:
  NamedThread();
  ~NamedThread();
  // May only be called once per thread.
  void set_name(const char* format, ...)  ATTRIBUTE_PRINTF(2, 3);
  virtual bool is_Named_thread() const { return true; }
  virtual char* name() const { return _name == NULL ? (char*)"Unknown Thread" : _name; }
  Thread *processed_thread() { return _processed_thread; }
  void set_processed_thread(Thread *thread) { _processed_thread = thread; }
  virtual void print_on(outputStream* st) const;

  void set_gc_id(uint gc_id) { _gc_id = gc_id; }
  uint gc_id() { return _gc_id; }
};

// Worker threads are named and have an id of an assigned work.
class WorkerThread: public NamedThread {
 private:
  uint _id;
 public:
  WorkerThread() : _id(0)               { }
  virtual bool is_Worker_thread() const { return true; }

  virtual WorkerThread* as_Worker_thread() const {
    assert(is_Worker_thread(), "Dubious cast to WorkerThread*?");
    return (WorkerThread*) this;
  }

  void set_id(uint work_id)             { _id = work_id; }
  uint id() const                       { return _id; }
};

// A single WatcherThread is used for simulating timer interrupts.
class WatcherThread: public NonJavaThread {
  friend class VMStructs;
 protected:
  virtual void run();

 private:
  static WatcherThread* _watcher_thread;

  static bool _startable;
  // volatile due to at least one lock-free read
  volatile static bool _should_terminate;
 public:
  enum SomeConstants {
    delay_interval = 10                          // interrupt delay in milliseconds
  };

  // Constructor
  WatcherThread();

  // No destruction allowed
  ~WatcherThread() {
    guarantee(false, "WatcherThread deletion must fix the race with VM termination");
  }

  // Tester
  bool is_Watcher_thread() const                 { return true; }

  // Printing
  char* name() const { return (char*)"VM Periodic Task Thread"; }
  void print_on(outputStream* st) const;
  void unpark();

  // Returns the single instance of WatcherThread
  static WatcherThread* watcher_thread()         { return _watcher_thread; }

  // Create and start the single instance of WatcherThread, or stop it on shutdown
  static void start();
  static void stop();
  // Only allow start once the VM is sufficiently initialized
  // Otherwise the first task to enroll will trigger the start
  static void make_startable();
 private:
  int sleep() const;
};


class CompilerThread;

typedef void (*ThreadFunction)(JavaThread*, TRAPS);

class JavaThread: public Thread {
  friend class VMStructs;
  friend class JVMCIVMStructs;
  friend class WhiteBox;
  friend class ThreadsSMRSupport; // to access _threadObj for exiting_threads_oops_do
 private:
  bool           _on_thread_list;                // Is set when this JavaThread is added to the Threads list
  OopHandle      _threadObj;                     // The Java level thread object

#ifdef ASSERT
 private:
  int _java_call_counter;

 public:
  int  java_call_counter()                       { return _java_call_counter; }
  void inc_java_call_counter()                   { _java_call_counter++; }
  void dec_java_call_counter() {
    assert(_java_call_counter > 0, "Invalid nesting of JavaCallWrapper");
    _java_call_counter--;
  }
 private:  // restore original namespace restriction
#endif  // ifdef ASSERT

#ifndef PRODUCT
 public:
  enum {
    jump_ring_buffer_size = 16
  };
 private:  // restore original namespace restriction
#endif

  JavaFrameAnchor _anchor;                       // Encapsulation of current java frame and it state

  ThreadFunction _entry_point;

  JNIEnv        _jni_environment;

  // Deopt support
  DeoptResourceMark*  _deopt_mark;               // Holds special ResourceMark for deoptimization

  CompiledMethod*       _deopt_nmethod;         // CompiledMethod that is currently being deoptimized
  vframeArray*  _vframe_array_head;              // Holds the heap of the active vframeArrays
  vframeArray*  _vframe_array_last;              // Holds last vFrameArray we popped
  // Holds updates by JVMTI agents for compiled frames that cannot be performed immediately. They
  // will be carried out as soon as possible which, in most cases, is just before deoptimization of
  // the frame, when control returns to it.
  JvmtiDeferredUpdates* _jvmti_deferred_updates;

  // Handshake value for fixing 6243940. We need a place for the i2c
  // adapter to store the callee Method*. This value is NEVER live
  // across a gc point so it does NOT have to be gc'd
  // The handshake is open ended since we can't be certain that it will
  // be NULLed. This is because we rarely ever see the race and end up
  // in handle_wrong_method which is the backend of the handshake. See
  // code in i2c adapters and handle_wrong_method.

  Method*       _callee_target;

  // Used to pass back results to the interpreter or generated code running Java code.
  oop           _vm_result;    // oop result is GC-preserved
  Metadata*     _vm_result_2;  // non-oop result

  // See ReduceInitialCardMarks: this holds the precise space interval of
  // the most recent slow path allocation for which compiled code has
  // elided card-marks for performance along the fast-path.
  MemRegion     _deferred_card_mark;

  MonitorChunk* _monitor_chunks;                 // Contains the off stack monitors
                                                 // allocated during deoptimization
                                                 // and by JNI_MonitorEnter/Exit

  // Async. requests support
  enum AsyncRequests {
    _no_async_condition = 0,
    _async_exception,
    _async_unsafe_access_error
  };
  AsyncRequests _special_runtime_exit_condition; // Enum indicating pending async. request
  oop           _pending_async_exception;

  // Safepoint support
 public:                                         // Expose _thread_state for SafeFetchInt()
  volatile JavaThreadState _thread_state;
 private:
  ThreadSafepointState* _safepoint_state;        // Holds information about a thread during a safepoint
  address               _saved_exception_pc;     // Saved pc of instruction where last implicit exception happened
  NOT_PRODUCT(bool      _requires_cross_modify_fence;) // State used by VerifyCrossModifyFence

  // JavaThread termination support
  enum TerminatedTypes {
    _not_terminated = 0xDEAD - 2,
    _thread_exiting,                             // JavaThread::exit() has been called for this thread
    _thread_terminated,                          // JavaThread is removed from thread list
    _vm_exited                                   // JavaThread is still executing native code, but VM is terminated
                                                 // only VM_Exit can set _vm_exited
  };

  // In general a JavaThread's _terminated field transitions as follows:
  //
  //   _not_terminated => _thread_exiting => _thread_terminated
  //
  // _vm_exited is a special value to cover the case of a JavaThread
  // executing native code after the VM itself is terminated.
  volatile TerminatedTypes _terminated;
  // suspend/resume support
  volatile bool         _suspend_equivalent;     // Suspend equivalent condition
  jint                  _in_deopt_handler;       // count of deoptimization
                                                 // handlers thread is in
  volatile bool         _doing_unsafe_access;    // Thread may fault due to unsafe access
  bool                  _do_not_unlock_if_synchronized;  // Do not unlock the receiver of a synchronized method (since it was
                                                         // never locked) when throwing an exception. Used by interpreter only.

  // JNI attach states:
  enum JNIAttachStates {
    _not_attaching_via_jni = 1,  // thread is not attaching via JNI
    _attaching_via_jni,          // thread is attaching via JNI
    _attached_via_jni            // thread has attached via JNI
  };

  // A regular JavaThread's _jni_attach_state is _not_attaching_via_jni.
  // A native thread that is attaching via JNI starts with a value
  // of _attaching_via_jni and transitions to _attached_via_jni.
  volatile JNIAttachStates _jni_attach_state;


#if INCLUDE_JVMCI
  // The _pending_* fields below are used to communicate extra information
  // from an uncommon trap in JVMCI compiled code to the uncommon trap handler.

  // Communicates the DeoptReason and DeoptAction of the uncommon trap
  int       _pending_deoptimization;

  // Specifies whether the uncommon trap is to bci 0 of a synchronized method
  // before the monitor has been acquired.
  bool      _pending_monitorenter;

  // Specifies if the DeoptReason for the last uncommon trap was Reason_transfer_to_interpreter
  bool      _pending_transfer_to_interpreter;

  // True if in a runtime call from compiled code that will deoptimize
  // and re-execute a failed heap allocation in the interpreter.
  bool      _in_retryable_allocation;

  // An id of a speculation that JVMCI compiled code can use to further describe and
  // uniquely identify the speculative optimization guarded by an uncommon trap.
  // See JVMCINMethodData::SPECULATION_LENGTH_BITS for further details.
  jlong     _pending_failed_speculation;

  // These fields are mutually exclusive in terms of live ranges.
  union {
    // Communicates the pc at which the most recent implicit exception occurred
    // from the signal handler to a deoptimization stub.
    address   _implicit_exception_pc;

    // Communicates an alternative call target to an i2c stub from a JavaCall .
    address   _alternate_call_target;
  } _jvmci;

  // Support for high precision, thread sensitive counters in JVMCI compiled code.
  jlong*    _jvmci_counters;

 public:
  static jlong* _jvmci_old_thread_counters;
  static void collect_counters(jlong* array, int length);

  bool resize_counters(int current_size, int new_size);

  static bool resize_all_jvmci_counters(int new_size);

 private:
#endif // INCLUDE_JVMCI

  StackOverflow    _stack_overflow_state;

  // Compiler exception handling (NOTE: The _exception_oop is *NOT* the same as _pending_exception. It is
  // used to temp. parsing values into and out of the runtime system during exception handling for compiled
  // code)
  volatile oop     _exception_oop;               // Exception thrown in compiled code
  volatile address _exception_pc;                // PC where exception happened
  volatile address _exception_handler_pc;        // PC for handler of exception
  volatile int     _is_method_handle_return;     // true (== 1) if the current exception PC is a MethodHandle call site.

 private:
  // support for JNI critical regions
  jint    _jni_active_critical;                  // count of entries into JNI critical region

  // Checked JNI: function name requires exception check
  char* _pending_jni_exception_check_fn;

  // For deadlock detection.
  int _depth_first_number;

  // JVMTI PopFrame support
  // This is set to popframe_pending to signal that top Java frame should be popped immediately
  int _popframe_condition;

  // If reallocation of scalar replaced objects fails, we throw OOM
  // and during exception propagation, pop the top
  // _frames_to_pop_failed_realloc frames, the ones that reference
  // failed reallocations.
  int _frames_to_pop_failed_realloc;

  friend class VMThread;
  friend class ThreadWaitTransition;
  friend class VM_Exit;


 public:
  // Constructor
  JavaThread();                            // delegating constructor
  JavaThread(bool is_attaching_via_jni);   // for main thread and JNI attached threads
  JavaThread(ThreadFunction entry_point, size_t stack_size = 0);
  ~JavaThread();

#ifdef ASSERT
  // verify this JavaThread hasn't be published in the Threads::list yet
  void verify_not_published();
#endif // ASSERT

  StackOverflow* stack_overflow_state() { return &_stack_overflow_state; }

  //JNI functiontable getter/setter for JVMTI jni function table interception API.
  void set_jni_functions(struct JNINativeInterface_* functionTable) {
    _jni_environment.functions = functionTable;
  }
  struct JNINativeInterface_* get_jni_functions() {
    return (struct JNINativeInterface_ *)_jni_environment.functions;
  }

  // This function is called at thread creation to allow
  // platform specific thread variables to be initialized.
  void cache_global_variables();

  // Executes Shutdown.shutdown()
  void invoke_shutdown_hooks();

  // Cleanup on thread exit
  enum ExitType {
    normal_exit,
    jni_detach
  };
  void exit(bool destroy_vm, ExitType exit_type = normal_exit);

  void cleanup_failed_attach_current_thread(bool is_daemon);

  // Testers
  virtual bool is_Java_thread() const            { return true;  }
  virtual bool can_call_java() const             { return true; }

  virtual bool is_active_Java_thread() const {
    return on_thread_list() && !is_terminated();
  }

  // Thread oop. threadObj() can be NULL for initial JavaThread
  // (or for threads attached via JNI)
  oop threadObj() const;
  void set_threadObj(oop p);

  // Prepare thread and add to priority queue.  If a priority is
  // not specified, use the priority of the thread object. Threads_lock
  // must be held while this function is called.
  void prepare(jobject jni_thread, ThreadPriority prio=NoPriority);

  void set_saved_exception_pc(address pc)        { _saved_exception_pc = pc; }
  address saved_exception_pc()                   { return _saved_exception_pc; }

  ThreadFunction entry_point() const             { return _entry_point; }

  // Allocates a new Java level thread object for this thread. thread_name may be NULL.
  void allocate_threadObj(Handle thread_group, const char* thread_name, bool daemon, TRAPS);

  // Last frame anchor routines

  JavaFrameAnchor* frame_anchor(void)            { return &_anchor; }

  // last_Java_sp
  bool has_last_Java_frame() const               { return _anchor.has_last_Java_frame(); }
  intptr_t* last_Java_sp() const                 { return _anchor.last_Java_sp(); }

  // last_Java_pc

  address last_Java_pc(void)                     { return _anchor.last_Java_pc(); }

  // Safepoint support
  inline JavaThreadState thread_state() const;
  inline void set_thread_state(JavaThreadState s);
  inline void set_thread_state_fence(JavaThreadState s);  // fence after setting thread state
  inline ThreadSafepointState* safepoint_state() const;
  inline void set_safepoint_state(ThreadSafepointState* state);
  inline bool is_at_poll_safepoint();

  // JavaThread termination and lifecycle support:
  void smr_delete();
  bool on_thread_list() const { return _on_thread_list; }
  void set_on_thread_list() { _on_thread_list = true; }

  // thread has called JavaThread::exit() or is terminated
  bool is_exiting() const;
  // thread is terminated (no longer on the threads list); we compare
  // against the two non-terminated values so that a freed JavaThread
  // will also be considered terminated.
  bool check_is_terminated(TerminatedTypes l_terminated) const {
    return l_terminated != _not_terminated && l_terminated != _thread_exiting;
  }
  bool is_terminated() const;
  void set_terminated(TerminatedTypes t);
  // special for Threads::remove() which is static:
  void set_terminated_value();
  void block_if_vm_exited();

  bool doing_unsafe_access()                     { return _doing_unsafe_access; }
  void set_doing_unsafe_access(bool val)         { _doing_unsafe_access = val; }

  bool do_not_unlock_if_synchronized()             { return _do_not_unlock_if_synchronized; }
  void set_do_not_unlock_if_synchronized(bool val) { _do_not_unlock_if_synchronized = val; }

  SafepointMechanism::ThreadData* poll_data() { return &_poll_data; }

  void set_requires_cross_modify_fence(bool val) PRODUCT_RETURN NOT_PRODUCT({ _requires_cross_modify_fence = val; })

 private:
  // Support for thread handshake operations
  HandshakeState _handshake;
 public:
  HandshakeState* handshake_state() { return &_handshake; }

  // A JavaThread can always safely operate on it self and other threads
  // can do it safely if they are the active handshaker.
  bool is_handshake_safe_for(Thread* th) const {
    return _handshake.active_handshaker() == th || this == th;
  }

  // Suspend/resume support for JavaThread
 private:
  inline void set_ext_suspended();
  inline void clear_ext_suspended();

 public:
  void java_suspend(); // higher-level suspension logic called by the public APIs
  void java_resume();  // higher-level resume logic called by the public APIs
  int  java_suspend_self(); // low-level self-suspension mechanics

  // Synchronize with another thread that is deoptimizing objects of the
  // current thread, i.e. reverts optimizations based on escape analysis.
  void wait_for_object_deoptimization();

 private:
  // mid-level wrapper around java_suspend_self to set up correct state and
  // check for a pending safepoint at the end
  void java_suspend_self_with_safepoint_check();

 public:
  void check_and_wait_while_suspended() {
    assert(JavaThread::current() == this, "sanity check");

    bool do_self_suspend;
    do {
      // were we externally suspended while we were waiting?
      do_self_suspend = handle_special_suspend_equivalent_condition();
      if (do_self_suspend) {
        // don't surprise the thread that suspended us by returning
        java_suspend_self();
        set_suspend_equivalent();
      }
    } while (do_self_suspend);
  }
  static void check_safepoint_and_suspend_for_native_trans(JavaThread *thread);
  // Check for async exception in addition to safepoint and suspend request.
  static void check_special_condition_for_native_trans(JavaThread *thread);

  bool is_ext_suspend_completed();

  inline void set_external_suspend();
  inline void clear_external_suspend();

  bool is_external_suspend() const {
    return (_suspend_flags & _external_suspend) != 0;
  }
  // Whenever a thread transitions from native to vm/java it must suspend
  // if external|deopt suspend is present.
  bool is_suspend_after_native() const {
    return (_suspend_flags & (_external_suspend | _obj_deopt JFR_ONLY(| _trace_flag))) != 0;
  }

  // external suspend request is completed
  bool is_ext_suspended() const {
    return (_suspend_flags & _ext_suspended) != 0;
  }

  bool is_external_suspend_with_lock() const {
    MutexLocker ml(SR_lock(), Mutex::_no_safepoint_check_flag);
    return is_external_suspend();
  }

  // Special method to handle a pending external suspend request
  // when a suspend equivalent condition lifts.
  bool handle_special_suspend_equivalent_condition() {
    assert(is_suspend_equivalent(),
           "should only be called in a suspend equivalence condition");
    MutexLocker ml(SR_lock(), Mutex::_no_safepoint_check_flag);
    bool ret = is_external_suspend();
    if (!ret) {
      // not about to self-suspend so clear suspend equivalence
      clear_suspend_equivalent();
    }
    // implied else:
    // We have a pending external suspend request so we leave the
    // suspend_equivalent flag set until java_suspend_self() sets
    // the ext_suspended flag and clears the suspend_equivalent
    // flag. This insures that wait_for_ext_suspend_completion()
    // will return consistent values.
    return ret;
  }

  // utility methods to see if we are doing some kind of suspension
  bool is_being_ext_suspended() const            {
    MutexLocker ml(SR_lock(), Mutex::_no_safepoint_check_flag);
    return is_ext_suspended() || is_external_suspend();
  }

  bool is_suspend_equivalent() const             { return _suspend_equivalent; }

  void set_suspend_equivalent()                  { _suspend_equivalent = true; }
  void clear_suspend_equivalent()                { _suspend_equivalent = false; }

  // Thread.stop support
  void send_thread_stop(oop throwable);
  AsyncRequests clear_special_runtime_exit_condition() {
    AsyncRequests x = _special_runtime_exit_condition;
    _special_runtime_exit_condition = _no_async_condition;
    return x;
  }

  // Are any async conditions present?
  bool has_async_condition() { return (_special_runtime_exit_condition != _no_async_condition); }

  void check_and_handle_async_exceptions(bool check_unsafe_error = true);

  // these next two are also used for self-suspension and async exception support
  void handle_special_runtime_exit_condition(bool check_asyncs = true);

  // Return true if JavaThread has an asynchronous condition or
  // if external suspension is requested.
  bool has_special_runtime_exit_condition() {
    // Because we don't use is_external_suspend_with_lock
    // it is possible that we won't see an asynchronous external suspend
    // request that has just gotten started, i.e., SR_lock grabbed but
    // _external_suspend field change either not made yet or not visible
    // yet. However, this is okay because the request is asynchronous and
    // we will see the new flag value the next time through. It's also
    // possible that the external suspend request is dropped after
    // we have checked is_external_suspend(), we will recheck its value
    // under SR_lock in java_suspend_self().
    return (_special_runtime_exit_condition != _no_async_condition) ||
            is_external_suspend() || is_trace_suspend() || is_obj_deopt_suspend();
  }

  void set_pending_unsafe_access_error()          { _special_runtime_exit_condition = _async_unsafe_access_error; }

  inline void set_pending_async_exception(oop e);

  // Fast-locking support
  bool is_lock_owned(address adr) const;

  // Accessors for vframe array top
  // The linked list of vframe arrays are sorted on sp. This means when we
  // unpack the head must contain the vframe array to unpack.
  void set_vframe_array_head(vframeArray* value) { _vframe_array_head = value; }
  vframeArray* vframe_array_head() const         { return _vframe_array_head;  }

  // Side structure for deferring update of java frame locals until deopt occurs
  JvmtiDeferredUpdates* deferred_updates() const      { return _jvmti_deferred_updates; }
  void set_deferred_updates(JvmtiDeferredUpdates* du) { _jvmti_deferred_updates = du; }

  // These only really exist to make debugging deopt problems simpler

  void set_vframe_array_last(vframeArray* value) { _vframe_array_last = value; }
  vframeArray* vframe_array_last() const         { return _vframe_array_last;  }

  // The special resourceMark used during deoptimization

  void set_deopt_mark(DeoptResourceMark* value)  { _deopt_mark = value; }
  DeoptResourceMark* deopt_mark(void)            { return _deopt_mark; }

  void set_deopt_compiled_method(CompiledMethod* nm)  { _deopt_nmethod = nm; }
  CompiledMethod* deopt_compiled_method()        { return _deopt_nmethod; }

  Method*    callee_target() const               { return _callee_target; }
  void set_callee_target  (Method* x)          { _callee_target   = x; }

  // Oop results of vm runtime calls
  oop  vm_result() const                         { return _vm_result; }
  void set_vm_result  (oop x)                    { _vm_result   = x; }

  Metadata*    vm_result_2() const               { return _vm_result_2; }
  void set_vm_result_2  (Metadata* x)          { _vm_result_2   = x; }

  MemRegion deferred_card_mark() const           { return _deferred_card_mark; }
  void set_deferred_card_mark(MemRegion mr)      { _deferred_card_mark = mr;   }

#if INCLUDE_JVMCI
  int  pending_deoptimization() const             { return _pending_deoptimization; }
  jlong pending_failed_speculation() const        { return _pending_failed_speculation; }
  bool has_pending_monitorenter() const           { return _pending_monitorenter; }
  void set_pending_monitorenter(bool b)           { _pending_monitorenter = b; }
  void set_pending_deoptimization(int reason)     { _pending_deoptimization = reason; }
  void set_pending_failed_speculation(jlong failed_speculation) { _pending_failed_speculation = failed_speculation; }
  void set_pending_transfer_to_interpreter(bool b) { _pending_transfer_to_interpreter = b; }
  void set_jvmci_alternate_call_target(address a) { assert(_jvmci._alternate_call_target == NULL, "must be"); _jvmci._alternate_call_target = a; }
  void set_jvmci_implicit_exception_pc(address a) { assert(_jvmci._implicit_exception_pc == NULL, "must be"); _jvmci._implicit_exception_pc = a; }

  virtual bool in_retryable_allocation() const    { return _in_retryable_allocation; }
  void set_in_retryable_allocation(bool b)        { _in_retryable_allocation = b; }
#endif // INCLUDE_JVMCI

  // Exception handling for compiled methods
  oop      exception_oop() const;
  address  exception_pc() const                  { return _exception_pc; }
  address  exception_handler_pc() const          { return _exception_handler_pc; }
  bool     is_method_handle_return() const       { return _is_method_handle_return == 1; }

  void set_exception_oop(oop o);
  void set_exception_pc(address a)               { _exception_pc = a; }
  void set_exception_handler_pc(address a)       { _exception_handler_pc = a; }
  void set_is_method_handle_return(bool value)   { _is_method_handle_return = value ? 1 : 0; }

  void clear_exception_oop_and_pc() {
    set_exception_oop(NULL);
    set_exception_pc(NULL);
  }

  // Check if address is in the usable part of the stack (excludes protected
  // guard pages). Can be applied to any thread and is an approximation for
  // using is_in_live_stack when the query has to happen from another thread.
  bool is_in_usable_stack(address adr) const {
    return is_in_stack_range_incl(adr, _stack_overflow_state.stack_reserved_zone_base());
  }

  // Misc. accessors/mutators
  void set_do_not_unlock(void)                   { _do_not_unlock_if_synchronized = true; }
  void clr_do_not_unlock(void)                   { _do_not_unlock_if_synchronized = false; }
  bool do_not_unlock(void)                       { return _do_not_unlock_if_synchronized; }

  // For assembly stub generation
  static ByteSize threadObj_offset()             { return byte_offset_of(JavaThread, _threadObj); }
  static ByteSize jni_environment_offset()       { return byte_offset_of(JavaThread, _jni_environment); }
  static ByteSize pending_jni_exception_check_fn_offset() {
    return byte_offset_of(JavaThread, _pending_jni_exception_check_fn);
  }
  static ByteSize last_Java_sp_offset() {
    return byte_offset_of(JavaThread, _anchor) + JavaFrameAnchor::last_Java_sp_offset();
  }
  static ByteSize last_Java_pc_offset() {
    return byte_offset_of(JavaThread, _anchor) + JavaFrameAnchor::last_Java_pc_offset();
  }
  static ByteSize frame_anchor_offset() {
    return byte_offset_of(JavaThread, _anchor);
  }
  static ByteSize callee_target_offset()         { return byte_offset_of(JavaThread, _callee_target); }
  static ByteSize vm_result_offset()             { return byte_offset_of(JavaThread, _vm_result); }
  static ByteSize vm_result_2_offset()           { return byte_offset_of(JavaThread, _vm_result_2); }
  static ByteSize thread_state_offset()          { return byte_offset_of(JavaThread, _thread_state); }
  static ByteSize saved_exception_pc_offset()    { return byte_offset_of(JavaThread, _saved_exception_pc); }
  static ByteSize osthread_offset()              { return byte_offset_of(JavaThread, _osthread); }
#if INCLUDE_JVMCI
  static ByteSize pending_deoptimization_offset() { return byte_offset_of(JavaThread, _pending_deoptimization); }
  static ByteSize pending_monitorenter_offset()  { return byte_offset_of(JavaThread, _pending_monitorenter); }
  static ByteSize pending_failed_speculation_offset() { return byte_offset_of(JavaThread, _pending_failed_speculation); }
  static ByteSize jvmci_alternate_call_target_offset() { return byte_offset_of(JavaThread, _jvmci._alternate_call_target); }
  static ByteSize jvmci_implicit_exception_pc_offset() { return byte_offset_of(JavaThread, _jvmci._implicit_exception_pc); }
  static ByteSize jvmci_counters_offset()        { return byte_offset_of(JavaThread, _jvmci_counters); }
#endif // INCLUDE_JVMCI
  static ByteSize exception_oop_offset()         { return byte_offset_of(JavaThread, _exception_oop); }
  static ByteSize exception_pc_offset()          { return byte_offset_of(JavaThread, _exception_pc); }
  static ByteSize exception_handler_pc_offset()  { return byte_offset_of(JavaThread, _exception_handler_pc); }
  static ByteSize is_method_handle_return_offset() { return byte_offset_of(JavaThread, _is_method_handle_return); }

  // StackOverflow offsets
  static ByteSize stack_overflow_limit_offset()  {
    return byte_offset_of(JavaThread, _stack_overflow_state._stack_overflow_limit);
  }
  static ByteSize stack_guard_state_offset()     {
    return byte_offset_of(JavaThread, _stack_overflow_state._stack_guard_state);
  }
  static ByteSize reserved_stack_activation_offset() {
    return byte_offset_of(JavaThread, _stack_overflow_state._reserved_stack_activation);
  }

  static ByteSize suspend_flags_offset()         { return byte_offset_of(JavaThread, _suspend_flags); }

  static ByteSize do_not_unlock_if_synchronized_offset() { return byte_offset_of(JavaThread, _do_not_unlock_if_synchronized); }
  static ByteSize should_post_on_exceptions_flag_offset() {
    return byte_offset_of(JavaThread, _should_post_on_exceptions_flag);
  }
  static ByteSize doing_unsafe_access_offset() { return byte_offset_of(JavaThread, _doing_unsafe_access); }
  NOT_PRODUCT(static ByteSize requires_cross_modify_fence_offset()  { return byte_offset_of(JavaThread, _requires_cross_modify_fence); })

  // Returns the jni environment for this thread
  JNIEnv* jni_environment()                      { return &_jni_environment; }

  static JavaThread* thread_from_jni_environment(JNIEnv* env) {
    JavaThread *thread_from_jni_env = (JavaThread*)((intptr_t)env - in_bytes(jni_environment_offset()));
    // Only return NULL if thread is off the thread list; starting to
    // exit should not return NULL.
    if (thread_from_jni_env->is_terminated()) {
      thread_from_jni_env->block_if_vm_exited();
      return NULL;
    } else {
      return thread_from_jni_env;
    }
  }

  // JNI critical regions. These can nest.
  bool in_critical()    { return _jni_active_critical > 0; }
  bool in_last_critical()  { return _jni_active_critical == 1; }
  inline void enter_critical();
  void exit_critical() {
    assert(Thread::current() == this, "this must be current thread");
    _jni_active_critical--;
    assert(_jni_active_critical >= 0, "JNI critical nesting problem?");
  }

  // Checked JNI: is the programmer required to check for exceptions, if so specify
  // which function name. Returning to a Java frame should implicitly clear the
  // pending check, this is done for Native->Java transitions (i.e. user JNI code).
  // VM->Java transistions are not cleared, it is expected that JNI code enclosed
  // within ThreadToNativeFromVM makes proper exception checks (i.e. VM internal).
  bool is_pending_jni_exception_check() const { return _pending_jni_exception_check_fn != NULL; }
  void clear_pending_jni_exception_check() { _pending_jni_exception_check_fn = NULL; }
  const char* get_pending_jni_exception_check() const { return _pending_jni_exception_check_fn; }
  void set_pending_jni_exception_check(const char* fn_name) { _pending_jni_exception_check_fn = (char*) fn_name; }

  // For deadlock detection
  int depth_first_number() { return _depth_first_number; }
  void set_depth_first_number(int dfn) { _depth_first_number = dfn; }

 private:
  void set_monitor_chunks(MonitorChunk* monitor_chunks) { _monitor_chunks = monitor_chunks; }

 public:
  MonitorChunk* monitor_chunks() const           { return _monitor_chunks; }
  void add_monitor_chunk(MonitorChunk* chunk);
  void remove_monitor_chunk(MonitorChunk* chunk);
  bool in_deopt_handler() const                  { return _in_deopt_handler > 0; }
  void inc_in_deopt_handler()                    { _in_deopt_handler++; }
  void dec_in_deopt_handler() {
    assert(_in_deopt_handler > 0, "mismatched deopt nesting");
    if (_in_deopt_handler > 0) { // robustness
      _in_deopt_handler--;
    }
  }

 private:
  void set_entry_point(ThreadFunction entry_point) { _entry_point = entry_point; }

 public:

  // Frame iteration; calls the function f for all frames on the stack
  void frames_do(void f(frame*, const RegisterMap*));

  // Memory operations
  void oops_do_frames(OopClosure* f, CodeBlobClosure* cf);
  void oops_do_no_frames(OopClosure* f, CodeBlobClosure* cf);

  // Sweeper operations
  virtual void nmethods_do(CodeBlobClosure* cf);

  // RedefineClasses Support
  void metadata_do(MetadataClosure* f);

  // Debug method asserting thread states are correct during a handshake operation.
  DEBUG_ONLY(void verify_states_for_handshake();)

  // Misc. operations
  char* name() const { return (char*)get_thread_name(); }
  void print_on(outputStream* st, bool print_extended_info) const;
  void print_on(outputStream* st) const { print_on(st, false); }
  void print() const;
  void print_thread_state_on(outputStream*) const      PRODUCT_RETURN;
  void print_on_error(outputStream* st, char* buf, int buflen) const;
  void print_name_on_error(outputStream* st, char* buf, int buflen) const;
  void verify();
  const char* get_thread_name() const;
 protected:
  // factor out low-level mechanics for use in both normal and error cases
  virtual const char* get_thread_name_string(char* buf = NULL, int buflen = 0) const;
 public:
  // Accessing frames
  frame last_frame() {
    _anchor.make_walkable(this);
    return pd_last_frame();
  }
  javaVFrame* last_java_vframe(RegisterMap* reg_map);

  // Returns method at 'depth' java or native frames down the stack
  // Used for security checks
  Klass* security_get_caller_class(int depth);

  // Print stack trace in external format
  void print_stack_on(outputStream* st);
  void print_stack() { print_stack_on(tty); }

  // Print stack traces in various internal formats
  void trace_stack()                             PRODUCT_RETURN;
  void trace_stack_from(vframe* start_vf)        PRODUCT_RETURN;
  void trace_frames()                            PRODUCT_RETURN;

  // Print an annotated view of the stack frames
  void print_frame_layout(int depth = 0, bool validate_only = false) NOT_DEBUG_RETURN;
  void validate_frame_layout() {
    print_frame_layout(0, true);
  }

  // Function for testing deoptimization
  void deoptimize();
  void make_zombies();

  void deoptimize_marked_methods();

 public:
  // Returns the running thread as a JavaThread
  static inline JavaThread* current();

  // Returns the active Java thread.  Do not use this if you know you are calling
  // from a JavaThread, as it's slower than JavaThread::current.  If called from
  // the VMThread, it also returns the JavaThread that instigated the VMThread's
  // operation.  You may not want that either.
  static JavaThread* active();

  inline CompilerThread* as_CompilerThread();

 protected:
  virtual void pre_run();
  virtual void run();
  void thread_main_inner();
  virtual void post_run();

 public:
  // Thread local information maintained by JVMTI.
  void set_jvmti_thread_state(JvmtiThreadState *value)                           { _jvmti_thread_state = value; }
  // A JvmtiThreadState is lazily allocated. This jvmti_thread_state()
  // getter is used to get this JavaThread's JvmtiThreadState if it has
  // one which means NULL can be returned. JvmtiThreadState::state_for()
  // is used to get the specified JavaThread's JvmtiThreadState if it has
  // one or it allocates a new JvmtiThreadState for the JavaThread and
  // returns it. JvmtiThreadState::state_for() will return NULL only if
  // the specified JavaThread is exiting.
  JvmtiThreadState *jvmti_thread_state() const                                   { return _jvmti_thread_state; }
  static ByteSize jvmti_thread_state_offset()                                    { return byte_offset_of(JavaThread, _jvmti_thread_state); }

  // JVMTI PopFrame support
  // Setting and clearing popframe_condition
  // All of these enumerated values are bits. popframe_pending
  // indicates that a PopFrame() has been requested and not yet been
  // completed. popframe_processing indicates that that PopFrame() is in
  // the process of being completed. popframe_force_deopt_reexecution_bit
  // indicates that special handling is required when returning to a
  // deoptimized caller.
  enum PopCondition {
    popframe_inactive                      = 0x00,
    popframe_pending_bit                   = 0x01,
    popframe_processing_bit                = 0x02,
    popframe_force_deopt_reexecution_bit   = 0x04
  };
  PopCondition popframe_condition()                   { return (PopCondition) _popframe_condition; }
  void set_popframe_condition(PopCondition c)         { _popframe_condition = c; }
  void set_popframe_condition_bit(PopCondition c)     { _popframe_condition |= c; }
  void clear_popframe_condition()                     { _popframe_condition = popframe_inactive; }
  static ByteSize popframe_condition_offset()         { return byte_offset_of(JavaThread, _popframe_condition); }
  bool has_pending_popframe()                         { return (popframe_condition() & popframe_pending_bit) != 0; }
  bool popframe_forcing_deopt_reexecution()           { return (popframe_condition() & popframe_force_deopt_reexecution_bit) != 0; }
  void clear_popframe_forcing_deopt_reexecution()     { _popframe_condition &= ~popframe_force_deopt_reexecution_bit; }

  bool pop_frame_in_process(void)                     { return ((_popframe_condition & popframe_processing_bit) != 0); }
  void set_pop_frame_in_process(void)                 { _popframe_condition |= popframe_processing_bit; }
  void clr_pop_frame_in_process(void)                 { _popframe_condition &= ~popframe_processing_bit; }

  int frames_to_pop_failed_realloc() const            { return _frames_to_pop_failed_realloc; }
  void set_frames_to_pop_failed_realloc(int nb)       { _frames_to_pop_failed_realloc = nb; }
  void dec_frames_to_pop_failed_realloc()             { _frames_to_pop_failed_realloc--; }

 private:
  // Saved incoming arguments to popped frame.
  // Used only when popped interpreted frame returns to deoptimized frame.
  void*    _popframe_preserved_args;
  int      _popframe_preserved_args_size;

 public:
  void  popframe_preserve_args(ByteSize size_in_bytes, void* start);
  void* popframe_preserved_args();
  ByteSize popframe_preserved_args_size();
  WordSize popframe_preserved_args_size_in_words();
  void  popframe_free_preserved_args();


 private:
  JvmtiThreadState *_jvmti_thread_state;

  // Used by the interpreter in fullspeed mode for frame pop, method
  // entry, method exit and single stepping support. This field is
  // only set to non-zero at a safepoint or using a direct handshake
  // (see EnterInterpOnlyModeClosure).
  // It can be set to zero asynchronously to this threads execution (i.e., without
  // safepoint/handshake or a lock) so we have to be very careful.
  // Accesses by other threads are synchronized using JvmtiThreadState_lock though.
  int               _interp_only_mode;

 public:
  // used by the interpreter for fullspeed debugging support (see above)
  static ByteSize interp_only_mode_offset() { return byte_offset_of(JavaThread, _interp_only_mode); }
  bool is_interp_only_mode()                { return (_interp_only_mode != 0); }
  int get_interp_only_mode()                { return _interp_only_mode; }
  void increment_interp_only_mode()         { ++_interp_only_mode; }
  void decrement_interp_only_mode()         { --_interp_only_mode; }

  // support for cached flag that indicates whether exceptions need to be posted for this thread
  // if this is false, we can avoid deoptimizing when events are thrown
  // this gets set to reflect whether jvmtiExport::post_exception_throw would actually do anything
 private:
  int    _should_post_on_exceptions_flag;

 public:
  int   should_post_on_exceptions_flag()  { return _should_post_on_exceptions_flag; }
  void  set_should_post_on_exceptions_flag(int val)  { _should_post_on_exceptions_flag = val; }

 private:
  ThreadStatistics *_thread_stat;

 public:
  ThreadStatistics* get_thread_stat() const    { return _thread_stat; }

  // Return a blocker object for which this thread is blocked parking.
  oop current_park_blocker();

 private:
  static size_t _stack_size_at_create;

 public:
  static inline size_t stack_size_at_create(void) {
    return _stack_size_at_create;
  }
  static inline void set_stack_size_at_create(size_t value) {
    _stack_size_at_create = value;
  }

  // Machine dependent stuff
#include OS_CPU_HEADER(thread)

  // JSR166 per-thread parker
 private:
  Parker*    _parker;
 public:
  Parker*     parker() { return _parker; }

  // Biased locking support
 private:
  GrowableArray<MonitorInfo*>* _cached_monitor_info;
 public:
  GrowableArray<MonitorInfo*>* cached_monitor_info() { return _cached_monitor_info; }
  void set_cached_monitor_info(GrowableArray<MonitorInfo*>* info) { _cached_monitor_info = info; }

  // clearing/querying jni attach status
  bool is_attaching_via_jni() const { return _jni_attach_state == _attaching_via_jni; }
  bool has_attached_via_jni() const { return is_attaching_via_jni() || _jni_attach_state == _attached_via_jni; }
  inline void set_done_attaching_via_jni();

  // Stack dump assistance:
  // Track the class we want to initialize but for which we have to wait
  // on its init_lock() because it is already being initialized.
  void set_class_to_be_initialized(InstanceKlass* k);
  InstanceKlass* class_to_be_initialized() const;

private:
  InstanceKlass* _class_to_be_initialized;

  // java.lang.Thread.sleep support
  ParkEvent * _SleepEvent;
public:
  bool sleep(jlong millis);

  // java.lang.Thread interruption support
  void interrupt();
  bool is_interrupted(bool clear_interrupted);

  static OopStorage* thread_oop_storage();

  static void verify_cross_modify_fence_failure(JavaThread *thread) PRODUCT_RETURN;
};

// Inline implementation of JavaThread::current
inline JavaThread* JavaThread::current() {
  return Thread::current()->as_Java_thread();
}

inline CompilerThread* JavaThread::as_CompilerThread() {
  assert(is_Compiler_thread(), "just checking");
  return (CompilerThread*)this;
}

// Dedicated thread to sweep the code cache
class CodeCacheSweeperThread : public JavaThread {
  CompiledMethod*       _scanned_compiled_method; // nmethod being scanned by the sweeper
 public:
  CodeCacheSweeperThread();
  // Track the nmethod currently being scanned by the sweeper
  void set_scanned_compiled_method(CompiledMethod* cm) {
    assert(_scanned_compiled_method == NULL || cm == NULL, "should reset to NULL before writing a new value");
    _scanned_compiled_method = cm;
  }

  // Hide sweeper thread from external view.
  bool is_hidden_from_external_view() const { return true; }

  bool is_Code_cache_sweeper_thread() const { return true; }

  // Prevent GC from unloading _scanned_compiled_method
  void oops_do_no_frames(OopClosure* f, CodeBlobClosure* cf);
  void nmethods_do(CodeBlobClosure* cf);
};

// A thread used for Compilation.
class CompilerThread : public JavaThread {
  friend class VMStructs;
 private:
  CompilerCounters* _counters;

  ciEnv*                _env;
  CompileLog*           _log;
  CompileTask* volatile _task;  // print_threads_compiling can read this concurrently.
  CompileQueue*         _queue;
  BufferBlob*           _buffer_blob;

  AbstractCompiler*     _compiler;
  TimeStamp             _idle_time;

 public:

  static CompilerThread* current();

  CompilerThread(CompileQueue* queue, CompilerCounters* counters);
  ~CompilerThread();

  bool is_Compiler_thread() const                { return true; }

  virtual bool can_call_java() const;

  // Hide native compiler threads from external view.
  bool is_hidden_from_external_view() const      { return !can_call_java(); }

  void set_compiler(AbstractCompiler* c)         { _compiler = c; }
  AbstractCompiler* compiler() const             { return _compiler; }

  CompileQueue* queue()        const             { return _queue; }
  CompilerCounters* counters() const             { return _counters; }

  // Get/set the thread's compilation environment.
  ciEnv*        env()                            { return _env; }
  void          set_env(ciEnv* env)              { _env = env; }

  BufferBlob*   get_buffer_blob() const          { return _buffer_blob; }
  void          set_buffer_blob(BufferBlob* b)   { _buffer_blob = b; }

  // Get/set the thread's logging information
  CompileLog*   log()                            { return _log; }
  void          init_log(CompileLog* log) {
    // Set once, for good.
    assert(_log == NULL, "set only once");
    _log = log;
  }

  void start_idle_timer()                        { _idle_time.update(); }
  jlong idle_time_millis() {
    return TimeHelper::counter_to_millis(_idle_time.ticks_since_update());
  }

#ifndef PRODUCT
 private:
  IdealGraphPrinter *_ideal_graph_printer;
 public:
  IdealGraphPrinter *ideal_graph_printer()           { return _ideal_graph_printer; }
  void set_ideal_graph_printer(IdealGraphPrinter *n) { _ideal_graph_printer = n; }
#endif

  // Get/set the thread's current task
  CompileTask* task()                      { return _task; }
  void         set_task(CompileTask* task) { _task = task; }
};

inline JavaThread* Thread::as_Java_thread() {
  assert(is_Java_thread(), "incorrect cast to JavaThread");
  return static_cast<JavaThread*>(this);
}

inline const JavaThread* Thread::as_Java_thread() const {
  assert(is_Java_thread(), "incorrect cast to const JavaThread");
  return static_cast<const JavaThread*>(this);
}

inline CompilerThread* CompilerThread::current() {
  return JavaThread::current()->as_CompilerThread();
}

// The active thread queue. It also keeps track of the current used
// thread priorities.
class Threads: AllStatic {
  friend class VMStructs;
 private:
  static int         _number_of_threads;
  static int         _number_of_non_daemon_threads;
  static int         _return_code;
  static uintx       _thread_claim_token;
#ifdef ASSERT
  static bool        _vm_complete;
#endif

  static void initialize_java_lang_classes(JavaThread* main_thread, TRAPS);
  static void initialize_jsr292_core_classes(TRAPS);

 public:
  // Thread management
  // force_daemon is a concession to JNI, where we may need to add a
  // thread to the thread list before allocating its thread object
  static void add(JavaThread* p, bool force_daemon = false);
  static void remove(JavaThread* p, bool is_daemon);
  static void non_java_threads_do(ThreadClosure* tc);
  static void java_threads_do(ThreadClosure* tc);
  static void java_threads_and_vm_thread_do(ThreadClosure* tc);
  static void threads_do(ThreadClosure* tc);
  static void possibly_parallel_threads_do(bool is_par, ThreadClosure* tc);

  // Initializes the vm and creates the vm thread
  static jint create_vm(JavaVMInitArgs* args, bool* canTryAgain);
  static void convert_vm_init_libraries_to_agents();
  static void create_vm_init_libraries();
  static void create_vm_init_agents();
  static void shutdown_vm_agents();
  static bool destroy_vm();
  // Supported VM versions via JNI
  // Includes JNI_VERSION_1_1
  static jboolean is_supported_jni_version_including_1_1(jint version);
  // Does not include JNI_VERSION_1_1
  static jboolean is_supported_jni_version(jint version);

  // The "thread claim token" provides a way for threads to be claimed
  // by parallel worker tasks.
  //
  // Each thread contains a "token" field. A task will claim the
  // thread only if its token is different from the global token,
  // which is updated by calling change_thread_claim_token().  When
  // a thread is claimed, it's token is set to the global token value
  // so other threads in the same iteration pass won't claim it.
  //
  // For this to work change_thread_claim_token() needs to be called
  // exactly once in sequential code before starting parallel tasks
  // that should claim threads.
  //
  // New threads get their token set to 0 and change_thread_claim_token()
  // never sets the global token to 0.
  static uintx thread_claim_token() { return _thread_claim_token; }
  static void change_thread_claim_token();
  static void assert_all_threads_claimed() NOT_DEBUG_RETURN;

  // Apply "f->do_oop" to all root oops in all threads.
  // This version may only be called by sequential code.
  static void oops_do(OopClosure* f, CodeBlobClosure* cf);
  // This version may be called by sequential or parallel code.
  static void possibly_parallel_oops_do(bool is_par, OopClosure* f, CodeBlobClosure* cf);

  // Sweeper
  static void nmethods_do(CodeBlobClosure* cf);

  // RedefineClasses support
  static void metadata_do(MetadataClosure* f);
  static void metadata_handles_do(void f(Metadata*));

#ifdef ASSERT
  static bool is_vm_complete() { return _vm_complete; }
#endif // ASSERT

  // Verification
  static void verify();
  static void print_on(outputStream* st, bool print_stacks, bool internal_format, bool print_concurrent_locks, bool print_extended_info);
  static void print(bool print_stacks, bool internal_format) {
    // this function is only used by debug.cpp
    print_on(tty, print_stacks, internal_format, false /* no concurrent lock printed */, false /* simple format */);
  }
  static void print_on_error(outputStream* st, Thread* current, char* buf, int buflen);
  static void print_on_error(Thread* this_thread, outputStream* st, Thread* current, char* buf,
                             int buflen, bool* found_current);
  static void print_threads_compiling(outputStream* st, char* buf, int buflen, bool short_form = false);

  // Get Java threads that are waiting to enter a monitor.
  static GrowableArray<JavaThread*>* get_pending_threads(ThreadsList * t_list,
                                                         int count, address monitor);

  // Get owning Java thread from the monitor's owner field.
  static JavaThread *owning_thread_from_monitor_owner(ThreadsList * t_list,
                                                      address owner);

  // Number of threads on the active threads list
  static int number_of_threads()                 { return _number_of_threads; }
  // Number of non-daemon threads on the active threads list
  static int number_of_non_daemon_threads()      { return _number_of_non_daemon_threads; }

  // Deoptimizes all frames tied to marked nmethods
  static void deoptimized_wrt_marked_nmethods();

  struct Test;                  // For private gtest access.
};

class UnlockFlagSaver {
  private:
    JavaThread* _thread;
    bool _do_not_unlock;
  public:
    UnlockFlagSaver(JavaThread* t) {
      _thread = t;
      _do_not_unlock = t->do_not_unlock_if_synchronized();
      t->set_do_not_unlock_if_synchronized(false);
    }
    ~UnlockFlagSaver() {
      _thread->set_do_not_unlock_if_synchronized(_do_not_unlock);
    }
};

#endif // SHARE_RUNTIME_THREAD_HPP<|MERGE_RESOLUTION|>--- conflicted
+++ resolved
@@ -838,9 +838,6 @@
   // Not for general synchronization use.
   static void SpinAcquire(volatile int * Lock, const char * Name);
   static void SpinRelease(volatile int * Lock);
-<<<<<<< HEAD
-  static void muxAcquire(volatile intptr_t * Lock, const char * Name);
-  static void muxRelease(volatile intptr_t * Lock);
 
 private:
 #ifdef ASSERT
@@ -916,8 +913,6 @@
       verify_wx_state(WXExec);
     }
   };
-=======
->>>>>>> 0ec2c969
 };
 
 // Inline implementation of Thread::current()
