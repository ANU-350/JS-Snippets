--- conflicted
+++ resolved
@@ -3909,8 +3909,6 @@
   // cache the system and platform class loaders
   SystemDictionary::compute_java_loaders(CHECK_JNI_ERR);
 
-<<<<<<< HEAD
-=======
 #if INCLUDE_CDS
   if (DumpSharedSpaces) {
     // capture the module path info from the ModuleEntryTable
@@ -3918,7 +3916,6 @@
   }
 #endif
 
->>>>>>> df6132e8
 #if INCLUDE_JVMCI
   if (force_JVMCI_intialization) {
     JVMCIRuntime::force_initialization(CHECK_JNI_ERR);
