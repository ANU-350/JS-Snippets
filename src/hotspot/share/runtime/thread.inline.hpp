--- conflicted
+++ resolved
@@ -166,57 +166,6 @@
   OrderAccess::fence();
 }
 
-<<<<<<< HEAD
-inline bool JavaThread::stack_guard_zone_unused() {
-  return _stack_guard_state == stack_guard_unused;
-}
-
-inline bool JavaThread::stack_yellow_reserved_zone_disabled() {
-  return _stack_guard_state == stack_guard_yellow_reserved_disabled;
-}
-
-inline bool JavaThread::stack_reserved_zone_disabled() {
-  return _stack_guard_state == stack_guard_reserved_disabled;
-}
-
-inline size_t JavaThread::stack_available(address cur_sp) {
-  // This code assumes java stacks grow down
-  address low_addr; // Limit on the address for deepest stack depth
-  if (_stack_guard_state == stack_guard_unused) {
-    low_addr = stack_end();
-  } else {
-    low_addr = stack_reserved_zone_base();
-  }
-  return cur_sp > low_addr ? cur_sp - low_addr : 0;
-}
-
-inline bool JavaThread::stack_guards_enabled() {
-#ifdef ASSERT
-  if (os::uses_stack_guard_pages() &&
-      !(DisablePrimordialThreadGuardPages && os::is_primordial_thread())) {
-    assert(_stack_guard_state != stack_guard_unused, "guard pages must be in use");
-  }
-#endif
-  return _stack_guard_state == stack_guard_enabled;
-=======
-// The release make sure this store is done after storing the handshake
-// operation or global state
-inline void JavaThread::set_polling_page_release(void* poll_value) {
-  Atomic::release_store(polling_page_addr(), poll_value);
-}
-
-// Caller is responsible for using a memory barrier if needed.
-inline void JavaThread::set_polling_page(void* poll_value) {
-  *polling_page_addr() = poll_value;
-}
-
-// The aqcquire make sure reading of polling page is done before
-// the reading the handshake operation or the global state
-inline volatile void* JavaThread::get_polling_page() {
-  return Atomic::load_acquire(polling_page_addr());
->>>>>>> a2f65190
-}
-
 inline bool JavaThread::is_exiting() const {
   // Use load-acquire so that setting of _terminated by
   // JavaThread::exit() is seen more quickly.
