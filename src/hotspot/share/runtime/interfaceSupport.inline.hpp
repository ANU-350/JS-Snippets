/*
 * Copyright (c) 1997, 2021, Oracle and/or its affiliates. All rights reserved.
 * DO NOT ALTER OR REMOVE COPYRIGHT NOTICES OR THIS FILE HEADER.
 *
 * This code is free software; you can redistribute it and/or modify it
 * under the terms of the GNU General Public License version 2 only, as
 * published by the Free Software Foundation.
 *
 * This code is distributed in the hope that it will be useful, but WITHOUT
 * ANY WARRANTY; without even the implied warranty of MERCHANTABILITY or
 * FITNESS FOR A PARTICULAR PURPOSE.  See the GNU General Public License
 * version 2 for more details (a copy is included in the LICENSE file that
 * accompanied this code).
 *
 * You should have received a copy of the GNU General Public License version
 * 2 along with this work; if not, write to the Free Software Foundation,
 * Inc., 51 Franklin St, Fifth Floor, Boston, MA 02110-1301 USA.
 *
 * Please contact Oracle, 500 Oracle Parkway, Redwood Shores, CA 94065 USA
 * or visit www.oracle.com if you need additional information or have any
 * questions.
 *
 */

#ifndef SHARE_RUNTIME_INTERFACESUPPORT_INLINE_HPP
#define SHARE_RUNTIME_INTERFACESUPPORT_INLINE_HPP

#include "gc/shared/gc_globals.hpp"
#include "runtime/handles.inline.hpp"
#include "runtime/mutexLocker.hpp"
#include "runtime/orderAccess.hpp"
#include "runtime/os.hpp"
#include "runtime/safepointMechanism.inline.hpp"
#include "runtime/safepointVerifiers.hpp"
#include "runtime/thread.hpp"
#include "runtime/vmOperations.hpp"
#include "utilities/globalDefinitions.hpp"
#include "utilities/macros.hpp"
#include "utilities/preserveException.hpp"

// Wrapper for all entry points to the virtual machine.

// InterfaceSupport provides functionality used by the VM_LEAF_BASE and
// VM_ENTRY_BASE macros. These macros are used to guard entry points into
// the VM and perform checks upon leave of the VM.


class InterfaceSupport: AllStatic {
# ifdef ASSERT
 public:
  static unsigned int _scavenge_alot_counter;
  static unsigned int _fullgc_alot_counter;
  static int _fullgc_alot_invocation;

  // Helper methods used to implement +ScavengeALot and +FullGCALot
  static void check_gc_alot() { if (ScavengeALot || FullGCALot) gc_alot(); }
  static void gc_alot();

  static void walk_stack_from(vframe* start_vf);
  static void walk_stack();

  static void zombieAll();
  static void deoptimizeAll();
  static void verify_stack();
  static void verify_last_frame();
# endif
};


// Basic class for all thread transition classes.

class ThreadStateTransition : public StackObj {
 protected:
  JavaThread* _thread;
 public:
  ThreadStateTransition(JavaThread *thread) {
    _thread = thread;
    assert(thread != NULL, "must be active Java thread");
  }

  // Change threadstate in a manner, so safepoint can detect changes.
  // Time-critical: called on exit from every runtime routine
  static inline void transition(JavaThread *thread, JavaThreadState from, JavaThreadState to) {
    assert(from != _thread_in_Java, "use transition_from_java");
    assert(from != _thread_in_native, "use transition_from_native");
    assert((from & 1) == 0 && (to & 1) == 0, "odd numbers are transitions states");
    assert(thread->thread_state() == from, "coming from wrong thread state");

    // Check NoSafepointVerifier
    // This also clears unhandled oops if CheckUnhandledOops is used.
    thread->check_possible_safepoint();

    // Change to transition state and ensure it is seen by the VM thread.
    thread->set_thread_state_fence((JavaThreadState)(from + 1));

    SafepointMechanism::process_if_requested(thread);
    thread->set_thread_state(to);
  }

  // Same as above, but assumes from = _thread_in_Java. This is simpler, since we
  // never block on entry to the VM. This will break the code, since e.g. preserve arguments
  // have not been setup.
  static inline void transition_from_java(JavaThread *thread, JavaThreadState to) {
    assert(thread->thread_state() == _thread_in_Java, "coming from wrong thread state");
    thread->set_thread_state(to);
  }

  static inline void transition_from_native(JavaThread *thread, JavaThreadState to) {
    assert((to & 1) == 0, "odd numbers are transitions states");
    assert(thread->thread_state() == _thread_in_native, "coming from wrong thread state");
    // Change to transition state and ensure it is seen by the VM thread.
    thread->set_thread_state_fence(_thread_in_native_trans);

    // We never install asynchronous exceptions when coming (back) in
    // to the runtime from native code because the runtime is not set
    // up to handle exceptions floating around at arbitrary points.
    if (SafepointMechanism::should_process(thread) || thread->is_suspend_after_native()) {
      JavaThread::check_safepoint_and_suspend_for_native_trans(thread);
    }

    thread->set_thread_state(to);
  }
 protected:
   void trans(JavaThreadState from, JavaThreadState to)  { transition(_thread, from, to); }
   void trans_from_java(JavaThreadState to)              { transition_from_java(_thread, to); }
   void trans_from_native(JavaThreadState to)            { transition_from_native(_thread, to); }
};

class ThreadInVMForHandshake : public ThreadStateTransition {
  const JavaThreadState _original_state;
 public:
  ThreadInVMForHandshake(JavaThread* thread) : ThreadStateTransition(thread),
      _original_state(thread->thread_state()) {

    if (thread->has_last_Java_frame()) {
      thread->frame_anchor()->make_walkable(thread);
    }

    thread->set_thread_state(_thread_in_vm);

    // Threads shouldn't block if they are in the middle of printing, but...
    ttyLocker::break_tty_lock_for_safepoint(os::current_thread_id());
  }

  ~ThreadInVMForHandshake() {
    assert(_thread->thread_state() == _thread_in_vm, "should only call when leaving VM after handshake");
    _thread->set_thread_state(_original_state);
  }

};

class ThreadInVMfromJava : public ThreadStateTransition {
 public:
  ThreadInVMfromJava(JavaThread* thread) : ThreadStateTransition(thread) {
    trans_from_java(_thread_in_vm);
  }
  ~ThreadInVMfromJava()  {
    if (_thread->stack_overflow_state()->stack_yellow_reserved_zone_disabled()) {
      _thread->stack_overflow_state()->enable_stack_yellow_reserved_zone();
    }
    trans(_thread_in_vm, _thread_in_Java);
    // Check for pending. async. exceptions or suspends.
    if (_thread->has_special_runtime_exit_condition()) _thread->handle_special_runtime_exit_condition();
  }
};


class ThreadInVMfromUnknown {
  JavaThread* _thread;
 public:
  ThreadInVMfromUnknown() : _thread(NULL) {
    Thread* t = Thread::current();
    if (t->is_Java_thread()) {
      JavaThread* t2 = t->as_Java_thread();
      if (t2->thread_state() == _thread_in_native) {
        _thread = t2;
        ThreadStateTransition::transition_from_native(t2, _thread_in_vm);
        // Used to have a HandleMarkCleaner but that is dangerous as
        // it could free a handle in our (indirect, nested) caller.
        // We expect any handles will be short lived and figure we
        // don't need an actual HandleMark.
      }
    }
  }
  ~ThreadInVMfromUnknown()  {
    if (_thread) {
      ThreadStateTransition::transition(_thread, _thread_in_vm, _thread_in_native);
    }
  }
};


class ThreadInVMfromNative : public ThreadStateTransition {
  ResetNoHandleMark __rnhm;
 public:
  ThreadInVMfromNative(JavaThread* thread) : ThreadStateTransition(thread) {
    trans_from_native(_thread_in_vm);
  }
  ~ThreadInVMfromNative() {
    trans(_thread_in_vm, _thread_in_native);
  }
};


class ThreadToNativeFromVM : public ThreadStateTransition {
 public:
  ThreadToNativeFromVM(JavaThread *thread) : ThreadStateTransition(thread) {
    // We are leaving the VM at this point and going directly to native code.
    // Block, if we are in the middle of a safepoint synchronization.
    assert(!thread->owns_locks(), "must release all locks when leaving VM");
    thread->frame_anchor()->make_walkable(thread);
    trans(_thread_in_vm, _thread_in_native);
    // Check for pending. async. exceptions or suspends.
    if (_thread->has_special_runtime_exit_condition()) _thread->handle_special_runtime_exit_condition(false);
  }

  ~ThreadToNativeFromVM() {
    trans_from_native(_thread_in_vm);
    assert(!_thread->is_pending_jni_exception_check(), "Pending JNI Exception Check");
    // We don't need to clear_walkable because it will happen automagically when we return to java
  }
};


class ThreadBlockInVM : public ThreadStateTransition {
 public:
  ThreadBlockInVM(JavaThread *thread)
  : ThreadStateTransition(thread) {
    // Once we are blocked vm expects stack to be walkable
    thread->frame_anchor()->make_walkable(thread);
    trans(_thread_in_vm, _thread_blocked);
  }
  ~ThreadBlockInVM() {
    trans(_thread_blocked, _thread_in_vm);
    // We don't need to clear_walkable because it will happen automagically when we return to java
  }
};

// Unlike ThreadBlockInVM, this class is designed to avoid certain deadlock scenarios while making
// transitions inside class Mutex in cases where we need to block for a safepoint or handshake. It
// receives an extra argument compared to ThreadBlockInVM, the address of a pointer to the mutex we
// are trying to acquire. This will be used to access and release the mutex if needed to avoid
// said deadlocks.
// It works like ThreadBlockInVM but differs from it in two ways:
// - When transitioning in (constructor), it checks for safepoints without blocking, i.e., calls
//   back if needed to allow a pending safepoint to continue but does not block in it.
// - When transitioning back (destructor), if there is a pending safepoint or handshake it releases
//   the mutex that is only partially acquired.
class ThreadBlockInVMWithDeadlockCheck : public ThreadStateTransition {
 private:
  Mutex** _in_flight_mutex_addr;

  void release_mutex() {
    assert(_in_flight_mutex_addr != NULL, "_in_flight_mutex_addr should have been set on constructor");
    Mutex* in_flight_mutex = *_in_flight_mutex_addr;
    if (in_flight_mutex != NULL) {
      in_flight_mutex->release_for_safepoint();
      *_in_flight_mutex_addr = NULL;
    }
  }
 public:
  ThreadBlockInVMWithDeadlockCheck(JavaThread* thread, Mutex** in_flight_mutex_addr)
  : ThreadStateTransition(thread), _in_flight_mutex_addr(in_flight_mutex_addr) {
    // Once we are blocked vm expects stack to be walkable
    thread->frame_anchor()->make_walkable(thread);

    // All unsafe states are treated the same by the VMThread
    // so we can skip the _thread_in_vm_trans state here. Since
    // we don't read poll, it's enough to order the stores.
    OrderAccess::storestore();

    thread->set_thread_state(_thread_blocked);
  }
  ~ThreadBlockInVMWithDeadlockCheck() {
    // Change to transition state and ensure it is seen by the VM thread.
    _thread->set_thread_state_fence((JavaThreadState)(_thread_blocked_trans));

    if (SafepointMechanism::should_process(_thread)) {
      release_mutex();
      SafepointMechanism::process_if_requested(_thread);
    }

    _thread->set_thread_state(_thread_in_vm);
  }
};


// This special transition class is only used to prevent asynchronous exceptions
// from being installed on vm exit in situations where we can't tolerate them.
// See bugs: 4324348, 4854693, 4998314, 5040492, 5050705.
class ThreadInVMfromJavaNoAsyncException : public ThreadStateTransition {
  Thread::WXWriteVerifier _wx_write;
 public:
  ThreadInVMfromJavaNoAsyncException(JavaThread* thread) : ThreadStateTransition(thread), _wx_write() {
    trans_from_java(_thread_in_vm);
  }
  ~ThreadInVMfromJavaNoAsyncException()  {
    if (_thread->stack_overflow_state()->stack_yellow_reserved_zone_disabled()) {
      _thread->stack_overflow_state()->enable_stack_yellow_reserved_zone();
    }
    trans(_thread_in_vm, _thread_in_Java);
    // NOTE: We do not check for pending. async. exceptions.
    // If we did and moved the pending async exception over into the
    // pending exception field, we would need to deopt (currently C2
    // only). However, to do so would require that we transition back
    // to the _thread_in_vm state. Instead we postpone the handling of
    // the async exception.


    // Check for pending. suspends only.
    if (_thread->has_special_runtime_exit_condition())
      _thread->handle_special_runtime_exit_condition(false);
  }
};

// Debug class instantiated in JRT_ENTRY macro.
// Can be used to verify properties on enter/exit of the VM.

#ifdef ASSERT
class VMEntryWrapper {
 public:
  VMEntryWrapper();
  ~VMEntryWrapper();
};


class VMNativeEntryWrapper {
 public:
  VMNativeEntryWrapper();
  ~VMNativeEntryWrapper();
};

#endif // ASSERT

// LEAF routines do not lock, GC or throw exceptions

#define VM_LEAF_BASE(result_type, header)                            \
  debug_only(NoHandleMark __hm;)                                     \
  os::verify_stack_alignment();                                      \
  /* begin of body */

#define VM_ENTRY_BASE_FROM_LEAF(result_type, header, thread)         \
  debug_only(ResetNoHandleMark __rnhm;)                              \
  HandleMarkCleaner __hm(thread);                                    \
  Thread* THREAD = thread;                                           \
  os::verify_stack_alignment();                                      \
  /* begin of body */


// ENTRY routines may lock, GC and throw exceptions

#define VM_ENTRY_BASE(result_type, header, thread)                   \
  HandleMarkCleaner __hm(thread);                                    \
  Thread* THREAD = thread;                                           \
  os::verify_stack_alignment();                                      \
  /* begin of body */


#define JRT_ENTRY(result_type, header)                               \
  result_type header {                                               \
    Thread::WXWriteFromExecSetter __wx_write;                        \
    ThreadInVMfromJava __tiv(thread);                                \
    VM_ENTRY_BASE(result_type, header, thread)                       \
    debug_only(VMEntryWrapper __vew;)

// JRT_LEAF currently can be called from either _thread_in_Java or
// _thread_in_native mode.
//
// JRT_LEAF rules:
// A JRT_LEAF method may not interfere with safepointing by
//   1) acquiring or blocking on a Mutex or JavaLock - checked
//   2) allocating heap memory - checked
//   3) executing a VM operation - checked
//   4) executing a system call (including malloc) that could block or grab a lock
//   5) invoking GC
//   6) reaching a safepoint
//   7) running too long
// Nor may any method it calls.

#define JRT_LEAF(result_type, header)                                \
  result_type header {                                               \
  VM_LEAF_BASE(result_type, header)                                  \
  debug_only(NoSafepointVerifier __nsv;)


#define JRT_ENTRY_NO_ASYNC(result_type, header)                      \
  result_type header {                                               \
    Thread::WXWriteFromExecSetter __wx_write;                        \
    ThreadInVMfromJavaNoAsyncException __tiv(thread);                \
    VM_ENTRY_BASE(result_type, header, thread)                       \
    debug_only(VMEntryWrapper __vew;)

// Same as JRT Entry but allows for return value after the safepoint
// to get back into Java from the VM
#define JRT_BLOCK_ENTRY(result_type, header)                         \
  result_type header {                                               \
<<<<<<< HEAD
    TRACE_CALL(result_type, header)                                  \
    Thread::WXWriteFromExecSetter __wx_write;                        \
=======
>>>>>>> 0ec2c969
    HandleMarkCleaner __hm(thread);

#define JRT_BLOCK                                                    \
    {                                                                \
    ThreadInVMfromJava __tiv(thread);                                \
    Thread* THREAD = thread;                                         \
    debug_only(VMEntryWrapper __vew;)

#define JRT_BLOCK_NO_ASYNC                                           \
    {                                                                \
    ThreadInVMfromJavaNoAsyncException __tiv(thread);                \
    Thread* THREAD = thread;                                         \
    debug_only(VMEntryWrapper __vew;)

#define JRT_BLOCK_END }

#define JRT_END }

// Definitions for JNI

#define JNI_ENTRY(result_type, header)                               \
    JNI_ENTRY_NO_PRESERVE(result_type, header)                       \
    WeakPreserveExceptionMark __wem(thread);

#define JNI_ENTRY_NO_PRESERVE(result_type, header)                   \
extern "C" {                                                         \
  result_type JNICALL header {                                       \
    JavaThread* thread=JavaThread::thread_from_jni_environment(env); \
    assert( !VerifyJNIEnvThread || (thread == Thread::current()), "JNIEnv is only valid in same thread"); \
    Thread::WXWriteFromExecSetter __wx_write;                        \
    ThreadInVMfromNative __tiv(thread);                              \
    debug_only(VMNativeEntryWrapper __vew;)                          \
    VM_ENTRY_BASE(result_type, header, thread)


#define JNI_LEAF(result_type, header)                                \
extern "C" {                                                         \
  result_type JNICALL header {                                       \
    JavaThread* thread=JavaThread::thread_from_jni_environment(env); \
    assert( !VerifyJNIEnvThread || (thread == Thread::current()), "JNIEnv is only valid in same thread"); \
    Thread::WXWriteFromExecSetter __wx_write;                        \
    VM_LEAF_BASE(result_type, header)


// Close the routine and the extern "C"
#define JNI_END } }



// Definitions for JVM

#define JVM_ENTRY(result_type, header)                               \
extern "C" {                                                         \
  result_type JNICALL header {                                       \
    JavaThread* thread=JavaThread::thread_from_jni_environment(env); \
    Thread::WXWriteFromExecSetter __wx_write;                        \
    ThreadInVMfromNative __tiv(thread);                              \
    debug_only(VMNativeEntryWrapper __vew;)                          \
    VM_ENTRY_BASE(result_type, header, thread)


#define JVM_ENTRY_NO_ENV(result_type, header)                        \
extern "C" {                                                         \
  result_type JNICALL header {                                       \
    JavaThread* thread = JavaThread::current();                      \
    Thread::WXWriteFromExecSetter __wx_write;                        \
    ThreadInVMfromNative __tiv(thread);                              \
    debug_only(VMNativeEntryWrapper __vew;)                          \
    VM_ENTRY_BASE(result_type, header, thread)


#define JVM_LEAF(result_type, header)                                \
extern "C" {                                                         \
  result_type JNICALL header {                                       \
    VM_Exit::block_if_vm_exited();                                   \
    Thread::WXWriteFromExecSetter __wx_write;                        \
    VM_LEAF_BASE(result_type, header)


#define JVM_ENTRY_FROM_LEAF(env, result_type, header)                \
  { {                                                                \
    JavaThread* thread=JavaThread::thread_from_jni_environment(env); \
    ThreadInVMfromNative __tiv(thread);                              \
    debug_only(VMNativeEntryWrapper __vew;)                          \
    VM_ENTRY_BASE_FROM_LEAF(result_type, header, thread)


#define JVM_END } }

#endif // SHARE_RUNTIME_INTERFACESUPPORT_INLINE_HPP<|MERGE_RESOLUTION|>--- conflicted
+++ resolved
@@ -394,11 +394,7 @@
 // to get back into Java from the VM
 #define JRT_BLOCK_ENTRY(result_type, header)                         \
   result_type header {                                               \
-<<<<<<< HEAD
-    TRACE_CALL(result_type, header)                                  \
-    Thread::WXWriteFromExecSetter __wx_write;                        \
-=======
->>>>>>> 0ec2c969
+    Thread::WXWriteFromExecSetter __wx_write;                        \
     HandleMarkCleaner __hm(thread);
 
 #define JRT_BLOCK                                                    \
