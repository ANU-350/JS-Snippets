--- conflicted
+++ resolved
@@ -306,18 +306,12 @@
   }
 
 #if INCLUDE_JFR
-<<<<<<< HEAD
-  def(JfrBuffer_lock               , PaddedMutex  , nosafepoint,       true);
-  def(JfrContext_lock              , PaddedMutex  , stackwatermark-1,  true);
-  def(JfrContextBinding_lock       , PaddedMutex  , stackwatermark-1,  true);
-  def(JfrStacktrace_lock           , PaddedMutex  , stackwatermark-1,  true);
-  def(JfrThreadSampler_lock        , PaddedMonitor, nosafepoint,       true);
-=======
   def(JfrBuffer_lock               , PaddedMutex  , nosafepoint);
+  def(JfrContext_lock              , PaddedMutex  , stackwatermark-1);
+  def(JfrContextBinding_lock       , PaddedMutex  , stackwatermark-1);
   def(JfrMsg_lock                  , PaddedMonitor, nosafepoint-3);
   def(JfrStacktrace_lock           , PaddedMutex  , stackwatermark-1);
   def(JfrThreadSampler_lock        , PaddedMonitor, nosafepoint);
->>>>>>> 13deb384
 #endif
 
 #ifndef SUPPORTS_NATIVE_CX8
