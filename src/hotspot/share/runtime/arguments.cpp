/*
 * Copyright (c) 1997, 2021, Oracle and/or its affiliates. All rights reserved.
 * DO NOT ALTER OR REMOVE COPYRIGHT NOTICES OR THIS FILE HEADER.
 *
 * This code is free software; you can redistribute it and/or modify it
 * under the terms of the GNU General Public License version 2 only, as
 * published by the Free Software Foundation.
 *
 * This code is distributed in the hope that it will be useful, but WITHOUT
 * ANY WARRANTY; without even the implied warranty of MERCHANTABILITY or
 * FITNESS FOR A PARTICULAR PURPOSE.  See the GNU General Public License
 * version 2 for more details (a copy is included in the LICENSE file that
 * accompanied this code).
 *
 * You should have received a copy of the GNU General Public License version
 * 2 along with this work; if not, write to the Free Software Foundation,
 * Inc., 51 Franklin St, Fifth Floor, Boston, MA 02110-1301 USA.
 *
 * Please contact Oracle, 500 Oracle Parkway, Redwood Shores, CA 94065 USA
 * or visit www.oracle.com if you need additional information or have any
 * questions.
 *
 */

#include "precompiled.hpp"
#include "jvm.h"
#include "cds/filemap.hpp"
#include "classfile/classLoader.hpp"
#include "classfile/javaAssertions.hpp"
#include "classfile/moduleEntry.hpp"
#include "classfile/stringTable.hpp"
#include "classfile/symbolTable.hpp"
#include "compiler/compilerDefinitions.hpp"
#include "gc/shared/gcArguments.hpp"
#include "gc/shared/gcConfig.hpp"
#include "gc/shared/stringdedup/stringDedup.hpp"
#include "gc/shared/tlab_globals.hpp"
#include "logging/log.hpp"
#include "logging/logConfiguration.hpp"
#include "logging/logStream.hpp"
#include "logging/logTag.hpp"
#include "memory/allocation.inline.hpp"
#include "oops/oop.inline.hpp"
#include "prims/jvmtiExport.hpp"
#include "runtime/arguments.hpp"
#include "runtime/flags/jvmFlag.hpp"
#include "runtime/flags/jvmFlagAccess.hpp"
#include "runtime/flags/jvmFlagLimit.hpp"
#include "runtime/globals_extension.hpp"
#include "runtime/java.hpp"
#include "runtime/os.hpp"
#include "runtime/safepoint.hpp"
#include "runtime/safepointMechanism.hpp"
#include "runtime/vm_version.hpp"
#include "services/management.hpp"
#include "services/memTracker.hpp"
#include "utilities/align.hpp"
#include "utilities/defaultStream.hpp"
#include "utilities/macros.hpp"
#include "utilities/powerOfTwo.hpp"
#include "utilities/stringUtils.hpp"
#if INCLUDE_JFR
#include "jfr/jfr.hpp"
#endif

#define DEFAULT_JAVA_LAUNCHER  "generic"

char*  Arguments::_jvm_flags_file               = NULL;
char** Arguments::_jvm_flags_array              = NULL;
int    Arguments::_num_jvm_flags                = 0;
char** Arguments::_jvm_args_array               = NULL;
int    Arguments::_num_jvm_args                 = 0;
char*  Arguments::_java_command                 = NULL;
SystemProperty* Arguments::_system_properties   = NULL;
const char*  Arguments::_gc_log_filename        = NULL;
size_t Arguments::_conservative_max_heap_alignment = 0;
Arguments::Mode Arguments::_mode                = _mixed;
bool   Arguments::_java_compiler                = false;
bool   Arguments::_xdebug_mode                  = false;
const char*  Arguments::_java_vendor_url_bug    = NULL;
const char*  Arguments::_sun_java_launcher      = DEFAULT_JAVA_LAUNCHER;
bool   Arguments::_sun_java_launcher_is_altjvm  = false;

// These parameters are reset in method parse_vm_init_args()
bool   Arguments::_AlwaysCompileLoopMethods     = AlwaysCompileLoopMethods;
bool   Arguments::_UseOnStackReplacement        = UseOnStackReplacement;
bool   Arguments::_BackgroundCompilation        = BackgroundCompilation;
bool   Arguments::_ClipInlining                 = ClipInlining;
size_t Arguments::_default_SharedBaseAddress    = SharedBaseAddress;

bool   Arguments::_enable_preview               = false;

char*  Arguments::SharedArchivePath             = NULL;
char*  Arguments::SharedDynamicArchivePath      = NULL;

AgentLibraryList Arguments::_libraryList;
AgentLibraryList Arguments::_agentList;

// These are not set by the JDK's built-in launchers, but they can be set by
// programs that embed the JVM using JNI_CreateJavaVM. See comments around
// JavaVMOption in jni.h.
abort_hook_t     Arguments::_abort_hook         = NULL;
exit_hook_t      Arguments::_exit_hook          = NULL;
vfprintf_hook_t  Arguments::_vfprintf_hook      = NULL;


SystemProperty *Arguments::_sun_boot_library_path = NULL;
SystemProperty *Arguments::_java_library_path = NULL;
SystemProperty *Arguments::_java_home = NULL;
SystemProperty *Arguments::_java_class_path = NULL;
SystemProperty *Arguments::_jdk_boot_class_path_append = NULL;
SystemProperty *Arguments::_vm_info = NULL;

GrowableArray<ModulePatchPath*> *Arguments::_patch_mod_prefix = NULL;
PathString *Arguments::_system_boot_class_path = NULL;
bool Arguments::_has_jimage = false;

char* Arguments::_ext_dirs = NULL;

bool PathString::set_value(const char *value) {
  if (_value != NULL) {
    FreeHeap(_value);
  }
  _value = AllocateHeap(strlen(value)+1, mtArguments);
  assert(_value != NULL, "Unable to allocate space for new path value");
  if (_value != NULL) {
    strcpy(_value, value);
  } else {
    // not able to allocate
    return false;
  }
  return true;
}

void PathString::append_value(const char *value) {
  char *sp;
  size_t len = 0;
  if (value != NULL) {
    len = strlen(value);
    if (_value != NULL) {
      len += strlen(_value);
    }
    sp = AllocateHeap(len+2, mtArguments);
    assert(sp != NULL, "Unable to allocate space for new append path value");
    if (sp != NULL) {
      if (_value != NULL) {
        strcpy(sp, _value);
        strcat(sp, os::path_separator());
        strcat(sp, value);
        FreeHeap(_value);
      } else {
        strcpy(sp, value);
      }
      _value = sp;
    }
  }
}

PathString::PathString(const char* value) {
  if (value == NULL) {
    _value = NULL;
  } else {
    _value = AllocateHeap(strlen(value)+1, mtArguments);
    strcpy(_value, value);
  }
}

PathString::~PathString() {
  if (_value != NULL) {
    FreeHeap(_value);
    _value = NULL;
  }
}

ModulePatchPath::ModulePatchPath(const char* module_name, const char* path) {
  assert(module_name != NULL && path != NULL, "Invalid module name or path value");
  size_t len = strlen(module_name) + 1;
  _module_name = AllocateHeap(len, mtInternal);
  strncpy(_module_name, module_name, len); // copy the trailing null
  _path =  new PathString(path);
}

ModulePatchPath::~ModulePatchPath() {
  if (_module_name != NULL) {
    FreeHeap(_module_name);
    _module_name = NULL;
  }
  if (_path != NULL) {
    delete _path;
    _path = NULL;
  }
}

SystemProperty::SystemProperty(const char* key, const char* value, bool writeable, bool internal) : PathString(value) {
  if (key == NULL) {
    _key = NULL;
  } else {
    _key = AllocateHeap(strlen(key)+1, mtArguments);
    strcpy(_key, key);
  }
  _next = NULL;
  _internal = internal;
  _writeable = writeable;
}

AgentLibrary::AgentLibrary(const char* name, const char* options,
               bool is_absolute_path, void* os_lib,
               bool instrument_lib) {
  _name = AllocateHeap(strlen(name)+1, mtArguments);
  strcpy(_name, name);
  if (options == NULL) {
    _options = NULL;
  } else {
    _options = AllocateHeap(strlen(options)+1, mtArguments);
    strcpy(_options, options);
  }
  _is_absolute_path = is_absolute_path;
  _os_lib = os_lib;
  _next = NULL;
  _state = agent_invalid;
  _is_static_lib = false;
  _is_instrument_lib = instrument_lib;
}

// Check if head of 'option' matches 'name', and sets 'tail' to the remaining
// part of the option string.
static bool match_option(const JavaVMOption *option, const char* name,
                         const char** tail) {
  size_t len = strlen(name);
  if (strncmp(option->optionString, name, len) == 0) {
    *tail = option->optionString + len;
    return true;
  } else {
    return false;
  }
}

// Check if 'option' matches 'name'. No "tail" is allowed.
static bool match_option(const JavaVMOption *option, const char* name) {
  const char* tail = NULL;
  bool result = match_option(option, name, &tail);
  if (tail != NULL && *tail == '\0') {
    return result;
  } else {
    return false;
  }
}

// Return true if any of the strings in null-terminated array 'names' matches.
// If tail_allowed is true, then the tail must begin with a colon; otherwise,
// the option must match exactly.
static bool match_option(const JavaVMOption* option, const char** names, const char** tail,
  bool tail_allowed) {
  for (/* empty */; *names != NULL; ++names) {
  if (match_option(option, *names, tail)) {
      if (**tail == '\0' || (tail_allowed && **tail == ':')) {
        return true;
      }
    }
  }
  return false;
}

#if INCLUDE_JFR
static bool _has_jfr_option = false;  // is using JFR

// return true on failure
static bool match_jfr_option(const JavaVMOption** option) {
  assert((*option)->optionString != NULL, "invariant");
  char* tail = NULL;
  if (match_option(*option, "-XX:StartFlightRecording", (const char**)&tail)) {
    _has_jfr_option = true;
    return Jfr::on_start_flight_recording_option(option, tail);
  } else if (match_option(*option, "-XX:FlightRecorderOptions", (const char**)&tail)) {
    _has_jfr_option = true;
    return Jfr::on_flight_recorder_option(option, tail);
  }
  return false;
}

bool Arguments::has_jfr_option() {
  return _has_jfr_option;
}
#endif

static void logOption(const char* opt) {
  if (PrintVMOptions) {
    jio_fprintf(defaultStream::output_stream(), "VM option '%s'\n", opt);
  }
}

bool needs_module_property_warning = false;

#define MODULE_PROPERTY_PREFIX "jdk.module."
#define MODULE_PROPERTY_PREFIX_LEN 11
#define ADDEXPORTS "addexports"
#define ADDEXPORTS_LEN 10
#define ADDREADS "addreads"
#define ADDREADS_LEN 8
#define ADDOPENS "addopens"
#define ADDOPENS_LEN 8
#define PATCH "patch"
#define PATCH_LEN 5
#define ADDMODS "addmods"
#define ADDMODS_LEN 7
#define LIMITMODS "limitmods"
#define LIMITMODS_LEN 9
#define PATH "path"
#define PATH_LEN 4
#define UPGRADE_PATH "upgrade.path"
#define UPGRADE_PATH_LEN 12

void Arguments::add_init_library(const char* name, char* options) {
  _libraryList.add(new AgentLibrary(name, options, false, NULL));
}

void Arguments::add_init_agent(const char* name, char* options, bool absolute_path) {
  _agentList.add(new AgentLibrary(name, options, absolute_path, NULL));
}

void Arguments::add_instrument_agent(const char* name, char* options, bool absolute_path) {
  _agentList.add(new AgentLibrary(name, options, absolute_path, NULL, true));
}

// Late-binding agents not started via arguments
void Arguments::add_loaded_agent(AgentLibrary *agentLib) {
  _agentList.add(agentLib);
}

// Return TRUE if option matches 'property', or 'property=', or 'property.'.
static bool matches_property_suffix(const char* option, const char* property, size_t len) {
  return ((strncmp(option, property, len) == 0) &&
          (option[len] == '=' || option[len] == '.' || option[len] == '\0'));
}

// Return true if property starts with "jdk.module." and its ensuing chars match
// any of the reserved module properties.
// property should be passed without the leading "-D".
bool Arguments::is_internal_module_property(const char* property) {
  assert((strncmp(property, "-D", 2) != 0), "Unexpected leading -D");
  if  (strncmp(property, MODULE_PROPERTY_PREFIX, MODULE_PROPERTY_PREFIX_LEN) == 0) {
    const char* property_suffix = property + MODULE_PROPERTY_PREFIX_LEN;
    if (matches_property_suffix(property_suffix, ADDEXPORTS, ADDEXPORTS_LEN) ||
        matches_property_suffix(property_suffix, ADDREADS, ADDREADS_LEN) ||
        matches_property_suffix(property_suffix, ADDOPENS, ADDOPENS_LEN) ||
        matches_property_suffix(property_suffix, PATCH, PATCH_LEN) ||
        matches_property_suffix(property_suffix, ADDMODS, ADDMODS_LEN) ||
        matches_property_suffix(property_suffix, LIMITMODS, LIMITMODS_LEN) ||
        matches_property_suffix(property_suffix, PATH, PATH_LEN) ||
        matches_property_suffix(property_suffix, UPGRADE_PATH, UPGRADE_PATH_LEN)) {
      return true;
    }
  }
  return false;
}

// Process java launcher properties.
void Arguments::process_sun_java_launcher_properties(JavaVMInitArgs* args) {
  // See if sun.java.launcher or sun.java.launcher.is_altjvm is defined.
  // Must do this before setting up other system properties,
  // as some of them may depend on launcher type.
  for (int index = 0; index < args->nOptions; index++) {
    const JavaVMOption* option = args->options + index;
    const char* tail;

    if (match_option(option, "-Dsun.java.launcher=", &tail)) {
      process_java_launcher_argument(tail, option->extraInfo);
      continue;
    }
    if (match_option(option, "-Dsun.java.launcher.is_altjvm=", &tail)) {
      if (strcmp(tail, "true") == 0) {
        _sun_java_launcher_is_altjvm = true;
      }
      continue;
    }
  }
}

// Initialize system properties key and value.
void Arguments::init_system_properties() {

  // Set up _system_boot_class_path which is not a property but
  // relies heavily on argument processing and the jdk.boot.class.path.append
  // property. It is used to store the underlying system boot class path.
  _system_boot_class_path = new PathString(NULL);

  PropertyList_add(&_system_properties, new SystemProperty("java.vm.specification.name",
                                                           "Java Virtual Machine Specification",  false));
  PropertyList_add(&_system_properties, new SystemProperty("java.vm.version", VM_Version::vm_release(),  false));
  PropertyList_add(&_system_properties, new SystemProperty("java.vm.name", VM_Version::vm_name(),  false));
  PropertyList_add(&_system_properties, new SystemProperty("jdk.debug", VM_Version::jdk_debug_level(),  false));

  // Initialize the vm.info now, but it will need updating after argument parsing.
  _vm_info = new SystemProperty("java.vm.info", VM_Version::vm_info_string(), true);

  // Following are JVMTI agent writable properties.
  // Properties values are set to NULL and they are
  // os specific they are initialized in os::init_system_properties_values().
  _sun_boot_library_path = new SystemProperty("sun.boot.library.path", NULL,  true);
  _java_library_path = new SystemProperty("java.library.path", NULL,  true);
  _java_home =  new SystemProperty("java.home", NULL,  true);
  _java_class_path = new SystemProperty("java.class.path", "",  true);
  // jdk.boot.class.path.append is a non-writeable, internal property.
  // It can only be set by either:
  //    - -Xbootclasspath/a:
  //    - AddToBootstrapClassLoaderSearch during JVMTI OnLoad phase
  _jdk_boot_class_path_append = new SystemProperty("jdk.boot.class.path.append", "", false, true);

  // Add to System Property list.
  PropertyList_add(&_system_properties, _sun_boot_library_path);
  PropertyList_add(&_system_properties, _java_library_path);
  PropertyList_add(&_system_properties, _java_home);
  PropertyList_add(&_system_properties, _java_class_path);
  PropertyList_add(&_system_properties, _jdk_boot_class_path_append);
  PropertyList_add(&_system_properties, _vm_info);

  // Set OS specific system properties values
  os::init_system_properties_values();
}

// Update/Initialize System properties after JDK version number is known
void Arguments::init_version_specific_system_properties() {
  enum { bufsz = 16 };
  char buffer[bufsz];
  const char* spec_vendor = "Oracle Corporation";
  uint32_t spec_version = JDK_Version::current().major_version();

  jio_snprintf(buffer, bufsz, UINT32_FORMAT, spec_version);

  PropertyList_add(&_system_properties,
      new SystemProperty("java.vm.specification.vendor",  spec_vendor, false));
  PropertyList_add(&_system_properties,
      new SystemProperty("java.vm.specification.version", buffer, false));
  PropertyList_add(&_system_properties,
      new SystemProperty("java.vm.vendor", VM_Version::vm_vendor(),  false));
}

/*
 *  -XX argument processing:
 *
 *  -XX arguments are defined in several places, such as:
 *      globals.hpp, globals_<cpu>.hpp, globals_<os>.hpp, <compiler>_globals.hpp, or <gc>_globals.hpp.
 *  -XX arguments are parsed in parse_argument().
 *  -XX argument bounds checking is done in check_vm_args_consistency().
 *
 * Over time -XX arguments may change. There are mechanisms to handle common cases:
 *
 *      ALIASED: An option that is simply another name for another option. This is often
 *               part of the process of deprecating a flag, but not all aliases need
 *               to be deprecated.
 *
 *               Create an alias for an option by adding the old and new option names to the
 *               "aliased_jvm_flags" table. Delete the old variable from globals.hpp (etc).
 *
 *   DEPRECATED: An option that is supported, but a warning is printed to let the user know that
 *               support may be removed in the future. Both regular and aliased options may be
 *               deprecated.
 *
 *               Add a deprecation warning for an option (or alias) by adding an entry in the
 *               "special_jvm_flags" table and setting the "deprecated_in" field.
 *               Often an option "deprecated" in one major release will
 *               be made "obsolete" in the next. In this case the entry should also have its
 *               "obsolete_in" field set.
 *
 *     OBSOLETE: An option that has been removed (and deleted from globals.hpp), but is still accepted
 *               on the command line. A warning is printed to let the user know that option might not
 *               be accepted in the future.
 *
 *               Add an obsolete warning for an option by adding an entry in the "special_jvm_flags"
 *               table and setting the "obsolete_in" field.
 *
 *      EXPIRED: A deprecated or obsolete option that has an "accept_until" version less than or equal
 *               to the current JDK version. The system will flatly refuse to admit the existence of
 *               the flag. This allows a flag to die automatically over JDK releases.
 *
 *               Note that manual cleanup of expired options should be done at major JDK version upgrades:
 *                  - Newly expired options should be removed from the special_jvm_flags and aliased_jvm_flags tables.
 *                  - Newly obsolete or expired deprecated options should have their global variable
 *                    definitions removed (from globals.hpp, etc) and related implementations removed.
 *
 * Recommended approach for removing options:
 *
 * To remove options commonly used by customers (e.g. product -XX options), use
 * the 3-step model adding major release numbers to the deprecate, obsolete and expire columns.
 *
 * To remove internal options (e.g. diagnostic, experimental, develop options), use
 * a 2-step model adding major release numbers to the obsolete and expire columns.
 *
 * To change the name of an option, use the alias table as well as a 2-step
 * model adding major release numbers to the deprecate and expire columns.
 * Think twice about aliasing commonly used customer options.
 *
 * There are times when it is appropriate to leave a future release number as undefined.
 *
 * Tests:  Aliases should be tested in VMAliasOptions.java.
 *         Deprecated options should be tested in VMDeprecatedOptions.java.
 */

// The special_jvm_flags table declares options that are being deprecated and/or obsoleted. The
// "deprecated_in" or "obsolete_in" fields may be set to "undefined", but not both.
// When the JDK version reaches 'deprecated_in' limit, the JVM will process this flag on
// the command-line as usual, but will issue a warning.
// When the JDK version reaches 'obsolete_in' limit, the JVM will continue accepting this flag on
// the command-line, while issuing a warning and ignoring the flag value.
// Once the JDK version reaches 'expired_in' limit, the JVM will flatly refuse to admit the
// existence of the flag.
//
// MANUAL CLEANUP ON JDK VERSION UPDATES:
// This table ensures that the handling of options will update automatically when the JDK
// version is incremented, but the source code needs to be cleanup up manually:
// - As "deprecated" options age into "obsolete" or "expired" options, the associated "globals"
//   variable should be removed, as well as users of the variable.
// - As "deprecated" options age into "obsolete" options, move the entry into the
//   "Obsolete Flags" section of the table.
// - All expired options should be removed from the table.
static SpecialFlag const special_jvm_flags[] = {
  // -------------- Deprecated Flags --------------
  // --- Non-alias flags - sorted by obsolete_in then expired_in:
  { "MaxGCMinorPauseMillis",        JDK_Version::jdk(8), JDK_Version::undefined(), JDK_Version::undefined() },
  { "MaxRAMFraction",               JDK_Version::jdk(10),  JDK_Version::undefined(), JDK_Version::undefined() },
  { "MinRAMFraction",               JDK_Version::jdk(10),  JDK_Version::undefined(), JDK_Version::undefined() },
  { "InitialRAMFraction",           JDK_Version::jdk(10),  JDK_Version::undefined(), JDK_Version::undefined() },
  { "AllowRedefinitionToAddDeleteMethods", JDK_Version::jdk(13), JDK_Version::undefined(), JDK_Version::undefined() },
  { "FlightRecorder",               JDK_Version::jdk(13), JDK_Version::undefined(), JDK_Version::undefined() },
  { "SuspendRetryCount",            JDK_Version::undefined(), JDK_Version::jdk(17), JDK_Version::jdk(18) },
  { "SuspendRetryDelay",            JDK_Version::undefined(), JDK_Version::jdk(17), JDK_Version::jdk(18) },
<<<<<<< HEAD
  { "CriticalJNINatives",           JDK_Version::jdk(16), JDK_Version::jdk(17), JDK_Version::jdk(18) },
  { "G1RSetRegionEntries",          JDK_Version::undefined(), JDK_Version::jdk(17), JDK_Version::jdk(18) },
  { "G1RSetSparseRegionEntries",    JDK_Version::undefined(), JDK_Version::jdk(17), JDK_Version::jdk(18) },
=======
  { "CriticalJNINatives",           JDK_Version::jdk(16), JDK_Version::jdk(18), JDK_Version::jdk(19) },
>>>>>>> 64f0f689
  { "AlwaysLockClassLoader",        JDK_Version::jdk(17), JDK_Version::jdk(18), JDK_Version::jdk(19) },
  { "UseBiasedLocking",             JDK_Version::jdk(15), JDK_Version::jdk(18), JDK_Version::jdk(19) },
  { "BiasedLockingStartupDelay",    JDK_Version::jdk(15), JDK_Version::jdk(18), JDK_Version::jdk(19) },
  { "PrintBiasedLockingStatistics", JDK_Version::jdk(15), JDK_Version::jdk(18), JDK_Version::jdk(19) },
  { "BiasedLockingBulkRebiasThreshold",    JDK_Version::jdk(15), JDK_Version::jdk(18), JDK_Version::jdk(19) },
  { "BiasedLockingBulkRevokeThreshold",    JDK_Version::jdk(15), JDK_Version::jdk(18), JDK_Version::jdk(19) },
  { "BiasedLockingDecayTime",              JDK_Version::jdk(15), JDK_Version::jdk(18), JDK_Version::jdk(19) },
  { "UseOptoBiasInlining",                 JDK_Version::jdk(15), JDK_Version::jdk(18), JDK_Version::jdk(19) },
  { "PrintPreciseBiasedLockingStatistics", JDK_Version::jdk(15), JDK_Version::jdk(18), JDK_Version::jdk(19) },

  // --- Deprecated alias flags (see also aliased_jvm_flags) - sorted by obsolete_in then expired_in:
  { "DefaultMaxRAMFraction",        JDK_Version::jdk(8),  JDK_Version::undefined(), JDK_Version::undefined() },
  { "CreateMinidumpOnCrash",        JDK_Version::jdk(9),  JDK_Version::undefined(), JDK_Version::undefined() },
  { "TLABStats",                    JDK_Version::jdk(12), JDK_Version::undefined(), JDK_Version::undefined() },

  // -------------- Obsolete Flags - sorted by expired_in --------------
  { "AssertOnSuspendWaitFailure",   JDK_Version::undefined(), JDK_Version::jdk(17), JDK_Version::jdk(18) },
  { "TraceSuspendWaitFailures",     JDK_Version::undefined(), JDK_Version::jdk(17), JDK_Version::jdk(18) },
#ifdef ASSERT
  { "DummyObsoleteTestFlag",        JDK_Version::undefined(), JDK_Version::jdk(17), JDK_Version::undefined() },
#endif

#ifdef TEST_VERIFY_SPECIAL_JVM_FLAGS
  // These entries will generate build errors.  Their purpose is to test the macros.
  { "dep > obs",                    JDK_Version::jdk(9), JDK_Version::jdk(8), JDK_Version::undefined() },
  { "dep > exp ",                   JDK_Version::jdk(9), JDK_Version::undefined(), JDK_Version::jdk(8) },
  { "obs > exp ",                   JDK_Version::undefined(), JDK_Version::jdk(9), JDK_Version::jdk(8) },
  { "obs > exp",                    JDK_Version::jdk(8), JDK_Version::undefined(), JDK_Version::jdk(10) },
  { "not deprecated or obsolete",   JDK_Version::undefined(), JDK_Version::undefined(), JDK_Version::jdk(9) },
  { "dup option",                   JDK_Version::jdk(9), JDK_Version::undefined(), JDK_Version::undefined() },
  { "dup option",                   JDK_Version::jdk(9), JDK_Version::undefined(), JDK_Version::undefined() },
#endif

  { NULL, JDK_Version(0), JDK_Version(0) }
};

// Flags that are aliases for other flags.
typedef struct {
  const char* alias_name;
  const char* real_name;
} AliasedFlag;

static AliasedFlag const aliased_jvm_flags[] = {
  { "DefaultMaxRAMFraction",    "MaxRAMFraction"    },
  { "CreateMinidumpOnCrash",    "CreateCoredumpOnCrash" },
  { NULL, NULL}
};

// Return true if "v" is less than "other", where "other" may be "undefined".
static bool version_less_than(JDK_Version v, JDK_Version other) {
  assert(!v.is_undefined(), "must be defined");
  if (!other.is_undefined() && v.compare(other) >= 0) {
    return false;
  } else {
    return true;
  }
}

static bool lookup_special_flag(const char *flag_name, SpecialFlag& flag) {
  for (size_t i = 0; special_jvm_flags[i].name != NULL; i++) {
    if ((strcmp(special_jvm_flags[i].name, flag_name) == 0)) {
      flag = special_jvm_flags[i];
      return true;
    }
  }
  return false;
}

bool Arguments::is_obsolete_flag(const char *flag_name, JDK_Version* version) {
  assert(version != NULL, "Must provide a version buffer");
  SpecialFlag flag;
  if (lookup_special_flag(flag_name, flag)) {
    if (!flag.obsolete_in.is_undefined()) {
      if (!version_less_than(JDK_Version::current(), flag.obsolete_in)) {
        *version = flag.obsolete_in;
        // This flag may have been marked for obsoletion in this version, but we may not
        // have actually removed it yet. Rather than ignoring it as soon as we reach
        // this version we allow some time for the removal to happen. So if the flag
        // still actually exists we process it as normal, but issue an adjusted warning.
        const JVMFlag *real_flag = JVMFlag::find_declared_flag(flag_name);
        if (real_flag != NULL) {
          char version_str[256];
          version->to_string(version_str, sizeof(version_str));
          warning("Temporarily processing option %s; support is scheduled for removal in %s",
                  flag_name, version_str);
          return false;
        }
        return true;
      }
    }
  }
  return false;
}

int Arguments::is_deprecated_flag(const char *flag_name, JDK_Version* version) {
  assert(version != NULL, "Must provide a version buffer");
  SpecialFlag flag;
  if (lookup_special_flag(flag_name, flag)) {
    if (!flag.deprecated_in.is_undefined()) {
      if (version_less_than(JDK_Version::current(), flag.obsolete_in) &&
          version_less_than(JDK_Version::current(), flag.expired_in)) {
        *version = flag.deprecated_in;
        return 1;
      } else {
        return -1;
      }
    }
  }
  return 0;
}

const char* Arguments::real_flag_name(const char *flag_name) {
  for (size_t i = 0; aliased_jvm_flags[i].alias_name != NULL; i++) {
    const AliasedFlag& flag_status = aliased_jvm_flags[i];
    if (strcmp(flag_status.alias_name, flag_name) == 0) {
        return flag_status.real_name;
    }
  }
  return flag_name;
}

#ifdef ASSERT
static bool lookup_special_flag(const char *flag_name, size_t skip_index) {
  for (size_t i = 0; special_jvm_flags[i].name != NULL; i++) {
    if ((i != skip_index) && (strcmp(special_jvm_flags[i].name, flag_name) == 0)) {
      return true;
    }
  }
  return false;
}

// Verifies the correctness of the entries in the special_jvm_flags table.
// If there is a semantic error (i.e. a bug in the table) such as the obsoletion
// version being earlier than the deprecation version, then a warning is issued
// and verification fails - by returning false. If it is detected that the table
// is out of date, with respect to the current version, then ideally a warning is
// issued but verification does not fail. This allows the VM to operate when the
// version is first updated, without needing to update all the impacted flags at
// the same time. In practice we can't issue the warning immediately when the version
// is updated as it occurs for every test and some tests are not prepared to handle
// unexpected output - see 8196739. Instead we only check if the table is up-to-date
// if the check_globals flag is true, and in addition allow a grace period and only
// check for stale flags when we hit build 25 (which is far enough into the 6 month
// release cycle that all flag updates should have been processed, whilst still
// leaving time to make the change before RDP2).
// We use a gtest to call this, passing true, so that we can detect stale flags before
// the end of the release cycle.

static const int SPECIAL_FLAG_VALIDATION_BUILD = 25;

bool Arguments::verify_special_jvm_flags(bool check_globals) {
  bool success = true;
  for (size_t i = 0; special_jvm_flags[i].name != NULL; i++) {
    const SpecialFlag& flag = special_jvm_flags[i];
    if (lookup_special_flag(flag.name, i)) {
      warning("Duplicate special flag declaration \"%s\"", flag.name);
      success = false;
    }
    if (flag.deprecated_in.is_undefined() &&
        flag.obsolete_in.is_undefined()) {
      warning("Special flag entry \"%s\" must declare version deprecated and/or obsoleted in.", flag.name);
      success = false;
    }

    if (!flag.deprecated_in.is_undefined()) {
      if (!version_less_than(flag.deprecated_in, flag.obsolete_in)) {
        warning("Special flag entry \"%s\" must be deprecated before obsoleted.", flag.name);
        success = false;
      }

      if (!version_less_than(flag.deprecated_in, flag.expired_in)) {
        warning("Special flag entry \"%s\" must be deprecated before expired.", flag.name);
        success = false;
      }
    }

    if (!flag.obsolete_in.is_undefined()) {
      if (!version_less_than(flag.obsolete_in, flag.expired_in)) {
        warning("Special flag entry \"%s\" must be obsoleted before expired.", flag.name);
        success = false;
      }

      // if flag has become obsolete it should not have a "globals" flag defined anymore.
      if (check_globals && VM_Version::vm_build_number() >= SPECIAL_FLAG_VALIDATION_BUILD &&
          !version_less_than(JDK_Version::current(), flag.obsolete_in)) {
        if (JVMFlag::find_declared_flag(flag.name) != NULL) {
          warning("Global variable for obsolete special flag entry \"%s\" should be removed", flag.name);
          success = false;
        }
      }

    } else if (!flag.expired_in.is_undefined()) {
      warning("Special flag entry \"%s\" must be explicitly obsoleted before expired.", flag.name);
      success = false;
    }

    if (!flag.expired_in.is_undefined()) {
      // if flag has become expired it should not have a "globals" flag defined anymore.
      if (check_globals && VM_Version::vm_build_number() >= SPECIAL_FLAG_VALIDATION_BUILD &&
          !version_less_than(JDK_Version::current(), flag.expired_in)) {
        if (JVMFlag::find_declared_flag(flag.name) != NULL) {
          warning("Global variable for expired flag entry \"%s\" should be removed", flag.name);
          success = false;
        }
      }
    }
  }
  return success;
}
#endif

// Parses a size specification string.
bool Arguments::atojulong(const char *s, julong* result) {
  julong n = 0;

  // First char must be a digit. Don't allow negative numbers or leading spaces.
  if (!isdigit(*s)) {
    return false;
  }

  bool is_hex = (s[0] == '0' && (s[1] == 'x' || s[1] == 'X'));
  char* remainder;
  errno = 0;
  n = strtoull(s, &remainder, (is_hex ? 16 : 10));
  if (errno != 0) {
    return false;
  }

  // Fail if no number was read at all or if the remainder contains more than a single non-digit character.
  if (remainder == s || strlen(remainder) > 1) {
    return false;
  }

  switch (*remainder) {
    case 'T': case 't':
      *result = n * G * K;
      // Check for overflow.
      if (*result/((julong)G * K) != n) return false;
      return true;
    case 'G': case 'g':
      *result = n * G;
      if (*result/G != n) return false;
      return true;
    case 'M': case 'm':
      *result = n * M;
      if (*result/M != n) return false;
      return true;
    case 'K': case 'k':
      *result = n * K;
      if (*result/K != n) return false;
      return true;
    case '\0':
      *result = n;
      return true;
    default:
      return false;
  }
}

Arguments::ArgsRange Arguments::check_memory_size(julong size, julong min_size, julong max_size) {
  if (size < min_size) return arg_too_small;
  if (size > max_size) return arg_too_big;
  return arg_in_range;
}

// Describe an argument out of range error
void Arguments::describe_range_error(ArgsRange errcode) {
  switch(errcode) {
  case arg_too_big:
    jio_fprintf(defaultStream::error_stream(),
                "The specified size exceeds the maximum "
                "representable size.\n");
    break;
  case arg_too_small:
  case arg_unreadable:
  case arg_in_range:
    // do nothing for now
    break;
  default:
    ShouldNotReachHere();
  }
}

static bool set_bool_flag(JVMFlag* flag, bool value, JVMFlagOrigin origin) {
  if (JVMFlagAccess::set_bool(flag, &value, origin) == JVMFlag::SUCCESS) {
    return true;
  } else {
    return false;
  }
}

static bool set_fp_numeric_flag(JVMFlag* flag, char* value, JVMFlagOrigin origin) {
  char* end;
  errno = 0;
  double v = strtod(value, &end);
  if ((errno != 0) || (*end != 0)) {
    return false;
  }

  if (JVMFlagAccess::set_double(flag, &v, origin) == JVMFlag::SUCCESS) {
    return true;
  }
  return false;
}

static bool set_numeric_flag(JVMFlag* flag, char* value, JVMFlagOrigin origin) {
  julong v;
  int int_v;
  intx intx_v;
  bool is_neg = false;

  if (flag == NULL) {
    return false;
  }

  // Check the sign first since atojulong() parses only unsigned values.
  if (*value == '-') {
    if (!flag->is_intx() && !flag->is_int()) {
      return false;
    }
    value++;
    is_neg = true;
  }
  if (!Arguments::atojulong(value, &v)) {
    return false;
  }
  if (flag->is_int()) {
    int_v = (int) v;
    if (is_neg) {
      int_v = -int_v;
    }
    return JVMFlagAccess::set_int(flag, &int_v, origin) == JVMFlag::SUCCESS;
  } else if (flag->is_uint()) {
    uint uint_v = (uint) v;
    return JVMFlagAccess::set_uint(flag, &uint_v, origin) == JVMFlag::SUCCESS;
  } else if (flag->is_intx()) {
    intx_v = (intx) v;
    if (is_neg) {
      intx_v = -intx_v;
    }
    return JVMFlagAccess::set_intx(flag, &intx_v, origin) == JVMFlag::SUCCESS;
  } else if (flag->is_uintx()) {
    uintx uintx_v = (uintx) v;
    return JVMFlagAccess::set_uintx(flag, &uintx_v, origin) == JVMFlag::SUCCESS;
  } else if (flag->is_uint64_t()) {
    uint64_t uint64_t_v = (uint64_t) v;
    return JVMFlagAccess::set_uint64_t(flag, &uint64_t_v, origin) == JVMFlag::SUCCESS;
  } else if (flag->is_size_t()) {
    size_t size_t_v = (size_t) v;
    return JVMFlagAccess::set_size_t(flag, &size_t_v, origin) == JVMFlag::SUCCESS;
  } else if (flag->is_double()) {
    double double_v = (double) v;
    return JVMFlagAccess::set_double(flag, &double_v, origin) == JVMFlag::SUCCESS;
  } else {
    return false;
  }
}

static bool set_string_flag(JVMFlag* flag, const char* value, JVMFlagOrigin origin) {
  if (JVMFlagAccess::set_ccstr(flag, &value, origin) != JVMFlag::SUCCESS) return false;
  // Contract:  JVMFlag always returns a pointer that needs freeing.
  FREE_C_HEAP_ARRAY(char, value);
  return true;
}

static bool append_to_string_flag(JVMFlag* flag, const char* new_value, JVMFlagOrigin origin) {
  const char* old_value = "";
  if (JVMFlagAccess::get_ccstr(flag, &old_value) != JVMFlag::SUCCESS) return false;
  size_t old_len = old_value != NULL ? strlen(old_value) : 0;
  size_t new_len = strlen(new_value);
  const char* value;
  char* free_this_too = NULL;
  if (old_len == 0) {
    value = new_value;
  } else if (new_len == 0) {
    value = old_value;
  } else {
     size_t length = old_len + 1 + new_len + 1;
     char* buf = NEW_C_HEAP_ARRAY(char, length, mtArguments);
    // each new setting adds another LINE to the switch:
    jio_snprintf(buf, length, "%s\n%s", old_value, new_value);
    value = buf;
    free_this_too = buf;
  }
  (void) JVMFlagAccess::set_ccstr(flag, &value, origin);
  // JVMFlag always returns a pointer that needs freeing.
  FREE_C_HEAP_ARRAY(char, value);
  // JVMFlag made its own copy, so I must delete my own temp. buffer.
  FREE_C_HEAP_ARRAY(char, free_this_too);
  return true;
}

const char* Arguments::handle_aliases_and_deprecation(const char* arg, bool warn) {
  const char* real_name = real_flag_name(arg);
  JDK_Version since = JDK_Version();
  switch (is_deprecated_flag(arg, &since)) {
  case -1: {
      // Obsolete or expired, so don't process normally,
      // but allow for an obsolete flag we're still
      // temporarily allowing.
      if (!is_obsolete_flag(arg, &since)) {
        return real_name;
      }
      // Note if we're not considered obsolete then we can't be expired either
      // as obsoletion must come first.
      return NULL;
    }
    case 0:
      return real_name;
    case 1: {
      if (warn) {
        char version[256];
        since.to_string(version, sizeof(version));
        if (real_name != arg) {
          warning("Option %s was deprecated in version %s and will likely be removed in a future release. Use option %s instead.",
                  arg, version, real_name);
        } else {
          warning("Option %s was deprecated in version %s and will likely be removed in a future release.",
                  arg, version);
        }
      }
      return real_name;
    }
  }
  ShouldNotReachHere();
  return NULL;
}

bool Arguments::parse_argument(const char* arg, JVMFlagOrigin origin) {

  // range of acceptable characters spelled out for portability reasons
#define NAME_RANGE  "[abcdefghijklmnopqrstuvwxyzABCDEFGHIJKLMNOPQRSTUVWXYZ0123456789_]"
#define BUFLEN 255
  char name[BUFLEN+1];
  char dummy;
  const char* real_name;
  bool warn_if_deprecated = true;

  if (sscanf(arg, "-%" XSTR(BUFLEN) NAME_RANGE "%c", name, &dummy) == 1) {
    real_name = handle_aliases_and_deprecation(name, warn_if_deprecated);
    if (real_name == NULL) {
      return false;
    }
    JVMFlag* flag = JVMFlag::find_flag(real_name);
    return set_bool_flag(flag, false, origin);
  }
  if (sscanf(arg, "+%" XSTR(BUFLEN) NAME_RANGE "%c", name, &dummy) == 1) {
    real_name = handle_aliases_and_deprecation(name, warn_if_deprecated);
    if (real_name == NULL) {
      return false;
    }
    JVMFlag* flag = JVMFlag::find_flag(real_name);
    return set_bool_flag(flag, true, origin);
  }

  char punct;
  if (sscanf(arg, "%" XSTR(BUFLEN) NAME_RANGE "%c", name, &punct) == 2 && punct == '=') {
    const char* value = strchr(arg, '=') + 1;

    // this scanf pattern matches both strings (handled here) and numbers (handled later))
    real_name = handle_aliases_and_deprecation(name, warn_if_deprecated);
    if (real_name == NULL) {
      return false;
    }
    JVMFlag* flag = JVMFlag::find_flag(real_name);
    if (flag != NULL && flag->is_ccstr()) {
      if (flag->ccstr_accumulates()) {
        return append_to_string_flag(flag, value, origin);
      } else {
        if (value[0] == '\0') {
          value = NULL;
        }
        return set_string_flag(flag, value, origin);
      }
    } else {
      warn_if_deprecated = false; // if arg is deprecated, we've already done warning...
    }
  }

  if (sscanf(arg, "%" XSTR(BUFLEN) NAME_RANGE ":%c", name, &punct) == 2 && punct == '=') {
    const char* value = strchr(arg, '=') + 1;
    // -XX:Foo:=xxx will reset the string flag to the given value.
    if (value[0] == '\0') {
      value = NULL;
    }
    real_name = handle_aliases_and_deprecation(name, warn_if_deprecated);
    if (real_name == NULL) {
      return false;
    }
    JVMFlag* flag = JVMFlag::find_flag(real_name);
    return set_string_flag(flag, value, origin);
  }

#define SIGNED_FP_NUMBER_RANGE "[-0123456789.eE+]"
#define SIGNED_NUMBER_RANGE    "[-0123456789]"
#define        NUMBER_RANGE    "[0123456789eE+-]"
  char value[BUFLEN + 1];
  char value2[BUFLEN + 1];
  if (sscanf(arg, "%" XSTR(BUFLEN) NAME_RANGE "=" "%" XSTR(BUFLEN) SIGNED_NUMBER_RANGE "." "%" XSTR(BUFLEN) NUMBER_RANGE "%c", name, value, value2, &dummy) == 3) {
    // Looks like a floating-point number -- try again with more lenient format string
    if (sscanf(arg, "%" XSTR(BUFLEN) NAME_RANGE "=" "%" XSTR(BUFLEN) SIGNED_FP_NUMBER_RANGE "%c", name, value, &dummy) == 2) {
      real_name = handle_aliases_and_deprecation(name, warn_if_deprecated);
      if (real_name == NULL) {
        return false;
      }
      JVMFlag* flag = JVMFlag::find_flag(real_name);
      return set_fp_numeric_flag(flag, value, origin);
    }
  }

#define VALUE_RANGE "[-kmgtxKMGTX0123456789abcdefABCDEF]"
  if (sscanf(arg, "%" XSTR(BUFLEN) NAME_RANGE "=" "%" XSTR(BUFLEN) VALUE_RANGE "%c", name, value, &dummy) == 2) {
    real_name = handle_aliases_and_deprecation(name, warn_if_deprecated);
    if (real_name == NULL) {
      return false;
    }
    JVMFlag* flag = JVMFlag::find_flag(real_name);
    return set_numeric_flag(flag, value, origin);
  }

  return false;
}

void Arguments::add_string(char*** bldarray, int* count, const char* arg) {
  assert(bldarray != NULL, "illegal argument");

  if (arg == NULL) {
    return;
  }

  int new_count = *count + 1;

  // expand the array and add arg to the last element
  if (*bldarray == NULL) {
    *bldarray = NEW_C_HEAP_ARRAY(char*, new_count, mtArguments);
  } else {
    *bldarray = REALLOC_C_HEAP_ARRAY(char*, *bldarray, new_count, mtArguments);
  }
  (*bldarray)[*count] = os::strdup_check_oom(arg);
  *count = new_count;
}

void Arguments::build_jvm_args(const char* arg) {
  add_string(&_jvm_args_array, &_num_jvm_args, arg);
}

void Arguments::build_jvm_flags(const char* arg) {
  add_string(&_jvm_flags_array, &_num_jvm_flags, arg);
}

// utility function to return a string that concatenates all
// strings in a given char** array
const char* Arguments::build_resource_string(char** args, int count) {
  if (args == NULL || count == 0) {
    return NULL;
  }
  size_t length = 0;
  for (int i = 0; i < count; i++) {
    length += strlen(args[i]) + 1; // add 1 for a space or NULL terminating character
  }
  char* s = NEW_RESOURCE_ARRAY(char, length);
  char* dst = s;
  for (int j = 0; j < count; j++) {
    size_t offset = strlen(args[j]) + 1; // add 1 for a space or NULL terminating character
    jio_snprintf(dst, length, "%s ", args[j]); // jio_snprintf will replace the last space character with NULL character
    dst += offset;
    length -= offset;
  }
  return (const char*) s;
}

void Arguments::print_on(outputStream* st) {
  st->print_cr("VM Arguments:");
  if (num_jvm_flags() > 0) {
    st->print("jvm_flags: "); print_jvm_flags_on(st);
    st->cr();
  }
  if (num_jvm_args() > 0) {
    st->print("jvm_args: "); print_jvm_args_on(st);
    st->cr();
  }
  st->print_cr("java_command: %s", java_command() ? java_command() : "<unknown>");
  if (_java_class_path != NULL) {
    char* path = _java_class_path->value();
    st->print_cr("java_class_path (initial): %s", strlen(path) == 0 ? "<not set>" : path );
  }
  st->print_cr("Launcher Type: %s", _sun_java_launcher);
}

void Arguments::print_summary_on(outputStream* st) {
  // Print the command line.  Environment variables that are helpful for
  // reproducing the problem are written later in the hs_err file.
  // flags are from setting file
  if (num_jvm_flags() > 0) {
    st->print_raw("Settings File: ");
    print_jvm_flags_on(st);
    st->cr();
  }
  // args are the command line and environment variable arguments.
  st->print_raw("Command Line: ");
  if (num_jvm_args() > 0) {
    print_jvm_args_on(st);
  }
  // this is the classfile and any arguments to the java program
  if (java_command() != NULL) {
    st->print("%s", java_command());
  }
  st->cr();
}

void Arguments::print_jvm_flags_on(outputStream* st) {
  if (_num_jvm_flags > 0) {
    for (int i=0; i < _num_jvm_flags; i++) {
      st->print("%s ", _jvm_flags_array[i]);
    }
  }
}

void Arguments::print_jvm_args_on(outputStream* st) {
  if (_num_jvm_args > 0) {
    for (int i=0; i < _num_jvm_args; i++) {
      st->print("%s ", _jvm_args_array[i]);
    }
  }
}

bool Arguments::process_argument(const char* arg,
                                 jboolean ignore_unrecognized,
                                 JVMFlagOrigin origin) {
  JDK_Version since = JDK_Version();

  if (parse_argument(arg, origin)) {
    return true;
  }

  // Determine if the flag has '+', '-', or '=' characters.
  bool has_plus_minus = (*arg == '+' || *arg == '-');
  const char* const argname = has_plus_minus ? arg + 1 : arg;

  size_t arg_len;
  const char* equal_sign = strchr(argname, '=');
  if (equal_sign == NULL) {
    arg_len = strlen(argname);
  } else {
    arg_len = equal_sign - argname;
  }

  // Only make the obsolete check for valid arguments.
  if (arg_len <= BUFLEN) {
    // Construct a string which consists only of the argument name without '+', '-', or '='.
    char stripped_argname[BUFLEN+1]; // +1 for '\0'
    jio_snprintf(stripped_argname, arg_len+1, "%s", argname); // +1 for '\0'
    if (is_obsolete_flag(stripped_argname, &since)) {
      char version[256];
      since.to_string(version, sizeof(version));
      warning("Ignoring option %s; support was removed in %s", stripped_argname, version);
      return true;
    }
  }

  // For locked flags, report a custom error message if available.
  // Otherwise, report the standard unrecognized VM option.
  const JVMFlag* found_flag = JVMFlag::find_declared_flag((const char*)argname, arg_len);
  if (found_flag != NULL) {
    char locked_message_buf[BUFLEN];
    JVMFlag::MsgType msg_type = found_flag->get_locked_message(locked_message_buf, BUFLEN);
    if (strlen(locked_message_buf) == 0) {
      if (found_flag->is_bool() && !has_plus_minus) {
        jio_fprintf(defaultStream::error_stream(),
          "Missing +/- setting for VM option '%s'\n", argname);
      } else if (!found_flag->is_bool() && has_plus_minus) {
        jio_fprintf(defaultStream::error_stream(),
          "Unexpected +/- setting in VM option '%s'\n", argname);
      } else {
        jio_fprintf(defaultStream::error_stream(),
          "Improperly specified VM option '%s'\n", argname);
      }
    } else {
#ifdef PRODUCT
      bool mismatched = ((msg_type == JVMFlag::NOTPRODUCT_FLAG_BUT_PRODUCT_BUILD) ||
                         (msg_type == JVMFlag::DEVELOPER_FLAG_BUT_PRODUCT_BUILD));
      if (ignore_unrecognized && mismatched) {
        return true;
      }
#endif
      jio_fprintf(defaultStream::error_stream(), "%s", locked_message_buf);
    }
  } else {
    if (ignore_unrecognized) {
      return true;
    }
    jio_fprintf(defaultStream::error_stream(),
                "Unrecognized VM option '%s'\n", argname);
    JVMFlag* fuzzy_matched = JVMFlag::fuzzy_match((const char*)argname, arg_len, true);
    if (fuzzy_matched != NULL) {
      jio_fprintf(defaultStream::error_stream(),
                  "Did you mean '%s%s%s'? ",
                  (fuzzy_matched->is_bool()) ? "(+/-)" : "",
                  fuzzy_matched->name(),
                  (fuzzy_matched->is_bool()) ? "" : "=<value>");
    }
  }

  // allow for commandline "commenting out" options like -XX:#+Verbose
  return arg[0] == '#';
}

bool Arguments::process_settings_file(const char* file_name, bool should_exist, jboolean ignore_unrecognized) {
  FILE* stream = fopen(file_name, "rb");
  if (stream == NULL) {
    if (should_exist) {
      jio_fprintf(defaultStream::error_stream(),
                  "Could not open settings file %s\n", file_name);
      return false;
    } else {
      return true;
    }
  }

  char token[1024];
  int  pos = 0;

  bool in_white_space = true;
  bool in_comment     = false;
  bool in_quote       = false;
  char quote_c        = 0;
  bool result         = true;

  int c = getc(stream);
  while(c != EOF && pos < (int)(sizeof(token)-1)) {
    if (in_white_space) {
      if (in_comment) {
        if (c == '\n') in_comment = false;
      } else {
        if (c == '#') in_comment = true;
        else if (!isspace(c)) {
          in_white_space = false;
          token[pos++] = c;
        }
      }
    } else {
      if (c == '\n' || (!in_quote && isspace(c))) {
        // token ends at newline, or at unquoted whitespace
        // this allows a way to include spaces in string-valued options
        token[pos] = '\0';
        logOption(token);
        result &= process_argument(token, ignore_unrecognized, JVMFlagOrigin::CONFIG_FILE);
        build_jvm_flags(token);
        pos = 0;
        in_white_space = true;
        in_quote = false;
      } else if (!in_quote && (c == '\'' || c == '"')) {
        in_quote = true;
        quote_c = c;
      } else if (in_quote && (c == quote_c)) {
        in_quote = false;
      } else {
        token[pos++] = c;
      }
    }
    c = getc(stream);
  }
  if (pos > 0) {
    token[pos] = '\0';
    result &= process_argument(token, ignore_unrecognized, JVMFlagOrigin::CONFIG_FILE);
    build_jvm_flags(token);
  }
  fclose(stream);
  return result;
}

//=============================================================================================================
// Parsing of properties (-D)

const char* Arguments::get_property(const char* key) {
  return PropertyList_get_value(system_properties(), key);
}

bool Arguments::add_property(const char* prop, PropertyWriteable writeable, PropertyInternal internal) {
  const char* eq = strchr(prop, '=');
  const char* key;
  const char* value = "";

  if (eq == NULL) {
    // property doesn't have a value, thus use passed string
    key = prop;
  } else {
    // property have a value, thus extract it and save to the
    // allocated string
    size_t key_len = eq - prop;
    char* tmp_key = AllocateHeap(key_len + 1, mtArguments);

    jio_snprintf(tmp_key, key_len + 1, "%s", prop);
    key = tmp_key;

    value = &prop[key_len + 1];
  }

#if INCLUDE_CDS
  if (is_internal_module_property(key) ||
      strcmp(key, "jdk.module.main") == 0) {
    MetaspaceShared::disable_optimized_module_handling();
    log_info(cds)("optimized module handling: disabled due to incompatible property: %s=%s", key, value);
  }
  if (strcmp(key, "jdk.module.showModuleResolution") == 0 ||
      strcmp(key, "jdk.module.validation") == 0 ||
      strcmp(key, "java.system.class.loader") == 0) {
    MetaspaceShared::disable_full_module_graph();
    log_info(cds)("full module graph: disabled due to incompatible property: %s=%s", key, value);
  }
#endif

  if (strcmp(key, "java.compiler") == 0) {
    process_java_compiler_argument(value);
    // Record value in Arguments, but let it get passed to Java.
  } else if (strcmp(key, "sun.java.launcher.is_altjvm") == 0) {
    // sun.java.launcher.is_altjvm property is
    // private and is processed in process_sun_java_launcher_properties();
    // the sun.java.launcher property is passed on to the java application
  } else if (strcmp(key, "sun.boot.library.path") == 0) {
    // append is true, writable is true, internal is false
    PropertyList_unique_add(&_system_properties, key, value, AppendProperty,
                            WriteableProperty, ExternalProperty);
  } else {
    if (strcmp(key, "sun.java.command") == 0) {
      char *old_java_command = _java_command;
      _java_command = os::strdup_check_oom(value, mtArguments);
      if (old_java_command != NULL) {
        os::free(old_java_command);
      }
    } else if (strcmp(key, "java.vendor.url.bug") == 0) {
      // If this property is set on the command line then its value will be
      // displayed in VM error logs as the URL at which to submit such logs.
      // Normally the URL displayed in error logs is different from the value
      // of this system property, so a different property should have been
      // used here, but we leave this as-is in case someone depends upon it.
      const char* old_java_vendor_url_bug = _java_vendor_url_bug;
      // save it in _java_vendor_url_bug, so JVM fatal error handler can access
      // its value without going through the property list or making a Java call.
      _java_vendor_url_bug = os::strdup_check_oom(value, mtArguments);
      if (old_java_vendor_url_bug != NULL) {
        os::free((void *)old_java_vendor_url_bug);
      }
    }

    // Create new property and add at the end of the list
    PropertyList_unique_add(&_system_properties, key, value, AddProperty, writeable, internal);
  }

  if (key != prop) {
    // SystemProperty copy passed value, thus free previously allocated
    // memory
    FreeHeap((void *)key);
  }

  return true;
}

#if INCLUDE_CDS
const char* unsupported_properties[] = { "jdk.module.limitmods",
                                         "jdk.module.upgrade.path",
                                         "jdk.module.patch.0" };
const char* unsupported_options[] = { "--limit-modules",
                                      "--upgrade-module-path",
                                      "--patch-module"
                                    };
void Arguments::check_unsupported_dumping_properties() {
  assert(is_dumping_archive(),
         "this function is only used with CDS dump time");
  assert(ARRAY_SIZE(unsupported_properties) == ARRAY_SIZE(unsupported_options), "must be");
  // If a vm option is found in the unsupported_options array, vm will exit with an error message.
  SystemProperty* sp = system_properties();
  while (sp != NULL) {
    for (uint i = 0; i < ARRAY_SIZE(unsupported_properties); i++) {
      if (strcmp(sp->key(), unsupported_properties[i]) == 0) {
        vm_exit_during_initialization(
          "Cannot use the following option when dumping the shared archive", unsupported_options[i]);
      }
    }
    sp = sp->next();
  }

  // Check for an exploded module build in use with -Xshare:dump.
  if (!has_jimage()) {
    vm_exit_during_initialization("Dumping the shared archive is not supported with an exploded module build");
  }
}

bool Arguments::check_unsupported_cds_runtime_properties() {
  assert(UseSharedSpaces, "this function is only used with -Xshare:{on,auto}");
  assert(ARRAY_SIZE(unsupported_properties) == ARRAY_SIZE(unsupported_options), "must be");
  if (ArchiveClassesAtExit != NULL) {
    // dynamic dumping, just return false for now.
    // check_unsupported_dumping_properties() will be called later to check the same set of
    // properties, and will exit the VM with the correct error message if the unsupported properties
    // are used.
    return false;
  }
  for (uint i = 0; i < ARRAY_SIZE(unsupported_properties); i++) {
    if (get_property(unsupported_properties[i]) != NULL) {
      if (RequireSharedSpaces) {
        warning("CDS is disabled when the %s option is specified.", unsupported_options[i]);
      }
      return true;
    }
  }
  return false;
}
#endif

//===========================================================================================================
// Setting int/mixed/comp mode flags

void Arguments::set_mode_flags(Mode mode) {
  // Set up default values for all flags.
  // If you add a flag to any of the branches below,
  // add a default value for it here.
  set_java_compiler(false);
  _mode                      = mode;

  // Ensure Agent_OnLoad has the correct initial values.
  // This may not be the final mode; mode may change later in onload phase.
  PropertyList_unique_add(&_system_properties, "java.vm.info",
                          VM_Version::vm_info_string(), AddProperty, UnwriteableProperty, ExternalProperty);

  UseInterpreter             = true;
  UseCompiler                = true;
  UseLoopCounter             = true;

  // Default values may be platform/compiler dependent -
  // use the saved values
  ClipInlining               = Arguments::_ClipInlining;
  AlwaysCompileLoopMethods   = Arguments::_AlwaysCompileLoopMethods;
  UseOnStackReplacement      = Arguments::_UseOnStackReplacement;
  BackgroundCompilation      = Arguments::_BackgroundCompilation;

  // Change from defaults based on mode
  switch (mode) {
  default:
    ShouldNotReachHere();
    break;
  case _int:
    UseCompiler              = false;
    UseLoopCounter           = false;
    AlwaysCompileLoopMethods = false;
    UseOnStackReplacement    = false;
    break;
  case _mixed:
    // same as default
    break;
  case _comp:
    UseInterpreter           = false;
    BackgroundCompilation    = false;
    ClipInlining             = false;
    break;
  }
}

// Conflict: required to use shared spaces (-Xshare:on), but
// incompatible command line options were chosen.
static void no_shared_spaces(const char* message) {
  if (RequireSharedSpaces) {
    jio_fprintf(defaultStream::error_stream(),
      "Class data sharing is inconsistent with other specified options.\n");
    vm_exit_during_initialization("Unable to use shared archive", message);
  } else {
    log_info(cds)("Unable to use shared archive: %s", message);
    FLAG_SET_DEFAULT(UseSharedSpaces, false);
  }
}

void set_object_alignment() {
  // Object alignment.
  assert(is_power_of_2(ObjectAlignmentInBytes), "ObjectAlignmentInBytes must be power of 2");
  MinObjAlignmentInBytes     = ObjectAlignmentInBytes;
  assert(MinObjAlignmentInBytes >= HeapWordsPerLong * HeapWordSize, "ObjectAlignmentInBytes value is too small");
  MinObjAlignment            = MinObjAlignmentInBytes / HeapWordSize;
  assert(MinObjAlignmentInBytes == MinObjAlignment * HeapWordSize, "ObjectAlignmentInBytes value is incorrect");
  MinObjAlignmentInBytesMask = MinObjAlignmentInBytes - 1;

  LogMinObjAlignmentInBytes  = exact_log2(ObjectAlignmentInBytes);
  LogMinObjAlignment         = LogMinObjAlignmentInBytes - LogHeapWordSize;

  // Oop encoding heap max
  OopEncodingHeapMax = (uint64_t(max_juint) + 1) << LogMinObjAlignmentInBytes;
}

size_t Arguments::max_heap_for_compressed_oops() {
  // Avoid sign flip.
  assert(OopEncodingHeapMax > (uint64_t)os::vm_page_size(), "Unusual page size");
  // We need to fit both the NULL page and the heap into the memory budget, while
  // keeping alignment constraints of the heap. To guarantee the latter, as the
  // NULL page is located before the heap, we pad the NULL page to the conservative
  // maximum alignment that the GC may ever impose upon the heap.
  size_t displacement_due_to_null_page = align_up((size_t)os::vm_page_size(),
                                                  _conservative_max_heap_alignment);

  LP64_ONLY(return OopEncodingHeapMax - displacement_due_to_null_page);
  NOT_LP64(ShouldNotReachHere(); return 0);
}

void Arguments::set_use_compressed_oops() {
#ifdef _LP64
  // MaxHeapSize is not set up properly at this point, but
  // the only value that can override MaxHeapSize if we are
  // to use UseCompressedOops are InitialHeapSize and MinHeapSize.
  size_t max_heap_size = MAX3(MaxHeapSize, InitialHeapSize, MinHeapSize);

  if (max_heap_size <= max_heap_for_compressed_oops()) {
    if (FLAG_IS_DEFAULT(UseCompressedOops)) {
      FLAG_SET_ERGO(UseCompressedOops, true);
    }
  } else {
    if (UseCompressedOops && !FLAG_IS_DEFAULT(UseCompressedOops)) {
      warning("Max heap size too large for Compressed Oops");
      FLAG_SET_DEFAULT(UseCompressedOops, false);
      if (COMPRESSED_CLASS_POINTERS_DEPENDS_ON_COMPRESSED_OOPS) {
        FLAG_SET_DEFAULT(UseCompressedClassPointers, false);
      }
    }
  }
#endif // _LP64
}


// NOTE: set_use_compressed_klass_ptrs() must be called after calling
// set_use_compressed_oops().
void Arguments::set_use_compressed_klass_ptrs() {
#ifdef _LP64
  // On some architectures, the use of UseCompressedClassPointers implies the use of
  // UseCompressedOops. The reason is that the rheap_base register of said platforms
  // is reused to perform some optimized spilling, in order to use rheap_base as a
  // temp register. But by treating it as any other temp register, spilling can typically
  // be completely avoided instead. So it is better not to perform this trick. And by
  // not having that reliance, large heaps, or heaps not supporting compressed oops,
  // can still use compressed class pointers.
  if (COMPRESSED_CLASS_POINTERS_DEPENDS_ON_COMPRESSED_OOPS && !UseCompressedOops) {
    if (UseCompressedClassPointers) {
      warning("UseCompressedClassPointers requires UseCompressedOops");
    }
    FLAG_SET_DEFAULT(UseCompressedClassPointers, false);
  } else {
    // Turn on UseCompressedClassPointers too
    if (FLAG_IS_DEFAULT(UseCompressedClassPointers)) {
      FLAG_SET_ERGO(UseCompressedClassPointers, true);
    }
    // Check the CompressedClassSpaceSize to make sure we use compressed klass ptrs.
    if (UseCompressedClassPointers) {
      if (CompressedClassSpaceSize > KlassEncodingMetaspaceMax) {
        warning("CompressedClassSpaceSize is too large for UseCompressedClassPointers");
        FLAG_SET_DEFAULT(UseCompressedClassPointers, false);
      }
    }
  }
#endif // _LP64
}

void Arguments::set_conservative_max_heap_alignment() {
  // The conservative maximum required alignment for the heap is the maximum of
  // the alignments imposed by several sources: any requirements from the heap
  // itself and the maximum page size we may run the VM with.
  size_t heap_alignment = GCConfig::arguments()->conservative_max_heap_alignment();
  _conservative_max_heap_alignment = MAX4(heap_alignment,
                                          (size_t)os::vm_allocation_granularity(),
                                          os::max_page_size(),
                                          GCArguments::compute_heap_alignment());
}

jint Arguments::set_ergonomics_flags() {
  GCConfig::initialize();

  set_conservative_max_heap_alignment();

#ifdef _LP64
  set_use_compressed_oops();

  // set_use_compressed_klass_ptrs() must be called after calling
  // set_use_compressed_oops().
  set_use_compressed_klass_ptrs();

  // Also checks that certain machines are slower with compressed oops
  // in vm_version initialization code.
#endif // _LP64

  return JNI_OK;
}

size_t Arguments::limit_heap_by_allocatable_memory(size_t limit) {
  size_t max_allocatable;
  size_t result = limit;
  if (os::has_allocatable_memory_limit(&max_allocatable)) {
    // The AggressiveHeap check is a temporary workaround to avoid calling
    // GCarguments::heap_virtual_to_physical_ratio() before a GC has been
    // selected. This works because AggressiveHeap implies UseParallelGC
    // where we know the ratio will be 1. Once the AggressiveHeap option is
    // removed, this can be cleaned up.
    size_t heap_virtual_to_physical_ratio = (AggressiveHeap ? 1 : GCConfig::arguments()->heap_virtual_to_physical_ratio());
    size_t fraction = MaxVirtMemFraction * heap_virtual_to_physical_ratio;
    result = MIN2(result, max_allocatable / fraction);
  }
  return result;
}

// Use static initialization to get the default before parsing
static const size_t DefaultHeapBaseMinAddress = HeapBaseMinAddress;

void Arguments::set_heap_size() {
  julong phys_mem;

  // If the user specified one of these options, they
  // want specific memory sizing so do not limit memory
  // based on compressed oops addressability.
  // Also, memory limits will be calculated based on
  // available os physical memory, not our MaxRAM limit,
  // unless MaxRAM is also specified.
  bool override_coop_limit = (!FLAG_IS_DEFAULT(MaxRAMPercentage) ||
                           !FLAG_IS_DEFAULT(MaxRAMFraction) ||
                           !FLAG_IS_DEFAULT(MinRAMPercentage) ||
                           !FLAG_IS_DEFAULT(MinRAMFraction) ||
                           !FLAG_IS_DEFAULT(InitialRAMPercentage) ||
                           !FLAG_IS_DEFAULT(InitialRAMFraction) ||
                           !FLAG_IS_DEFAULT(MaxRAM));
  if (override_coop_limit) {
    if (FLAG_IS_DEFAULT(MaxRAM)) {
      phys_mem = os::physical_memory();
      FLAG_SET_ERGO(MaxRAM, (uint64_t)phys_mem);
    } else {
      phys_mem = (julong)MaxRAM;
    }
  } else {
    phys_mem = FLAG_IS_DEFAULT(MaxRAM) ? MIN2(os::physical_memory(), (julong)MaxRAM)
                                       : (julong)MaxRAM;
  }


  // Convert deprecated flags
  if (FLAG_IS_DEFAULT(MaxRAMPercentage) &&
      !FLAG_IS_DEFAULT(MaxRAMFraction))
    MaxRAMPercentage = 100.0 / MaxRAMFraction;

  if (FLAG_IS_DEFAULT(MinRAMPercentage) &&
      !FLAG_IS_DEFAULT(MinRAMFraction))
    MinRAMPercentage = 100.0 / MinRAMFraction;

  if (FLAG_IS_DEFAULT(InitialRAMPercentage) &&
      !FLAG_IS_DEFAULT(InitialRAMFraction))
    InitialRAMPercentage = 100.0 / InitialRAMFraction;

  // If the maximum heap size has not been set with -Xmx,
  // then set it as fraction of the size of physical memory,
  // respecting the maximum and minimum sizes of the heap.
  if (FLAG_IS_DEFAULT(MaxHeapSize)) {
    julong reasonable_max = (julong)((phys_mem * MaxRAMPercentage) / 100);
    const julong reasonable_min = (julong)((phys_mem * MinRAMPercentage) / 100);
    if (reasonable_min < MaxHeapSize) {
      // Small physical memory, so use a minimum fraction of it for the heap
      reasonable_max = reasonable_min;
    } else {
      // Not-small physical memory, so require a heap at least
      // as large as MaxHeapSize
      reasonable_max = MAX2(reasonable_max, (julong)MaxHeapSize);
    }

    if (!FLAG_IS_DEFAULT(ErgoHeapSizeLimit) && ErgoHeapSizeLimit != 0) {
      // Limit the heap size to ErgoHeapSizeLimit
      reasonable_max = MIN2(reasonable_max, (julong)ErgoHeapSizeLimit);
    }

#ifdef _LP64
    if (UseCompressedOops || UseCompressedClassPointers) {
      // HeapBaseMinAddress can be greater than default but not less than.
      if (!FLAG_IS_DEFAULT(HeapBaseMinAddress)) {
        if (HeapBaseMinAddress < DefaultHeapBaseMinAddress) {
          // matches compressed oops printing flags
          log_debug(gc, heap, coops)("HeapBaseMinAddress must be at least " SIZE_FORMAT
                                     " (" SIZE_FORMAT "G) which is greater than value given " SIZE_FORMAT,
                                     DefaultHeapBaseMinAddress,
                                     DefaultHeapBaseMinAddress/G,
                                     HeapBaseMinAddress);
          FLAG_SET_ERGO(HeapBaseMinAddress, DefaultHeapBaseMinAddress);
        }
      }
    }
    if (UseCompressedOops) {
      // Limit the heap size to the maximum possible when using compressed oops
      julong max_coop_heap = (julong)max_heap_for_compressed_oops();

      if (HeapBaseMinAddress + MaxHeapSize < max_coop_heap) {
        // Heap should be above HeapBaseMinAddress to get zero based compressed oops
        // but it should be not less than default MaxHeapSize.
        max_coop_heap -= HeapBaseMinAddress;
      }

      // If user specified flags prioritizing os physical
      // memory limits, then disable compressed oops if
      // limits exceed max_coop_heap and UseCompressedOops
      // was not specified.
      if (reasonable_max > max_coop_heap) {
        if (FLAG_IS_ERGO(UseCompressedOops) && override_coop_limit) {
          log_info(cds)("UseCompressedOops and UseCompressedClassPointers have been disabled due to"
            " max heap " SIZE_FORMAT " > compressed oop heap " SIZE_FORMAT ". "
            "Please check the setting of MaxRAMPercentage %5.2f."
            ,(size_t)reasonable_max, (size_t)max_coop_heap, MaxRAMPercentage);
          FLAG_SET_ERGO(UseCompressedOops, false);
          if (COMPRESSED_CLASS_POINTERS_DEPENDS_ON_COMPRESSED_OOPS) {
            FLAG_SET_ERGO(UseCompressedClassPointers, false);
          }
        } else {
          reasonable_max = MIN2(reasonable_max, max_coop_heap);
        }
      }
    }
#endif // _LP64

    reasonable_max = limit_heap_by_allocatable_memory(reasonable_max);

    if (!FLAG_IS_DEFAULT(InitialHeapSize)) {
      // An initial heap size was specified on the command line,
      // so be sure that the maximum size is consistent.  Done
      // after call to limit_heap_by_allocatable_memory because that
      // method might reduce the allocation size.
      reasonable_max = MAX2(reasonable_max, (julong)InitialHeapSize);
    } else if (!FLAG_IS_DEFAULT(MinHeapSize)) {
      reasonable_max = MAX2(reasonable_max, (julong)MinHeapSize);
    }

    log_trace(gc, heap)("  Maximum heap size " SIZE_FORMAT, (size_t) reasonable_max);
    FLAG_SET_ERGO(MaxHeapSize, (size_t)reasonable_max);
  }

  // If the minimum or initial heap_size have not been set or requested to be set
  // ergonomically, set them accordingly.
  if (InitialHeapSize == 0 || MinHeapSize == 0) {
    julong reasonable_minimum = (julong)(OldSize + NewSize);

    reasonable_minimum = MIN2(reasonable_minimum, (julong)MaxHeapSize);

    reasonable_minimum = limit_heap_by_allocatable_memory(reasonable_minimum);

    if (InitialHeapSize == 0) {
      julong reasonable_initial = (julong)((phys_mem * InitialRAMPercentage) / 100);
      reasonable_initial = limit_heap_by_allocatable_memory(reasonable_initial);

      reasonable_initial = MAX3(reasonable_initial, reasonable_minimum, (julong)MinHeapSize);
      reasonable_initial = MIN2(reasonable_initial, (julong)MaxHeapSize);

      FLAG_SET_ERGO(InitialHeapSize, (size_t)reasonable_initial);
      log_trace(gc, heap)("  Initial heap size " SIZE_FORMAT, InitialHeapSize);
    }
    // If the minimum heap size has not been set (via -Xms or -XX:MinHeapSize),
    // synchronize with InitialHeapSize to avoid errors with the default value.
    if (MinHeapSize == 0) {
      FLAG_SET_ERGO(MinHeapSize, MIN2((size_t)reasonable_minimum, InitialHeapSize));
      log_trace(gc, heap)("  Minimum heap size " SIZE_FORMAT, MinHeapSize);
    }
  }
}

// This option inspects the machine and attempts to set various
// parameters to be optimal for long-running, memory allocation
// intensive jobs.  It is intended for machines with large
// amounts of cpu and memory.
jint Arguments::set_aggressive_heap_flags() {
  // initHeapSize is needed since _initial_heap_size is 4 bytes on a 32 bit
  // VM, but we may not be able to represent the total physical memory
  // available (like having 8gb of memory on a box but using a 32bit VM).
  // Thus, we need to make sure we're using a julong for intermediate
  // calculations.
  julong initHeapSize;
  julong total_memory = os::physical_memory();

  if (total_memory < (julong) 256 * M) {
    jio_fprintf(defaultStream::error_stream(),
            "You need at least 256mb of memory to use -XX:+AggressiveHeap\n");
    vm_exit(1);
  }

  // The heap size is half of available memory, or (at most)
  // all of possible memory less 160mb (leaving room for the OS
  // when using ISM).  This is the maximum; because adaptive sizing
  // is turned on below, the actual space used may be smaller.

  initHeapSize = MIN2(total_memory / (julong) 2,
          total_memory - (julong) 160 * M);

  initHeapSize = limit_heap_by_allocatable_memory(initHeapSize);

  if (FLAG_IS_DEFAULT(MaxHeapSize)) {
    if (FLAG_SET_CMDLINE(MaxHeapSize, initHeapSize) != JVMFlag::SUCCESS) {
      return JNI_EINVAL;
    }
    if (FLAG_SET_CMDLINE(InitialHeapSize, initHeapSize) != JVMFlag::SUCCESS) {
      return JNI_EINVAL;
    }
    if (FLAG_SET_CMDLINE(MinHeapSize, initHeapSize) != JVMFlag::SUCCESS) {
      return JNI_EINVAL;
    }
  }
  if (FLAG_IS_DEFAULT(NewSize)) {
    // Make the young generation 3/8ths of the total heap.
    if (FLAG_SET_CMDLINE(NewSize,
            ((julong) MaxHeapSize / (julong) 8) * (julong) 3) != JVMFlag::SUCCESS) {
      return JNI_EINVAL;
    }
    if (FLAG_SET_CMDLINE(MaxNewSize, NewSize) != JVMFlag::SUCCESS) {
      return JNI_EINVAL;
    }
  }

#if !defined(_ALLBSD_SOURCE) && !defined(AIX)  // UseLargePages is not yet supported on BSD and AIX.
  FLAG_SET_DEFAULT(UseLargePages, true);
#endif

  // Increase some data structure sizes for efficiency
  if (FLAG_SET_CMDLINE(BaseFootPrintEstimate, MaxHeapSize) != JVMFlag::SUCCESS) {
    return JNI_EINVAL;
  }
  if (FLAG_SET_CMDLINE(ResizeTLAB, false) != JVMFlag::SUCCESS) {
    return JNI_EINVAL;
  }
  if (FLAG_SET_CMDLINE(TLABSize, 256 * K) != JVMFlag::SUCCESS) {
    return JNI_EINVAL;
  }

  // See the OldPLABSize comment below, but replace 'after promotion'
  // with 'after copying'.  YoungPLABSize is the size of the survivor
  // space per-gc-thread buffers.  The default is 4kw.
  if (FLAG_SET_CMDLINE(YoungPLABSize, 256 * K) != JVMFlag::SUCCESS) { // Note: this is in words
    return JNI_EINVAL;
  }

  // OldPLABSize is the size of the buffers in the old gen that
  // UseParallelGC uses to promote live data that doesn't fit in the
  // survivor spaces.  At any given time, there's one for each gc thread.
  // The default size is 1kw. These buffers are rarely used, since the
  // survivor spaces are usually big enough.  For specjbb, however, there
  // are occasions when there's lots of live data in the young gen
  // and we end up promoting some of it.  We don't have a definite
  // explanation for why bumping OldPLABSize helps, but the theory
  // is that a bigger PLAB results in retaining something like the
  // original allocation order after promotion, which improves mutator
  // locality.  A minor effect may be that larger PLABs reduce the
  // number of PLAB allocation events during gc.  The value of 8kw
  // was arrived at by experimenting with specjbb.
  if (FLAG_SET_CMDLINE(OldPLABSize, 8 * K) != JVMFlag::SUCCESS) { // Note: this is in words
    return JNI_EINVAL;
  }

  // Enable parallel GC and adaptive generation sizing
  if (FLAG_SET_CMDLINE(UseParallelGC, true) != JVMFlag::SUCCESS) {
    return JNI_EINVAL;
  }

  // Encourage steady state memory management
  if (FLAG_SET_CMDLINE(ThresholdTolerance, 100) != JVMFlag::SUCCESS) {
    return JNI_EINVAL;
  }

  // This appears to improve mutator locality
  if (FLAG_SET_CMDLINE(ScavengeBeforeFullGC, false) != JVMFlag::SUCCESS) {
    return JNI_EINVAL;
  }

  return JNI_OK;
}

// This must be called after ergonomics.
void Arguments::set_bytecode_flags() {
  if (!RewriteBytecodes) {
    FLAG_SET_DEFAULT(RewriteFrequentPairs, false);
  }
}

// Aggressive optimization flags
jint Arguments::set_aggressive_opts_flags() {
#ifdef COMPILER2
  if (AggressiveUnboxing) {
    if (FLAG_IS_DEFAULT(EliminateAutoBox)) {
      FLAG_SET_DEFAULT(EliminateAutoBox, true);
    } else if (!EliminateAutoBox) {
      // warning("AggressiveUnboxing is disabled because EliminateAutoBox is disabled");
      AggressiveUnboxing = false;
    }
    if (FLAG_IS_DEFAULT(DoEscapeAnalysis)) {
      FLAG_SET_DEFAULT(DoEscapeAnalysis, true);
    } else if (!DoEscapeAnalysis) {
      // warning("AggressiveUnboxing is disabled because DoEscapeAnalysis is disabled");
      AggressiveUnboxing = false;
    }
  }
  if (!FLAG_IS_DEFAULT(AutoBoxCacheMax)) {
    if (FLAG_IS_DEFAULT(EliminateAutoBox)) {
      FLAG_SET_DEFAULT(EliminateAutoBox, true);
    }
    // Feed the cache size setting into the JDK
    char buffer[1024];
    jio_snprintf(buffer, 1024, "java.lang.Integer.IntegerCache.high=" INTX_FORMAT, AutoBoxCacheMax);
    if (!add_property(buffer)) {
      return JNI_ENOMEM;
    }
  }
#endif

  return JNI_OK;
}

//===========================================================================================================
// Parsing of java.compiler property

void Arguments::process_java_compiler_argument(const char* arg) {
  // For backwards compatibility, Djava.compiler=NONE or ""
  // causes us to switch to -Xint mode UNLESS -Xdebug
  // is also specified.
  if (strlen(arg) == 0 || strcasecmp(arg, "NONE") == 0) {
    set_java_compiler(true);    // "-Djava.compiler[=...]" most recently seen.
  }
}

void Arguments::process_java_launcher_argument(const char* launcher, void* extra_info) {
  _sun_java_launcher = os::strdup_check_oom(launcher);
}

bool Arguments::created_by_java_launcher() {
  assert(_sun_java_launcher != NULL, "property must have value");
  return strcmp(DEFAULT_JAVA_LAUNCHER, _sun_java_launcher) != 0;
}

bool Arguments::sun_java_launcher_is_altjvm() {
  return _sun_java_launcher_is_altjvm;
}

//===========================================================================================================
// Parsing of main arguments

unsigned int addreads_count = 0;
unsigned int addexports_count = 0;
unsigned int addopens_count = 0;
unsigned int addmods_count = 0;
unsigned int patch_mod_count = 0;

// Check the consistency of vm_init_args
bool Arguments::check_vm_args_consistency() {
  // Method for adding checks for flag consistency.
  // The intent is to warn the user of all possible conflicts,
  // before returning an error.
  // Note: Needs platform-dependent factoring.
  bool status = true;

  if (TLABRefillWasteFraction == 0) {
    jio_fprintf(defaultStream::error_stream(),
                "TLABRefillWasteFraction should be a denominator, "
                "not " SIZE_FORMAT "\n",
                TLABRefillWasteFraction);
    status = false;
  }

  if (PrintNMTStatistics) {
#if INCLUDE_NMT
    if (MemTracker::tracking_level() == NMT_off) {
#endif // INCLUDE_NMT
      warning("PrintNMTStatistics is disabled, because native memory tracking is not enabled");
      PrintNMTStatistics = false;
#if INCLUDE_NMT
    }
#endif
  }

  status = CompilerConfig::check_args_consistency(status);
#if INCLUDE_JVMCI
  if (status && EnableJVMCI) {
    PropertyList_unique_add(&_system_properties, "jdk.internal.vm.ci.enabled", "true",
        AddProperty, UnwriteableProperty, InternalProperty);
    if (!create_numbered_module_property("jdk.module.addmods", "jdk.internal.vm.ci", addmods_count++)) {
      return false;
    }
  }
#endif

#ifndef SUPPORT_RESERVED_STACK_AREA
  if (StackReservedPages != 0) {
    FLAG_SET_CMDLINE(StackReservedPages, 0);
    warning("Reserved Stack Area not supported on this platform");
  }
#endif

  return status;
}

bool Arguments::is_bad_option(const JavaVMOption* option, jboolean ignore,
  const char* option_type) {
  if (ignore) return false;

  const char* spacer = " ";
  if (option_type == NULL) {
    option_type = ++spacer; // Set both to the empty string.
  }

  jio_fprintf(defaultStream::error_stream(),
              "Unrecognized %s%soption: %s\n", option_type, spacer,
              option->optionString);
  return true;
}

static const char* user_assertion_options[] = {
  "-da", "-ea", "-disableassertions", "-enableassertions", 0
};

static const char* system_assertion_options[] = {
  "-dsa", "-esa", "-disablesystemassertions", "-enablesystemassertions", 0
};

bool Arguments::parse_uintx(const char* value,
                            uintx* uintx_arg,
                            uintx min_size) {

  // Check the sign first since atojulong() parses only unsigned values.
  bool value_is_positive = !(*value == '-');

  if (value_is_positive) {
    julong n;
    bool good_return = atojulong(value, &n);
    if (good_return) {
      bool above_minimum = n >= min_size;
      bool value_is_too_large = n > max_uintx;

      if (above_minimum && !value_is_too_large) {
        *uintx_arg = n;
        return true;
      }
    }
  }
  return false;
}

bool Arguments::create_module_property(const char* prop_name, const char* prop_value, PropertyInternal internal) {
  assert(is_internal_module_property(prop_name), "unknown module property: '%s'", prop_name);
  size_t prop_len = strlen(prop_name) + strlen(prop_value) + 2;
  char* property = AllocateHeap(prop_len, mtArguments);
  int ret = jio_snprintf(property, prop_len, "%s=%s", prop_name, prop_value);
  if (ret < 0 || ret >= (int)prop_len) {
    FreeHeap(property);
    return false;
  }
  // These are not strictly writeable properties as they cannot be set via -Dprop=val. But that
  // is enforced by checking is_internal_module_property(). We need the property to be writeable so
  // that multiple occurrences of the associated flag just causes the existing property value to be
  // replaced ("last option wins"). Otherwise we would need to keep track of the flags and only convert
  // to a property after we have finished flag processing.
  bool added = add_property(property, WriteableProperty, internal);
  FreeHeap(property);
  return added;
}

bool Arguments::create_numbered_module_property(const char* prop_base_name, const char* prop_value, unsigned int count) {
  assert(is_internal_module_property(prop_base_name), "unknown module property: '%s'", prop_base_name);
  const unsigned int props_count_limit = 1000;
  const int max_digits = 3;
  const int extra_symbols_count = 3; // includes '.', '=', '\0'

  // Make sure count is < props_count_limit. Otherwise, memory allocation will be too small.
  if (count < props_count_limit) {
    size_t prop_len = strlen(prop_base_name) + strlen(prop_value) + max_digits + extra_symbols_count;
    char* property = AllocateHeap(prop_len, mtArguments);
    int ret = jio_snprintf(property, prop_len, "%s.%d=%s", prop_base_name, count, prop_value);
    if (ret < 0 || ret >= (int)prop_len) {
      FreeHeap(property);
      jio_fprintf(defaultStream::error_stream(), "Failed to create property %s.%d=%s\n", prop_base_name, count, prop_value);
      return false;
    }
    bool added = add_property(property, UnwriteableProperty, InternalProperty);
    FreeHeap(property);
    return added;
  }

  jio_fprintf(defaultStream::error_stream(), "Property count limit exceeded: %s, limit=%d\n", prop_base_name, props_count_limit);
  return false;
}

Arguments::ArgsRange Arguments::parse_memory_size(const char* s,
                                                  julong* long_arg,
                                                  julong min_size,
                                                  julong max_size) {
  if (!atojulong(s, long_arg)) return arg_unreadable;
  return check_memory_size(*long_arg, min_size, max_size);
}

// Parse JavaVMInitArgs structure

jint Arguments::parse_vm_init_args(const JavaVMInitArgs *vm_options_args,
                                   const JavaVMInitArgs *java_tool_options_args,
                                   const JavaVMInitArgs *java_options_args,
                                   const JavaVMInitArgs *cmd_line_args) {
  bool patch_mod_javabase = false;

  // Save default settings for some mode flags
  Arguments::_AlwaysCompileLoopMethods = AlwaysCompileLoopMethods;
  Arguments::_UseOnStackReplacement    = UseOnStackReplacement;
  Arguments::_ClipInlining             = ClipInlining;
  Arguments::_BackgroundCompilation    = BackgroundCompilation;

  // Remember the default value of SharedBaseAddress.
  Arguments::_default_SharedBaseAddress = SharedBaseAddress;

  // Setup flags for mixed which is the default
  set_mode_flags(_mixed);

  // Parse args structure generated from java.base vm options resource
  jint result = parse_each_vm_init_arg(vm_options_args, &patch_mod_javabase, JVMFlagOrigin::JIMAGE_RESOURCE);
  if (result != JNI_OK) {
    return result;
  }

  // Parse args structure generated from JAVA_TOOL_OPTIONS environment
  // variable (if present).
  result = parse_each_vm_init_arg(java_tool_options_args, &patch_mod_javabase, JVMFlagOrigin::ENVIRON_VAR);
  if (result != JNI_OK) {
    return result;
  }

  // Parse args structure generated from the command line flags.
  result = parse_each_vm_init_arg(cmd_line_args, &patch_mod_javabase, JVMFlagOrigin::COMMAND_LINE);
  if (result != JNI_OK) {
    return result;
  }

  // Parse args structure generated from the _JAVA_OPTIONS environment
  // variable (if present) (mimics classic VM)
  result = parse_each_vm_init_arg(java_options_args, &patch_mod_javabase, JVMFlagOrigin::ENVIRON_VAR);
  if (result != JNI_OK) {
    return result;
  }

  // We need to ensure processor and memory resources have been properly
  // configured - which may rely on arguments we just processed - before
  // doing the final argument processing. Any argument processing that
  // needs to know about processor and memory resources must occur after
  // this point.

  os::init_container_support();

  // Do final processing now that all arguments have been parsed
  result = finalize_vm_init_args(patch_mod_javabase);
  if (result != JNI_OK) {
    return result;
  }

  return JNI_OK;
}

// Checks if name in command-line argument -agent{lib,path}:name[=options]
// represents a valid JDWP agent.  is_path==true denotes that we
// are dealing with -agentpath (case where name is a path), otherwise with
// -agentlib
bool valid_jdwp_agent(char *name, bool is_path) {
  char *_name;
  const char *_jdwp = "jdwp";
  size_t _len_jdwp, _len_prefix;

  if (is_path) {
    if ((_name = strrchr(name, (int) *os::file_separator())) == NULL) {
      return false;
    }

    _name++;  // skip past last path separator
    _len_prefix = strlen(JNI_LIB_PREFIX);

    if (strncmp(_name, JNI_LIB_PREFIX, _len_prefix) != 0) {
      return false;
    }

    _name += _len_prefix;
    _len_jdwp = strlen(_jdwp);

    if (strncmp(_name, _jdwp, _len_jdwp) == 0) {
      _name += _len_jdwp;
    }
    else {
      return false;
    }

    if (strcmp(_name, JNI_LIB_SUFFIX) != 0) {
      return false;
    }

    return true;
  }

  if (strcmp(name, _jdwp) == 0) {
    return true;
  }

  return false;
}

int Arguments::process_patch_mod_option(const char* patch_mod_tail, bool* patch_mod_javabase) {
  // --patch-module=<module>=<file>(<pathsep><file>)*
  assert(patch_mod_tail != NULL, "Unexpected NULL patch-module value");
  // Find the equal sign between the module name and the path specification
  const char* module_equal = strchr(patch_mod_tail, '=');
  if (module_equal == NULL) {
    jio_fprintf(defaultStream::output_stream(), "Missing '=' in --patch-module specification\n");
    return JNI_ERR;
  } else {
    // Pick out the module name
    size_t module_len = module_equal - patch_mod_tail;
    char* module_name = NEW_C_HEAP_ARRAY_RETURN_NULL(char, module_len+1, mtArguments);
    if (module_name != NULL) {
      memcpy(module_name, patch_mod_tail, module_len);
      *(module_name + module_len) = '\0';
      // The path piece begins one past the module_equal sign
      add_patch_mod_prefix(module_name, module_equal + 1, patch_mod_javabase);
      FREE_C_HEAP_ARRAY(char, module_name);
      if (!create_numbered_module_property("jdk.module.patch", patch_mod_tail, patch_mod_count++)) {
        return JNI_ENOMEM;
      }
    } else {
      return JNI_ENOMEM;
    }
  }
  return JNI_OK;
}

// Parse -Xss memory string parameter and convert to ThreadStackSize in K.
jint Arguments::parse_xss(const JavaVMOption* option, const char* tail, intx* out_ThreadStackSize) {
  // The min and max sizes match the values in globals.hpp, but scaled
  // with K. The values have been chosen so that alignment with page
  // size doesn't change the max value, which makes the conversions
  // back and forth between Xss value and ThreadStackSize value easier.
  // The values have also been chosen to fit inside a 32-bit signed type.
  const julong min_ThreadStackSize = 0;
  const julong max_ThreadStackSize = 1 * M;

  // Make sure the above values match the range set in globals.hpp
  const JVMTypedFlagLimit<intx>* limit = JVMFlagLimit::get_range_at(FLAG_MEMBER_ENUM(ThreadStackSize))->cast<intx>();
  assert(min_ThreadStackSize == static_cast<julong>(limit->min()), "must be");
  assert(max_ThreadStackSize == static_cast<julong>(limit->max()), "must be");

  const julong min_size = min_ThreadStackSize * K;
  const julong max_size = max_ThreadStackSize * K;

  assert(is_aligned(max_size, os::vm_page_size()), "Implementation assumption");

  julong size = 0;
  ArgsRange errcode = parse_memory_size(tail, &size, min_size, max_size);
  if (errcode != arg_in_range) {
    bool silent = (option == NULL); // Allow testing to silence error messages
    if (!silent) {
      jio_fprintf(defaultStream::error_stream(),
                  "Invalid thread stack size: %s\n", option->optionString);
      describe_range_error(errcode);
    }
    return JNI_EINVAL;
  }

  // Internally track ThreadStackSize in units of 1024 bytes.
  const julong size_aligned = align_up(size, K);
  assert(size <= size_aligned,
         "Overflow: " JULONG_FORMAT " " JULONG_FORMAT,
         size, size_aligned);

  const julong size_in_K = size_aligned / K;
  assert(size_in_K < (julong)max_intx,
         "size_in_K doesn't fit in the type of ThreadStackSize: " JULONG_FORMAT,
         size_in_K);

  // Check that code expanding ThreadStackSize to a page aligned number of bytes won't overflow.
  const julong max_expanded = align_up(size_in_K * K, os::vm_page_size());
  assert(max_expanded < max_uintx && max_expanded >= size_in_K,
         "Expansion overflowed: " JULONG_FORMAT " " JULONG_FORMAT,
         max_expanded, size_in_K);

  *out_ThreadStackSize = (intx)size_in_K;

  return JNI_OK;
}

jint Arguments::parse_each_vm_init_arg(const JavaVMInitArgs* args, bool* patch_mod_javabase, JVMFlagOrigin origin) {
  // For match_option to return remaining or value part of option string
  const char* tail;

  // iterate over arguments
  for (int index = 0; index < args->nOptions; index++) {
    bool is_absolute_path = false;  // for -agentpath vs -agentlib

    const JavaVMOption* option = args->options + index;

    if (!match_option(option, "-Djava.class.path", &tail) &&
        !match_option(option, "-Dsun.java.command", &tail) &&
        !match_option(option, "-Dsun.java.launcher", &tail)) {

        // add all jvm options to the jvm_args string. This string
        // is used later to set the java.vm.args PerfData string constant.
        // the -Djava.class.path and the -Dsun.java.command options are
        // omitted from jvm_args string as each have their own PerfData
        // string constant object.
        build_jvm_args(option->optionString);
    }

    // -verbose:[class/module/gc/jni]
    if (match_option(option, "-verbose", &tail)) {
      if (!strcmp(tail, ":class") || !strcmp(tail, "")) {
        LogConfiguration::configure_stdout(LogLevel::Info, true, LOG_TAGS(class, load));
        LogConfiguration::configure_stdout(LogLevel::Info, true, LOG_TAGS(class, unload));
      } else if (!strcmp(tail, ":module")) {
        LogConfiguration::configure_stdout(LogLevel::Info, true, LOG_TAGS(module, load));
        LogConfiguration::configure_stdout(LogLevel::Info, true, LOG_TAGS(module, unload));
      } else if (!strcmp(tail, ":gc")) {
        LogConfiguration::configure_stdout(LogLevel::Info, true, LOG_TAGS(gc));
      } else if (!strcmp(tail, ":jni")) {
        LogConfiguration::configure_stdout(LogLevel::Debug, true, LOG_TAGS(jni, resolve));
      }
    // -da / -ea / -disableassertions / -enableassertions
    // These accept an optional class/package name separated by a colon, e.g.,
    // -da:java.lang.Thread.
    } else if (match_option(option, user_assertion_options, &tail, true)) {
      bool enable = option->optionString[1] == 'e';     // char after '-' is 'e'
      if (*tail == '\0') {
        JavaAssertions::setUserClassDefault(enable);
      } else {
        assert(*tail == ':', "bogus match by match_option()");
        JavaAssertions::addOption(tail + 1, enable);
      }
    // -dsa / -esa / -disablesystemassertions / -enablesystemassertions
    } else if (match_option(option, system_assertion_options, &tail, false)) {
      bool enable = option->optionString[1] == 'e';     // char after '-' is 'e'
      JavaAssertions::setSystemClassDefault(enable);
    // -bootclasspath:
    } else if (match_option(option, "-Xbootclasspath:", &tail)) {
        jio_fprintf(defaultStream::output_stream(),
          "-Xbootclasspath is no longer a supported option.\n");
        return JNI_EINVAL;
    // -bootclasspath/a:
    } else if (match_option(option, "-Xbootclasspath/a:", &tail)) {
      Arguments::append_sysclasspath(tail);
#if INCLUDE_CDS
      MetaspaceShared::disable_optimized_module_handling();
      log_info(cds)("optimized module handling: disabled because bootclasspath was appended");
#endif
    // -bootclasspath/p:
    } else if (match_option(option, "-Xbootclasspath/p:", &tail)) {
        jio_fprintf(defaultStream::output_stream(),
          "-Xbootclasspath/p is no longer a supported option.\n");
        return JNI_EINVAL;
    // -Xrun
    } else if (match_option(option, "-Xrun", &tail)) {
      if (tail != NULL) {
        const char* pos = strchr(tail, ':');
        size_t len = (pos == NULL) ? strlen(tail) : pos - tail;
        char* name = NEW_C_HEAP_ARRAY(char, len + 1, mtArguments);
        jio_snprintf(name, len + 1, "%s", tail);

        char *options = NULL;
        if(pos != NULL) {
          size_t len2 = strlen(pos+1) + 1; // options start after ':'.  Final zero must be copied.
          options = (char*)memcpy(NEW_C_HEAP_ARRAY(char, len2, mtArguments), pos+1, len2);
        }
#if !INCLUDE_JVMTI
        if (strcmp(name, "jdwp") == 0) {
          jio_fprintf(defaultStream::error_stream(),
            "Debugging agents are not supported in this VM\n");
          return JNI_ERR;
        }
#endif // !INCLUDE_JVMTI
        add_init_library(name, options);
      }
    } else if (match_option(option, "--add-reads=", &tail)) {
      if (!create_numbered_module_property("jdk.module.addreads", tail, addreads_count++)) {
        return JNI_ENOMEM;
      }
    } else if (match_option(option, "--add-exports=", &tail)) {
      if (!create_numbered_module_property("jdk.module.addexports", tail, addexports_count++)) {
        return JNI_ENOMEM;
      }
    } else if (match_option(option, "--add-opens=", &tail)) {
      if (!create_numbered_module_property("jdk.module.addopens", tail, addopens_count++)) {
        return JNI_ENOMEM;
      }
    } else if (match_option(option, "--add-modules=", &tail)) {
      if (!create_numbered_module_property("jdk.module.addmods", tail, addmods_count++)) {
        return JNI_ENOMEM;
      }
    } else if (match_option(option, "--limit-modules=", &tail)) {
      if (!create_module_property("jdk.module.limitmods", tail, InternalProperty)) {
        return JNI_ENOMEM;
      }
    } else if (match_option(option, "--module-path=", &tail)) {
      if (!create_module_property("jdk.module.path", tail, ExternalProperty)) {
        return JNI_ENOMEM;
      }
    } else if (match_option(option, "--upgrade-module-path=", &tail)) {
      if (!create_module_property("jdk.module.upgrade.path", tail, ExternalProperty)) {
        return JNI_ENOMEM;
      }
    } else if (match_option(option, "--patch-module=", &tail)) {
      // --patch-module=<module>=<file>(<pathsep><file>)*
      int res = process_patch_mod_option(tail, patch_mod_javabase);
      if (res != JNI_OK) {
        return res;
      }
    } else if (match_option(option, "--illegal-access=", &tail)) {
      char version[256];
      JDK_Version::jdk(17).to_string(version, sizeof(version));
      warning("Ignoring option %s; support was removed in %s", option->optionString, version);
    // -agentlib and -agentpath
    } else if (match_option(option, "-agentlib:", &tail) ||
          (is_absolute_path = match_option(option, "-agentpath:", &tail))) {
      if(tail != NULL) {
        const char* pos = strchr(tail, '=');
        char* name;
        if (pos == NULL) {
          name = os::strdup_check_oom(tail, mtArguments);
        } else {
          size_t len = pos - tail;
          name = NEW_C_HEAP_ARRAY(char, len + 1, mtArguments);
          memcpy(name, tail, len);
          name[len] = '\0';
        }

        char *options = NULL;
        if(pos != NULL) {
          options = os::strdup_check_oom(pos + 1, mtArguments);
        }
#if !INCLUDE_JVMTI
        if (valid_jdwp_agent(name, is_absolute_path)) {
          jio_fprintf(defaultStream::error_stream(),
            "Debugging agents are not supported in this VM\n");
          return JNI_ERR;
        }
#endif // !INCLUDE_JVMTI
        add_init_agent(name, options, is_absolute_path);
      }
    // -javaagent
    } else if (match_option(option, "-javaagent:", &tail)) {
#if !INCLUDE_JVMTI
      jio_fprintf(defaultStream::error_stream(),
        "Instrumentation agents are not supported in this VM\n");
      return JNI_ERR;
#else
      if (tail != NULL) {
        size_t length = strlen(tail) + 1;
        char *options = NEW_C_HEAP_ARRAY(char, length, mtArguments);
        jio_snprintf(options, length, "%s", tail);
        add_instrument_agent("instrument", options, false);
        // java agents need module java.instrument
        if (!create_numbered_module_property("jdk.module.addmods", "java.instrument", addmods_count++)) {
          return JNI_ENOMEM;
        }
      }
#endif // !INCLUDE_JVMTI
    // --enable_preview
    } else if (match_option(option, "--enable-preview")) {
      set_enable_preview();
    // -Xnoclassgc
    } else if (match_option(option, "-Xnoclassgc")) {
      if (FLAG_SET_CMDLINE(ClassUnloading, false) != JVMFlag::SUCCESS) {
        return JNI_EINVAL;
      }
    // -Xbatch
    } else if (match_option(option, "-Xbatch")) {
      if (FLAG_SET_CMDLINE(BackgroundCompilation, false) != JVMFlag::SUCCESS) {
        return JNI_EINVAL;
      }
    // -Xmn for compatibility with other JVM vendors
    } else if (match_option(option, "-Xmn", &tail)) {
      julong long_initial_young_size = 0;
      ArgsRange errcode = parse_memory_size(tail, &long_initial_young_size, 1);
      if (errcode != arg_in_range) {
        jio_fprintf(defaultStream::error_stream(),
                    "Invalid initial young generation size: %s\n", option->optionString);
        describe_range_error(errcode);
        return JNI_EINVAL;
      }
      if (FLAG_SET_CMDLINE(MaxNewSize, (size_t)long_initial_young_size) != JVMFlag::SUCCESS) {
        return JNI_EINVAL;
      }
      if (FLAG_SET_CMDLINE(NewSize, (size_t)long_initial_young_size) != JVMFlag::SUCCESS) {
        return JNI_EINVAL;
      }
    // -Xms
    } else if (match_option(option, "-Xms", &tail)) {
      julong size = 0;
      // an initial heap size of 0 means automatically determine
      ArgsRange errcode = parse_memory_size(tail, &size, 0);
      if (errcode != arg_in_range) {
        jio_fprintf(defaultStream::error_stream(),
                    "Invalid initial heap size: %s\n", option->optionString);
        describe_range_error(errcode);
        return JNI_EINVAL;
      }
      if (FLAG_SET_CMDLINE(MinHeapSize, (size_t)size) != JVMFlag::SUCCESS) {
        return JNI_EINVAL;
      }
      if (FLAG_SET_CMDLINE(InitialHeapSize, (size_t)size) != JVMFlag::SUCCESS) {
        return JNI_EINVAL;
      }
    // -Xmx
    } else if (match_option(option, "-Xmx", &tail) || match_option(option, "-XX:MaxHeapSize=", &tail)) {
      julong long_max_heap_size = 0;
      ArgsRange errcode = parse_memory_size(tail, &long_max_heap_size, 1);
      if (errcode != arg_in_range) {
        jio_fprintf(defaultStream::error_stream(),
                    "Invalid maximum heap size: %s\n", option->optionString);
        describe_range_error(errcode);
        return JNI_EINVAL;
      }
      if (FLAG_SET_CMDLINE(MaxHeapSize, (size_t)long_max_heap_size) != JVMFlag::SUCCESS) {
        return JNI_EINVAL;
      }
    // Xmaxf
    } else if (match_option(option, "-Xmaxf", &tail)) {
      char* err;
      int maxf = (int)(strtod(tail, &err) * 100);
      if (*err != '\0' || *tail == '\0') {
        jio_fprintf(defaultStream::error_stream(),
                    "Bad max heap free percentage size: %s\n",
                    option->optionString);
        return JNI_EINVAL;
      } else {
        if (FLAG_SET_CMDLINE(MaxHeapFreeRatio, maxf) != JVMFlag::SUCCESS) {
            return JNI_EINVAL;
        }
      }
    // Xminf
    } else if (match_option(option, "-Xminf", &tail)) {
      char* err;
      int minf = (int)(strtod(tail, &err) * 100);
      if (*err != '\0' || *tail == '\0') {
        jio_fprintf(defaultStream::error_stream(),
                    "Bad min heap free percentage size: %s\n",
                    option->optionString);
        return JNI_EINVAL;
      } else {
        if (FLAG_SET_CMDLINE(MinHeapFreeRatio, minf) != JVMFlag::SUCCESS) {
          return JNI_EINVAL;
        }
      }
    // -Xss
    } else if (match_option(option, "-Xss", &tail)) {
      intx value = 0;
      jint err = parse_xss(option, tail, &value);
      if (err != JNI_OK) {
        return err;
      }
      if (FLAG_SET_CMDLINE(ThreadStackSize, value) != JVMFlag::SUCCESS) {
        return JNI_EINVAL;
      }
    } else if (match_option(option, "-Xmaxjitcodesize", &tail) ||
               match_option(option, "-XX:ReservedCodeCacheSize=", &tail)) {
      julong long_ReservedCodeCacheSize = 0;

      ArgsRange errcode = parse_memory_size(tail, &long_ReservedCodeCacheSize, 1);
      if (errcode != arg_in_range) {
        jio_fprintf(defaultStream::error_stream(),
                    "Invalid maximum code cache size: %s.\n", option->optionString);
        return JNI_EINVAL;
      }
      if (FLAG_SET_CMDLINE(ReservedCodeCacheSize, (uintx)long_ReservedCodeCacheSize) != JVMFlag::SUCCESS) {
        return JNI_EINVAL;
      }
    // -green
    } else if (match_option(option, "-green")) {
      jio_fprintf(defaultStream::error_stream(),
                  "Green threads support not available\n");
          return JNI_EINVAL;
    // -native
    } else if (match_option(option, "-native")) {
          // HotSpot always uses native threads, ignore silently for compatibility
    // -Xrs
    } else if (match_option(option, "-Xrs")) {
          // Classic/EVM option, new functionality
      if (FLAG_SET_CMDLINE(ReduceSignalUsage, true) != JVMFlag::SUCCESS) {
        return JNI_EINVAL;
      }
      // -Xprof
    } else if (match_option(option, "-Xprof")) {
      char version[256];
      // Obsolete in JDK 10
      JDK_Version::jdk(10).to_string(version, sizeof(version));
      warning("Ignoring option %s; support was removed in %s", option->optionString, version);
    // -Xinternalversion
    } else if (match_option(option, "-Xinternalversion")) {
      jio_fprintf(defaultStream::output_stream(), "%s\n",
                  VM_Version::internal_vm_info_string());
      vm_exit(0);
#ifndef PRODUCT
    // -Xprintflags
    } else if (match_option(option, "-Xprintflags")) {
      JVMFlag::printFlags(tty, false);
      vm_exit(0);
#endif
    // -D
    } else if (match_option(option, "-D", &tail)) {
      const char* value;
      if (match_option(option, "-Djava.endorsed.dirs=", &value) &&
            *value!= '\0' && strcmp(value, "\"\"") != 0) {
        // abort if -Djava.endorsed.dirs is set
        jio_fprintf(defaultStream::output_stream(),
          "-Djava.endorsed.dirs=%s is not supported. Endorsed standards and standalone APIs\n"
          "in modular form will be supported via the concept of upgradeable modules.\n", value);
        return JNI_EINVAL;
      }
      if (match_option(option, "-Djava.ext.dirs=", &value) &&
            *value != '\0' && strcmp(value, "\"\"") != 0) {
        // abort if -Djava.ext.dirs is set
        jio_fprintf(defaultStream::output_stream(),
          "-Djava.ext.dirs=%s is not supported.  Use -classpath instead.\n", value);
        return JNI_EINVAL;
      }
      // Check for module related properties.  They must be set using the modules
      // options. For example: use "--add-modules=java.sql", not
      // "-Djdk.module.addmods=java.sql"
      if (is_internal_module_property(option->optionString + 2)) {
        needs_module_property_warning = true;
        continue;
      }
      if (!add_property(tail)) {
        return JNI_ENOMEM;
      }
      // Out of the box management support
      if (match_option(option, "-Dcom.sun.management", &tail)) {
#if INCLUDE_MANAGEMENT
        if (FLAG_SET_CMDLINE(ManagementServer, true) != JVMFlag::SUCCESS) {
          return JNI_EINVAL;
        }
        // management agent in module jdk.management.agent
        if (!create_numbered_module_property("jdk.module.addmods", "jdk.management.agent", addmods_count++)) {
          return JNI_ENOMEM;
        }
#else
        jio_fprintf(defaultStream::output_stream(),
          "-Dcom.sun.management is not supported in this VM.\n");
        return JNI_ERR;
#endif
      }
    // -Xint
    } else if (match_option(option, "-Xint")) {
          set_mode_flags(_int);
    // -Xmixed
    } else if (match_option(option, "-Xmixed")) {
          set_mode_flags(_mixed);
    // -Xcomp
    } else if (match_option(option, "-Xcomp")) {
      // for testing the compiler; turn off all flags that inhibit compilation
          set_mode_flags(_comp);
    // -Xshare:dump
    } else if (match_option(option, "-Xshare:dump")) {
      if (FLAG_SET_CMDLINE(DumpSharedSpaces, true) != JVMFlag::SUCCESS) {
        return JNI_EINVAL;
      }
    // -Xshare:on
    } else if (match_option(option, "-Xshare:on")) {
      if (FLAG_SET_CMDLINE(UseSharedSpaces, true) != JVMFlag::SUCCESS) {
        return JNI_EINVAL;
      }
      if (FLAG_SET_CMDLINE(RequireSharedSpaces, true) != JVMFlag::SUCCESS) {
        return JNI_EINVAL;
      }
    // -Xshare:auto || -XX:ArchiveClassesAtExit=<archive file>
    } else if (match_option(option, "-Xshare:auto")) {
      if (FLAG_SET_CMDLINE(UseSharedSpaces, true) != JVMFlag::SUCCESS) {
        return JNI_EINVAL;
      }
      if (FLAG_SET_CMDLINE(RequireSharedSpaces, false) != JVMFlag::SUCCESS) {
        return JNI_EINVAL;
      }
    // -Xshare:off
    } else if (match_option(option, "-Xshare:off")) {
      if (FLAG_SET_CMDLINE(UseSharedSpaces, false) != JVMFlag::SUCCESS) {
        return JNI_EINVAL;
      }
      if (FLAG_SET_CMDLINE(RequireSharedSpaces, false) != JVMFlag::SUCCESS) {
        return JNI_EINVAL;
      }
    // -Xverify
    } else if (match_option(option, "-Xverify", &tail)) {
      if (strcmp(tail, ":all") == 0 || strcmp(tail, "") == 0) {
        if (FLAG_SET_CMDLINE(BytecodeVerificationLocal, true) != JVMFlag::SUCCESS) {
          return JNI_EINVAL;
        }
        if (FLAG_SET_CMDLINE(BytecodeVerificationRemote, true) != JVMFlag::SUCCESS) {
          return JNI_EINVAL;
        }
      } else if (strcmp(tail, ":remote") == 0) {
        if (FLAG_SET_CMDLINE(BytecodeVerificationLocal, false) != JVMFlag::SUCCESS) {
          return JNI_EINVAL;
        }
        if (FLAG_SET_CMDLINE(BytecodeVerificationRemote, true) != JVMFlag::SUCCESS) {
          return JNI_EINVAL;
        }
      } else if (strcmp(tail, ":none") == 0) {
        if (FLAG_SET_CMDLINE(BytecodeVerificationLocal, false) != JVMFlag::SUCCESS) {
          return JNI_EINVAL;
        }
        if (FLAG_SET_CMDLINE(BytecodeVerificationRemote, false) != JVMFlag::SUCCESS) {
          return JNI_EINVAL;
        }
        warning("Options -Xverify:none and -noverify were deprecated in JDK 13 and will likely be removed in a future release.");
      } else if (is_bad_option(option, args->ignoreUnrecognized, "verification")) {
        return JNI_EINVAL;
      }
    // -Xdebug
    } else if (match_option(option, "-Xdebug")) {
      // note this flag has been used, then ignore
      set_xdebug_mode(true);
    // -Xnoagent
    } else if (match_option(option, "-Xnoagent")) {
      // For compatibility with classic. HotSpot refuses to load the old style agent.dll.
    } else if (match_option(option, "-Xloggc:", &tail)) {
      // Deprecated flag to redirect GC output to a file. -Xloggc:<filename>
      log_warning(gc)("-Xloggc is deprecated. Will use -Xlog:gc:%s instead.", tail);
      _gc_log_filename = os::strdup_check_oom(tail);
    } else if (match_option(option, "-Xlog", &tail)) {
      bool ret = false;
      if (strcmp(tail, ":help") == 0) {
        fileStream stream(defaultStream::output_stream());
        LogConfiguration::print_command_line_help(&stream);
        vm_exit(0);
      } else if (strcmp(tail, ":disable") == 0) {
        LogConfiguration::disable_logging();
        ret = true;
      } else if (strcmp(tail, ":async") == 0) {
        LogConfiguration::set_async_mode(true);
        ret = true;
      } else if (*tail == '\0') {
        ret = LogConfiguration::parse_command_line_arguments();
        assert(ret, "-Xlog without arguments should never fail to parse");
      } else if (*tail == ':') {
        ret = LogConfiguration::parse_command_line_arguments(tail + 1);
      }
      if (ret == false) {
        jio_fprintf(defaultStream::error_stream(),
                    "Invalid -Xlog option '-Xlog%s', see error log for details.\n",
                    tail);
        return JNI_EINVAL;
      }
    // JNI hooks
    } else if (match_option(option, "-Xcheck", &tail)) {
      if (!strcmp(tail, ":jni")) {
#if !INCLUDE_JNI_CHECK
        warning("JNI CHECKING is not supported in this VM");
#else
        CheckJNICalls = true;
#endif // INCLUDE_JNI_CHECK
      } else if (is_bad_option(option, args->ignoreUnrecognized,
                                     "check")) {
        return JNI_EINVAL;
      }
    } else if (match_option(option, "vfprintf")) {
      _vfprintf_hook = CAST_TO_FN_PTR(vfprintf_hook_t, option->extraInfo);
    } else if (match_option(option, "exit")) {
      _exit_hook = CAST_TO_FN_PTR(exit_hook_t, option->extraInfo);
    } else if (match_option(option, "abort")) {
      _abort_hook = CAST_TO_FN_PTR(abort_hook_t, option->extraInfo);
    // Need to keep consistency of MaxTenuringThreshold and AlwaysTenure/NeverTenure;
    // and the last option wins.
    } else if (match_option(option, "-XX:+NeverTenure")) {
      if (FLAG_SET_CMDLINE(NeverTenure, true) != JVMFlag::SUCCESS) {
        return JNI_EINVAL;
      }
      if (FLAG_SET_CMDLINE(AlwaysTenure, false) != JVMFlag::SUCCESS) {
        return JNI_EINVAL;
      }
      if (FLAG_SET_CMDLINE(MaxTenuringThreshold, markWord::max_age + 1) != JVMFlag::SUCCESS) {
        return JNI_EINVAL;
      }
    } else if (match_option(option, "-XX:+AlwaysTenure")) {
      if (FLAG_SET_CMDLINE(NeverTenure, false) != JVMFlag::SUCCESS) {
        return JNI_EINVAL;
      }
      if (FLAG_SET_CMDLINE(AlwaysTenure, true) != JVMFlag::SUCCESS) {
        return JNI_EINVAL;
      }
      if (FLAG_SET_CMDLINE(MaxTenuringThreshold, 0) != JVMFlag::SUCCESS) {
        return JNI_EINVAL;
      }
    } else if (match_option(option, "-XX:MaxTenuringThreshold=", &tail)) {
      uintx max_tenuring_thresh = 0;
      if (!parse_uintx(tail, &max_tenuring_thresh, 0)) {
        jio_fprintf(defaultStream::error_stream(),
                    "Improperly specified VM option \'MaxTenuringThreshold=%s\'\n", tail);
        return JNI_EINVAL;
      }

      if (FLAG_SET_CMDLINE(MaxTenuringThreshold, max_tenuring_thresh) != JVMFlag::SUCCESS) {
        return JNI_EINVAL;
      }

      if (MaxTenuringThreshold == 0) {
        if (FLAG_SET_CMDLINE(NeverTenure, false) != JVMFlag::SUCCESS) {
          return JNI_EINVAL;
        }
        if (FLAG_SET_CMDLINE(AlwaysTenure, true) != JVMFlag::SUCCESS) {
          return JNI_EINVAL;
        }
      } else {
        if (FLAG_SET_CMDLINE(NeverTenure, false) != JVMFlag::SUCCESS) {
          return JNI_EINVAL;
        }
        if (FLAG_SET_CMDLINE(AlwaysTenure, false) != JVMFlag::SUCCESS) {
          return JNI_EINVAL;
        }
      }
    } else if (match_option(option, "-XX:+DisplayVMOutputToStderr")) {
      if (FLAG_SET_CMDLINE(DisplayVMOutputToStdout, false) != JVMFlag::SUCCESS) {
        return JNI_EINVAL;
      }
      if (FLAG_SET_CMDLINE(DisplayVMOutputToStderr, true) != JVMFlag::SUCCESS) {
        return JNI_EINVAL;
      }
    } else if (match_option(option, "-XX:+DisplayVMOutputToStdout")) {
      if (FLAG_SET_CMDLINE(DisplayVMOutputToStderr, false) != JVMFlag::SUCCESS) {
        return JNI_EINVAL;
      }
      if (FLAG_SET_CMDLINE(DisplayVMOutputToStdout, true) != JVMFlag::SUCCESS) {
        return JNI_EINVAL;
      }
    } else if (match_option(option, "-XX:+ErrorFileToStderr")) {
      if (FLAG_SET_CMDLINE(ErrorFileToStdout, false) != JVMFlag::SUCCESS) {
        return JNI_EINVAL;
      }
      if (FLAG_SET_CMDLINE(ErrorFileToStderr, true) != JVMFlag::SUCCESS) {
        return JNI_EINVAL;
      }
    } else if (match_option(option, "-XX:+ErrorFileToStdout")) {
      if (FLAG_SET_CMDLINE(ErrorFileToStderr, false) != JVMFlag::SUCCESS) {
        return JNI_EINVAL;
      }
      if (FLAG_SET_CMDLINE(ErrorFileToStdout, true) != JVMFlag::SUCCESS) {
        return JNI_EINVAL;
      }
    } else if (match_option(option, "-XX:+ExtendedDTraceProbes")) {
#if defined(DTRACE_ENABLED)
      if (FLAG_SET_CMDLINE(ExtendedDTraceProbes, true) != JVMFlag::SUCCESS) {
        return JNI_EINVAL;
      }
      if (FLAG_SET_CMDLINE(DTraceMethodProbes, true) != JVMFlag::SUCCESS) {
        return JNI_EINVAL;
      }
      if (FLAG_SET_CMDLINE(DTraceAllocProbes, true) != JVMFlag::SUCCESS) {
        return JNI_EINVAL;
      }
      if (FLAG_SET_CMDLINE(DTraceMonitorProbes, true) != JVMFlag::SUCCESS) {
        return JNI_EINVAL;
      }
#else // defined(DTRACE_ENABLED)
      jio_fprintf(defaultStream::error_stream(),
                  "ExtendedDTraceProbes flag is not applicable for this configuration\n");
      return JNI_EINVAL;
#endif // defined(DTRACE_ENABLED)
#ifdef ASSERT
    } else if (match_option(option, "-XX:+FullGCALot")) {
      if (FLAG_SET_CMDLINE(FullGCALot, true) != JVMFlag::SUCCESS) {
        return JNI_EINVAL;
      }
      // disable scavenge before parallel mark-compact
      if (FLAG_SET_CMDLINE(ScavengeBeforeFullGC, false) != JVMFlag::SUCCESS) {
        return JNI_EINVAL;
      }
#endif
#if !INCLUDE_MANAGEMENT
    } else if (match_option(option, "-XX:+ManagementServer")) {
        jio_fprintf(defaultStream::error_stream(),
          "ManagementServer is not supported in this VM.\n");
        return JNI_ERR;
#endif // INCLUDE_MANAGEMENT
#if INCLUDE_JVMCI
    } else if (match_option(option, "-XX:-EnableJVMCIProduct")) {
      if (EnableJVMCIProduct) {
        jio_fprintf(defaultStream::error_stream(),
                  "-XX:-EnableJVMCIProduct cannot come after -XX:+EnableJVMCIProduct\n");
        return JNI_EINVAL;
      }
    } else if (match_option(option, "-XX:+EnableJVMCIProduct")) {
      // Just continue, since "-XX:+EnableJVMCIProduct" has been specified before
      if (EnableJVMCIProduct) {
        continue;
      }
      JVMFlag *jvmciFlag = JVMFlag::find_flag("EnableJVMCIProduct");
      // Allow this flag if it has been unlocked.
      if (jvmciFlag != NULL && jvmciFlag->is_unlocked()) {
        if (!JVMCIGlobals::enable_jvmci_product_mode(origin)) {
          jio_fprintf(defaultStream::error_stream(),
            "Unable to enable JVMCI in product mode");
          return JNI_ERR;
        }
      }
      // The flag was locked so process normally to report that error
      else if (!process_argument("EnableJVMCIProduct", args->ignoreUnrecognized, origin)) {
        return JNI_EINVAL;
      }
#endif // INCLUDE_JVMCI
#if INCLUDE_JFR
    } else if (match_jfr_option(&option)) {
      return JNI_EINVAL;
#endif
    } else if (match_option(option, "-XX:", &tail)) { // -XX:xxxx
      // Skip -XX:Flags= and -XX:VMOptionsFile= since those cases have
      // already been handled
      if ((strncmp(tail, "Flags=", strlen("Flags=")) != 0) &&
          (strncmp(tail, "VMOptionsFile=", strlen("VMOptionsFile=")) != 0)) {
        if (!process_argument(tail, args->ignoreUnrecognized, origin)) {
          return JNI_EINVAL;
        }
      }
    // Unknown option
    } else if (is_bad_option(option, args->ignoreUnrecognized)) {
      return JNI_ERR;
    }
  }

  // PrintSharedArchiveAndExit will turn on
  //   -Xshare:on
  //   -Xlog:class+path=info
  if (PrintSharedArchiveAndExit) {
    if (FLAG_SET_CMDLINE(UseSharedSpaces, true) != JVMFlag::SUCCESS) {
      return JNI_EINVAL;
    }
    if (FLAG_SET_CMDLINE(RequireSharedSpaces, true) != JVMFlag::SUCCESS) {
      return JNI_EINVAL;
    }
    LogConfiguration::configure_stdout(LogLevel::Info, true, LOG_TAGS(class, path));
  }

  fix_appclasspath();

  return JNI_OK;
}

void Arguments::add_patch_mod_prefix(const char* module_name, const char* path, bool* patch_mod_javabase) {
  // For java.base check for duplicate --patch-module options being specified on the command line.
  // This check is only required for java.base, all other duplicate module specifications
  // will be checked during module system initialization.  The module system initialization
  // will throw an ExceptionInInitializerError if this situation occurs.
  if (strcmp(module_name, JAVA_BASE_NAME) == 0) {
    if (*patch_mod_javabase) {
      vm_exit_during_initialization("Cannot specify " JAVA_BASE_NAME " more than once to --patch-module");
    } else {
      *patch_mod_javabase = true;
    }
  }

  // Create GrowableArray lazily, only if --patch-module has been specified
  if (_patch_mod_prefix == NULL) {
    _patch_mod_prefix = new (ResourceObj::C_HEAP, mtArguments) GrowableArray<ModulePatchPath*>(10, mtArguments);
  }

  _patch_mod_prefix->push(new ModulePatchPath(module_name, path));
}

// Remove all empty paths from the app classpath (if IgnoreEmptyClassPaths is enabled)
//
// This is necessary because some apps like to specify classpath like -cp foo.jar:${XYZ}:bar.jar
// in their start-up scripts. If XYZ is empty, the classpath will look like "-cp foo.jar::bar.jar".
// Java treats such empty paths as if the user specified "-cp foo.jar:.:bar.jar". I.e., an empty
// path is treated as the current directory.
//
// This causes problems with CDS, which requires that all directories specified in the classpath
// must be empty. In most cases, applications do NOT want to load classes from the current
// directory anyway. Adding -XX:+IgnoreEmptyClassPaths will make these applications' start-up
// scripts compatible with CDS.
void Arguments::fix_appclasspath() {
  if (IgnoreEmptyClassPaths) {
    const char separator = *os::path_separator();
    const char* src = _java_class_path->value();

    // skip over all the leading empty paths
    while (*src == separator) {
      src ++;
    }

    char* copy = os::strdup_check_oom(src, mtArguments);

    // trim all trailing empty paths
    for (char* tail = copy + strlen(copy) - 1; tail >= copy && *tail == separator; tail--) {
      *tail = '\0';
    }

    char from[3] = {separator, separator, '\0'};
    char to  [2] = {separator, '\0'};
    while (StringUtils::replace_no_expand(copy, from, to) > 0) {
      // Keep replacing "::" -> ":" until we have no more "::" (non-windows)
      // Keep replacing ";;" -> ";" until we have no more ";;" (windows)
    }

    _java_class_path->set_writeable_value(copy);
    FreeHeap(copy); // a copy was made by set_value, so don't need this anymore
  }
}

jint Arguments::finalize_vm_init_args(bool patch_mod_javabase) {
  // check if the default lib/endorsed directory exists; if so, error
  char path[JVM_MAXPATHLEN];
  const char* fileSep = os::file_separator();
  jio_snprintf(path, JVM_MAXPATHLEN, "%s%slib%sendorsed", Arguments::get_java_home(), fileSep, fileSep);

  DIR* dir = os::opendir(path);
  if (dir != NULL) {
    jio_fprintf(defaultStream::output_stream(),
      "<JAVA_HOME>/lib/endorsed is not supported. Endorsed standards and standalone APIs\n"
      "in modular form will be supported via the concept of upgradeable modules.\n");
    os::closedir(dir);
    return JNI_ERR;
  }

  jio_snprintf(path, JVM_MAXPATHLEN, "%s%slib%sext", Arguments::get_java_home(), fileSep, fileSep);
  dir = os::opendir(path);
  if (dir != NULL) {
    jio_fprintf(defaultStream::output_stream(),
      "<JAVA_HOME>/lib/ext exists, extensions mechanism no longer supported; "
      "Use -classpath instead.\n.");
    os::closedir(dir);
    return JNI_ERR;
  }

  // This must be done after all arguments have been processed
  // and the container support has been initialized since AggressiveHeap
  // relies on the amount of total memory available.
  if (AggressiveHeap) {
    jint result = set_aggressive_heap_flags();
    if (result != JNI_OK) {
      return result;
    }
  }

  // This must be done after all arguments have been processed.
  // java_compiler() true means set to "NONE" or empty.
  if (java_compiler() && !xdebug_mode()) {
    // For backwards compatibility, we switch to interpreted mode if
    // -Djava.compiler="NONE" or "" is specified AND "-Xdebug" was
    // not specified.
    set_mode_flags(_int);
  }

  // CompileThresholdScaling == 0.0 is same as -Xint: Disable compilation (enable interpreter-only mode),
  // but like -Xint, leave compilation thresholds unaffected.
  // With tiered compilation disabled, setting CompileThreshold to 0 disables compilation as well.
  if ((CompileThresholdScaling == 0.0) || (!TieredCompilation && CompileThreshold == 0)) {
    set_mode_flags(_int);
  }

#ifdef ZERO
  // Zero always runs in interpreted mode
  set_mode_flags(_int);
#endif

  // eventually fix up InitialTenuringThreshold if only MaxTenuringThreshold is set
  if (FLAG_IS_DEFAULT(InitialTenuringThreshold) && (InitialTenuringThreshold > MaxTenuringThreshold)) {
    FLAG_SET_ERGO(InitialTenuringThreshold, MaxTenuringThreshold);
  }

#if !COMPILER2_OR_JVMCI
  // Don't degrade server performance for footprint
  if (FLAG_IS_DEFAULT(UseLargePages) &&
      MaxHeapSize < LargePageHeapSizeThreshold) {
    // No need for large granularity pages w/small heaps.
    // Note that large pages are enabled/disabled for both the
    // Java heap and the code cache.
    FLAG_SET_DEFAULT(UseLargePages, false);
  }

  UNSUPPORTED_OPTION(ProfileInterpreter);
#endif

  // Parse the CompilationMode flag
  if (!CompilationModeFlag::initialize()) {
    return JNI_ERR;
  }

  if (!check_vm_args_consistency()) {
    return JNI_ERR;
  }

#if INCLUDE_CDS
  if (DumpSharedSpaces) {
    // Disable biased locking now as it interferes with the clean up of
    // the archived Klasses and Java string objects (at dump time only).
    UseBiasedLocking = false;

    // Compiler threads may concurrently update the class metadata (such as method entries), so it's
    // unsafe with DumpSharedSpaces (which modifies the class metadata in place). Let's disable
    // compiler just to be safe.
    //
    // Note: this is not a concern for DynamicDumpSharedSpaces, which makes a copy of the class metadata
    // instead of modifying them in place. The copy is inaccessible to the compiler.
    // TODO: revisit the following for the static archive case.
    set_mode_flags(_int);
  }
  if (DumpSharedSpaces || ArchiveClassesAtExit != NULL) {
    // Always verify non-system classes during CDS dump
    if (!BytecodeVerificationRemote) {
      BytecodeVerificationRemote = true;
      log_info(cds)("All non-system classes will be verified (-Xverify:remote) during CDS dump time.");
    }
  }

  // RecordDynamicDumpInfo is not compatible with ArchiveClassesAtExit
  if (ArchiveClassesAtExit != NULL && RecordDynamicDumpInfo) {
    log_info(cds)("RecordDynamicDumpInfo is for jcmd only, could not set with -XX:ArchiveClassesAtExit.");
    return JNI_ERR;
  }

  if (ArchiveClassesAtExit == NULL && !RecordDynamicDumpInfo) {
    FLAG_SET_DEFAULT(DynamicDumpSharedSpaces, false);
  } else {
    FLAG_SET_DEFAULT(DynamicDumpSharedSpaces, true);
  }

  if (UseSharedSpaces && patch_mod_javabase) {
    no_shared_spaces("CDS is disabled when " JAVA_BASE_NAME " module is patched.");
  }
  if (UseSharedSpaces && !DumpSharedSpaces && check_unsupported_cds_runtime_properties()) {
    FLAG_SET_DEFAULT(UseSharedSpaces, false);
  }
#endif

#ifndef CAN_SHOW_REGISTERS_ON_ASSERT
  UNSUPPORTED_OPTION(ShowRegistersOnAssert);
#endif // CAN_SHOW_REGISTERS_ON_ASSERT

  return JNI_OK;
}

// Helper class for controlling the lifetime of JavaVMInitArgs
// objects.  The contents of the JavaVMInitArgs are guaranteed to be
// deleted on the destruction of the ScopedVMInitArgs object.
class ScopedVMInitArgs : public StackObj {
 private:
  JavaVMInitArgs _args;
  char*          _container_name;
  bool           _is_set;
  char*          _vm_options_file_arg;

 public:
  ScopedVMInitArgs(const char *container_name) {
    _args.version = JNI_VERSION_1_2;
    _args.nOptions = 0;
    _args.options = NULL;
    _args.ignoreUnrecognized = false;
    _container_name = (char *)container_name;
    _is_set = false;
    _vm_options_file_arg = NULL;
  }

  // Populates the JavaVMInitArgs object represented by this
  // ScopedVMInitArgs object with the arguments in options.  The
  // allocated memory is deleted by the destructor.  If this method
  // returns anything other than JNI_OK, then this object is in a
  // partially constructed state, and should be abandoned.
  jint set_args(const GrowableArrayView<JavaVMOption>* options) {
    _is_set = true;
    JavaVMOption* options_arr = NEW_C_HEAP_ARRAY_RETURN_NULL(
        JavaVMOption, options->length(), mtArguments);
    if (options_arr == NULL) {
      return JNI_ENOMEM;
    }
    _args.options = options_arr;

    for (int i = 0; i < options->length(); i++) {
      options_arr[i] = options->at(i);
      options_arr[i].optionString = os::strdup(options_arr[i].optionString);
      if (options_arr[i].optionString == NULL) {
        // Rely on the destructor to do cleanup.
        _args.nOptions = i;
        return JNI_ENOMEM;
      }
    }

    _args.nOptions = options->length();
    _args.ignoreUnrecognized = IgnoreUnrecognizedVMOptions;
    return JNI_OK;
  }

  JavaVMInitArgs* get()             { return &_args; }
  char* container_name()            { return _container_name; }
  bool  is_set()                    { return _is_set; }
  bool  found_vm_options_file_arg() { return _vm_options_file_arg != NULL; }
  char* vm_options_file_arg()       { return _vm_options_file_arg; }

  void set_vm_options_file_arg(const char *vm_options_file_arg) {
    if (_vm_options_file_arg != NULL) {
      os::free(_vm_options_file_arg);
    }
    _vm_options_file_arg = os::strdup_check_oom(vm_options_file_arg);
  }

  ~ScopedVMInitArgs() {
    if (_vm_options_file_arg != NULL) {
      os::free(_vm_options_file_arg);
    }
    if (_args.options == NULL) return;
    for (int i = 0; i < _args.nOptions; i++) {
      os::free(_args.options[i].optionString);
    }
    FREE_C_HEAP_ARRAY(JavaVMOption, _args.options);
  }

  // Insert options into this option list, to replace option at
  // vm_options_file_pos (-XX:VMOptionsFile)
  jint insert(const JavaVMInitArgs* args,
              const JavaVMInitArgs* args_to_insert,
              const int vm_options_file_pos) {
    assert(_args.options == NULL, "shouldn't be set yet");
    assert(args_to_insert->nOptions != 0, "there should be args to insert");
    assert(vm_options_file_pos != -1, "vm_options_file_pos should be set");

    int length = args->nOptions + args_to_insert->nOptions - 1;
    // Construct new option array
    GrowableArrayCHeap<JavaVMOption, mtArguments> options(length);
    for (int i = 0; i < args->nOptions; i++) {
      if (i == vm_options_file_pos) {
        // insert the new options starting at the same place as the
        // -XX:VMOptionsFile option
        for (int j = 0; j < args_to_insert->nOptions; j++) {
          options.push(args_to_insert->options[j]);
        }
      } else {
        options.push(args->options[i]);
      }
    }
    // make into options array
    return set_args(&options);
  }
};

jint Arguments::parse_java_options_environment_variable(ScopedVMInitArgs* args) {
  return parse_options_environment_variable("_JAVA_OPTIONS", args);
}

jint Arguments::parse_java_tool_options_environment_variable(ScopedVMInitArgs* args) {
  return parse_options_environment_variable("JAVA_TOOL_OPTIONS", args);
}

jint Arguments::parse_options_environment_variable(const char* name,
                                                   ScopedVMInitArgs* vm_args) {
  char *buffer = ::getenv(name);

  // Don't check this environment variable if user has special privileges
  // (e.g. unix su command).
  if (buffer == NULL || os::have_special_privileges()) {
    return JNI_OK;
  }

  if ((buffer = os::strdup(buffer)) == NULL) {
    return JNI_ENOMEM;
  }

  jio_fprintf(defaultStream::error_stream(),
              "Picked up %s: %s\n", name, buffer);

  int retcode = parse_options_buffer(name, buffer, strlen(buffer), vm_args);

  os::free(buffer);
  return retcode;
}

jint Arguments::parse_vm_options_file(const char* file_name, ScopedVMInitArgs* vm_args) {
  // read file into buffer
  int fd = ::open(file_name, O_RDONLY);
  if (fd < 0) {
    jio_fprintf(defaultStream::error_stream(),
                "Could not open options file '%s'\n",
                file_name);
    return JNI_ERR;
  }

  struct stat stbuf;
  int retcode = os::stat(file_name, &stbuf);
  if (retcode != 0) {
    jio_fprintf(defaultStream::error_stream(),
                "Could not stat options file '%s'\n",
                file_name);
    os::close(fd);
    return JNI_ERR;
  }

  if (stbuf.st_size == 0) {
    // tell caller there is no option data and that is ok
    os::close(fd);
    return JNI_OK;
  }

  // '+ 1' for NULL termination even with max bytes
  size_t bytes_alloc = stbuf.st_size + 1;

  char *buf = NEW_C_HEAP_ARRAY_RETURN_NULL(char, bytes_alloc, mtArguments);
  if (NULL == buf) {
    jio_fprintf(defaultStream::error_stream(),
                "Could not allocate read buffer for options file parse\n");
    os::close(fd);
    return JNI_ENOMEM;
  }

  memset(buf, 0, bytes_alloc);

  // Fill buffer
  ssize_t bytes_read = os::read(fd, (void *)buf, (unsigned)bytes_alloc);
  os::close(fd);
  if (bytes_read < 0) {
    FREE_C_HEAP_ARRAY(char, buf);
    jio_fprintf(defaultStream::error_stream(),
                "Could not read options file '%s'\n", file_name);
    return JNI_ERR;
  }

  if (bytes_read == 0) {
    // tell caller there is no option data and that is ok
    FREE_C_HEAP_ARRAY(char, buf);
    return JNI_OK;
  }

  retcode = parse_options_buffer(file_name, buf, bytes_read, vm_args);

  FREE_C_HEAP_ARRAY(char, buf);
  return retcode;
}

jint Arguments::parse_options_buffer(const char* name, char* buffer, const size_t buf_len, ScopedVMInitArgs* vm_args) {
  // Construct option array
  GrowableArrayCHeap<JavaVMOption, mtArguments> options(2);

  // some pointers to help with parsing
  char *buffer_end = buffer + buf_len;
  char *opt_hd = buffer;
  char *wrt = buffer;
  char *rd = buffer;

  // parse all options
  while (rd < buffer_end) {
    // skip leading white space from the input string
    while (rd < buffer_end && isspace(*rd)) {
      rd++;
    }

    if (rd >= buffer_end) {
      break;
    }

    // Remember this is where we found the head of the token.
    opt_hd = wrt;

    // Tokens are strings of non white space characters separated
    // by one or more white spaces.
    while (rd < buffer_end && !isspace(*rd)) {
      if (*rd == '\'' || *rd == '"') {      // handle a quoted string
        int quote = *rd;                    // matching quote to look for
        rd++;                               // don't copy open quote
        while (rd < buffer_end && *rd != quote) {
                                            // include everything (even spaces)
                                            // up until the close quote
          *wrt++ = *rd++;                   // copy to option string
        }

        if (rd < buffer_end) {
          rd++;                             // don't copy close quote
        } else {
                                            // did not see closing quote
          jio_fprintf(defaultStream::error_stream(),
                      "Unmatched quote in %s\n", name);
          return JNI_ERR;
        }
      } else {
        *wrt++ = *rd++;                     // copy to option string
      }
    }

    // steal a white space character and set it to NULL
    *wrt++ = '\0';
    // We now have a complete token

    JavaVMOption option;
    option.optionString = opt_hd;
    option.extraInfo = NULL;

    options.append(option);                // Fill in option

    rd++;  // Advance to next character
  }

  // Fill out JavaVMInitArgs structure.
  return vm_args->set_args(&options);
}

jint Arguments::set_shared_spaces_flags_and_archive_paths() {
  if (DumpSharedSpaces) {
    if (RequireSharedSpaces) {
      warning("Cannot dump shared archive while using shared archive");
    }
    UseSharedSpaces = false;
  }
#if INCLUDE_CDS
  // Initialize shared archive paths which could include both base and dynamic archive paths
  // This must be after set_ergonomics_flags() called so flag UseCompressedOops is set properly.
  if (!init_shared_archive_paths()) {
    return JNI_ENOMEM;
  }
#endif  // INCLUDE_CDS
  return JNI_OK;
}

#if INCLUDE_CDS
// Sharing support
// Construct the path to the archive
char* Arguments::get_default_shared_archive_path() {
  char *default_archive_path;
  char jvm_path[JVM_MAXPATHLEN];
  os::jvm_path(jvm_path, sizeof(jvm_path));
  char *end = strrchr(jvm_path, *os::file_separator());
  if (end != NULL) *end = '\0';
  size_t jvm_path_len = strlen(jvm_path);
  size_t file_sep_len = strlen(os::file_separator());
  const size_t len = jvm_path_len + file_sep_len + 20;
  default_archive_path = NEW_C_HEAP_ARRAY(char, len, mtArguments);
  jio_snprintf(default_archive_path, len,
               LP64_ONLY(!UseCompressedOops ? "%s%sclasses_nocoops.jsa":) "%s%sclasses.jsa",
               jvm_path, os::file_separator());
  return default_archive_path;
}

int Arguments::num_archives(const char* archive_path) {
  if (archive_path == NULL) {
    return 0;
  }
  int npaths = 1;
  char* p = (char*)archive_path;
  while (*p != '\0') {
    if (*p == os::path_separator()[0]) {
      npaths++;
    }
    p++;
  }
  return npaths;
}

void Arguments::extract_shared_archive_paths(const char* archive_path,
                                         char** base_archive_path,
                                         char** top_archive_path) {
  char* begin_ptr = (char*)archive_path;
  char* end_ptr = strchr((char*)archive_path, os::path_separator()[0]);
  if (end_ptr == NULL || end_ptr == begin_ptr) {
    vm_exit_during_initialization("Base archive was not specified", archive_path);
  }
  size_t len = end_ptr - begin_ptr;
  char* cur_path = NEW_C_HEAP_ARRAY(char, len + 1, mtInternal);
  strncpy(cur_path, begin_ptr, len);
  cur_path[len] = '\0';
  FileMapInfo::check_archive((const char*)cur_path, true /*is_static*/);
  *base_archive_path = cur_path;

  begin_ptr = ++end_ptr;
  if (*begin_ptr == '\0') {
    vm_exit_during_initialization("Top archive was not specified", archive_path);
  }
  end_ptr = strchr(begin_ptr, '\0');
  assert(end_ptr != NULL, "sanity");
  len = end_ptr - begin_ptr;
  cur_path = NEW_C_HEAP_ARRAY(char, len + 1, mtInternal);
  strncpy(cur_path, begin_ptr, len + 1);
  //cur_path[len] = '\0';
  FileMapInfo::check_archive((const char*)cur_path, false /*is_static*/);
  *top_archive_path = cur_path;
}

bool Arguments::init_shared_archive_paths() {
  if (ArchiveClassesAtExit != NULL) {
    if (DumpSharedSpaces) {
      vm_exit_during_initialization("-XX:ArchiveClassesAtExit cannot be used with -Xshare:dump");
    }
    if (FLAG_SET_CMDLINE(DynamicDumpSharedSpaces, true) != JVMFlag::SUCCESS) {
      return false;
    }
    check_unsupported_dumping_properties();
    SharedDynamicArchivePath = os::strdup_check_oom(ArchiveClassesAtExit, mtArguments);
  } else {
    if (SharedDynamicArchivePath != nullptr) {
      os::free(SharedDynamicArchivePath);
      SharedDynamicArchivePath = nullptr;
    }
  }
  if (SharedArchiveFile == NULL) {
    SharedArchivePath = get_default_shared_archive_path();
  } else {
    int archives = num_archives(SharedArchiveFile);
    if (is_dumping_archive()) {
      if (archives > 1) {
        vm_exit_during_initialization(
          "Cannot have more than 1 archive file specified in -XX:SharedArchiveFile during CDS dumping");
      }
      if (DynamicDumpSharedSpaces) {
        if (os::same_files(SharedArchiveFile, ArchiveClassesAtExit)) {
          vm_exit_during_initialization(
            "Cannot have the same archive file specified for -XX:SharedArchiveFile and -XX:ArchiveClassesAtExit",
            SharedArchiveFile);
        }
      }
    }
    if (!is_dumping_archive()){
      if (archives > 2) {
        vm_exit_during_initialization(
          "Cannot have more than 2 archive files specified in the -XX:SharedArchiveFile option");
      }
      if (archives == 1) {
        char* temp_archive_path = os::strdup_check_oom(SharedArchiveFile, mtArguments);
        int name_size;
        bool success =
          FileMapInfo::get_base_archive_name_from_header(temp_archive_path, &name_size, &SharedArchivePath);
        if (!success) {
          SharedArchivePath = temp_archive_path;
        } else {
          SharedDynamicArchivePath = temp_archive_path;
        }
      } else {
        extract_shared_archive_paths((const char*)SharedArchiveFile,
                                      &SharedArchivePath, &SharedDynamicArchivePath);
      }
    } else { // CDS dumping
      SharedArchivePath = os::strdup_check_oom(SharedArchiveFile, mtArguments);
    }
  }
  return (SharedArchivePath != NULL);
}
#endif // INCLUDE_CDS

#ifndef PRODUCT
// Determine whether LogVMOutput should be implicitly turned on.
static bool use_vm_log() {
  if (LogCompilation || !FLAG_IS_DEFAULT(LogFile) ||
      PrintCompilation || PrintInlining || PrintDependencies || PrintNativeNMethods ||
      PrintDebugInfo || PrintRelocations || PrintNMethods || PrintExceptionHandlers ||
      PrintAssembly || TraceDeoptimization || TraceDependencies ||
      (VerifyDependencies && FLAG_IS_CMDLINE(VerifyDependencies))) {
    return true;
  }

#ifdef COMPILER1
  if (PrintC1Statistics) {
    return true;
  }
#endif // COMPILER1

#ifdef COMPILER2
  if (PrintOptoAssembly || PrintOptoStatistics) {
    return true;
  }
#endif // COMPILER2

  return false;
}

#endif // PRODUCT

bool Arguments::args_contains_vm_options_file_arg(const JavaVMInitArgs* args) {
  for (int index = 0; index < args->nOptions; index++) {
    const JavaVMOption* option = args->options + index;
    const char* tail;
    if (match_option(option, "-XX:VMOptionsFile=", &tail)) {
      return true;
    }
  }
  return false;
}

jint Arguments::insert_vm_options_file(const JavaVMInitArgs* args,
                                       const char* vm_options_file,
                                       const int vm_options_file_pos,
                                       ScopedVMInitArgs* vm_options_file_args,
                                       ScopedVMInitArgs* args_out) {
  jint code = parse_vm_options_file(vm_options_file, vm_options_file_args);
  if (code != JNI_OK) {
    return code;
  }

  if (vm_options_file_args->get()->nOptions < 1) {
    return JNI_OK;
  }

  if (args_contains_vm_options_file_arg(vm_options_file_args->get())) {
    jio_fprintf(defaultStream::error_stream(),
                "A VM options file may not refer to a VM options file. "
                "Specification of '-XX:VMOptionsFile=<file-name>' in the "
                "options file '%s' in options container '%s' is an error.\n",
                vm_options_file_args->vm_options_file_arg(),
                vm_options_file_args->container_name());
    return JNI_EINVAL;
  }

  return args_out->insert(args, vm_options_file_args->get(),
                          vm_options_file_pos);
}

// Expand -XX:VMOptionsFile found in args_in as needed.
// mod_args and args_out parameters may return values as needed.
jint Arguments::expand_vm_options_as_needed(const JavaVMInitArgs* args_in,
                                            ScopedVMInitArgs* mod_args,
                                            JavaVMInitArgs** args_out) {
  jint code = match_special_option_and_act(args_in, mod_args);
  if (code != JNI_OK) {
    return code;
  }

  if (mod_args->is_set()) {
    // args_in contains -XX:VMOptionsFile and mod_args contains the
    // original options from args_in along with the options expanded
    // from the VMOptionsFile. Return a short-hand to the caller.
    *args_out = mod_args->get();
  } else {
    *args_out = (JavaVMInitArgs *)args_in;  // no changes so use args_in
  }
  return JNI_OK;
}

jint Arguments::match_special_option_and_act(const JavaVMInitArgs* args,
                                             ScopedVMInitArgs* args_out) {
  // Remaining part of option string
  const char* tail;
  ScopedVMInitArgs vm_options_file_args(args_out->container_name());

  for (int index = 0; index < args->nOptions; index++) {
    const JavaVMOption* option = args->options + index;
    if (match_option(option, "-XX:Flags=", &tail)) {
      Arguments::set_jvm_flags_file(tail);
      continue;
    }
    if (match_option(option, "-XX:VMOptionsFile=", &tail)) {
      if (vm_options_file_args.found_vm_options_file_arg()) {
        jio_fprintf(defaultStream::error_stream(),
                    "The option '%s' is already specified in the options "
                    "container '%s' so the specification of '%s' in the "
                    "same options container is an error.\n",
                    vm_options_file_args.vm_options_file_arg(),
                    vm_options_file_args.container_name(),
                    option->optionString);
        return JNI_EINVAL;
      }
      vm_options_file_args.set_vm_options_file_arg(option->optionString);
      // If there's a VMOptionsFile, parse that
      jint code = insert_vm_options_file(args, tail, index,
                                         &vm_options_file_args, args_out);
      if (code != JNI_OK) {
        return code;
      }
      args_out->set_vm_options_file_arg(vm_options_file_args.vm_options_file_arg());
      if (args_out->is_set()) {
        // The VMOptions file inserted some options so switch 'args'
        // to the new set of options, and continue processing which
        // preserves "last option wins" semantics.
        args = args_out->get();
        // The first option from the VMOptionsFile replaces the
        // current option.  So we back track to process the
        // replacement option.
        index--;
      }
      continue;
    }
    if (match_option(option, "-XX:+PrintVMOptions")) {
      PrintVMOptions = true;
      continue;
    }
    if (match_option(option, "-XX:-PrintVMOptions")) {
      PrintVMOptions = false;
      continue;
    }
    if (match_option(option, "-XX:+IgnoreUnrecognizedVMOptions")) {
      IgnoreUnrecognizedVMOptions = true;
      continue;
    }
    if (match_option(option, "-XX:-IgnoreUnrecognizedVMOptions")) {
      IgnoreUnrecognizedVMOptions = false;
      continue;
    }
    if (match_option(option, "-XX:+PrintFlagsInitial")) {
      JVMFlag::printFlags(tty, false);
      vm_exit(0);
    }
    if (match_option(option, "-XX:NativeMemoryTracking", &tail)) {
#if INCLUDE_NMT
      // The launcher did not setup nmt environment variable properly.
      if (!MemTracker::check_launcher_nmt_support(tail)) {
        warning("Native Memory Tracking did not setup properly, using wrong launcher?");
      }

      // Verify if nmt option is valid.
      if (MemTracker::verify_nmt_option()) {
        // Late initialization, still in single-threaded mode.
        if (MemTracker::tracking_level() >= NMT_summary) {
          MemTracker::init();
        }
      } else {
        vm_exit_during_initialization("Syntax error, expecting -XX:NativeMemoryTracking=[off|summary|detail]", NULL);
      }
      continue;
#else
      jio_fprintf(defaultStream::error_stream(),
        "Native Memory Tracking is not supported in this VM\n");
      return JNI_ERR;
#endif
    }

#ifndef PRODUCT
    if (match_option(option, "-XX:+PrintFlagsWithComments")) {
      JVMFlag::printFlags(tty, true);
      vm_exit(0);
    }
#endif
  }
  return JNI_OK;
}

static void print_options(const JavaVMInitArgs *args) {
  const char* tail;
  for (int index = 0; index < args->nOptions; index++) {
    const JavaVMOption *option = args->options + index;
    if (match_option(option, "-XX:", &tail)) {
      logOption(tail);
    }
  }
}

bool Arguments::handle_deprecated_print_gc_flags() {
  if (PrintGC) {
    log_warning(gc)("-XX:+PrintGC is deprecated. Will use -Xlog:gc instead.");
  }
  if (PrintGCDetails) {
    log_warning(gc)("-XX:+PrintGCDetails is deprecated. Will use -Xlog:gc* instead.");
  }

  if (_gc_log_filename != NULL) {
    // -Xloggc was used to specify a filename
    const char* gc_conf = PrintGCDetails ? "gc*" : "gc";

    LogTarget(Error, logging) target;
    LogStream errstream(target);
    return LogConfiguration::parse_log_arguments(_gc_log_filename, gc_conf, NULL, NULL, &errstream);
  } else if (PrintGC || PrintGCDetails) {
    LogConfiguration::configure_stdout(LogLevel::Info, !PrintGCDetails, LOG_TAGS(gc));
  }
  return true;
}

static void apply_debugger_ergo() {
  if (ReplayCompiles) {
    FLAG_SET_ERGO_IF_DEFAULT(UseDebuggerErgo, true);
  }

  if (UseDebuggerErgo) {
    // Turn on sub-flags
    FLAG_SET_ERGO_IF_DEFAULT(UseDebuggerErgo1, true);
    FLAG_SET_ERGO_IF_DEFAULT(UseDebuggerErgo2, true);
  }

  if (UseDebuggerErgo2) {
    // Debugging with limited number of CPUs
    FLAG_SET_ERGO_IF_DEFAULT(UseNUMA, false);
    FLAG_SET_ERGO_IF_DEFAULT(ConcGCThreads, 1);
    FLAG_SET_ERGO_IF_DEFAULT(ParallelGCThreads, 1);
    FLAG_SET_ERGO_IF_DEFAULT(CICompilerCount, 2);
  }
}

// Parse entry point called from JNI_CreateJavaVM

jint Arguments::parse(const JavaVMInitArgs* initial_cmd_args) {
  assert(verify_special_jvm_flags(false), "deprecated and obsolete flag table inconsistent");
  JVMFlag::check_all_flag_declarations();

  // If flag "-XX:Flags=flags-file" is used it will be the first option to be processed.
  const char* hotspotrc = ".hotspotrc";
  bool settings_file_specified = false;
  bool needs_hotspotrc_warning = false;
  ScopedVMInitArgs initial_vm_options_args("");
  ScopedVMInitArgs initial_java_tool_options_args("env_var='JAVA_TOOL_OPTIONS'");
  ScopedVMInitArgs initial_java_options_args("env_var='_JAVA_OPTIONS'");

  // Pointers to current working set of containers
  JavaVMInitArgs* cur_cmd_args;
  JavaVMInitArgs* cur_vm_options_args;
  JavaVMInitArgs* cur_java_options_args;
  JavaVMInitArgs* cur_java_tool_options_args;

  // Containers for modified/expanded options
  ScopedVMInitArgs mod_cmd_args("cmd_line_args");
  ScopedVMInitArgs mod_vm_options_args("vm_options_args");
  ScopedVMInitArgs mod_java_tool_options_args("env_var='JAVA_TOOL_OPTIONS'");
  ScopedVMInitArgs mod_java_options_args("env_var='_JAVA_OPTIONS'");


  jint code =
      parse_java_tool_options_environment_variable(&initial_java_tool_options_args);
  if (code != JNI_OK) {
    return code;
  }

  code = parse_java_options_environment_variable(&initial_java_options_args);
  if (code != JNI_OK) {
    return code;
  }

  // Parse the options in the /java.base/jdk/internal/vm/options resource, if present
  char *vmoptions = ClassLoader::lookup_vm_options();
  if (vmoptions != NULL) {
    code = parse_options_buffer("vm options resource", vmoptions, strlen(vmoptions), &initial_vm_options_args);
    FREE_C_HEAP_ARRAY(char, vmoptions);
    if (code != JNI_OK) {
      return code;
    }
  }

  code = expand_vm_options_as_needed(initial_java_tool_options_args.get(),
                                     &mod_java_tool_options_args,
                                     &cur_java_tool_options_args);
  if (code != JNI_OK) {
    return code;
  }

  code = expand_vm_options_as_needed(initial_cmd_args,
                                     &mod_cmd_args,
                                     &cur_cmd_args);
  if (code != JNI_OK) {
    return code;
  }

  code = expand_vm_options_as_needed(initial_java_options_args.get(),
                                     &mod_java_options_args,
                                     &cur_java_options_args);
  if (code != JNI_OK) {
    return code;
  }

  code = expand_vm_options_as_needed(initial_vm_options_args.get(),
                                     &mod_vm_options_args,
                                     &cur_vm_options_args);
  if (code != JNI_OK) {
    return code;
  }

  const char* flags_file = Arguments::get_jvm_flags_file();
  settings_file_specified = (flags_file != NULL);

  if (IgnoreUnrecognizedVMOptions) {
    cur_cmd_args->ignoreUnrecognized = true;
    cur_java_tool_options_args->ignoreUnrecognized = true;
    cur_java_options_args->ignoreUnrecognized = true;
  }

  // Parse specified settings file
  if (settings_file_specified) {
    if (!process_settings_file(flags_file, true,
                               cur_cmd_args->ignoreUnrecognized)) {
      return JNI_EINVAL;
    }
  } else {
#ifdef ASSERT
    // Parse default .hotspotrc settings file
    if (!process_settings_file(".hotspotrc", false,
                               cur_cmd_args->ignoreUnrecognized)) {
      return JNI_EINVAL;
    }
#else
    struct stat buf;
    if (os::stat(hotspotrc, &buf) == 0) {
      needs_hotspotrc_warning = true;
    }
#endif
  }

  if (PrintVMOptions) {
    print_options(cur_java_tool_options_args);
    print_options(cur_cmd_args);
    print_options(cur_java_options_args);
  }

  // Parse JavaVMInitArgs structure passed in, as well as JAVA_TOOL_OPTIONS and _JAVA_OPTIONS
  jint result = parse_vm_init_args(cur_vm_options_args,
                                   cur_java_tool_options_args,
                                   cur_java_options_args,
                                   cur_cmd_args);

  if (result != JNI_OK) {
    return result;
  }

  // Delay warning until here so that we've had a chance to process
  // the -XX:-PrintWarnings flag
  if (needs_hotspotrc_warning) {
    warning("%s file is present but has been ignored.  "
            "Run with -XX:Flags=%s to load the file.",
            hotspotrc, hotspotrc);
  }

  if (needs_module_property_warning) {
    warning("Ignoring system property options whose names match the '-Djdk.module.*'."
            " names that are reserved for internal use.");
  }

#if defined(_ALLBSD_SOURCE) || defined(AIX)  // UseLargePages is not yet supported on BSD and AIX.
  UNSUPPORTED_OPTION(UseLargePages);
#endif

#if defined(AIX)
  UNSUPPORTED_OPTION_NULL(AllocateHeapAt);
#endif

#ifndef PRODUCT
  if (TraceBytecodesAt != 0) {
    TraceBytecodes = true;
  }
  if (CountCompiledCalls) {
    if (UseCounterDecay) {
      warning("UseCounterDecay disabled because CountCalls is set");
      UseCounterDecay = false;
    }
  }
#endif // PRODUCT

  if (ScavengeRootsInCode == 0) {
    if (!FLAG_IS_DEFAULT(ScavengeRootsInCode)) {
      warning("Forcing ScavengeRootsInCode non-zero");
    }
    ScavengeRootsInCode = 1;
  }

  if (!handle_deprecated_print_gc_flags()) {
    return JNI_EINVAL;
  }

  // Set object alignment values.
  set_object_alignment();

#if !INCLUDE_CDS
  if (DumpSharedSpaces || RequireSharedSpaces) {
    jio_fprintf(defaultStream::error_stream(),
      "Shared spaces are not supported in this VM\n");
    return JNI_ERR;
  }
  if (DumpLoadedClassList != NULL) {
    jio_fprintf(defaultStream::error_stream(),
      "DumpLoadedClassList is not supported in this VM\n");
    return JNI_ERR;
  }
  if ((UseSharedSpaces && FLAG_IS_CMDLINE(UseSharedSpaces)) ||
      log_is_enabled(Info, cds)) {
    warning("Shared spaces are not supported in this VM");
    FLAG_SET_DEFAULT(UseSharedSpaces, false);
    LogConfiguration::configure_stdout(LogLevel::Off, true, LOG_TAGS(cds));
  }
  no_shared_spaces("CDS Disabled");
#endif // INCLUDE_CDS

  if (TraceDependencies && VerifyDependencies) {
    if (!FLAG_IS_DEFAULT(TraceDependencies)) {
      warning("TraceDependencies results may be inflated by VerifyDependencies");
    }
  }

  apply_debugger_ergo();

  return JNI_OK;
}

jint Arguments::apply_ergo() {
  // Set flags based on ergonomics.
  jint result = set_ergonomics_flags();
  if (result != JNI_OK) return result;

  // Set heap size based on available physical memory
  set_heap_size();

  GCConfig::arguments()->initialize();

  result = set_shared_spaces_flags_and_archive_paths();
  if (result != JNI_OK) return result;

  // Initialize Metaspace flags and alignments
  Metaspace::ergo_initialize();

  if (!StringDedup::ergo_initialize()) {
    return JNI_EINVAL;
  }

  // Set compiler flags after GC is selected and GC specific
  // flags (LoopStripMiningIter) are set.
  CompilerConfig::ergo_initialize();

  // Set bytecode rewriting flags
  set_bytecode_flags();

  // Set flags if aggressive optimization flags are enabled
  jint code = set_aggressive_opts_flags();
  if (code != JNI_OK) {
    return code;
  }

  // Turn off biased locking for locking debug mode flags,
  // which are subtly different from each other but neither works with
  // biased locking
  if (UseHeavyMonitors
#ifdef COMPILER1
      || !UseFastLocking
#endif // COMPILER1
#if INCLUDE_JVMCI
      || !JVMCIUseFastLocking
#endif
    ) {
    if (!FLAG_IS_DEFAULT(UseBiasedLocking) && UseBiasedLocking) {
      // flag set to true on command line; warn the user that they
      // can't enable biased locking here
      warning("Biased Locking is not supported with locking debug flags"
              "; ignoring UseBiasedLocking flag." );
    }
    UseBiasedLocking = false;
  }

#ifdef ZERO
  // Clear flags not supported on zero.
  FLAG_SET_DEFAULT(ProfileInterpreter, false);
  FLAG_SET_DEFAULT(UseBiasedLocking, false);
#endif // ZERO

  if (PrintAssembly && FLAG_IS_DEFAULT(DebugNonSafepoints)) {
    warning("PrintAssembly is enabled; turning on DebugNonSafepoints to gain additional output");
    DebugNonSafepoints = true;
  }

  if (FLAG_IS_CMDLINE(CompressedClassSpaceSize) && !UseCompressedClassPointers) {
    warning("Setting CompressedClassSpaceSize has no effect when compressed class pointers are not used");
  }

  // Treat the odd case where local verification is enabled but remote
  // verification is not as if both were enabled.
  if (BytecodeVerificationLocal && !BytecodeVerificationRemote) {
    log_info(verification)("Turning on remote verification because local verification is on");
    FLAG_SET_DEFAULT(BytecodeVerificationRemote, true);
  }

#ifndef PRODUCT
  if (!LogVMOutput && FLAG_IS_DEFAULT(LogVMOutput)) {
    if (use_vm_log()) {
      LogVMOutput = true;
    }
  }
#endif // PRODUCT

  if (PrintCommandLineFlags) {
    JVMFlag::printSetFlags(tty);
  }

  // Apply CPU specific policy for the BiasedLocking
  if (UseBiasedLocking) {
    if (!VM_Version::use_biased_locking() &&
        !(FLAG_IS_CMDLINE(UseBiasedLocking))) {
      UseBiasedLocking = false;
    }
  }
#ifdef COMPILER2
  if (!UseBiasedLocking) {
    UseOptoBiasInlining = false;
  }

  if (!FLAG_IS_DEFAULT(EnableVectorSupport) && !EnableVectorSupport) {
    if (!FLAG_IS_DEFAULT(EnableVectorReboxing) && EnableVectorReboxing) {
      warning("Disabling EnableVectorReboxing since EnableVectorSupport is turned off.");
    }
    FLAG_SET_DEFAULT(EnableVectorReboxing, false);

    if (!FLAG_IS_DEFAULT(EnableVectorAggressiveReboxing) && EnableVectorAggressiveReboxing) {
      if (!EnableVectorReboxing) {
        warning("Disabling EnableVectorAggressiveReboxing since EnableVectorReboxing is turned off.");
      } else {
        warning("Disabling EnableVectorAggressiveReboxing since EnableVectorSupport is turned off.");
      }
    }
    FLAG_SET_DEFAULT(EnableVectorAggressiveReboxing, false);
  }
#endif // COMPILER2

  if (FLAG_IS_CMDLINE(DiagnoseSyncOnValueBasedClasses)) {
    if (DiagnoseSyncOnValueBasedClasses == ObjectSynchronizer::LOG_WARNING && !log_is_enabled(Info, valuebasedclasses)) {
      LogConfiguration::configure_stdout(LogLevel::Info, true, LOG_TAGS(valuebasedclasses));
    }
  }
  return JNI_OK;
}

jint Arguments::adjust_after_os() {
  if (UseNUMA) {
    if (UseParallelGC) {
      if (FLAG_IS_DEFAULT(MinHeapDeltaBytes)) {
         FLAG_SET_DEFAULT(MinHeapDeltaBytes, 64*M);
      }
    }
  }
  return JNI_OK;
}

int Arguments::PropertyList_count(SystemProperty* pl) {
  int count = 0;
  while(pl != NULL) {
    count++;
    pl = pl->next();
  }
  return count;
}

// Return the number of readable properties.
int Arguments::PropertyList_readable_count(SystemProperty* pl) {
  int count = 0;
  while(pl != NULL) {
    if (pl->is_readable()) {
      count++;
    }
    pl = pl->next();
  }
  return count;
}

const char* Arguments::PropertyList_get_value(SystemProperty *pl, const char* key) {
  assert(key != NULL, "just checking");
  SystemProperty* prop;
  for (prop = pl; prop != NULL; prop = prop->next()) {
    if (strcmp(key, prop->key()) == 0) return prop->value();
  }
  return NULL;
}

// Return the value of the requested property provided that it is a readable property.
const char* Arguments::PropertyList_get_readable_value(SystemProperty *pl, const char* key) {
  assert(key != NULL, "just checking");
  SystemProperty* prop;
  // Return the property value if the keys match and the property is not internal or
  // it's the special internal property "jdk.boot.class.path.append".
  for (prop = pl; prop != NULL; prop = prop->next()) {
    if (strcmp(key, prop->key()) == 0) {
      if (!prop->internal()) {
        return prop->value();
      } else if (strcmp(key, "jdk.boot.class.path.append") == 0) {
        return prop->value();
      } else {
        // Property is internal and not jdk.boot.class.path.append so return NULL.
        return NULL;
      }
    }
  }
  return NULL;
}

const char* Arguments::PropertyList_get_key_at(SystemProperty *pl, int index) {
  int count = 0;
  const char* ret_val = NULL;

  while(pl != NULL) {
    if(count >= index) {
      ret_val = pl->key();
      break;
    }
    count++;
    pl = pl->next();
  }

  return ret_val;
}

char* Arguments::PropertyList_get_value_at(SystemProperty* pl, int index) {
  int count = 0;
  char* ret_val = NULL;

  while(pl != NULL) {
    if(count >= index) {
      ret_val = pl->value();
      break;
    }
    count++;
    pl = pl->next();
  }

  return ret_val;
}

void Arguments::PropertyList_add(SystemProperty** plist, SystemProperty *new_p) {
  SystemProperty* p = *plist;
  if (p == NULL) {
    *plist = new_p;
  } else {
    while (p->next() != NULL) {
      p = p->next();
    }
    p->set_next(new_p);
  }
}

void Arguments::PropertyList_add(SystemProperty** plist, const char* k, const char* v,
                                 bool writeable, bool internal) {
  if (plist == NULL)
    return;

  SystemProperty* new_p = new SystemProperty(k, v, writeable, internal);
  PropertyList_add(plist, new_p);
}

void Arguments::PropertyList_add(SystemProperty *element) {
  PropertyList_add(&_system_properties, element);
}

// This add maintains unique property key in the list.
void Arguments::PropertyList_unique_add(SystemProperty** plist, const char* k, const char* v,
                                        PropertyAppendable append, PropertyWriteable writeable,
                                        PropertyInternal internal) {
  if (plist == NULL)
    return;

  // If property key exists and is writeable, then update with new value.
  // Trying to update a non-writeable property is silently ignored.
  SystemProperty* prop;
  for (prop = *plist; prop != NULL; prop = prop->next()) {
    if (strcmp(k, prop->key()) == 0) {
      if (append == AppendProperty) {
        prop->append_writeable_value(v);
      } else {
        prop->set_writeable_value(v);
      }
      return;
    }
  }

  PropertyList_add(plist, k, v, writeable == WriteableProperty, internal == InternalProperty);
}

// Copies src into buf, replacing "%%" with "%" and "%p" with pid
// Returns true if all of the source pointed by src has been copied over to
// the destination buffer pointed by buf. Otherwise, returns false.
// Notes:
// 1. If the length (buflen) of the destination buffer excluding the
// NULL terminator character is not long enough for holding the expanded
// pid characters, it also returns false instead of returning the partially
// expanded one.
// 2. The passed in "buflen" should be large enough to hold the null terminator.
bool Arguments::copy_expand_pid(const char* src, size_t srclen,
                                char* buf, size_t buflen) {
  const char* p = src;
  char* b = buf;
  const char* src_end = &src[srclen];
  char* buf_end = &buf[buflen - 1];

  while (p < src_end && b < buf_end) {
    if (*p == '%') {
      switch (*(++p)) {
      case '%':         // "%%" ==> "%"
        *b++ = *p++;
        break;
      case 'p':  {       //  "%p" ==> current process id
        // buf_end points to the character before the last character so
        // that we could write '\0' to the end of the buffer.
        size_t buf_sz = buf_end - b + 1;
        int ret = jio_snprintf(b, buf_sz, "%d", os::current_process_id());

        // if jio_snprintf fails or the buffer is not long enough to hold
        // the expanded pid, returns false.
        if (ret < 0 || ret >= (int)buf_sz) {
          return false;
        } else {
          b += ret;
          assert(*b == '\0', "fail in copy_expand_pid");
          if (p == src_end && b == buf_end + 1) {
            // reach the end of the buffer.
            return true;
          }
        }
        p++;
        break;
      }
      default :
        *b++ = '%';
      }
    } else {
      *b++ = *p++;
    }
  }
  *b = '\0';
  return (p == src_end); // return false if not all of the source was copied
}<|MERGE_RESOLUTION|>--- conflicted
+++ resolved
@@ -524,13 +524,9 @@
   { "FlightRecorder",               JDK_Version::jdk(13), JDK_Version::undefined(), JDK_Version::undefined() },
   { "SuspendRetryCount",            JDK_Version::undefined(), JDK_Version::jdk(17), JDK_Version::jdk(18) },
   { "SuspendRetryDelay",            JDK_Version::undefined(), JDK_Version::jdk(17), JDK_Version::jdk(18) },
-<<<<<<< HEAD
-  { "CriticalJNINatives",           JDK_Version::jdk(16), JDK_Version::jdk(17), JDK_Version::jdk(18) },
+  { "CriticalJNINatives",           JDK_Version::jdk(16), JDK_Version::jdk(18), JDK_Version::jdk(19) },
   { "G1RSetRegionEntries",          JDK_Version::undefined(), JDK_Version::jdk(17), JDK_Version::jdk(18) },
   { "G1RSetSparseRegionEntries",    JDK_Version::undefined(), JDK_Version::jdk(17), JDK_Version::jdk(18) },
-=======
-  { "CriticalJNINatives",           JDK_Version::jdk(16), JDK_Version::jdk(18), JDK_Version::jdk(19) },
->>>>>>> 64f0f689
   { "AlwaysLockClassLoader",        JDK_Version::jdk(17), JDK_Version::jdk(18), JDK_Version::jdk(19) },
   { "UseBiasedLocking",             JDK_Version::jdk(15), JDK_Version::jdk(18), JDK_Version::jdk(19) },
   { "BiasedLockingStartupDelay",    JDK_Version::jdk(15), JDK_Version::jdk(18), JDK_Version::jdk(19) },
