--- conflicted
+++ resolved
@@ -263,15 +263,8 @@
   develop(bool, TraceRelocator, false,                                      \
           "Trace the bytecode relocator")                                   \
                                                                             \
-<<<<<<< HEAD
-  diagnostic(bool, SafepointALot, false,                                    \
-=======
-  develop(bool, TraceLongCompiles, false,                                   \
-          "Print out every time compilation is longer than "                \
-          "a given threshold")                                              \
                                                                             \
   product(bool, SafepointALot, false, DIAGNOSTIC,                           \
->>>>>>> 5144190e
           "Generate a lot of safepoints. This works with "                  \
           "GuaranteedSafepointInterval")                                    \
                                                                             \
