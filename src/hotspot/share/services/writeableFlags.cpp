--- conflicted
+++ resolved
@@ -196,14 +196,10 @@
 // set a string global flag using value from AttachOperation
 JVMFlag::Error WriteableFlags::set_ccstr_flag(const char* name, const char* value, JVMFlagOrigin origin, FormatBuffer<80>& err_msg) {
   JVMFlag* flag = JVMFlag::find_flag(name);
-<<<<<<< HEAD
   JVMFlag::Error err = JVMFlagAccess::set_ccstr(flag, &value, origin);
-=======
-  JVMFlag::Error err = JVMFlagAccess::ccstrAtPut(flag, &value, origin);
   if (err == JVMFlag::SUCCESS) {
     assert(value == NULL, "old value is freed automatically and not returned");
   }
->>>>>>> 5e59d28d
   print_flag_error_message_if_needed(err, flag, err_msg);
   return err;
 }
