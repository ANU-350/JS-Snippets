/*
 * Copyright (c) 2014, 2022, Oracle and/or its affiliates. All rights reserved.
 * DO NOT ALTER OR REMOVE COPYRIGHT NOTICES OR THIS FILE HEADER.
 *
 * This code is free software; you can redistribute it and/or modify it
 * under the terms of the GNU General Public License version 2 only, as
 * published by the Free Software Foundation.
 *
 * This code is distributed in the hope that it will be useful, but WITHOUT
 * ANY WARRANTY; without even the implied warranty of MERCHANTABILITY or
 * FITNESS FOR A PARTICULAR PURPOSE.  See the GNU General Public License
 * version 2 for more details (a copy is included in the LICENSE file that
 * accompanied this code).
 *
 * You should have received a copy of the GNU General Public License version
 * 2 along with this work; if not, write to the Free Software Foundation,
 * Inc., 51 Franklin St, Fifth Floor, Boston, MA 02110-1301 USA.
 *
 * Please contact Oracle, 500 Oracle Parkway, Redwood Shores, CA 94065 USA
 * or visit www.oracle.com if you need additional information or have any
 * questions.
 *
 */

#ifndef SHARE_SERVICES_MALLOCTRACKER_HPP
#define SHARE_SERVICES_MALLOCTRACKER_HPP

#include "memory/allocation.hpp"
#include "runtime/atomic.hpp"
#include "runtime/threadCritical.hpp"
#include "services/nmtCommon.hpp"
#include "utilities/nativeCallStack.hpp"

class outputStream;

/*
 * This counter class counts memory allocation and deallocation,
 * records total memory allocation size and number of allocations.
 * The counters are updated atomically.
 */
class MemoryCounter {
 private:
  volatile size_t   _count;
  volatile size_t   _size;

  DEBUG_ONLY(volatile size_t   _peak_count;)
  DEBUG_ONLY(volatile size_t   _peak_size; )

 public:
  MemoryCounter() : _count(0), _size(0) {
    DEBUG_ONLY(_peak_count = 0;)
    DEBUG_ONLY(_peak_size  = 0;)
  }

  inline void allocate(size_t sz) {
    size_t cnt = Atomic::add(&_count, size_t(1), memory_order_relaxed);
    if (sz > 0) {
      size_t sum = Atomic::add(&_size, sz, memory_order_relaxed);
      DEBUG_ONLY(update_peak_size(sum);)
    }
    DEBUG_ONLY(update_peak_count(cnt);)
  }

  inline void deallocate(size_t sz) {
    assert(count() > 0, "Nothing allocated yet");
    assert(size() >= sz, "deallocation > allocated");
    Atomic::dec(&_count, memory_order_relaxed);
    if (sz > 0) {
      Atomic::sub(&_size, sz, memory_order_relaxed);
    }
  }

  inline void resize(ssize_t sz) {
    if (sz != 0) {
      assert(sz >= 0 || size() >= size_t(-sz), "Must be");
      size_t sum = Atomic::add(&_size, size_t(sz), memory_order_relaxed);
      DEBUG_ONLY(update_peak_size(sum);)
    }
  }

  inline size_t count() const { return Atomic::load(&_count); }
  inline size_t size()  const { return Atomic::load(&_size);  }

#ifdef ASSERT
  void update_peak_count(size_t cnt);
  void update_peak_size(size_t sz);
  size_t peak_count() const;
  size_t peak_size()  const;
#endif // ASSERT
};

/*
 * Malloc memory used by a particular subsystem.
 * It includes the memory acquired through os::malloc()
 * call and arena's backing memory.
 */
class MallocMemory {
 private:
  MemoryCounter _malloc;
  MemoryCounter _arena;

 public:
  MallocMemory() { }

  inline void record_malloc(size_t sz) {
    _malloc.allocate(sz);
  }

  inline void record_free(size_t sz) {
    _malloc.deallocate(sz);
  }

  inline void record_new_arena() {
    _arena.allocate(0);
  }

  inline void record_arena_free() {
    _arena.deallocate(0);
  }

  inline void record_arena_size_change(ssize_t sz) {
    _arena.resize(sz);
  }

  inline size_t malloc_size()  const { return _malloc.size(); }
  inline size_t malloc_count() const { return _malloc.count();}
  inline size_t arena_size()   const { return _arena.size();  }
  inline size_t arena_count()  const { return _arena.count(); }

  DEBUG_ONLY(inline const MemoryCounter& malloc_counter() const { return _malloc; })
  DEBUG_ONLY(inline const MemoryCounter& arena_counter()  const { return _arena;  })
};

class MallocMemorySummary;

// A snapshot of malloc'd memory, includes malloc memory
// usage by types and memory used by tracking itself.
class MallocMemorySnapshot : public ResourceObj {
  friend class MallocMemorySummary;

 private:
  MallocMemory      _malloc[mt_number_of_types];
  MemoryCounter     _tracking_header;


 public:
  inline MallocMemory*  by_type(MEMFLAGS flags) {
    int index = NMTUtil::flag_to_index(flags);
    return &_malloc[index];
  }

  inline MemoryCounter* malloc_overhead() {
    return &_tracking_header;
  }

  // Total malloc invocation count
  size_t total_count() const;
  // Total malloc'd memory amount
  size_t total() const;
  // Total malloc'd memory used by arenas
  size_t total_arena() const;

  inline size_t thread_count() const {
    MallocMemorySnapshot* s = const_cast<MallocMemorySnapshot*>(this);
    return s->by_type(mtThreadStack)->malloc_count();
  }

  void copy_to(MallocMemorySnapshot* s) {
    // Need to make sure that mtChunks don't get deallocated while the
    // copy is going on, because their size is adjusted using this
    // buffer in make_adjustment().
    ThreadCritical tc;
    s->_tracking_header = _tracking_header;
    for (int index = 0; index < mt_number_of_types; index ++) {
      s->_malloc[index] = _malloc[index];
    }
  }

  // Make adjustment by subtracting chunks used by arenas
  // from total chunks to get total free chunk size
  void make_adjustment();
};

/*
 * This class is for collecting malloc statistics at summary level
 */
class MallocMemorySummary : AllStatic {
 private:
  // Reserve memory for placement of MallocMemorySnapshot object
  static size_t _snapshot[CALC_OBJ_SIZE_IN_TYPE(MallocMemorySnapshot, size_t)];

 public:
   static void initialize();

   static inline void record_malloc(size_t size, MEMFLAGS flag) {
     as_snapshot()->by_type(flag)->record_malloc(size);
   }

   static inline void record_free(size_t size, MEMFLAGS flag) {
     as_snapshot()->by_type(flag)->record_free(size);
   }

   static inline void record_new_arena(MEMFLAGS flag) {
     as_snapshot()->by_type(flag)->record_new_arena();
   }

   static inline void record_arena_free(MEMFLAGS flag) {
     as_snapshot()->by_type(flag)->record_arena_free();
   }

   static inline void record_arena_size_change(ssize_t size, MEMFLAGS flag) {
     as_snapshot()->by_type(flag)->record_arena_size_change(size);
   }

   static void snapshot(MallocMemorySnapshot* s) {
     as_snapshot()->copy_to(s);
     s->make_adjustment();
   }

   // Record memory used by malloc tracking header
   static inline void record_new_malloc_header(size_t sz) {
     as_snapshot()->malloc_overhead()->allocate(sz);
   }

   static inline void record_free_malloc_header(size_t sz) {
     as_snapshot()->malloc_overhead()->deallocate(sz);
   }

   // The memory used by malloc tracking headers
   static inline size_t tracking_overhead() {
     return as_snapshot()->malloc_overhead()->size();
   }

  static MallocMemorySnapshot* as_snapshot() {
    return (MallocMemorySnapshot*)_snapshot;
  }
};


/*
 * Malloc tracking header.
 *
 * If NMT is active (state >= minimal), we need to track allocations. A simple and cheap way to
 * do this is by using malloc headers.
 *
 * The user allocation is preceded by a header and is immediately followed by a (possibly unaligned)
 *  footer canary:
 *
 * +--------------+-------------  ....  ------------------+-----+
 * |    header    |               user                    | can |
 * |              |             allocation                | ary |
 * +--------------+-------------  ....  ------------------+-----+
 *     16 bytes              user size                      2 byte
 *
 * Alignment:
 *
 * The start of the user allocation needs to adhere to malloc alignment. We assume 128 bits
 * on both 64-bit/32-bit to be enough for that. So the malloc header is 16 bytes long on both
 * 32-bit and 64-bit.
 *
 * Layout on 64-bit:
 *
 *     0        1        2        3        4        5        6        7
 * +--------+--------+--------+--------+--------+--------+--------+--------+
 * |                            64-bit size                                |  ...
 * +--------+--------+--------+--------+--------+--------+--------+--------+
 *
 *           8        9        10       11       12       13       14       15          16 ++
 *       +--------+--------+--------+--------+--------+--------+--------+--------+  ------------------------
 *  ...  |   malloc site table marker        | flags  | unused |     canary      |  ... User payload ....
 *       +--------+--------+--------+--------+--------+--------+--------+--------+  ------------------------
 *
 * Layout on 32-bit:
 *
 *     0        1        2        3        4        5        6        7
 * +--------+--------+--------+--------+--------+--------+--------+--------+
 * |            alt. canary            |           32-bit size             |  ...
 * +--------+--------+--------+--------+--------+--------+--------+--------+
 *
 *           8        9        10       11       12       13       14       15          16 ++
 *       +--------+--------+--------+--------+--------+--------+--------+--------+  ------------------------
 *  ...  |   malloc site table marker        | flags  | unused |     canary      |  ... User payload ....
 *       +--------+--------+--------+--------+--------+--------+--------+--------+  ------------------------
 *
 * Notes:
 * - We have a canary in the two bytes directly preceding the user payload. That allows us to
 *   catch negative buffer overflows.
 * - On 32-bit, due to the smaller size_t, we have some bits to spare. So we also have a second
 *   canary at the very start of the malloc header (generously sized 32 bits).
 * - The footer canary consists of two bytes. Since the footer location may be unaligned to 16 bits,
 *   the bytes are stored individually.
 */

class MallocHeader {

  NOT_LP64(uint32_t _alt_canary);
  const size_t _size;
  const uint32_t _mst_marker;
  const uint8_t _flags;
  const uint8_t _unused;
  uint16_t _canary;

  static const uint16_t _header_canary_life_mark = 0xE99E;
  static const uint16_t _header_canary_dead_mark = 0xD99D;
  static const uint16_t _footer_canary_life_mark = 0xE88E;
  static const uint16_t _footer_canary_dead_mark = 0xD88D;
  NOT_LP64(static const uint32_t _header_alt_canary_life_mark = 0xE99EE99E;)
  NOT_LP64(static const uint32_t _header_alt_canary_dead_mark = 0xD88DD88D;)

  // We discount sizes larger than these
  static const size_t max_reasonable_malloc_size = LP64_ONLY(256 * G) NOT_LP64(3500 * M);

  void print_block_on_error(outputStream* st, address bad_address) const;

  static uint16_t build_footer(uint8_t b1, uint8_t b2) { return ((uint16_t)b1 << 8) | (uint16_t)b2; }

  uint8_t* footer_address() const   { return ((address)this) + sizeof(MallocHeader) + _size; }
  uint16_t get_footer() const       { return build_footer(footer_address()[0], footer_address()[1]); }
  void set_footer(uint16_t v)       { footer_address()[0] = v >> 8; footer_address()[1] = (uint8_t)v; }

 public:

  MallocHeader(size_t size, MEMFLAGS flags, const NativeCallStack& stack, uint32_t mst_marker)
    : _size(size), _mst_marker(mst_marker), _flags(NMTUtil::flag_to_index(flags)),
      _unused(0), _canary(_header_canary_life_mark)
  {
    assert(size < max_reasonable_malloc_size, "Too large allocation size?");
    // On 32-bit we have some bits more, use them for a second canary
    // guarding the start of the header.
    NOT_LP64(_alt_canary = _header_alt_canary_life_mark;)
    set_footer(_footer_canary_life_mark); // set after initializing _size
  }

  inline size_t   size()  const { return _size; }
  inline MEMFLAGS flags() const { return (MEMFLAGS)_flags; }
  inline uint32_t mst_marker() const { return _mst_marker; }
  bool get_stack(NativeCallStack& stack) const;

  void mark_block_as_dead();

  // If block is broken, fill in a short descriptive text in out,
  // an option pointer to the corruption in p_corruption, and return false.
  // Return true if block is fine.
  bool check_block_integrity(char* msg, size_t msglen, address* p_corruption) const;

  // If block is broken, print out a report to tty (optionally with
  // hex dump surrounding the broken block), then trigger a fatal error
  void assert_block_integrity() const;
};

// This needs to be true on both 64-bit and 32-bit platforms
STATIC_ASSERT(sizeof(MallocHeader) == (sizeof(uint64_t) * 2));


// Main class called from MemTracker to track malloc activities
class MallocTracker : AllStatic {
 public:
  // Initialize malloc tracker for specific tracking level
  static bool initialize(NMT_TrackingLevel level);

  // The overhead that is incurred by switching on NMT (we need, per malloc allocation,
  // space for header and 16-bit footer)
  static const size_t overhead_per_malloc = sizeof(MallocHeader) + sizeof(uint16_t);

  // Parameter name convention:
  // memblock :   the beginning address for user data
  // malloc_base: the beginning address that includes malloc tracking header
  //
  // The relationship:
  // memblock = (char*)malloc_base + sizeof(nmt header)
  //

  // Record  malloc on specified memory block
  static void* record_malloc(void* malloc_base, size_t size, MEMFLAGS flags,
    const NativeCallStack& stack);

  // Record free on specified memory block
  static void* record_free(void* memblock);

  static inline void record_new_arena(MEMFLAGS flags) {
    MallocMemorySummary::record_new_arena(flags);
  }

  static inline void record_arena_free(MEMFLAGS flags) {
    MallocMemorySummary::record_arena_free(flags);
  }

  static inline void record_arena_size_change(ssize_t size, MEMFLAGS flags) {
    MallocMemorySummary::record_arena_size_change(size, flags);
  }

<<<<<<< HEAD
=======
  // Given a pointer, if it seems to point to the start of a valid malloced block,
  // print the block. Note that since there is very low risk of memory looking
  // accidentally like a valid malloc block header (canaries and all) this is not
  // totally failproof. Only use this during debugging or when you can afford
  // signals popping up, e.g. when writing an hs_err file.
  static bool print_pointer_information(const void* p, outputStream* st);

 private:
>>>>>>> e1060bee
  static inline MallocHeader* malloc_header(void *memblock) {
    assert(memblock != NULL, "NULL pointer");
    MallocHeader* header = (MallocHeader*)((char*)memblock - sizeof(MallocHeader));
    return header;
  }
};

#endif // SHARE_SERVICES_MALLOCTRACKER_HPP<|MERGE_RESOLUTION|>--- conflicted
+++ resolved
@@ -389,8 +389,6 @@
     MallocMemorySummary::record_arena_size_change(size, flags);
   }
 
-<<<<<<< HEAD
-=======
   // Given a pointer, if it seems to point to the start of a valid malloced block,
   // print the block. Note that since there is very low risk of memory looking
   // accidentally like a valid malloc block header (canaries and all) this is not
@@ -399,7 +397,6 @@
   static bool print_pointer_information(const void* p, outputStream* st);
 
  private:
->>>>>>> e1060bee
   static inline MallocHeader* malloc_header(void *memblock) {
     assert(memblock != NULL, "NULL pointer");
     MallocHeader* header = (MallocHeader*)((char*)memblock - sizeof(MallocHeader));
