--- conflicted
+++ resolved
@@ -1243,12 +1243,8 @@
     CodeInstaller::pd_relocate_JavaMethod(buffer, method, pc_offset, JVMCI_CHECK);
     if (_next_call_type == INVOKESTATIC || _next_call_type == INVOKESPECIAL) {
       // Need a static call stub for transitions from compiled to interpreted.
-<<<<<<< HEAD
       MacroAssembler masm(&buffer);
-      if (CompiledStaticCall::emit_to_interp_stub(&masm, _instructions->start() + pc_offset) == nullptr) {
-=======
-      if (CompiledDirectCall::emit_to_interp_stub(buffer, _instructions->start() + pc_offset) == nullptr) {
->>>>>>> 7231fd78
+      if (CompiledDirectCall::emit_to_interp_stub(&masm, _instructions->start() + pc_offset) == nullptr) {
         JVMCI_ERROR("could not emit to_interp stub - code cache is full");
       }
     }
