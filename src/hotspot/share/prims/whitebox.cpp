/*
 * Copyright (c) 2012, 2022, Oracle and/or its affiliates. All rights reserved.
 * DO NOT ALTER OR REMOVE COPYRIGHT NOTICES OR THIS FILE HEADER.
 *
 * This code is free software; you can redistribute it and/or modify it
 * under the terms of the GNU General Public License version 2 only, as
 * published by the Free Software Foundation.
 *
 * This code is distributed in the hope that it will be useful, but WITHOUT
 * ANY WARRANTY; without even the implied warranty of MERCHANTABILITY or
 * FITNESS FOR A PARTICULAR PURPOSE.  See the GNU General Public License
 * version 2 for more details (a copy is included in the LICENSE file that
 * accompanied this code).
 *
 * You should have received a copy of the GNU General Public License version
 * 2 along with this work; if not, write to the Free Software Foundation,
 * Inc., 51 Franklin St, Fifth Floor, Boston, MA 02110-1301 USA.
 *
 * Please contact Oracle, 500 Oracle Parkway, Redwood Shores, CA 94065 USA
 * or visit www.oracle.com if you need additional information or have any
 * questions.
 *
 */

#include "precompiled.hpp"
#include <new>
#include "cds.h"
#include "cds/cdsConstants.hpp"
#include "cds/filemap.hpp"
#include "cds/heapShared.inline.hpp"
#include "cds/metaspaceShared.hpp"
#include "classfile/classLoaderDataGraph.hpp"
#include "classfile/javaClasses.inline.hpp"
#include "classfile/modules.hpp"
#include "classfile/protectionDomainCache.hpp"
#include "classfile/stringTable.hpp"
#include "classfile/symbolTable.hpp"
#include "classfile/systemDictionary.hpp"
#include "classfile/vmSymbols.hpp"
#include "code/codeCache.hpp"
#include "compiler/compilationPolicy.hpp"
#include "compiler/directivesParser.hpp"
#include "compiler/methodMatcher.hpp"
#include "gc/shared/concurrentGCBreakpoints.hpp"
#include "gc/shared/gcConfig.hpp"
#include "gc/shared/gcLocker.inline.hpp"
#include "gc/shared/genArguments.hpp"
#include "gc/shared/genCollectedHeap.hpp"
#include "jvmtifiles/jvmtiEnv.hpp"
#include "logging/log.hpp"
#include "memory/iterator.hpp"
#include "memory/metadataFactory.hpp"
#include "memory/metaspace/testHelpers.hpp"
#include "memory/metaspaceUtils.hpp"
#include "memory/oopFactory.hpp"
#include "memory/resourceArea.hpp"
#include "memory/universe.hpp"
#include "oops/array.hpp"
#include "oops/compressedOops.hpp"
#include "oops/constantPool.inline.hpp"
#include "oops/klass.inline.hpp"
#include "oops/method.inline.hpp"
#include "oops/objArrayKlass.hpp"
#include "oops/objArrayOop.inline.hpp"
#include "oops/oop.inline.hpp"
#include "oops/typeArrayOop.inline.hpp"
#include "prims/resolvedMethodTable.hpp"
#include "prims/wbtestmethods/parserTests.hpp"
#include "prims/whitebox.inline.hpp"
#include "runtime/arguments.hpp"
#include "runtime/atomic.hpp"
#include "runtime/deoptimization.hpp"
#include "runtime/fieldDescriptor.inline.hpp"
#include "runtime/flags/jvmFlag.hpp"
#include "runtime/flags/jvmFlagAccess.hpp"
#include "runtime/frame.inline.hpp"
#include "runtime/handles.inline.hpp"
#include "runtime/handshake.hpp"
#include "runtime/interfaceSupport.inline.hpp"
#include "runtime/javaCalls.hpp"
#include "runtime/javaThread.inline.hpp"
#include "runtime/jniHandles.inline.hpp"
#include "runtime/os.hpp"
#include "runtime/stackFrameStream.inline.hpp"
#include "runtime/synchronizer.hpp"
#include "runtime/threadSMR.hpp"
#include "runtime/vframe.hpp"
#include "runtime/vm_version.hpp"
#include "services/mallocSiteTable.hpp"
#include "services/memoryService.hpp"
#include "services/memTracker.hpp"
#include "utilities/align.hpp"
#include "utilities/debug.hpp"
#include "utilities/elfFile.hpp"
#include "utilities/exceptions.hpp"
#include "utilities/macros.hpp"
#include "utilities/nativeCallStack.hpp"
#include "utilities/ostream.hpp"
#if INCLUDE_G1GC
#include "gc/g1/g1Arguments.hpp"
#include "gc/g1/g1CollectedHeap.inline.hpp"
#include "gc/g1/g1ConcurrentMark.hpp"
#include "gc/g1/g1ConcurrentMarkThread.inline.hpp"
#include "gc/g1/heapRegionManager.hpp"
#include "gc/g1/heapRegionRemSet.inline.hpp"
#endif // INCLUDE_G1GC
#if INCLUDE_PARALLELGC
#include "gc/parallel/parallelScavengeHeap.inline.hpp"
#endif // INCLUDE_PARALLELGC
#if INCLUDE_JVMCI
#include "jvmci/jvmciEnv.hpp"
#include "jvmci/jvmciRuntime.hpp"
#endif

#ifdef LINUX
#include "osContainer_linux.hpp"
#include "cgroupSubsystem_linux.hpp"
#endif

#define SIZE_T_MAX_VALUE ((size_t) -1)

#define CHECK_JNI_EXCEPTION_(env, value)                               \
  do {                                                                 \
    JavaThread* THREAD = JavaThread::thread_from_jni_environment(env); \
    THREAD->clear_pending_jni_exception_check();                       \
    if (HAS_PENDING_EXCEPTION) {                                       \
      return(value);                                                   \
    }                                                                  \
  } while (0)

#define CHECK_JNI_EXCEPTION(env)                                       \
  do {                                                                 \
    JavaThread* THREAD = JavaThread::thread_from_jni_environment(env); \
    THREAD->clear_pending_jni_exception_check();                       \
    if (HAS_PENDING_EXCEPTION) {                                       \
      return;                                                          \
    }                                                                  \
  } while (0)

bool WhiteBox::_used = false;
volatile bool WhiteBox::compilation_locked = false;

class VM_WhiteBoxOperation : public VM_Operation {
 public:
  VM_WhiteBoxOperation()                         { }
  VMOp_Type type()                  const        { return VMOp_WhiteBoxOperation; }
  bool allow_nested_vm_operations() const        { return true; }
};


WB_ENTRY(jlong, WB_GetObjectAddress(JNIEnv* env, jobject o, jobject obj))
  return (jlong)(void*)JNIHandles::resolve(obj);
WB_END

WB_ENTRY(jint, WB_GetHeapOopSize(JNIEnv* env, jobject o))
  return heapOopSize;
WB_END

WB_ENTRY(jint, WB_GetVMPageSize(JNIEnv* env, jobject o))
  return os::vm_page_size();
WB_END

WB_ENTRY(jlong, WB_GetVMAllocationGranularity(JNIEnv* env, jobject o))
  return os::vm_allocation_granularity();
WB_END

WB_ENTRY(jlong, WB_GetVMLargePageSize(JNIEnv* env, jobject o))
  return os::large_page_size();
WB_END

class WBIsKlassAliveClosure : public LockedClassesDo {
    Symbol* _name;
    int _count;
public:
    WBIsKlassAliveClosure(Symbol* name) : _name(name), _count(0) {}

    void do_klass(Klass* k) {
      Symbol* ksym = k->name();
      if (ksym->fast_compare(_name) == 0) {
        _count++;
      } else if (k->is_instance_klass()) {
        // Need special handling for hidden classes because the JVM
        // appends "+<hex-address>" to hidden class names.
        InstanceKlass *ik = InstanceKlass::cast(k);
        if (ik->is_hidden()) {
          ResourceMark rm;
          char* k_name = ksym->as_C_string();
          // Find the first '+' char and truncate the string at that point.
          // NOTE: This will not work correctly if the original hidden class
          // name contains a '+'.
          char* plus_char = strchr(k_name, '+');
          if (plus_char != NULL) {
            *plus_char = 0;
            char* c_name = _name->as_C_string();
            if (strcmp(c_name, k_name) == 0) {
              _count++;
            }
          }
        }
      }
    }

    int count() const {
        return _count;
    }
};

WB_ENTRY(jint, WB_CountAliveClasses(JNIEnv* env, jobject target, jstring name))
  oop h_name = JNIHandles::resolve(name);
  if (h_name == NULL) return false;
  Symbol* sym = java_lang_String::as_symbol(h_name);
  TempNewSymbol tsym(sym); // Make sure to decrement reference count on sym on return

  WBIsKlassAliveClosure closure(sym);
  ClassLoaderDataGraph::classes_do(&closure);

  // Return the count of alive classes with this name.
  return closure.count();
WB_END

WB_ENTRY(jint, WB_GetSymbolRefcount(JNIEnv* env, jobject unused, jstring name))
  oop h_name = JNIHandles::resolve(name);
  if (h_name == NULL) return false;
  Symbol* sym = java_lang_String::as_symbol(h_name);
  TempNewSymbol tsym(sym); // Make sure to decrement reference count on sym on return
  return (jint)sym->refcount();
WB_END


WB_ENTRY(void, WB_AddToBootstrapClassLoaderSearch(JNIEnv* env, jobject o, jstring segment)) {
#if INCLUDE_JVMTI
  ResourceMark rm;
  const char* seg = java_lang_String::as_utf8_string(JNIHandles::resolve_non_null(segment));
  JvmtiEnv* jvmti_env = JvmtiEnv::create_a_jvmti(JVMTI_VERSION);
  jvmtiError err = jvmti_env->AddToBootstrapClassLoaderSearch(seg);
  assert(err == JVMTI_ERROR_NONE, "must not fail");
#endif
}
WB_END

WB_ENTRY(void, WB_AddToSystemClassLoaderSearch(JNIEnv* env, jobject o, jstring segment)) {
#if INCLUDE_JVMTI
  ResourceMark rm;
  const char* seg = java_lang_String::as_utf8_string(JNIHandles::resolve_non_null(segment));
  JvmtiEnv* jvmti_env = JvmtiEnv::create_a_jvmti(JVMTI_VERSION);
  jvmtiError err = jvmti_env->AddToSystemClassLoaderSearch(seg);
  assert(err == JVMTI_ERROR_NONE, "must not fail");
#endif
}
WB_END


WB_ENTRY(jlong, WB_GetCompressedOopsMaxHeapSize(JNIEnv* env, jobject o)) {
  return (jlong)Arguments::max_heap_for_compressed_oops();
}
WB_END

WB_ENTRY(void, WB_PrintHeapSizes(JNIEnv* env, jobject o)) {
  tty->print_cr("Minimum heap " SIZE_FORMAT " Initial heap " SIZE_FORMAT " "
                "Maximum heap " SIZE_FORMAT " Space alignment " SIZE_FORMAT " Heap alignment " SIZE_FORMAT,
                MinHeapSize,
                InitialHeapSize,
                MaxHeapSize,
                SpaceAlignment,
                HeapAlignment);
}
WB_END

WB_ENTRY(void, WB_ReadFromNoaccessArea(JNIEnv* env, jobject o))
  size_t granularity = os::vm_allocation_granularity();
  ReservedHeapSpace rhs(100 * granularity, granularity, os::vm_page_size());
  VirtualSpace vs;
  vs.initialize(rhs, 50 * granularity);

  // Check if constraints are complied
  if (!( UseCompressedOops && rhs.base() != NULL &&
         CompressedOops::base() != NULL &&
         CompressedOops::use_implicit_null_checks() )) {
    tty->print_cr("WB_ReadFromNoaccessArea method is useless:\n "
                  "\tUseCompressedOops is %d\n"
                  "\trhs.base() is " PTR_FORMAT "\n"
                  "\tCompressedOops::base() is " PTR_FORMAT "\n"
                  "\tCompressedOops::use_implicit_null_checks() is %d",
                  UseCompressedOops,
                  p2i(rhs.base()),
                  p2i(CompressedOops::base()),
                  CompressedOops::use_implicit_null_checks());
    return;
  }
  tty->print_cr("Reading from no access area... ");
  tty->print_cr("*(vs.low_boundary() - rhs.noaccess_prefix() / 2 ) = %c",
                *(vs.low_boundary() - rhs.noaccess_prefix() / 2 ));
WB_END

static jint wb_stress_virtual_space_resize(size_t reserved_space_size,
                                           size_t magnitude, size_t iterations) {
  size_t granularity = os::vm_allocation_granularity();
  ReservedHeapSpace rhs(reserved_space_size * granularity, granularity, os::vm_page_size());
  VirtualSpace vs;
  if (!vs.initialize(rhs, 0)) {
    tty->print_cr("Failed to initialize VirtualSpace. Can't proceed.");
    return 3;
  }

  int seed = os::random();
  tty->print_cr("Random seed is %d", seed);

  for (size_t i = 0; i < iterations; i++) {

    // Whether we will shrink or grow
    bool shrink = os::random() % 2L == 0;

    // Get random delta to resize virtual space
    size_t delta = (size_t)os::random() % magnitude;

    // If we are about to shrink virtual space below zero, then expand instead
    if (shrink && vs.committed_size() < delta) {
      shrink = false;
    }

    // Resizing by delta
    if (shrink) {
      vs.shrink_by(delta);
    } else {
      // If expanding fails expand_by will silently return false
      vs.expand_by(delta, true);
    }
  }
  return 0;
}

WB_ENTRY(jint, WB_StressVirtualSpaceResize(JNIEnv* env, jobject o,
        jlong reserved_space_size, jlong magnitude, jlong iterations))
  tty->print_cr("reservedSpaceSize=" JLONG_FORMAT ", magnitude=" JLONG_FORMAT ", "
                "iterations=" JLONG_FORMAT "\n", reserved_space_size, magnitude,
                iterations);
  if (reserved_space_size < 0 || magnitude < 0 || iterations < 0) {
    tty->print_cr("One of variables printed above is negative. Can't proceed.\n");
    return 1;
  }

  // sizeof(size_t) depends on whether OS is 32bit or 64bit. sizeof(jlong) is
  // always 8 byte. That's why we should avoid overflow in case of 32bit platform.
  if (sizeof(size_t) < sizeof(jlong)) {
    jlong size_t_max_value = (jlong) SIZE_T_MAX_VALUE;
    if (reserved_space_size > size_t_max_value || magnitude > size_t_max_value
        || iterations > size_t_max_value) {
      tty->print_cr("One of variables printed above overflows size_t. Can't proceed.\n");
      return 2;
    }
  }

  return wb_stress_virtual_space_resize((size_t) reserved_space_size,
                                        (size_t) magnitude, (size_t) iterations);
WB_END

WB_ENTRY(jboolean, WB_IsGCSupported(JNIEnv* env, jobject o, jint name))
  return GCConfig::is_gc_supported((CollectedHeap::Name)name);
WB_END

WB_ENTRY(jboolean, WB_IsGCSupportedByJVMCICompiler(JNIEnv* env, jobject o, jint name))
#if INCLUDE_JVMCI
  if (EnableJVMCI) {
    JVMCIEnv jvmciEnv(thread, env, __FILE__, __LINE__);
    return jvmciEnv.runtime()->is_gc_supported(&jvmciEnv, (CollectedHeap::Name)name);
  }
#endif
  return false;
WB_END

WB_ENTRY(jboolean, WB_IsGCSelected(JNIEnv* env, jobject o, jint name))
  return GCConfig::is_gc_selected((CollectedHeap::Name)name);
WB_END

WB_ENTRY(jboolean, WB_IsGCSelectedErgonomically(JNIEnv* env, jobject o))
  return GCConfig::is_gc_selected_ergonomically();
WB_END

WB_ENTRY(jboolean, WB_isObjectInOldGen(JNIEnv* env, jobject o, jobject obj))
  oop p = JNIHandles::resolve(obj);
#if INCLUDE_G1GC
  if (UseG1GC) {
    G1CollectedHeap* g1h = G1CollectedHeap::heap();
    const HeapRegion* hr = g1h->heap_region_containing(p);
    return !(hr->is_young());
  }
#endif
#if INCLUDE_PARALLELGC
  if (UseParallelGC) {
    ParallelScavengeHeap* psh = ParallelScavengeHeap::heap();
    return !psh->is_in_young(p);
  }
#endif
#if INCLUDE_ZGC
  if (UseZGC) {
    return Universe::heap()->is_in(p);
  }
#endif
#if INCLUDE_SHENANDOAHGC
  if (UseShenandoahGC) {
    return Universe::heap()->is_in(p);
  }
#endif
  GenCollectedHeap* gch = GenCollectedHeap::heap();
  return !gch->is_in_young(p);
WB_END

WB_ENTRY(jlong, WB_GetObjectSize(JNIEnv* env, jobject o, jobject obj))
  oop p = JNIHandles::resolve(obj);
  return p->size() * HeapWordSize;
WB_END

WB_ENTRY(jlong, WB_GetHeapSpaceAlignment(JNIEnv* env, jobject o))
  return (jlong)SpaceAlignment;
WB_END

WB_ENTRY(jlong, WB_GetHeapAlignment(JNIEnv* env, jobject o))
  return (jlong)HeapAlignment;
WB_END

WB_ENTRY(jboolean, WB_SupportsConcurrentGCBreakpoints(JNIEnv* env, jobject o))
  return Universe::heap()->supports_concurrent_gc_breakpoints();
WB_END

WB_ENTRY(void, WB_ConcurrentGCAcquireControl(JNIEnv* env, jobject o))
  ConcurrentGCBreakpoints::acquire_control();
WB_END

WB_ENTRY(void, WB_ConcurrentGCReleaseControl(JNIEnv* env, jobject o))
  ConcurrentGCBreakpoints::release_control();
WB_END

WB_ENTRY(void, WB_ConcurrentGCRunToIdle(JNIEnv* env, jobject o))
  ConcurrentGCBreakpoints::run_to_idle();
WB_END

WB_ENTRY(jboolean, WB_ConcurrentGCRunTo(JNIEnv* env, jobject o, jobject at))
  Handle h_name(THREAD, JNIHandles::resolve(at));
  ResourceMark rm;
  const char* c_name = java_lang_String::as_utf8_string(h_name());
  return ConcurrentGCBreakpoints::run_to(c_name);
WB_END

#if INCLUDE_G1GC

WB_ENTRY(jboolean, WB_G1IsHumongous(JNIEnv* env, jobject o, jobject obj))
  if (UseG1GC) {
    G1CollectedHeap* g1h = G1CollectedHeap::heap();
    oop result = JNIHandles::resolve(obj);
    const HeapRegion* hr = g1h->heap_region_containing(result);
    return hr->is_humongous();
  }
  THROW_MSG_0(vmSymbols::java_lang_UnsupportedOperationException(), "WB_G1IsHumongous: G1 GC is not enabled");
WB_END

WB_ENTRY(jboolean, WB_G1BelongsToHumongousRegion(JNIEnv* env, jobject o, jlong addr))
  if (UseG1GC) {
    G1CollectedHeap* g1h = G1CollectedHeap::heap();
    const HeapRegion* hr = g1h->heap_region_containing((void*) addr);
    return hr->is_humongous();
  }
  THROW_MSG_0(vmSymbols::java_lang_UnsupportedOperationException(), "WB_G1BelongsToHumongousRegion: G1 GC is not enabled");
WB_END

WB_ENTRY(jboolean, WB_G1BelongsToFreeRegion(JNIEnv* env, jobject o, jlong addr))
  if (UseG1GC) {
    G1CollectedHeap* g1h = G1CollectedHeap::heap();
    const HeapRegion* hr = g1h->heap_region_containing((void*) addr);
    return hr->is_free();
  }
  THROW_MSG_0(vmSymbols::java_lang_UnsupportedOperationException(), "WB_G1BelongsToFreeRegion: G1 GC is not enabled");
WB_END

WB_ENTRY(jlong, WB_G1NumMaxRegions(JNIEnv* env, jobject o))
  if (UseG1GC) {
    G1CollectedHeap* g1h = G1CollectedHeap::heap();
    size_t nr = g1h->max_regions();
    return (jlong)nr;
  }
  THROW_MSG_0(vmSymbols::java_lang_UnsupportedOperationException(), "WB_G1NumMaxRegions: G1 GC is not enabled");
WB_END

WB_ENTRY(jlong, WB_G1NumFreeRegions(JNIEnv* env, jobject o))
  if (UseG1GC) {
    G1CollectedHeap* g1h = G1CollectedHeap::heap();
    size_t nr = g1h->num_free_regions();
    return (jlong)nr;
  }
  THROW_MSG_0(vmSymbols::java_lang_UnsupportedOperationException(), "WB_G1NumFreeRegions: G1 GC is not enabled");
WB_END

WB_ENTRY(jboolean, WB_G1InConcurrentMark(JNIEnv* env, jobject o))
  if (UseG1GC) {
    G1CollectedHeap* g1h = G1CollectedHeap::heap();
    return g1h->concurrent_mark()->cm_thread()->in_progress();
  }
  THROW_MSG_0(vmSymbols::java_lang_UnsupportedOperationException(), "WB_G1InConcurrentMark: G1 GC is not enabled");
WB_END

WB_ENTRY(jboolean, WB_G1StartMarkCycle(JNIEnv* env, jobject o))
  if (UseG1GC) {
    G1CollectedHeap* g1h = G1CollectedHeap::heap();
    if (!g1h->concurrent_mark()->cm_thread()->in_progress()) {
      g1h->collect(GCCause::_wb_conc_mark);
      return true;
    }
    return false;
  }
  THROW_MSG_0(vmSymbols::java_lang_UnsupportedOperationException(), "WB_G1StartMarkCycle: G1 GC is not enabled");
WB_END

WB_ENTRY(jint, WB_G1RegionSize(JNIEnv* env, jobject o))
  if (UseG1GC) {
    return (jint)HeapRegion::GrainBytes;
  }
  THROW_MSG_0(vmSymbols::java_lang_UnsupportedOperationException(), "WB_G1RegionSize: G1 GC is not enabled");
WB_END

WB_ENTRY(jboolean, WB_G1HasRegionsToUncommit(JNIEnv* env, jobject o))
  if (UseG1GC) {
    return G1CollectedHeap::heap()->has_uncommittable_regions();
  }
  THROW_MSG_0(vmSymbols::java_lang_UnsupportedOperationException(), "WB_G1HasRegionsToUncommit: G1 GC is not enabled");
WB_END

#endif // INCLUDE_G1GC

#if INCLUDE_PARALLELGC

WB_ENTRY(jlong, WB_PSVirtualSpaceAlignment(JNIEnv* env, jobject o))
  if (UseParallelGC) {
    return GenAlignment;
  }
  THROW_MSG_0(vmSymbols::java_lang_UnsupportedOperationException(), "WB_PSVirtualSpaceAlignment: Parallel GC is not enabled");
WB_END

WB_ENTRY(jlong, WB_PSHeapGenerationAlignment(JNIEnv* env, jobject o))
  if (UseParallelGC) {
    return GenAlignment;
  }
  THROW_MSG_0(vmSymbols::java_lang_UnsupportedOperationException(), "WB_PSHeapGenerationAlignment: Parallel GC is not enabled");
WB_END

#endif // INCLUDE_PARALLELGC

#if INCLUDE_G1GC

WB_ENTRY(jobject, WB_G1AuxiliaryMemoryUsage(JNIEnv* env))
  if (UseG1GC) {
    ResourceMark rm(THREAD);
    G1CollectedHeap* g1h = G1CollectedHeap::heap();
    MemoryUsage usage = g1h->get_auxiliary_data_memory_usage();
    Handle h = MemoryService::create_MemoryUsage_obj(usage, CHECK_NULL);
    return JNIHandles::make_local(THREAD, h());
  }
  THROW_MSG_0(vmSymbols::java_lang_UnsupportedOperationException(), "WB_G1AuxiliaryMemoryUsage: G1 GC is not enabled");
WB_END

WB_ENTRY(jint, WB_G1ActiveMemoryNodeCount(JNIEnv* env, jobject o))
  if (UseG1GC) {
    G1NUMA* numa = G1NUMA::numa();
    return (jint)numa->num_active_nodes();
  }
  THROW_MSG_0(vmSymbols::java_lang_UnsupportedOperationException(), "WB_G1ActiveMemoryNodeCount: G1 GC is not enabled");
WB_END

WB_ENTRY(jintArray, WB_G1MemoryNodeIds(JNIEnv* env, jobject o))
  if (UseG1GC) {
    G1NUMA* numa = G1NUMA::numa();
    int num_node_ids = (int)numa->num_active_nodes();
    const int* node_ids = numa->node_ids();

    typeArrayOop result = oopFactory::new_intArray(num_node_ids, CHECK_NULL);
    for (int i = 0; i < num_node_ids; i++) {
      result->int_at_put(i, (jint)node_ids[i]);
    }
    return (jintArray) JNIHandles::make_local(THREAD, result);
  }
  THROW_MSG_NULL(vmSymbols::java_lang_UnsupportedOperationException(), "WB_G1MemoryNodeIds: G1 GC is not enabled");
WB_END

class OldRegionsLivenessClosure: public HeapRegionClosure {

 private:
  const int _liveness;
  size_t _total_count;
  size_t _total_memory;
  size_t _total_memory_to_free;

 public:
  OldRegionsLivenessClosure(int liveness) :
    _liveness(liveness),
    _total_count(0),
    _total_memory(0),
    _total_memory_to_free(0) { }

    size_t total_count() { return _total_count; }
    size_t total_memory() { return _total_memory; }
    size_t total_memory_to_free() { return _total_memory_to_free; }

  bool do_heap_region(HeapRegion* r) {
    if (r->is_old()) {
      size_t live = r->live_bytes();
      size_t size = r->used();
      size_t reg_size = HeapRegion::GrainBytes;
      if (size > 0 && ((int)(live * 100 / size) < _liveness)) {
        _total_memory += size;
        ++_total_count;
        if (size == reg_size) {
          // We don't include non-full regions since they are unlikely included in mixed gc
          // for testing purposes it's enough to have lowest estimation of total memory that is expected to be freed
          _total_memory_to_free += size - live;
        }
      }
    }
    return false;
  }
};


WB_ENTRY(jlongArray, WB_G1GetMixedGCInfo(JNIEnv* env, jobject o, jint liveness))
  if (!UseG1GC) {
    THROW_MSG_NULL(vmSymbols::java_lang_UnsupportedOperationException(), "WB_G1GetMixedGCInfo: G1 GC is not enabled");
  }
  if (liveness < 0) {
    THROW_MSG_NULL(vmSymbols::java_lang_IllegalArgumentException(), "liveness value should be non-negative");
  }

  G1CollectedHeap* g1h = G1CollectedHeap::heap();
  OldRegionsLivenessClosure rli(liveness);
  g1h->heap_region_iterate(&rli);

  typeArrayOop result = oopFactory::new_longArray(3, CHECK_NULL);
  result->long_at_put(0, rli.total_count());
  result->long_at_put(1, rli.total_memory());
  result->long_at_put(2, rli.total_memory_to_free());
  return (jlongArray) JNIHandles::make_local(THREAD, result);
WB_END

#endif // INCLUDE_G1GC

// Alloc memory using the test memory type so that we can use that to see if
// NMT picks it up correctly
WB_ENTRY(jlong, WB_NMTMalloc(JNIEnv* env, jobject o, jlong size))
  jlong addr = 0;
  addr = (jlong)(uintptr_t)os::malloc(size, mtTest);
  return addr;
WB_END

// Alloc memory with pseudo call stack. The test can create pseudo malloc
// allocation site to stress the malloc tracking.
WB_ENTRY(jlong, WB_NMTMallocWithPseudoStack(JNIEnv* env, jobject o, jlong size, jint pseudo_stack))
  address pc = (address)(size_t)pseudo_stack;
  NativeCallStack stack(&pc, 1);
  return (jlong)(uintptr_t)os::malloc(size, mtTest, stack);
WB_END

// Alloc memory with pseudo call stack and specific memory type.
WB_ENTRY(jlong, WB_NMTMallocWithPseudoStackAndType(JNIEnv* env, jobject o, jlong size, jint pseudo_stack, jint type))
  address pc = (address)(size_t)pseudo_stack;
  NativeCallStack stack(&pc, 1);
  return (jlong)(uintptr_t)os::malloc(size, (MEMFLAGS)type, stack);
WB_END

// Free the memory allocated by NMTAllocTest
WB_ENTRY(void, WB_NMTFree(JNIEnv* env, jobject o, jlong mem))
  os::free((void*)(uintptr_t)mem);
WB_END

WB_ENTRY(jlong, WB_NMTReserveMemory(JNIEnv* env, jobject o, jlong size))
  jlong addr = 0;

  addr = (jlong)(uintptr_t)os::reserve_memory(size);
  MemTracker::record_virtual_memory_type((address)addr, mtTest);

  return addr;
WB_END

WB_ENTRY(jlong, WB_NMTAttemptReserveMemoryAt(JNIEnv* env, jobject o, jlong addr, jlong size))
  addr = (jlong)(uintptr_t)os::attempt_reserve_memory_at((char*)(uintptr_t)addr, (size_t)size);
  MemTracker::record_virtual_memory_type((address)addr, mtTest);

  return addr;
WB_END

WB_ENTRY(void, WB_NMTCommitMemory(JNIEnv* env, jobject o, jlong addr, jlong size))
  os::commit_memory((char *)(uintptr_t)addr, size, !ExecMem);
  MemTracker::record_virtual_memory_type((address)(uintptr_t)addr, mtTest);
WB_END

WB_ENTRY(void, WB_NMTUncommitMemory(JNIEnv* env, jobject o, jlong addr, jlong size))
  os::uncommit_memory((char *)(uintptr_t)addr, size);
WB_END

WB_ENTRY(void, WB_NMTReleaseMemory(JNIEnv* env, jobject o, jlong addr, jlong size))
  os::release_memory((char *)(uintptr_t)addr, size);
WB_END

WB_ENTRY(jint, WB_NMTGetHashSize(JNIEnv* env, jobject o))
  int hash_size = MallocSiteTable::hash_buckets();
  assert(hash_size > 0, "NMT hash_size should be > 0");
  return (jint)hash_size;
WB_END

WB_ENTRY(jlong, WB_NMTNewArena(JNIEnv* env, jobject o, jlong init_size))
  Arena* arena =  new (mtTest) Arena(mtTest, size_t(init_size));
  return (jlong)arena;
WB_END

WB_ENTRY(void, WB_NMTFreeArena(JNIEnv* env, jobject o, jlong arena))
  Arena* a = (Arena*)arena;
  delete a;
WB_END

WB_ENTRY(void, WB_NMTArenaMalloc(JNIEnv* env, jobject o, jlong arena, jlong size))
  Arena* a = (Arena*)arena;
  a->Amalloc(size_t(size));
WB_END

static jmethodID reflected_method_to_jmid(JavaThread* thread, JNIEnv* env, jobject method) {
  assert(method != NULL, "method should not be null");
  ThreadToNativeFromVM ttn(thread);
  return env->FromReflectedMethod(method);
}

// Deoptimizes all compiled frames and makes nmethods not entrant if it's requested
class VM_WhiteBoxDeoptimizeFrames : public VM_WhiteBoxOperation {
 private:
  int _result;
  const bool _make_not_entrant;
 public:
  VM_WhiteBoxDeoptimizeFrames(bool make_not_entrant) :
        _result(0), _make_not_entrant(make_not_entrant) { }
  int  result() const { return _result; }

  void doit() {
    for (JavaThreadIteratorWithHandle jtiwh; JavaThread *t = jtiwh.next(); ) {
      if (t->has_last_Java_frame()) {
        for (StackFrameStream fst(t, false /* update */, true /* process_frames */); !fst.is_done(); fst.next()) {
          frame* f = fst.current();
          if (f->can_be_deoptimized() && !f->is_deoptimized_frame()) {
            Deoptimization::deoptimize(t, *f);
            if (_make_not_entrant) {
                CompiledMethod* cm = CodeCache::find_compiled(f->pc());
                assert(cm != NULL, "sanity check");
                cm->make_not_entrant();
            }
            ++_result;
          }
        }
      }
    }
  }
};

WB_ENTRY(jint, WB_DeoptimizeFrames(JNIEnv* env, jobject o, jboolean make_not_entrant))
  VM_WhiteBoxDeoptimizeFrames op(make_not_entrant == JNI_TRUE);
  VMThread::execute(&op);
  return op.result();
WB_END

WB_ENTRY(jboolean, WB_IsFrameDeoptimized(JNIEnv* env, jobject o, jint depth))
  bool result = false;
  if (thread->has_last_Java_frame()) {
    RegisterMap reg_map(thread,
                        RegisterMap::UpdateMap::include,
                        RegisterMap::ProcessFrames::include,
                        RegisterMap::WalkContinuation::skip);
    javaVFrame *jvf = thread->last_java_vframe(&reg_map);
    for (jint d = 0; d < depth && jvf != NULL; d++) {
      jvf = jvf->java_sender();
    }
    result = jvf != NULL && jvf->fr().is_deoptimized_frame();
  }
  return result;
WB_END

WB_ENTRY(void, WB_DeoptimizeAll(JNIEnv* env, jobject o))
  MutexLocker ml(Compile_lock);
  Deoptimization::deoptimize_all_whitebox();
WB_END

WB_ENTRY(jint, WB_DeoptimizeMethod(JNIEnv* env, jobject o, jobject method, jboolean is_osr))
  jmethodID jmid = reflected_method_to_jmid(thread, env, method);
  CHECK_JNI_EXCEPTION_(env, 0);
  MutexLocker mu(Compile_lock);
  DeoptimizationContext deopt;
  methodHandle mh(THREAD, Method::checked_resolve_jmethod_id(jmid));
  if (is_osr) {
    mh->enqueue_deoptimization_osr_nmethods(&deopt);
  } else if (mh->code() != NULL) {
    deopt.enqueue(mh->code());
  }
  Deoptimization::enqueue_dependents(mh(), &deopt);
  deopt.deoptimize();
  return (jint)deopt.enqueued();
WB_END

WB_ENTRY(jboolean, WB_IsMethodCompiled(JNIEnv* env, jobject o, jobject method, jboolean is_osr))
  jmethodID jmid = reflected_method_to_jmid(thread, env, method);
  CHECK_JNI_EXCEPTION_(env, JNI_FALSE);
  MutexLocker mu(Compile_lock);
  methodHandle mh(THREAD, Method::checked_resolve_jmethod_id(jmid));
  CompiledMethod* code = is_osr ? mh->lookup_osr_nmethod_for(InvocationEntryBci, CompLevel_none, false) : mh->code();
  if (code == NULL) {
    return JNI_FALSE;
  }
<<<<<<< HEAD
  return (code->is_alive() && !code->has_enqueued_deoptimization());
=======
  return !code->is_marked_for_deoptimization();
>>>>>>> 054c23f4
WB_END

static bool is_excluded_for_compiler(AbstractCompiler* comp, methodHandle& mh) {
  if (comp == NULL) {
    return true;
  }
  DirectiveSet* directive = DirectivesStack::getMatchingDirective(mh, comp);
  if (directive->ExcludeOption) {
    return true;
  }
  return false;
}

static bool can_be_compiled_at_level(methodHandle& mh, jboolean is_osr, int level) {
  if (is_osr) {
    return CompilationPolicy::can_be_osr_compiled(mh, level);
  } else {
    return CompilationPolicy::can_be_compiled(mh, level);
  }
}

WB_ENTRY(jboolean, WB_IsMethodCompilable(JNIEnv* env, jobject o, jobject method, jint comp_level, jboolean is_osr))
  if (method == NULL || comp_level > CompilationPolicy::highest_compile_level()) {
    return false;
  }
  jmethodID jmid = reflected_method_to_jmid(thread, env, method);
  CHECK_JNI_EXCEPTION_(env, JNI_FALSE);
  MutexLocker mu(Compile_lock);
  methodHandle mh(THREAD, Method::checked_resolve_jmethod_id(jmid));

  // The ExcludeOption directive is evaluated lazily upon compilation attempt. If a method was not tried to be compiled by
  // a compiler, yet, the method object is not set to be not compilable by that compiler. Thus, evaluate the compiler directive
  // to exclude a compilation of 'method'.
  if (comp_level == CompLevel_any) {
    // Both compilers could have ExcludeOption set. Check all combinations.
    bool excluded_c1 = is_excluded_for_compiler(CompileBroker::compiler1(), mh);
    bool excluded_c2 = is_excluded_for_compiler(CompileBroker::compiler2(), mh);
    if (excluded_c1 && excluded_c2) {
      // Compilation of 'method' excluded by both compilers.
      return false;
    }

    if (excluded_c1) {
      // C1 only has ExcludeOption set: Check if compilable with C2.
      return can_be_compiled_at_level(mh, is_osr, CompLevel_full_optimization);
    } else if (excluded_c2) {
      // C2 only has ExcludeOption set: Check if compilable with C1.
      return can_be_compiled_at_level(mh, is_osr, CompLevel_simple);
    }
  } else if (comp_level > CompLevel_none && is_excluded_for_compiler(CompileBroker::compiler((int)comp_level), mh)) {
    // Compilation of 'method' excluded by compiler used for 'comp_level'.
    return false;
  }

  return can_be_compiled_at_level(mh, is_osr, (int)comp_level);
WB_END

WB_ENTRY(jboolean, WB_IsMethodQueuedForCompilation(JNIEnv* env, jobject o, jobject method))
  jmethodID jmid = reflected_method_to_jmid(thread, env, method);
  CHECK_JNI_EXCEPTION_(env, JNI_FALSE);
  MutexLocker mu(Compile_lock);
  methodHandle mh(THREAD, Method::checked_resolve_jmethod_id(jmid));
  return mh->queued_for_compilation();
WB_END

WB_ENTRY(jboolean, WB_IsIntrinsicAvailable(JNIEnv* env, jobject o, jobject method, jobject compilation_context, jint compLevel))
  if (compLevel < CompLevel_none || compLevel > CompilationPolicy::highest_compile_level()) {
    return false; // Intrinsic is not available on a non-existent compilation level.
  }
  jmethodID method_id, compilation_context_id;
  method_id = reflected_method_to_jmid(thread, env, method);
  CHECK_JNI_EXCEPTION_(env, JNI_FALSE);
  methodHandle mh(THREAD, Method::checked_resolve_jmethod_id(method_id));

  DirectiveSet* directive;
  AbstractCompiler* comp = CompileBroker::compiler((int)compLevel);
  assert(comp != NULL, "compiler not available");
  if (compilation_context != NULL) {
    compilation_context_id = reflected_method_to_jmid(thread, env, compilation_context);
    CHECK_JNI_EXCEPTION_(env, JNI_FALSE);
    methodHandle cch(THREAD, Method::checked_resolve_jmethod_id(compilation_context_id));
    directive = DirectivesStack::getMatchingDirective(cch, comp);
  } else {
    // Calling with NULL matches default directive
    directive = DirectivesStack::getDefaultDirective(comp);
  }
  bool result = comp->is_intrinsic_available(mh, directive);
  DirectivesStack::release(directive);
  return result;
WB_END

WB_ENTRY(jint, WB_GetMethodCompilationLevel(JNIEnv* env, jobject o, jobject method, jboolean is_osr))
  jmethodID jmid = reflected_method_to_jmid(thread, env, method);
  CHECK_JNI_EXCEPTION_(env, CompLevel_none);
  methodHandle mh(THREAD, Method::checked_resolve_jmethod_id(jmid));
  CompiledMethod* code = is_osr ? mh->lookup_osr_nmethod_for(InvocationEntryBci, CompLevel_none, false) : mh->code();
  return (code != NULL ? code->comp_level() : CompLevel_none);
WB_END

WB_ENTRY(void, WB_MakeMethodNotCompilable(JNIEnv* env, jobject o, jobject method, jint comp_level, jboolean is_osr))
  jmethodID jmid = reflected_method_to_jmid(thread, env, method);
  CHECK_JNI_EXCEPTION(env);
  methodHandle mh(THREAD, Method::checked_resolve_jmethod_id(jmid));
  if (is_osr) {
    mh->set_not_osr_compilable("WhiteBox", comp_level);
  } else {
    mh->set_not_compilable("WhiteBox", comp_level);
  }
WB_END

WB_ENTRY(jint, WB_GetMethodDecompileCount(JNIEnv* env, jobject o, jobject method))
  jmethodID jmid = reflected_method_to_jmid(thread, env, method);
  CHECK_JNI_EXCEPTION_(env, 0);
  methodHandle mh(THREAD, Method::checked_resolve_jmethod_id(jmid));
  uint cnt = 0;
  MethodData* mdo = mh->method_data();
  if (mdo != NULL) {
    cnt = mdo->decompile_count();
  }
  return cnt;
WB_END

// Get the trap count of a method for a specific reason. If the trap count for
// that reason did overflow, this includes the overflow trap count of the method.
// If 'reason' is NULL, the sum of the traps for all reasons will be returned.
// This number includes the overflow trap count if the trap count for any reason
// did overflow.
WB_ENTRY(jint, WB_GetMethodTrapCount(JNIEnv* env, jobject o, jobject method, jstring reason_obj))
  jmethodID jmid = reflected_method_to_jmid(thread, env, method);
  CHECK_JNI_EXCEPTION_(env, 0);
  methodHandle mh(THREAD, Method::checked_resolve_jmethod_id(jmid));
  uint cnt = 0;
  MethodData* mdo = mh->method_data();
  if (mdo != NULL) {
    ResourceMark rm(THREAD);
    char* reason_str = (reason_obj == NULL) ?
      NULL : java_lang_String::as_utf8_string(JNIHandles::resolve_non_null(reason_obj));
    bool overflow = false;
    for (uint reason = 0; reason < mdo->trap_reason_limit(); reason++) {
      if (reason_str != NULL && !strcmp(reason_str, Deoptimization::trap_reason_name(reason))) {
        cnt = mdo->trap_count(reason);
        // Count in the overflow trap count on overflow
        if (cnt == (uint)-1) {
          cnt = mdo->trap_count_limit() + mdo->overflow_trap_count();
        }
        break;
      } else if (reason_str == NULL) {
        uint c = mdo->trap_count(reason);
        if (c == (uint)-1) {
          c = mdo->trap_count_limit();
          if (!overflow) {
            // Count overflow trap count just once
            overflow = true;
            c += mdo->overflow_trap_count();
          }
        }
        cnt += c;
      }
    }
  }
  return cnt;
WB_END

WB_ENTRY(jint, WB_GetDeoptCount(JNIEnv* env, jobject o, jstring reason_obj, jstring action_obj))
  if (reason_obj == NULL && action_obj == NULL) {
    return Deoptimization::total_deoptimization_count();
  }
  ResourceMark rm(THREAD);
  const char *reason_str = (reason_obj == NULL) ?
    NULL : java_lang_String::as_utf8_string(JNIHandles::resolve_non_null(reason_obj));
  const char *action_str = (action_obj == NULL) ?
    NULL : java_lang_String::as_utf8_string(JNIHandles::resolve_non_null(action_obj));

  return Deoptimization::deoptimization_count(reason_str, action_str);
WB_END

WB_ENTRY(jint, WB_GetMethodEntryBci(JNIEnv* env, jobject o, jobject method))
  jmethodID jmid = reflected_method_to_jmid(thread, env, method);
  CHECK_JNI_EXCEPTION_(env, InvocationEntryBci);
  methodHandle mh(THREAD, Method::checked_resolve_jmethod_id(jmid));
  CompiledMethod* code = mh->lookup_osr_nmethod_for(InvocationEntryBci, CompLevel_none, false);
  return (code != NULL && code->is_osr_method() ? code->osr_entry_bci() : InvocationEntryBci);
WB_END

WB_ENTRY(jboolean, WB_TestSetDontInlineMethod(JNIEnv* env, jobject o, jobject method, jboolean value))
  jmethodID jmid = reflected_method_to_jmid(thread, env, method);
  CHECK_JNI_EXCEPTION_(env, JNI_FALSE);
  methodHandle mh(THREAD, Method::checked_resolve_jmethod_id(jmid));
  bool result = mh->dont_inline();
  mh->set_dont_inline(value == JNI_TRUE);
  return result;
WB_END

WB_ENTRY(jint, WB_GetCompileQueueSize(JNIEnv* env, jobject o, jint comp_level))
  if (comp_level == CompLevel_any) {
    return CompileBroker::queue_size(CompLevel_full_optimization) /* C2 */ +
        CompileBroker::queue_size(CompLevel_full_profile) /* C1 */;
  } else {
    return CompileBroker::queue_size(comp_level);
  }
WB_END

WB_ENTRY(jboolean, WB_TestSetForceInlineMethod(JNIEnv* env, jobject o, jobject method, jboolean value))
  jmethodID jmid = reflected_method_to_jmid(thread, env, method);
  CHECK_JNI_EXCEPTION_(env, JNI_FALSE);
  methodHandle mh(THREAD, Method::checked_resolve_jmethod_id(jmid));
  bool result = mh->force_inline();
  mh->set_force_inline(value == JNI_TRUE);
  return result;
WB_END

#ifdef LINUX
bool WhiteBox::validate_cgroup(const char* proc_cgroups,
                               const char* proc_self_cgroup,
                               const char* proc_self_mountinfo,
                               u1* cg_flags) {
  CgroupInfo cg_infos[CG_INFO_LENGTH];
  return CgroupSubsystemFactory::determine_type(cg_infos, proc_cgroups,
                                                    proc_self_cgroup,
                                                    proc_self_mountinfo, cg_flags);
}
#endif

bool WhiteBox::compile_method(Method* method, int comp_level, int bci, JavaThread* THREAD) {
  // Screen for unavailable/bad comp level or null method
  AbstractCompiler* comp = CompileBroker::compiler(comp_level);
  if (method == NULL) {
    tty->print_cr("WB error: request to compile NULL method");
    return false;
  }
  if (comp_level > CompilationPolicy::highest_compile_level()) {
    tty->print_cr("WB error: invalid compilation level %d", comp_level);
    return false;
  }
  if (comp == NULL) {
    tty->print_cr("WB error: no compiler for requested compilation level %d", comp_level);
    return false;
  }

  // Check if compilation is blocking
  methodHandle mh(THREAD, method);
  DirectiveSet* directive = DirectivesStack::getMatchingDirective(mh, comp);
  bool is_blocking = !directive->BackgroundCompilationOption;
  DirectivesStack::release(directive);

  // Compile method and check result
  nmethod* nm = CompileBroker::compile_method(mh, bci, comp_level, mh, mh->invocation_count(), CompileTask::Reason_Whitebox, CHECK_false);
  MutexLocker mu(THREAD, Compile_lock);
  bool is_queued = mh->queued_for_compilation();
  if ((!is_blocking && is_queued) || nm != NULL) {
    return true;
  }
  // Check code again because compilation may be finished before Compile_lock is acquired.
  if (bci == InvocationEntryBci) {
    CompiledMethod* code = mh->code();
    if (code != NULL && code->as_nmethod_or_null() != NULL) {
      return true;
    }
  } else if (mh->lookup_osr_nmethod_for(bci, comp_level, false) != NULL) {
    return true;
  }
  tty->print("WB error: failed to %s compile at level %d method ", is_blocking ? "blocking" : "", comp_level);
  mh->print_short_name(tty);
  tty->cr();
  if (is_blocking && is_queued) {
    tty->print_cr("WB error: blocking compilation is still in queue!");
  }
  return false;
}

WB_ENTRY(jboolean, WB_EnqueueMethodForCompilation(JNIEnv* env, jobject o, jobject method, jint comp_level, jint bci))
  jmethodID jmid = reflected_method_to_jmid(thread, env, method);
  CHECK_JNI_EXCEPTION_(env, JNI_FALSE);
  return WhiteBox::compile_method(Method::checked_resolve_jmethod_id(jmid), comp_level, bci, THREAD);
WB_END

WB_ENTRY(jboolean, WB_EnqueueInitializerForCompilation(JNIEnv* env, jobject o, jclass klass, jint comp_level))
  InstanceKlass* ik = InstanceKlass::cast(java_lang_Class::as_Klass(JNIHandles::resolve(klass)));
  Method* clinit = ik->class_initializer();
  if (clinit == NULL || clinit->method_holder()->is_not_initialized()) {
    return false;
  }
  return WhiteBox::compile_method(clinit, comp_level, InvocationEntryBci, THREAD);
WB_END

WB_ENTRY(jboolean, WB_ShouldPrintAssembly(JNIEnv* env, jobject o, jobject method, jint comp_level))
  jmethodID jmid = reflected_method_to_jmid(thread, env, method);
  CHECK_JNI_EXCEPTION_(env, JNI_FALSE);

  methodHandle mh(THREAD, Method::checked_resolve_jmethod_id(jmid));
  DirectiveSet* directive = DirectivesStack::getMatchingDirective(mh, CompileBroker::compiler(comp_level));
  bool result = directive->PrintAssemblyOption;
  DirectivesStack::release(directive);

  return result;
WB_END

WB_ENTRY(jint, WB_MatchesInline(JNIEnv* env, jobject o, jobject method, jstring pattern))
  jmethodID jmid = reflected_method_to_jmid(thread, env, method);
  CHECK_JNI_EXCEPTION_(env, JNI_FALSE);

  methodHandle mh(THREAD, Method::checked_resolve_jmethod_id(jmid));

  ResourceMark rm(THREAD);
  const char* error_msg = NULL;
  char* method_str = java_lang_String::as_utf8_string(JNIHandles::resolve_non_null(pattern));
  InlineMatcher* m = InlineMatcher::parse_inline_pattern(method_str, error_msg);

  if (m == NULL) {
    assert(error_msg != NULL, "Always have an error message");
    tty->print_cr("Got error: %s", error_msg);
    return -1; // Pattern failed
  }

  // Pattern works - now check if it matches
  int result;
  if (m->match(mh, InlineMatcher::force_inline)) {
    result = 2; // Force inline match
  } else if (m->match(mh, InlineMatcher::dont_inline)) {
    result = 1; // Dont inline match
  } else {
    result = 0; // No match
  }
  delete m;
  return result;
WB_END

WB_ENTRY(jint, WB_MatchesMethod(JNIEnv* env, jobject o, jobject method, jstring pattern))
  jmethodID jmid = reflected_method_to_jmid(thread, env, method);
  CHECK_JNI_EXCEPTION_(env, JNI_FALSE);

  methodHandle mh(THREAD, Method::checked_resolve_jmethod_id(jmid));

  ResourceMark rm;
  char* method_str = java_lang_String::as_utf8_string(JNIHandles::resolve_non_null(pattern));

  const char* error_msg = NULL;

  BasicMatcher* m = BasicMatcher::parse_method_pattern(method_str, error_msg, false);
  if (m == NULL) {
    assert(error_msg != NULL, "Must have error_msg");
    tty->print_cr("Got error: %s", error_msg);
    return -1;
  }

  // Pattern works - now check if it matches
  int result = m->matches(mh);
  delete m;
  assert(result == 0 || result == 1, "Result out of range");
  return result;
WB_END

WB_ENTRY(void, WB_MarkMethodProfiled(JNIEnv* env, jobject o, jobject method))
  jmethodID jmid = reflected_method_to_jmid(thread, env, method);
  CHECK_JNI_EXCEPTION(env);
  methodHandle mh(THREAD, Method::checked_resolve_jmethod_id(jmid));

  MethodData* mdo = mh->method_data();
  if (mdo == NULL) {
    Method::build_profiling_method_data(mh, CHECK_AND_CLEAR);
    mdo = mh->method_data();
  }
  mdo->init();
  InvocationCounter* icnt = mdo->invocation_counter();
  InvocationCounter* bcnt = mdo->backedge_counter();
  // set i-counter according to CompilationPolicy::is_method_profiled
  icnt->set(Tier4MinInvocationThreshold);
  bcnt->set(Tier4CompileThreshold);
WB_END

WB_ENTRY(void, WB_ClearMethodState(JNIEnv* env, jobject o, jobject method))
  jmethodID jmid = reflected_method_to_jmid(thread, env, method);
  CHECK_JNI_EXCEPTION(env);
  methodHandle mh(THREAD, Method::checked_resolve_jmethod_id(jmid));
  MutexLocker mu(THREAD, Compile_lock);
  MethodData* mdo = mh->method_data();
  MethodCounters* mcs = mh->method_counters();

  if (mdo != NULL) {
    mdo->init();
    ResourceMark rm(THREAD);
    int arg_count = mdo->method()->size_of_parameters();
    for (int i = 0; i < arg_count; i++) {
      mdo->set_arg_modified(i, 0);
    }
    MutexLocker mu(THREAD, mdo->extra_data_lock());
    mdo->clean_method_data(/*always_clean*/true);
  }

  mh->clear_not_c1_compilable();
  mh->clear_not_c2_compilable();
  mh->clear_not_c2_osr_compilable();
  NOT_PRODUCT(mh->set_compiled_invocation_count(0));
  if (mcs != NULL) {
    mcs->clear_counters();
  }
WB_END

template <typename T, int type_enum>
static bool GetVMFlag(JavaThread* thread, JNIEnv* env, jstring name, T* value) {
  if (name == NULL) {
    return false;
  }
  ThreadToNativeFromVM ttnfv(thread);   // can't be in VM when we call JNI
  const char* flag_name = env->GetStringUTFChars(name, NULL);
  CHECK_JNI_EXCEPTION_(env, false);
  const JVMFlag* flag = JVMFlag::find_declared_flag(flag_name);
  JVMFlag::Error result = JVMFlagAccess::get<T, type_enum>(flag, value);
  env->ReleaseStringUTFChars(name, flag_name);
  return (result == JVMFlag::SUCCESS);
}

template <typename T, int type_enum>
static bool SetVMFlag(JavaThread* thread, JNIEnv* env, jstring name, T* value) {
  if (name == NULL) {
    return false;
  }
  ThreadToNativeFromVM ttnfv(thread);   // can't be in VM when we call JNI
  const char* flag_name = env->GetStringUTFChars(name, NULL);
  CHECK_JNI_EXCEPTION_(env, false);
  JVMFlag* flag = JVMFlag::find_flag(flag_name);
  JVMFlag::Error result = JVMFlagAccess::set<T, type_enum>(flag, value, JVMFlagOrigin::INTERNAL);
  env->ReleaseStringUTFChars(name, flag_name);
  return (result == JVMFlag::SUCCESS);
}

template <typename T>
static jobject box(JavaThread* thread, JNIEnv* env, Symbol* name, Symbol* sig, T value) {
  ResourceMark rm(thread);
  jclass clazz = env->FindClass(name->as_C_string());
  CHECK_JNI_EXCEPTION_(env, NULL);
  jmethodID methodID = env->GetStaticMethodID(clazz,
        vmSymbols::valueOf_name()->as_C_string(),
        sig->as_C_string());
  CHECK_JNI_EXCEPTION_(env, NULL);
  jobject result = env->CallStaticObjectMethod(clazz, methodID, value);
  CHECK_JNI_EXCEPTION_(env, NULL);
  return result;
}

static jobject booleanBox(JavaThread* thread, JNIEnv* env, jboolean value) {
  return box(thread, env, vmSymbols::java_lang_Boolean(), vmSymbols::Boolean_valueOf_signature(), value);
}
static jobject integerBox(JavaThread* thread, JNIEnv* env, jint value) {
  return box(thread, env, vmSymbols::java_lang_Integer(), vmSymbols::Integer_valueOf_signature(), value);
}
static jobject longBox(JavaThread* thread, JNIEnv* env, jlong value) {
  return box(thread, env, vmSymbols::java_lang_Long(), vmSymbols::Long_valueOf_signature(), value);
}
/* static jobject floatBox(JavaThread* thread, JNIEnv* env, jfloat value) {
  return box(thread, env, vmSymbols::java_lang_Float(), vmSymbols::Float_valueOf_signature(), value);
}*/
static jobject doubleBox(JavaThread* thread, JNIEnv* env, jdouble value) {
  return box(thread, env, vmSymbols::java_lang_Double(), vmSymbols::Double_valueOf_signature(), value);
}

static const JVMFlag* getVMFlag(JavaThread* thread, JNIEnv* env, jstring name) {
  ThreadToNativeFromVM ttnfv(thread);   // can't be in VM when we call JNI
  const char* flag_name = env->GetStringUTFChars(name, NULL);
  CHECK_JNI_EXCEPTION_(env, NULL);
  const JVMFlag* result = JVMFlag::find_declared_flag(flag_name);
  env->ReleaseStringUTFChars(name, flag_name);
  return result;
}

WB_ENTRY(jboolean, WB_IsConstantVMFlag(JNIEnv* env, jobject o, jstring name))
  const JVMFlag* flag = getVMFlag(thread, env, name);
  return (flag != NULL) && flag->is_constant_in_binary();
WB_END

WB_ENTRY(jboolean, WB_IsLockedVMFlag(JNIEnv* env, jobject o, jstring name))
  const JVMFlag* flag = getVMFlag(thread, env, name);
  return (flag != NULL) && !(flag->is_unlocked() || flag->is_unlocker());
WB_END

WB_ENTRY(jobject, WB_GetBooleanVMFlag(JNIEnv* env, jobject o, jstring name))
  bool result;
  if (GetVMFlag <JVM_FLAG_TYPE(bool)> (thread, env, name, &result)) {
    ThreadToNativeFromVM ttnfv(thread);   // can't be in VM when we call JNI
    return booleanBox(thread, env, result);
  }
  return NULL;
WB_END

template <typename T, int type_enum>
jobject GetVMFlag_longBox(JNIEnv* env, JavaThread* thread, jstring name) {
  T result;
  if (GetVMFlag <T, type_enum> (thread, env, name, &result)) {
    ThreadToNativeFromVM ttnfv(thread);   // can't be in VM when we call JNI
    return longBox(thread, env, result);
  }
  return NULL;
}

WB_ENTRY(jobject, WB_GetIntVMFlag(JNIEnv* env, jobject o, jstring name))
  return GetVMFlag_longBox<JVM_FLAG_TYPE(int)>(env, thread, name);
WB_END

WB_ENTRY(jobject, WB_GetUintVMFlag(JNIEnv* env, jobject o, jstring name))
  return GetVMFlag_longBox<JVM_FLAG_TYPE(uint)>(env, thread, name);
WB_END

WB_ENTRY(jobject, WB_GetIntxVMFlag(JNIEnv* env, jobject o, jstring name))
  return GetVMFlag_longBox<JVM_FLAG_TYPE(intx)>(env, thread, name);
WB_END

WB_ENTRY(jobject, WB_GetUintxVMFlag(JNIEnv* env, jobject o, jstring name))
  return GetVMFlag_longBox<JVM_FLAG_TYPE(uintx)>(env, thread, name);
WB_END

WB_ENTRY(jobject, WB_GetUint64VMFlag(JNIEnv* env, jobject o, jstring name))
  return GetVMFlag_longBox<JVM_FLAG_TYPE(uint64_t)>(env, thread, name);
WB_END

WB_ENTRY(jobject, WB_GetSizeTVMFlag(JNIEnv* env, jobject o, jstring name))
  return GetVMFlag_longBox<JVM_FLAG_TYPE(size_t)>(env, thread, name);
WB_END

WB_ENTRY(jobject, WB_GetDoubleVMFlag(JNIEnv* env, jobject o, jstring name))
  double result;
  if (GetVMFlag <JVM_FLAG_TYPE(double)> (thread, env, name, &result)) {
    ThreadToNativeFromVM ttnfv(thread);   // can't be in VM when we call JNI
    return doubleBox(thread, env, result);
  }
  return NULL;
WB_END

WB_ENTRY(jstring, WB_GetStringVMFlag(JNIEnv* env, jobject o, jstring name))
  ccstr ccstrResult;
  if (GetVMFlag <JVM_FLAG_TYPE(ccstr)> (thread, env, name, &ccstrResult)) {
    ThreadToNativeFromVM ttnfv(thread);   // can't be in VM when we call JNI
    jstring result = env->NewStringUTF(ccstrResult);
    CHECK_JNI_EXCEPTION_(env, NULL);
    return result;
  }
  return NULL;
WB_END

WB_ENTRY(void, WB_SetBooleanVMFlag(JNIEnv* env, jobject o, jstring name, jboolean value))
  bool result = value == JNI_TRUE ? true : false;
  SetVMFlag <JVM_FLAG_TYPE(bool)> (thread, env, name, &result);
WB_END

WB_ENTRY(void, WB_SetIntVMFlag(JNIEnv* env, jobject o, jstring name, jlong value))
  int result = value;
  SetVMFlag <JVM_FLAG_TYPE(int)> (thread, env, name, &result);
WB_END

WB_ENTRY(void, WB_SetUintVMFlag(JNIEnv* env, jobject o, jstring name, jlong value))
  uint result = value;
  SetVMFlag <JVM_FLAG_TYPE(uint)> (thread, env, name, &result);
WB_END

WB_ENTRY(void, WB_SetIntxVMFlag(JNIEnv* env, jobject o, jstring name, jlong value))
  intx result = value;
  SetVMFlag <JVM_FLAG_TYPE(intx)> (thread, env, name, &result);
WB_END

WB_ENTRY(void, WB_SetUintxVMFlag(JNIEnv* env, jobject o, jstring name, jlong value))
  uintx result = value;
  SetVMFlag <JVM_FLAG_TYPE(uintx)> (thread, env, name, &result);
WB_END

WB_ENTRY(void, WB_SetUint64VMFlag(JNIEnv* env, jobject o, jstring name, jlong value))
  uint64_t result = value;
  SetVMFlag <JVM_FLAG_TYPE(uint64_t)> (thread, env, name, &result);
WB_END

WB_ENTRY(void, WB_SetSizeTVMFlag(JNIEnv* env, jobject o, jstring name, jlong value))
  size_t result = value;
  SetVMFlag <JVM_FLAG_TYPE(size_t)> (thread, env, name, &result);
WB_END

WB_ENTRY(void, WB_SetDoubleVMFlag(JNIEnv* env, jobject o, jstring name, jdouble value))
  double result = value;
  SetVMFlag <JVM_FLAG_TYPE(double)> (thread, env, name, &result);
WB_END

WB_ENTRY(void, WB_SetStringVMFlag(JNIEnv* env, jobject o, jstring name, jstring value))
  ThreadToNativeFromVM ttnfv(thread);   // can't be in VM when we call JNI
  const char* ccstrValue;
  if (value == NULL) {
    ccstrValue = NULL;
  }
  else {
    ccstrValue = env->GetStringUTFChars(value, NULL);
    CHECK_JNI_EXCEPTION(env);
  }
  {
    ccstr param = ccstrValue;
    ThreadInVMfromNative ttvfn(thread); // back to VM
    if (SetVMFlag <JVM_FLAG_TYPE(ccstr)> (thread, env, name, &param)) {
      assert(param == NULL, "old value is freed automatically and not returned");
    }
  }
  if (value != NULL) {
    env->ReleaseStringUTFChars(value, ccstrValue);
  }
WB_END

WB_ENTRY(void, WB_LockCompilation(JNIEnv* env, jobject o, jlong timeout))
  WhiteBox::compilation_locked = true;
WB_END

WB_ENTRY(void, WB_UnlockCompilation(JNIEnv* env, jobject o))
  MonitorLocker mo(Compilation_lock, Mutex::_no_safepoint_check_flag);
  WhiteBox::compilation_locked = false;
  mo.notify_all();
WB_END

WB_ENTRY(jboolean, WB_IsInStringTable(JNIEnv* env, jobject o, jstring javaString))
  ResourceMark rm(THREAD);
  int len;
  jchar* name = java_lang_String::as_unicode_string(JNIHandles::resolve(javaString), len, CHECK_false);
  return (StringTable::lookup(name, len) != NULL);
WB_END

WB_ENTRY(void, WB_FullGC(JNIEnv* env, jobject o))
  Universe::heap()->soft_ref_policy()->set_should_clear_all_soft_refs(true);
  Universe::heap()->collect(GCCause::_wb_full_gc);
#if INCLUDE_G1GC
  if (UseG1GC) {
    // Needs to be cleared explicitly for G1
    Universe::heap()->soft_ref_policy()->set_should_clear_all_soft_refs(false);
  }
#endif // INCLUDE_G1GC
WB_END

WB_ENTRY(void, WB_YoungGC(JNIEnv* env, jobject o))
  Universe::heap()->collect(GCCause::_wb_young_gc);
WB_END

WB_ENTRY(void, WB_ReadReservedMemory(JNIEnv* env, jobject o))
  // static+volatile in order to force the read to happen
  // (not be eliminated by the compiler)
  static char c;
  static volatile char* p;

  p = os::reserve_memory(os::vm_allocation_granularity());
  if (p == NULL) {
    THROW_MSG(vmSymbols::java_lang_OutOfMemoryError(), "Failed to reserve memory");
  }

  c = *p;
WB_END

WB_ENTRY(jstring, WB_GetCPUFeatures(JNIEnv* env, jobject o))
  const char* features = VM_Version::features_string();
  ThreadToNativeFromVM ttn(thread);
  jstring features_string = env->NewStringUTF(features);

  CHECK_JNI_EXCEPTION_(env, NULL);

  return features_string;
WB_END

CodeBlobType WhiteBox::get_blob_type(const CodeBlob* code) {
  guarantee(WhiteBoxAPI, "internal testing API :: WhiteBox has to be enabled");
  return CodeCache::get_code_heap(code)->code_blob_type();
}

CodeHeap* WhiteBox::get_code_heap(CodeBlobType blob_type) {
  guarantee(WhiteBoxAPI, "internal testing API :: WhiteBox has to be enabled");
  return CodeCache::get_code_heap(blob_type);
}

struct CodeBlobStub {
  CodeBlobStub(const CodeBlob* blob) :
      name(os::strdup(blob->name())),
      size(blob->size()),
      blob_type(static_cast<jint>(WhiteBox::get_blob_type(blob))),
      address((jlong) blob) { }
  ~CodeBlobStub() { os::free((void*) name); }
  const char* const name;
  const jint        size;
  const jint        blob_type;
  const jlong       address;
};

static jobjectArray codeBlob2objectArray(JavaThread* thread, JNIEnv* env, CodeBlobStub* cb) {
  ResourceMark rm;
  jclass clazz = env->FindClass(vmSymbols::java_lang_Object()->as_C_string());
  CHECK_JNI_EXCEPTION_(env, NULL);
  jobjectArray result = env->NewObjectArray(4, clazz, NULL);

  jstring name = env->NewStringUTF(cb->name);
  CHECK_JNI_EXCEPTION_(env, NULL);
  env->SetObjectArrayElement(result, 0, name);

  jobject obj = integerBox(thread, env, cb->size);
  CHECK_JNI_EXCEPTION_(env, NULL);
  env->SetObjectArrayElement(result, 1, obj);

  obj = integerBox(thread, env, cb->blob_type);
  CHECK_JNI_EXCEPTION_(env, NULL);
  env->SetObjectArrayElement(result, 2, obj);

  obj = longBox(thread, env, cb->address);
  CHECK_JNI_EXCEPTION_(env, NULL);
  env->SetObjectArrayElement(result, 3, obj);

  return result;
}

WB_ENTRY(jobjectArray, WB_GetNMethod(JNIEnv* env, jobject o, jobject method, jboolean is_osr))
  ResourceMark rm(THREAD);
  jmethodID jmid = reflected_method_to_jmid(thread, env, method);
  CHECK_JNI_EXCEPTION_(env, NULL);
  methodHandle mh(THREAD, Method::checked_resolve_jmethod_id(jmid));
  CompiledMethod* code = is_osr ? mh->lookup_osr_nmethod_for(InvocationEntryBci, CompLevel_none, false) : mh->code();
  jobjectArray result = NULL;
  if (code == NULL) {
    return result;
  }
  int comp_level = code->comp_level();
  int insts_size = code->insts_size();

  ThreadToNativeFromVM ttn(thread);
  jclass clazz = env->FindClass(vmSymbols::java_lang_Object()->as_C_string());
  CHECK_JNI_EXCEPTION_(env, NULL);
  result = env->NewObjectArray(5, clazz, NULL);
  if (result == NULL) {
    return result;
  }

  CodeBlobStub stub(code);
  jobjectArray codeBlob = codeBlob2objectArray(thread, env, &stub);
  CHECK_JNI_EXCEPTION_(env, NULL);
  env->SetObjectArrayElement(result, 0, codeBlob);

  jobject level = integerBox(thread, env, comp_level);
  CHECK_JNI_EXCEPTION_(env, NULL);
  env->SetObjectArrayElement(result, 1, level);

  jbyteArray insts = env->NewByteArray(insts_size);
  CHECK_JNI_EXCEPTION_(env, NULL);
  env->SetByteArrayRegion(insts, 0, insts_size, (jbyte*) code->insts_begin());
  env->SetObjectArrayElement(result, 2, insts);

  jobject id = integerBox(thread, env, code->compile_id());
  CHECK_JNI_EXCEPTION_(env, NULL);
  env->SetObjectArrayElement(result, 3, id);

  jobject entry_point = longBox(thread, env, (jlong) code->entry_point());
  CHECK_JNI_EXCEPTION_(env, NULL);
  env->SetObjectArrayElement(result, 4, entry_point);

  return result;
WB_END

CodeBlob* WhiteBox::allocate_code_blob(int size, CodeBlobType blob_type) {
  guarantee(WhiteBoxAPI, "internal testing API :: WhiteBox has to be enabled");
  BufferBlob* blob;
  int full_size = CodeBlob::align_code_offset(sizeof(BufferBlob));
  if (full_size < size) {
    full_size += align_up(size - full_size, oopSize);
  }
  {
    MutexLocker mu(CodeCache_lock, Mutex::_no_safepoint_check_flag);
    blob = (BufferBlob*) CodeCache::allocate(full_size, blob_type);
    if (blob != NULL) {
      ::new (blob) BufferBlob("WB::DummyBlob", full_size);
    }
  }
  // Track memory usage statistic after releasing CodeCache_lock
  MemoryService::track_code_cache_memory_usage();
  return blob;
}

WB_ENTRY(jlong, WB_AllocateCodeBlob(JNIEnv* env, jobject o, jint size, jint blob_type))
  if (size < 0) {
    THROW_MSG_0(vmSymbols::java_lang_IllegalArgumentException(),
      err_msg("WB_AllocateCodeBlob: size is negative: " INT32_FORMAT, size));
  }
  return (jlong) WhiteBox::allocate_code_blob(size, static_cast<CodeBlobType>(blob_type));
WB_END

WB_ENTRY(void, WB_FreeCodeBlob(JNIEnv* env, jobject o, jlong addr))
  if (addr == 0) {
    return;
  }
  BufferBlob::free((BufferBlob*) addr);
WB_END

WB_ENTRY(jobjectArray, WB_GetCodeHeapEntries(JNIEnv* env, jobject o, jint blob_type))
  ResourceMark rm;
  GrowableArray<CodeBlobStub*> blobs;
  {
    MutexLocker mu(CodeCache_lock, Mutex::_no_safepoint_check_flag);
    CodeHeap* heap = WhiteBox::get_code_heap(static_cast<CodeBlobType>(blob_type));
    if (heap == NULL) {
      return NULL;
    }
    for (CodeBlob* cb = (CodeBlob*) heap->first();
         cb != NULL; cb = (CodeBlob*) heap->next(cb)) {
      CodeBlobStub* stub = NEW_RESOURCE_OBJ(CodeBlobStub);
      new (stub) CodeBlobStub(cb);
      blobs.append(stub);
    }
  }
  ThreadToNativeFromVM ttn(thread);
  jobjectArray result = NULL;
  jclass clazz = env->FindClass(vmSymbols::java_lang_Object()->as_C_string());
  CHECK_JNI_EXCEPTION_(env, NULL);
  result = env->NewObjectArray(blobs.length(), clazz, NULL);
  CHECK_JNI_EXCEPTION_(env, NULL);
  if (result == NULL) {
    return result;
  }
  int i = 0;
  for (GrowableArrayIterator<CodeBlobStub*> it = blobs.begin();
       it != blobs.end(); ++it) {
    jobjectArray obj = codeBlob2objectArray(thread, env, *it);
    CHECK_JNI_EXCEPTION_(env, NULL);
    env->SetObjectArrayElement(result, i, obj);
    CHECK_JNI_EXCEPTION_(env, NULL);
    ++i;
  }
  return result;
WB_END

WB_ENTRY(jint, WB_GetCompilationActivityMode(JNIEnv* env, jobject o))
  return CompileBroker::get_compilation_activity_mode();
WB_END

WB_ENTRY(jobjectArray, WB_GetCodeBlob(JNIEnv* env, jobject o, jlong addr))
  if (addr == 0) {
    THROW_MSG_NULL(vmSymbols::java_lang_NullPointerException(),
      "WB_GetCodeBlob: addr is null");
  }
  ThreadToNativeFromVM ttn(thread);
  CodeBlobStub stub((CodeBlob*) addr);
  return codeBlob2objectArray(thread, env, &stub);
WB_END

WB_ENTRY(jlong, WB_GetMethodData(JNIEnv* env, jobject wv, jobject method))
  jmethodID jmid = reflected_method_to_jmid(thread, env, method);
  CHECK_JNI_EXCEPTION_(env, 0);
  methodHandle mh(thread, Method::checked_resolve_jmethod_id(jmid));
  return (jlong) mh->method_data();
WB_END

WB_ENTRY(jlong, WB_GetThreadStackSize(JNIEnv* env, jobject o))
  return (jlong) thread->stack_size();
WB_END

WB_ENTRY(jlong, WB_GetThreadRemainingStackSize(JNIEnv* env, jobject o))
  return (jlong) thread->stack_overflow_state()->stack_available(
                   os::current_stack_pointer()) - (jlong)StackOverflow::stack_shadow_zone_size();
WB_END


int WhiteBox::array_bytes_to_length(size_t bytes) {
  return Array<u1>::bytes_to_length(bytes);
}

///////////////
// MetaspaceTestContext and MetaspaceTestArena
WB_ENTRY(jlong, WB_CreateMetaspaceTestContext(JNIEnv* env, jobject wb, jlong commit_limit, jlong reserve_limit))
  metaspace::MetaspaceTestContext* context =
      new metaspace::MetaspaceTestContext("whitebox-metaspace-context", (size_t) commit_limit, (size_t) reserve_limit);
  return (jlong)p2i(context);
WB_END

WB_ENTRY(void, WB_DestroyMetaspaceTestContext(JNIEnv* env, jobject wb, jlong context))
  delete (metaspace::MetaspaceTestContext*) context;
WB_END

WB_ENTRY(void, WB_PurgeMetaspaceTestContext(JNIEnv* env, jobject wb, jlong context))
  metaspace::MetaspaceTestContext* context0 = (metaspace::MetaspaceTestContext*) context;
  context0->purge_area();
WB_END

WB_ENTRY(void, WB_PrintMetaspaceTestContext(JNIEnv* env, jobject wb, jlong context))
  metaspace::MetaspaceTestContext* context0 = (metaspace::MetaspaceTestContext*) context;
  context0->print_on(tty);
WB_END

WB_ENTRY(jlong, WB_GetTotalCommittedWordsInMetaspaceTestContext(JNIEnv* env, jobject wb, jlong context))
  metaspace::MetaspaceTestContext* context0 = (metaspace::MetaspaceTestContext*) context;
  return context0->committed_words();
WB_END

WB_ENTRY(jlong, WB_GetTotalUsedWordsInMetaspaceTestContext(JNIEnv* env, jobject wb, jlong context))
  metaspace::MetaspaceTestContext* context0 = (metaspace::MetaspaceTestContext*) context;
  return context0->used_words();
WB_END

WB_ENTRY(jlong, WB_CreateArenaInTestContext(JNIEnv* env, jobject wb, jlong context, jboolean is_micro))
  const Metaspace::MetaspaceType type = is_micro ? Metaspace::ReflectionMetaspaceType : Metaspace::StandardMetaspaceType;
  metaspace::MetaspaceTestContext* context0 = (metaspace::MetaspaceTestContext*) context;
  return (jlong)p2i(context0->create_arena(type));
WB_END

WB_ENTRY(void, WB_DestroyMetaspaceTestArena(JNIEnv* env, jobject wb, jlong arena))
  delete (metaspace::MetaspaceTestArena*) arena;
WB_END

WB_ENTRY(jlong, WB_AllocateFromMetaspaceTestArena(JNIEnv* env, jobject wb, jlong arena, jlong word_size))
  metaspace::MetaspaceTestArena* arena0 = (metaspace::MetaspaceTestArena*) arena;
  MetaWord* p = arena0->allocate((size_t) word_size);
  return (jlong)p2i(p);
WB_END

WB_ENTRY(void, WB_DeallocateToMetaspaceTestArena(JNIEnv* env, jobject wb, jlong arena, jlong p, jlong word_size))
  metaspace::MetaspaceTestArena* arena0 = (metaspace::MetaspaceTestArena*) arena;
  arena0->deallocate((MetaWord*)p, (size_t) word_size);
WB_END

WB_ENTRY(jlong, WB_GetMaxMetaspaceAllocationSize(JNIEnv* env, jobject wb))
  return (jlong) Metaspace::max_allocation_word_size() * BytesPerWord;
WB_END

//////////////

WB_ENTRY(jlong, WB_AllocateMetaspace(JNIEnv* env, jobject wb, jobject class_loader, jlong size))
  if (size < 0) {
    THROW_MSG_0(vmSymbols::java_lang_IllegalArgumentException(),
        err_msg("WB_AllocateMetaspace: size is negative: " JLONG_FORMAT, size));
  }

  oop class_loader_oop = JNIHandles::resolve(class_loader);
  ClassLoaderData* cld = class_loader_oop != NULL
      ? java_lang_ClassLoader::loader_data_acquire(class_loader_oop)
      : ClassLoaderData::the_null_class_loader_data();

  void* metadata = MetadataFactory::new_array<u1>(cld, WhiteBox::array_bytes_to_length((size_t)size), thread);

  return (jlong)(uintptr_t)metadata;
WB_END

WB_ENTRY(void, WB_DefineModule(JNIEnv* env, jobject o, jobject module, jboolean is_open,
                                jstring version, jstring location, jobjectArray packages))
  Handle h_module (THREAD, JNIHandles::resolve(module));
  Modules::define_module(h_module, is_open, version, location, packages, CHECK);
WB_END

WB_ENTRY(void, WB_AddModuleExports(JNIEnv* env, jobject o, jobject from_module, jstring package, jobject to_module))
  Handle h_from_module (THREAD, JNIHandles::resolve(from_module));
  Handle h_to_module (THREAD, JNIHandles::resolve(to_module));
  Modules::add_module_exports_qualified(h_from_module, package, h_to_module, CHECK);
WB_END

WB_ENTRY(void, WB_AddModuleExportsToAllUnnamed(JNIEnv* env, jobject o, jclass module, jstring package))
  Handle h_module (THREAD, JNIHandles::resolve(module));
  Modules::add_module_exports_to_all_unnamed(h_module, package, CHECK);
WB_END

WB_ENTRY(void, WB_AddModuleExportsToAll(JNIEnv* env, jobject o, jclass module, jstring package))
  Handle h_module (THREAD, JNIHandles::resolve(module));
  Modules::add_module_exports(h_module, package, Handle(), CHECK);
WB_END

WB_ENTRY(void, WB_AddReadsModule(JNIEnv* env, jobject o, jobject from_module, jobject source_module))
  Handle h_from_module (THREAD, JNIHandles::resolve(from_module));
  Handle h_source_module (THREAD, JNIHandles::resolve(source_module));
  Modules::add_reads_module(h_from_module, h_source_module, CHECK);
WB_END

WB_ENTRY(jlong, WB_IncMetaspaceCapacityUntilGC(JNIEnv* env, jobject wb, jlong inc))
  if (inc < 0) {
    THROW_MSG_0(vmSymbols::java_lang_IllegalArgumentException(),
        err_msg("WB_IncMetaspaceCapacityUntilGC: inc is negative: " JLONG_FORMAT, inc));
  }

  jlong max_size_t = (jlong) ((size_t) -1);
  if (inc > max_size_t) {
    THROW_MSG_0(vmSymbols::java_lang_IllegalArgumentException(),
        err_msg("WB_IncMetaspaceCapacityUntilGC: inc does not fit in size_t: " JLONG_FORMAT, inc));
  }

  size_t new_cap_until_GC = 0;
  size_t aligned_inc = align_down((size_t) inc, Metaspace::commit_alignment());
  bool success = MetaspaceGC::inc_capacity_until_GC(aligned_inc, &new_cap_until_GC);
  if (!success) {
    THROW_MSG_0(vmSymbols::java_lang_IllegalStateException(),
                "WB_IncMetaspaceCapacityUntilGC: could not increase capacity until GC "
                "due to contention with another thread");
  }
  return (jlong) new_cap_until_GC;
WB_END

WB_ENTRY(jlong, WB_MetaspaceCapacityUntilGC(JNIEnv* env, jobject wb))
  return (jlong) MetaspaceGC::capacity_until_GC();
WB_END

// The function is only valid when CDS is available.
WB_ENTRY(jlong, WB_MetaspaceSharedRegionAlignment(JNIEnv* env, jobject wb))
#if INCLUDE_CDS
  return (jlong)MetaspaceShared::core_region_alignment();
#else
  ShouldNotReachHere();
  return 0L;
#endif
WB_END

WB_ENTRY(jboolean, WB_IsMonitorInflated(JNIEnv* env, jobject wb, jobject obj))
  oop obj_oop = JNIHandles::resolve(obj);
  return (jboolean) obj_oop->mark().has_monitor();
WB_END

WB_ENTRY(jboolean, WB_DeflateIdleMonitors(JNIEnv* env, jobject wb))
  log_info(monitorinflation)("WhiteBox initiated DeflateIdleMonitors");
  return ObjectSynchronizer::request_deflate_idle_monitors();
WB_END

WB_ENTRY(void, WB_ForceSafepoint(JNIEnv* env, jobject wb))
  VM_ForceSafepoint force_safepoint_op;
  VMThread::execute(&force_safepoint_op);
WB_END

WB_ENTRY(jlong, WB_GetConstantPool(JNIEnv* env, jobject wb, jclass klass))
  InstanceKlass* ik = InstanceKlass::cast(java_lang_Class::as_Klass(JNIHandles::resolve(klass)));
  return (jlong) ik->constants();
WB_END

WB_ENTRY(jint, WB_GetConstantPoolCacheIndexTag(JNIEnv* env, jobject wb))
  return ConstantPool::CPCACHE_INDEX_TAG;
WB_END

WB_ENTRY(jint, WB_GetConstantPoolCacheLength(JNIEnv* env, jobject wb, jclass klass))
  InstanceKlass* ik = InstanceKlass::cast(java_lang_Class::as_Klass(JNIHandles::resolve(klass)));
  ConstantPool* cp = ik->constants();
  if (cp->cache() == NULL) {
      return -1;
  }
  return cp->cache()->length();
WB_END

WB_ENTRY(jint, WB_ConstantPoolRemapInstructionOperandFromCache(JNIEnv* env, jobject wb, jclass klass, jint index))
  InstanceKlass* ik = InstanceKlass::cast(java_lang_Class::as_Klass(JNIHandles::resolve(klass)));
  ConstantPool* cp = ik->constants();
  if (cp->cache() == NULL) {
    THROW_MSG_0(vmSymbols::java_lang_IllegalStateException(), "Constant pool does not have a cache");
  }
  jint cpci = index;
  jint cpciTag = ConstantPool::CPCACHE_INDEX_TAG;
  if (cpciTag > cpci || cpci >= cp->cache()->length() + cpciTag) {
    THROW_MSG_0(vmSymbols::java_lang_IllegalArgumentException(), "Constant pool cache index is out of range");
  }
  jint cpi = cp->remap_instruction_operand_from_cache(cpci);
  return cpi;
WB_END

WB_ENTRY(jint, WB_ConstantPoolEncodeIndyIndex(JNIEnv* env, jobject wb, jint index))
  return ConstantPool::encode_invokedynamic_index(index);
WB_END

WB_ENTRY(void, WB_ClearInlineCaches(JNIEnv* env, jobject wb, jboolean preserve_static_stubs))
  VM_ClearICs clear_ics(preserve_static_stubs == JNI_TRUE);
  VMThread::execute(&clear_ics);
WB_END

template <typename T>
static bool GetMethodOption(JavaThread* thread, JNIEnv* env, jobject method, jstring name, T* value) {
  assert(value != NULL, "sanity");
  if (method == NULL || name == NULL) {
    return false;
  }
  jmethodID jmid = reflected_method_to_jmid(thread, env, method);
  CHECK_JNI_EXCEPTION_(env, false);
  methodHandle mh(thread, Method::checked_resolve_jmethod_id(jmid));
  // can't be in VM when we call JNI
  ThreadToNativeFromVM ttnfv(thread);
  const char* flag_name = env->GetStringUTFChars(name, NULL);
  CHECK_JNI_EXCEPTION_(env, false);
  enum CompileCommand option = CompilerOracle::string_to_option(flag_name);
  env->ReleaseStringUTFChars(name, flag_name);
  if (option == CompileCommand::Unknown) {
    return false;
  }
  if (!CompilerOracle::option_matches_type(option, *value)) {
    return false;
  }
  return CompilerOracle::has_option_value(mh, option, *value);
}

WB_ENTRY(jobject, WB_GetMethodBooleaneOption(JNIEnv* env, jobject wb, jobject method, jstring name))
  bool result;
  if (GetMethodOption<bool> (thread, env, method, name, &result)) {
    // can't be in VM when we call JNI
    ThreadToNativeFromVM ttnfv(thread);
    return booleanBox(thread, env, result);
  }
  return NULL;
WB_END

WB_ENTRY(jobject, WB_GetMethodIntxOption(JNIEnv* env, jobject wb, jobject method, jstring name))
  intx result;
  if (GetMethodOption <intx> (thread, env, method, name, &result)) {
    // can't be in VM when we call JNI
    ThreadToNativeFromVM ttnfv(thread);
    return longBox(thread, env, result);
  }
  return NULL;
WB_END

WB_ENTRY(jobject, WB_GetMethodUintxOption(JNIEnv* env, jobject wb, jobject method, jstring name))
  uintx result;
  if (GetMethodOption <uintx> (thread, env, method, name, &result)) {
    // can't be in VM when we call JNI
    ThreadToNativeFromVM ttnfv(thread);
    return longBox(thread, env, result);
  }
  return NULL;
WB_END

WB_ENTRY(jobject, WB_GetMethodDoubleOption(JNIEnv* env, jobject wb, jobject method, jstring name))
  double result;
  if (GetMethodOption <double> (thread, env, method, name, &result)) {
    // can't be in VM when we call JNI
    ThreadToNativeFromVM ttnfv(thread);
    return doubleBox(thread, env, result);
  }
  return NULL;
WB_END

WB_ENTRY(jobject, WB_GetMethodStringOption(JNIEnv* env, jobject wb, jobject method, jstring name))
  ccstr ccstrResult;
  if (GetMethodOption <ccstr> (thread, env, method, name, &ccstrResult)) {
    // can't be in VM when we call JNI
    ThreadToNativeFromVM ttnfv(thread);
    jstring result = env->NewStringUTF(ccstrResult);
    CHECK_JNI_EXCEPTION_(env, NULL);
    return result;
  }
  return NULL;
WB_END

WB_ENTRY(jobject, WB_GetDefaultArchivePath(JNIEnv* env, jobject wb))
  const char* p = Arguments::get_default_shared_archive_path();
  ThreadToNativeFromVM ttn(thread);
  jstring path_string = env->NewStringUTF(p);

  CHECK_JNI_EXCEPTION_(env, NULL);

  return path_string;
WB_END

WB_ENTRY(jboolean, WB_IsSharingEnabled(JNIEnv* env, jobject wb))
  return UseSharedSpaces;
WB_END

WB_ENTRY(jint, WB_GetCDSGenericHeaderMinVersion(JNIEnv* env, jobject wb))
#if INCLUDE_CDS
  return (jint)CDS_GENERIC_HEADER_SUPPORTED_MIN_VERSION;
#else
  ShouldNotReachHere();
  return (jint)-1;
#endif
WB_END

WB_ENTRY(jint, WB_GetCDSCurrentVersion(JNIEnv* env, jobject wb))
#if INCLUDE_CDS
  return (jint)CURRENT_CDS_ARCHIVE_VERSION;
#else
  ShouldNotReachHere();
  return (jint)-1;
#endif
WB_END

WB_ENTRY(jboolean, WB_CDSMemoryMappingFailed(JNIEnv* env, jobject wb))
  return FileMapInfo::memory_mapping_failed();
WB_END

WB_ENTRY(jboolean, WB_IsShared(JNIEnv* env, jobject wb, jobject obj))
  oop obj_oop = JNIHandles::resolve(obj);
  return Universe::heap()->is_archived_object(obj_oop);
WB_END

WB_ENTRY(jboolean, WB_IsSharedInternedString(JNIEnv* env, jobject wb, jobject str))
  ResourceMark rm(THREAD);
  oop str_oop = JNIHandles::resolve(str);
  int length;
  jchar* chars = java_lang_String::as_unicode_string(str_oop, length, CHECK_(false));
  return StringTable::lookup_shared(chars, length) == str_oop;
WB_END

WB_ENTRY(jboolean, WB_IsSharedClass(JNIEnv* env, jobject wb, jclass clazz))
  return (jboolean)MetaspaceShared::is_in_shared_metaspace(java_lang_Class::as_Klass(JNIHandles::resolve_non_null(clazz)));
WB_END

WB_ENTRY(jboolean, WB_AreSharedStringsMapped(JNIEnv* env))
  return HeapShared::closed_regions_mapped();
WB_END

WB_ENTRY(jobject, WB_GetResolvedReferences(JNIEnv* env, jobject wb, jclass clazz))
  Klass *k = java_lang_Class::as_Klass(JNIHandles::resolve_non_null(clazz));
  if (k->is_instance_klass()) {
    InstanceKlass *ik = InstanceKlass::cast(k);
    ConstantPool *cp = ik->constants();
    objArrayOop refs =  cp->resolved_references();
    return (jobject)JNIHandles::make_local(THREAD, refs);
  } else {
    return NULL;
  }
WB_END

WB_ENTRY(void, WB_LinkClass(JNIEnv* env, jobject wb, jclass clazz))
  Klass *k = java_lang_Class::as_Klass(JNIHandles::resolve_non_null(clazz));
  if (!k->is_instance_klass()) {
    return;
  }
  InstanceKlass *ik = InstanceKlass::cast(k);
  ik->link_class(THREAD); // may throw verification error
WB_END

WB_ENTRY(jboolean, WB_AreOpenArchiveHeapObjectsMapped(JNIEnv* env))
  return HeapShared::open_regions_mapped();
WB_END

WB_ENTRY(jboolean, WB_IsCDSIncluded(JNIEnv* env))
#if INCLUDE_CDS
  return true;
#else
  return false;
#endif // INCLUDE_CDS
WB_END

WB_ENTRY(jboolean, WB_isC2OrJVMCIIncluded(JNIEnv* env))
#if COMPILER2_OR_JVMCI
  return true;
#else
  return false;
#endif
WB_END

WB_ENTRY(jboolean, WB_IsJVMCISupportedByGC(JNIEnv* env))
#if INCLUDE_JVMCI
  return JVMCIGlobals::gc_supports_jvmci();
#else
  return false;
#endif
WB_END

WB_ENTRY(jboolean, WB_CanWriteJavaHeapArchive(JNIEnv* env))
  return HeapShared::can_write();
WB_END


WB_ENTRY(jboolean, WB_IsJFRIncluded(JNIEnv* env))
#if INCLUDE_JFR
  return true;
#else
  return false;
#endif // INCLUDE_JFR
WB_END

WB_ENTRY(jboolean, WB_IsDTraceIncluded(JNIEnv* env))
#if defined(DTRACE_ENABLED)
  return true;
#else
  return false;
#endif // DTRACE_ENABLED
WB_END

#if INCLUDE_CDS

WB_ENTRY(jint, WB_GetCDSOffsetForName(JNIEnv* env, jobject o, jstring name))
  ResourceMark rm;
  char* c_name = java_lang_String::as_utf8_string(JNIHandles::resolve_non_null(name));
  jint result = (jint)CDSConstants::get_cds_offset(c_name);
  return result;
WB_END

WB_ENTRY(jint, WB_GetCDSConstantForName(JNIEnv* env, jobject o, jstring name))
  ResourceMark rm;
  char* c_name = java_lang_String::as_utf8_string(JNIHandles::resolve_non_null(name));
  jint result = (jint)CDSConstants::get_cds_constant(c_name);
  return result;
WB_END

#endif // INCLUDE_CDS

WB_ENTRY(jboolean, WB_HandshakeReadMonitors(JNIEnv* env, jobject wb, jobject thread_handle))
  class ReadMonitorsClosure : public HandshakeClosure {
    jboolean _executed;

    void do_thread(Thread* th) {
      JavaThread* jt = JavaThread::cast(th);
      ResourceMark rm;

      GrowableArray<MonitorInfo*>* info = new GrowableArray<MonitorInfo*>();

      if (!jt->has_last_Java_frame()) {
        return;
      }
      RegisterMap rmap(jt,
                       RegisterMap::UpdateMap::include,
                       RegisterMap::ProcessFrames::include,
                       RegisterMap::WalkContinuation::skip);
      for (javaVFrame* vf = jt->last_java_vframe(&rmap); vf != NULL; vf = vf->java_sender()) {
        GrowableArray<MonitorInfo*> *monitors = vf->monitors();
        if (monitors != NULL) {
          int len = monitors->length();
          // Walk monitors youngest to oldest
          for (int i = len - 1; i >= 0; i--) {
            MonitorInfo* mon_info = monitors->at(i);
            if (mon_info->eliminated()) continue;
            oop owner = mon_info->owner();
            if (owner != NULL) {
              info->append(mon_info);
            }
          }
        }
      }
      _executed = true;
    }

   public:
    ReadMonitorsClosure() : HandshakeClosure("WB_HandshakeReadMonitors"), _executed(false) {}
    jboolean executed() const { return _executed; }
  };

  ReadMonitorsClosure rmc;
  if (thread_handle != NULL) {
    ThreadsListHandle tlh;
    JavaThread* target = nullptr;
    bool is_alive = tlh.cv_internal_thread_to_JavaThread(thread_handle, &target, NULL);
    if (is_alive) {
      Handshake::execute(&rmc, &tlh, target);
    }
  }
  return rmc.executed();
WB_END

WB_ENTRY(jint, WB_HandshakeWalkStack(JNIEnv* env, jobject wb, jobject thread_handle, jboolean all_threads))
  class TraceSelfClosure : public HandshakeClosure {
    jint _num_threads_completed;

    void do_thread(Thread* th) {
      JavaThread* jt = JavaThread::cast(th);
      ResourceMark rm;

      jt->print_on(tty);
      jt->print_stack_on(tty);
      tty->cr();
      Atomic::inc(&_num_threads_completed);
    }

  public:
    TraceSelfClosure(Thread* thread) : HandshakeClosure("WB_TraceSelf"), _num_threads_completed(0) {}

    jint num_threads_completed() const { return _num_threads_completed; }
  };
  TraceSelfClosure tsc(Thread::current());

  if (all_threads) {
    Handshake::execute(&tsc);
  } else if (thread_handle != NULL) {
    ThreadsListHandle tlh;
    JavaThread* target = nullptr;
    bool is_alive = tlh.cv_internal_thread_to_JavaThread(thread_handle, &target, NULL);
    if (is_alive) {
      Handshake::execute(&tsc, &tlh, target);
    }
  }
  return tsc.num_threads_completed();
WB_END

WB_ENTRY(void, WB_AsyncHandshakeWalkStack(JNIEnv* env, jobject wb, jobject thread_handle))
  class TraceSelfClosure : public AsyncHandshakeClosure {
    JavaThread* _self;
    void do_thread(Thread* th) {
      assert(th->is_Java_thread(), "sanity");
      // AsynchHandshake handshakes are only executed by target.
      assert(_self == th, "Must be");
      assert(Thread::current() == th, "Must be");
      JavaThread* jt = JavaThread::cast(th);
      ResourceMark rm;
      jt->print_on(tty);
      jt->print_stack_on(tty);
      tty->cr();
    }

  public:
    TraceSelfClosure(JavaThread* self_target) : AsyncHandshakeClosure("WB_TraceSelf"), _self(self_target) {}
  };
  if (thread_handle != NULL) {
    ThreadsListHandle tlh;
    JavaThread* target = nullptr;
    bool is_alive = tlh.cv_internal_thread_to_JavaThread(thread_handle, &target, NULL);
    if (is_alive) {
      TraceSelfClosure* tsc = new TraceSelfClosure(target);
      Handshake::execute(tsc, target);
    }
  }
WB_END

static volatile int _emulated_lock = 0;

WB_ENTRY(void, WB_LockAndBlock(JNIEnv* env, jobject wb, jboolean suspender))
  JavaThread* self = JavaThread::current();

  {
    // Before trying to acquire the lock transition into a safepoint safe state.
    // Otherwise if either suspender or suspendee blocks for a safepoint
    // in ~ThreadBlockInVM the other one could loop forever trying to acquire
    // the lock without allowing the safepoint to progress.
    ThreadBlockInVM tbivm(self);

    // We will deadlock here if we are 'suspender' and 'suspendee'
    // suspended in ~ThreadBlockInVM. This verifies we only suspend
    // at the right place.
    while (Atomic::cmpxchg(&_emulated_lock, 0, 1) != 0) {}
    assert(_emulated_lock == 1, "Must be locked");

    // Sleep much longer in suspendee to force situation where
    // 'suspender' is waiting above to acquire lock.
    os::naked_short_sleep(suspender ? 1 : 10);
  }
  Atomic::store(&_emulated_lock, 0);
WB_END

// Some convenience methods to deal with objects from java
int WhiteBox::offset_for_field(const char* field_name, oop object,
    Symbol* signature_symbol) {
  assert(field_name != NULL && strlen(field_name) > 0, "Field name not valid");

  //Get the class of our object
  Klass* arg_klass = object->klass();
  //Turn it into an instance-klass
  InstanceKlass* ik = InstanceKlass::cast(arg_klass);

  //Create symbols to look for in the class
  TempNewSymbol name_symbol = SymbolTable::new_symbol(field_name);

  //To be filled in with an offset of the field we're looking for
  fieldDescriptor fd;

  Klass* res = ik->find_field(name_symbol, signature_symbol, &fd);
  if (res == NULL) {
    tty->print_cr("Invalid layout of %s at %s", ik->external_name(),
        name_symbol->as_C_string());
    vm_exit_during_initialization("Invalid layout of preloaded class: use -Xlog:class+load=info to see the origin of the problem class");
  }

  //fetch the field at the offset we've found
  int dest_offset = fd.offset();

  return dest_offset;
}


const char* WhiteBox::lookup_jstring(const char* field_name, oop object) {
  int offset = offset_for_field(field_name, object,
      vmSymbols::string_signature());
  oop string = object->obj_field(offset);
  if (string == NULL) {
    return NULL;
  }
  const char* ret = java_lang_String::as_utf8_string(string);
  return ret;
}

bool WhiteBox::lookup_bool(const char* field_name, oop object) {
  int offset =
      offset_for_field(field_name, object, vmSymbols::bool_signature());
  bool ret = (object->bool_field(offset) == JNI_TRUE);
  return ret;
}

void WhiteBox::register_methods(JNIEnv* env, jclass wbclass, JavaThread* thread, JNINativeMethod* method_array, int method_count) {
  ResourceMark rm;
  Klass* klass = java_lang_Class::as_Klass(JNIHandles::resolve_non_null(wbclass));
  const char* klass_name = klass->external_name();

  ThreadToNativeFromVM ttnfv(thread); // can't be in VM when we call JNI

  //  one by one registration natives for exception catching
  jclass no_such_method_error_klass = env->FindClass(vmSymbols::java_lang_NoSuchMethodError()->as_C_string());
  CHECK_JNI_EXCEPTION(env);
  for (int i = 0, n = method_count; i < n; ++i) {
    // Skip dummy entries
    if (method_array[i].fnPtr == NULL) continue;
    if (env->RegisterNatives(wbclass, &method_array[i], 1) != 0) {
      jthrowable throwable_obj = env->ExceptionOccurred();
      if (throwable_obj != NULL) {
        env->ExceptionClear();
        if (env->IsInstanceOf(throwable_obj, no_such_method_error_klass)) {
          // NoSuchMethodError is thrown when a method can't be found or a method is not native.
          // Ignoring the exception since it is not preventing use of other WhiteBox methods.
          tty->print_cr("Warning: 'NoSuchMethodError' on register of %s::%s%s",
              klass_name, method_array[i].name, method_array[i].signature);
        }
      } else {
        // Registration failed unexpectedly.
        tty->print_cr("Warning: unexpected error on register of %s::%s%s. All methods will be unregistered",
            klass_name, method_array[i].name, method_array[i].signature);
        env->UnregisterNatives(wbclass);
        break;
      }
    }
  }
}

WB_ENTRY(jint, WB_AddCompilerDirective(JNIEnv* env, jobject o, jstring compDirect))
  // can't be in VM when we call JNI
  ThreadToNativeFromVM ttnfv(thread);
  const char* dir = env->GetStringUTFChars(compDirect, NULL);
  CHECK_JNI_EXCEPTION_(env, 0);
  int ret;
  {
    ThreadInVMfromNative ttvfn(thread); // back to VM
    ret = DirectivesParser::parse_string(dir, tty);
  }
  env->ReleaseStringUTFChars(compDirect, dir);
  // -1 for error parsing directive. Return 0 as number of directives added.
  if (ret == -1) {
    ret = 0;
  }
  return (jint) ret;
WB_END

WB_ENTRY(void, WB_RemoveCompilerDirective(JNIEnv* env, jobject o, jint count))
  DirectivesStack::pop(count);
WB_END

// Checks that the library libfile has the noexecstack bit set.
WB_ENTRY(jboolean, WB_CheckLibSpecifiesNoexecstack(JNIEnv* env, jobject o, jstring libfile))
  jboolean ret = false;
#ifdef LINUX
  // Can't be in VM when we call JNI.
  ThreadToNativeFromVM ttnfv(thread);
  const char* lf = env->GetStringUTFChars(libfile, NULL);
  CHECK_JNI_EXCEPTION_(env, 0);
  ret = (jboolean) ElfFile::specifies_noexecstack(lf);
  env->ReleaseStringUTFChars(libfile, lf);
#endif
  return ret;
WB_END

WB_ENTRY(jboolean, WB_IsContainerized(JNIEnv* env, jobject o))
  LINUX_ONLY(return OSContainer::is_containerized();)
  return false;
WB_END

WB_ENTRY(jint, WB_ValidateCgroup(JNIEnv* env,
                                    jobject o,
                                    jstring proc_cgroups,
                                    jstring proc_self_cgroup,
                                    jstring proc_self_mountinfo))
  jint ret = 0;
#ifdef LINUX
  ThreadToNativeFromVM ttnfv(thread);
  const char* p_cgroups = env->GetStringUTFChars(proc_cgroups, NULL);
  CHECK_JNI_EXCEPTION_(env, 0);
  const char* p_s_cgroup = env->GetStringUTFChars(proc_self_cgroup, NULL);
  CHECK_JNI_EXCEPTION_(env, 0);
  const char* p_s_mountinfo = env->GetStringUTFChars(proc_self_mountinfo, NULL);
  CHECK_JNI_EXCEPTION_(env, 0);
  u1 cg_type_flags = 0;
  // This sets cg_type_flags
  WhiteBox::validate_cgroup(p_cgroups, p_s_cgroup, p_s_mountinfo, &cg_type_flags);
  ret = (jint)cg_type_flags;
  env->ReleaseStringUTFChars(proc_cgroups, p_cgroups);
  env->ReleaseStringUTFChars(proc_self_cgroup, p_s_cgroup);
  env->ReleaseStringUTFChars(proc_self_mountinfo, p_s_mountinfo);
#endif
  return ret;
WB_END

WB_ENTRY(void, WB_PrintOsInfo(JNIEnv* env, jobject o))
  os::print_os_info(tty);
WB_END

// Elf decoder
WB_ENTRY(void, WB_DisableElfSectionCache(JNIEnv* env))
#if !defined(_WINDOWS) && !defined(__APPLE__) && !defined(_AIX)
  ElfFile::_do_not_cache_elf_section = true;
#endif
WB_END

WB_ENTRY(jlong, WB_ResolvedMethodItemsCount(JNIEnv* env, jobject o))
  return (jlong) ResolvedMethodTable::items_count();
WB_END

WB_ENTRY(jint, WB_ProtectionDomainRemovedCount(JNIEnv* env, jobject o))
  return (jint) SystemDictionary::pd_cache_table()->removed_entries_count();
WB_END

WB_ENTRY(jint, WB_GetKlassMetadataSize(JNIEnv* env, jobject wb, jclass mirror))
  Klass* k = java_lang_Class::as_Klass(JNIHandles::resolve(mirror));
  // Return size in bytes.
  return k->size() * wordSize;
WB_END

// See test/hotspot/jtreg/runtime/Thread/ThreadObjAccessAtExit.java.
// It explains how the thread's priority field is used for test state coordination.
//
WB_ENTRY(void, WB_CheckThreadObjOfTerminatingThread(JNIEnv* env, jobject wb, jobject target_handle))
  oop target_oop = JNIHandles::resolve_non_null(target_handle);
  jlong tid = java_lang_Thread::thread_id(target_oop);
  JavaThread* target = java_lang_Thread::thread(target_oop);

  // Grab a ThreadsListHandle to protect the target thread whilst terminating
  ThreadsListHandle tlh;

  // Look up the target thread by tid to ensure it is present
  JavaThread* t = tlh.list()->find_JavaThread_from_java_tid(tid);
  if (t == NULL) {
    THROW_MSG(vmSymbols::java_lang_RuntimeException(), "Target thread not found in ThreadsList!");
  }

  tty->print_cr("WB_CheckThreadObjOfTerminatingThread: target thread is protected");
  // Allow target to terminate by boosting priority
  java_lang_Thread::set_priority(t->threadObj(), ThreadPriority(NormPriority + 1));

  // Now wait for the target to terminate
  while (!target->is_terminated()) {
    ThreadBlockInVM tbivm(thread);  // just in case target is involved in a safepoint
    os::naked_short_sleep(0);
  }

  tty->print_cr("WB_CheckThreadObjOfTerminatingThread: target thread is terminated");

  // Now release the GC inducing thread - we have to re-resolve the external oop that
  // was passed in as GC may have occurred and we don't know if we can trust t->threadObj() now.
  oop original = JNIHandles::resolve_non_null(target_handle);
  java_lang_Thread::set_priority(original, ThreadPriority(NormPriority + 2));

  tty->print_cr("WB_CheckThreadObjOfTerminatingThread: GC has been initiated - checking threadObj:");

  // The Java code should be creating garbage and triggering GC, which would potentially move
  // the threadObj oop. If the exiting thread is properly protected then its threadObj should
  // remain valid and equal to our initial target_handle. Loop a few times to give GC a chance to
  // kick in.
  for (int i = 0; i < 5; i++) {
    oop original = JNIHandles::resolve_non_null(target_handle);
    oop current = t->threadObj();
    if (original != current) {
      tty->print_cr("WB_CheckThreadObjOfTerminatingThread: failed comparison on iteration %d", i);
      THROW_MSG(vmSymbols::java_lang_RuntimeException(), "Target thread oop has changed!");
    } else {
      tty->print_cr("WB_CheckThreadObjOfTerminatingThread: successful comparison on iteration %d", i);
      ThreadBlockInVM tbivm(thread);
      os::naked_short_sleep(50);
    }
  }
WB_END

WB_ENTRY(void, WB_VerifyFrames(JNIEnv* env, jobject wb, jboolean log, jboolean update_map))
  ResourceMark rm; // for verify
  stringStream st;
  for (StackFrameStream fst(JavaThread::current(), update_map, true); !fst.is_done(); fst.next()) {
    frame* current_frame = fst.current();
    if (log) {
      current_frame->print_value_on(&st, NULL);
    }
    current_frame->verify(fst.register_map());
  }
  if (log) {
    tty->print_cr("[WhiteBox::VerifyFrames] Walking Frames");
    tty->print_raw(st.as_string());
    tty->print_cr("[WhiteBox::VerifyFrames] Done");
  }
WB_END

WB_ENTRY(jboolean, WB_IsJVMTIIncluded(JNIEnv* env, jobject wb))
#if INCLUDE_JVMTI
  return JNI_TRUE;
#else
  return JNI_FALSE;
#endif
WB_END

WB_ENTRY(void, WB_WaitUnsafe(JNIEnv* env, jobject wb, jint time))
    os::naked_short_sleep(time);
WB_END

WB_ENTRY(jstring, WB_GetLibcName(JNIEnv* env, jobject o))
  ThreadToNativeFromVM ttn(thread);
  jstring info_string = env->NewStringUTF(XSTR(LIBC));
  CHECK_JNI_EXCEPTION_(env, NULL);
  return info_string;
WB_END

WB_ENTRY(void, WB_LockCritical(JNIEnv* env, jobject wb))
  GCLocker::lock_critical(thread);
WB_END

WB_ENTRY(void, WB_UnlockCritical(JNIEnv* env, jobject wb))
  GCLocker::unlock_critical(thread);
WB_END

#define CC (char*)

static JNINativeMethod methods[] = {
  {CC"getObjectAddress0",                CC"(Ljava/lang/Object;)J", (void*)&WB_GetObjectAddress  },
  {CC"getObjectSize0",                   CC"(Ljava/lang/Object;)J", (void*)&WB_GetObjectSize     },
  {CC"isObjectInOldGen0",                CC"(Ljava/lang/Object;)Z", (void*)&WB_isObjectInOldGen  },
  {CC"getHeapOopSize",                   CC"()I",                   (void*)&WB_GetHeapOopSize    },
  {CC"getVMPageSize",                    CC"()I",                   (void*)&WB_GetVMPageSize     },
  {CC"getVMAllocationGranularity",       CC"()J",                   (void*)&WB_GetVMAllocationGranularity },
  {CC"getVMLargePageSize",               CC"()J",                   (void*)&WB_GetVMLargePageSize},
  {CC"getHeapSpaceAlignment",            CC"()J",                   (void*)&WB_GetHeapSpaceAlignment},
  {CC"getHeapAlignment",                 CC"()J",                   (void*)&WB_GetHeapAlignment},
  {CC"countAliveClasses0",               CC"(Ljava/lang/String;)I", (void*)&WB_CountAliveClasses },
  {CC"getSymbolRefcount",                CC"(Ljava/lang/String;)I", (void*)&WB_GetSymbolRefcount },
  {CC"parseCommandLine0",
      CC"(Ljava/lang/String;C[Ljdk/test/whitebox/parser/DiagnosticCommand;)[Ljava/lang/Object;",
      (void*) &WB_ParseCommandLine
  },
  {CC"addToBootstrapClassLoaderSearch0", CC"(Ljava/lang/String;)V",
                                                      (void*)&WB_AddToBootstrapClassLoaderSearch},
  {CC"addToSystemClassLoaderSearch0",    CC"(Ljava/lang/String;)V",
                                                      (void*)&WB_AddToSystemClassLoaderSearch},
  {CC"getCompressedOopsMaxHeapSize", CC"()J",
      (void*)&WB_GetCompressedOopsMaxHeapSize},
  {CC"printHeapSizes",     CC"()V",                   (void*)&WB_PrintHeapSizes    },
  {CC"readFromNoaccessArea",CC"()V",                  (void*)&WB_ReadFromNoaccessArea},
  {CC"stressVirtualSpaceResize",CC"(JJJ)I",           (void*)&WB_StressVirtualSpaceResize},
#if INCLUDE_CDS
  {CC"getCDSOffsetForName0", CC"(Ljava/lang/String;)I",  (void*)&WB_GetCDSOffsetForName},
  {CC"getCDSConstantForName0", CC"(Ljava/lang/String;)I",  (void*)&WB_GetCDSConstantForName},
#endif
#if INCLUDE_G1GC
  {CC"g1InConcurrentMark", CC"()Z",                   (void*)&WB_G1InConcurrentMark},
  {CC"g1IsHumongous0",      CC"(Ljava/lang/Object;)Z", (void*)&WB_G1IsHumongous     },
  {CC"g1BelongsToHumongousRegion0", CC"(J)Z",         (void*)&WB_G1BelongsToHumongousRegion},
  {CC"g1BelongsToFreeRegion0", CC"(J)Z",              (void*)&WB_G1BelongsToFreeRegion},
  {CC"g1NumMaxRegions",    CC"()J",                   (void*)&WB_G1NumMaxRegions  },
  {CC"g1NumFreeRegions",   CC"()J",                   (void*)&WB_G1NumFreeRegions  },
  {CC"g1RegionSize",       CC"()I",                   (void*)&WB_G1RegionSize      },
  {CC"g1StartConcMarkCycle",       CC"()Z",           (void*)&WB_G1StartMarkCycle  },
  {CC"g1HasRegionsToUncommit",  CC"()Z",              (void*)&WB_G1HasRegionsToUncommit},
  {CC"g1AuxiliaryMemoryUsage", CC"()Ljava/lang/management/MemoryUsage;",
                                                      (void*)&WB_G1AuxiliaryMemoryUsage  },
  {CC"g1ActiveMemoryNodeCount", CC"()I",              (void*)&WB_G1ActiveMemoryNodeCount },
  {CC"g1MemoryNodeIds",    CC"()[I",                  (void*)&WB_G1MemoryNodeIds },
  {CC"g1GetMixedGCInfo",   CC"(I)[J",                 (void*)&WB_G1GetMixedGCInfo },
#endif // INCLUDE_G1GC
#if INCLUDE_PARALLELGC
  {CC"psVirtualSpaceAlignment",CC"()J",               (void*)&WB_PSVirtualSpaceAlignment},
  {CC"psHeapGenerationAlignment",CC"()J",             (void*)&WB_PSHeapGenerationAlignment},
#endif
  {CC"NMTMalloc",           CC"(J)J",                 (void*)&WB_NMTMalloc          },
  {CC"NMTMallocWithPseudoStack", CC"(JI)J",           (void*)&WB_NMTMallocWithPseudoStack},
  {CC"NMTMallocWithPseudoStackAndType", CC"(JII)J",   (void*)&WB_NMTMallocWithPseudoStackAndType},
  {CC"NMTFree",             CC"(J)V",                 (void*)&WB_NMTFree            },
  {CC"NMTReserveMemory",    CC"(J)J",                 (void*)&WB_NMTReserveMemory   },
  {CC"NMTAttemptReserveMemoryAt",    CC"(JJ)J",       (void*)&WB_NMTAttemptReserveMemoryAt },
  {CC"NMTCommitMemory",     CC"(JJ)V",                (void*)&WB_NMTCommitMemory    },
  {CC"NMTUncommitMemory",   CC"(JJ)V",                (void*)&WB_NMTUncommitMemory  },
  {CC"NMTReleaseMemory",    CC"(JJ)V",                (void*)&WB_NMTReleaseMemory   },
  {CC"NMTGetHashSize",      CC"()I",                  (void*)&WB_NMTGetHashSize     },
  {CC"NMTNewArena",         CC"(J)J",                 (void*)&WB_NMTNewArena        },
  {CC"NMTFreeArena",        CC"(J)V",                 (void*)&WB_NMTFreeArena       },
  {CC"NMTArenaMalloc",      CC"(JJ)V",                (void*)&WB_NMTArenaMalloc     },
  {CC"deoptimizeFrames",   CC"(Z)I",                  (void*)&WB_DeoptimizeFrames  },
  {CC"isFrameDeoptimized", CC"(I)Z",                  (void*)&WB_IsFrameDeoptimized},
  {CC"deoptimizeAll",      CC"()V",                   (void*)&WB_DeoptimizeAll     },
  {CC"deoptimizeMethod0",   CC"(Ljava/lang/reflect/Executable;Z)I",
                                                      (void*)&WB_DeoptimizeMethod  },
  {CC"isMethodCompiled0",   CC"(Ljava/lang/reflect/Executable;Z)Z",
                                                      (void*)&WB_IsMethodCompiled  },
  {CC"isMethodCompilable0", CC"(Ljava/lang/reflect/Executable;IZ)Z",
                                                      (void*)&WB_IsMethodCompilable},
  {CC"isMethodQueuedForCompilation0",
      CC"(Ljava/lang/reflect/Executable;)Z",          (void*)&WB_IsMethodQueuedForCompilation},
  {CC"isIntrinsicAvailable0",
      CC"(Ljava/lang/reflect/Executable;Ljava/lang/reflect/Executable;I)Z",
                                                      (void*)&WB_IsIntrinsicAvailable},
  {CC"makeMethodNotCompilable0",
      CC"(Ljava/lang/reflect/Executable;IZ)V",        (void*)&WB_MakeMethodNotCompilable},
  {CC"testSetDontInlineMethod0",
      CC"(Ljava/lang/reflect/Executable;Z)Z",         (void*)&WB_TestSetDontInlineMethod},
  {CC"getMethodCompilationLevel0",
      CC"(Ljava/lang/reflect/Executable;Z)I",         (void*)&WB_GetMethodCompilationLevel},
  {CC"getMethodDecompileCount0",
      CC"(Ljava/lang/reflect/Executable;)I",          (void*)&WB_GetMethodDecompileCount},
  {CC"getMethodTrapCount0",
      CC"(Ljava/lang/reflect/Executable;Ljava/lang/String;)I",
                                                      (void*)&WB_GetMethodTrapCount},
  {CC"getDeoptCount0",
      CC"(Ljava/lang/String;Ljava/lang/String;)I",    (void*)&WB_GetDeoptCount},
  {CC"getMethodEntryBci0",
      CC"(Ljava/lang/reflect/Executable;)I",          (void*)&WB_GetMethodEntryBci},
  {CC"getCompileQueueSize",
      CC"(I)I",                                       (void*)&WB_GetCompileQueueSize},
  {CC"testSetForceInlineMethod0",
      CC"(Ljava/lang/reflect/Executable;Z)Z",         (void*)&WB_TestSetForceInlineMethod},
  {CC"enqueueMethodForCompilation0",
      CC"(Ljava/lang/reflect/Executable;II)Z",        (void*)&WB_EnqueueMethodForCompilation},
  {CC"enqueueInitializerForCompilation0",
      CC"(Ljava/lang/Class;I)Z",                      (void*)&WB_EnqueueInitializerForCompilation},
  {CC"markMethodProfiled",
      CC"(Ljava/lang/reflect/Executable;)V",          (void*)&WB_MarkMethodProfiled},
  {CC"clearMethodState0",
      CC"(Ljava/lang/reflect/Executable;)V",          (void*)&WB_ClearMethodState},
  {CC"lockCompilation",    CC"()V",                   (void*)&WB_LockCompilation},
  {CC"unlockCompilation",  CC"()V",                   (void*)&WB_UnlockCompilation},
  {CC"matchesMethod",
      CC"(Ljava/lang/reflect/Executable;Ljava/lang/String;)I",
                                                      (void*)&WB_MatchesMethod},
  {CC"matchesInline",
      CC"(Ljava/lang/reflect/Executable;Ljava/lang/String;)I",
                                                      (void*)&WB_MatchesInline},
  {CC"shouldPrintAssembly",
        CC"(Ljava/lang/reflect/Executable;I)Z",
                                                        (void*)&WB_ShouldPrintAssembly},

  {CC"isConstantVMFlag",   CC"(Ljava/lang/String;)Z", (void*)&WB_IsConstantVMFlag},
  {CC"isLockedVMFlag",     CC"(Ljava/lang/String;)Z", (void*)&WB_IsLockedVMFlag},
  {CC"setBooleanVMFlag",   CC"(Ljava/lang/String;Z)V",(void*)&WB_SetBooleanVMFlag},
  {CC"setIntVMFlag",       CC"(Ljava/lang/String;J)V",(void*)&WB_SetIntVMFlag},
  {CC"setUintVMFlag",      CC"(Ljava/lang/String;J)V",(void*)&WB_SetUintVMFlag},
  {CC"setIntxVMFlag",      CC"(Ljava/lang/String;J)V",(void*)&WB_SetIntxVMFlag},
  {CC"setUintxVMFlag",     CC"(Ljava/lang/String;J)V",(void*)&WB_SetUintxVMFlag},
  {CC"setUint64VMFlag",    CC"(Ljava/lang/String;J)V",(void*)&WB_SetUint64VMFlag},
  {CC"setSizeTVMFlag",     CC"(Ljava/lang/String;J)V",(void*)&WB_SetSizeTVMFlag},
  {CC"setDoubleVMFlag",    CC"(Ljava/lang/String;D)V",(void*)&WB_SetDoubleVMFlag},
  {CC"setStringVMFlag",    CC"(Ljava/lang/String;Ljava/lang/String;)V",
                                                      (void*)&WB_SetStringVMFlag},
  {CC"getBooleanVMFlag",   CC"(Ljava/lang/String;)Ljava/lang/Boolean;",
                                                      (void*)&WB_GetBooleanVMFlag},
  {CC"getIntVMFlag",       CC"(Ljava/lang/String;)Ljava/lang/Long;",
                                                      (void*)&WB_GetIntVMFlag},
  {CC"getUintVMFlag",      CC"(Ljava/lang/String;)Ljava/lang/Long;",
                                                      (void*)&WB_GetUintVMFlag},
  {CC"getIntxVMFlag",      CC"(Ljava/lang/String;)Ljava/lang/Long;",
                                                      (void*)&WB_GetIntxVMFlag},
  {CC"getUintxVMFlag",     CC"(Ljava/lang/String;)Ljava/lang/Long;",
                                                      (void*)&WB_GetUintxVMFlag},
  {CC"getUint64VMFlag",    CC"(Ljava/lang/String;)Ljava/lang/Long;",
                                                      (void*)&WB_GetUint64VMFlag},
  {CC"getSizeTVMFlag",     CC"(Ljava/lang/String;)Ljava/lang/Long;",
                                                      (void*)&WB_GetSizeTVMFlag},
  {CC"getDoubleVMFlag",    CC"(Ljava/lang/String;)Ljava/lang/Double;",
                                                      (void*)&WB_GetDoubleVMFlag},
  {CC"getStringVMFlag",    CC"(Ljava/lang/String;)Ljava/lang/String;",
                                                      (void*)&WB_GetStringVMFlag},
  {CC"isInStringTable",    CC"(Ljava/lang/String;)Z", (void*)&WB_IsInStringTable  },
  {CC"fullGC",   CC"()V",                             (void*)&WB_FullGC },
  {CC"youngGC",  CC"()V",                             (void*)&WB_YoungGC },
  {CC"readReservedMemory", CC"()V",                   (void*)&WB_ReadReservedMemory },
  {CC"allocateMetaspace",
     CC"(Ljava/lang/ClassLoader;J)J",                 (void*)&WB_AllocateMetaspace },
  {CC"incMetaspaceCapacityUntilGC", CC"(J)J",         (void*)&WB_IncMetaspaceCapacityUntilGC },
  {CC"metaspaceCapacityUntilGC", CC"()J",             (void*)&WB_MetaspaceCapacityUntilGC },
  {CC"metaspaceSharedRegionAlignment", CC"()J",       (void*)&WB_MetaspaceSharedRegionAlignment },
  {CC"getCPUFeatures",     CC"()Ljava/lang/String;",  (void*)&WB_GetCPUFeatures     },
  {CC"getNMethod0",         CC"(Ljava/lang/reflect/Executable;Z)[Ljava/lang/Object;",
                                                      (void*)&WB_GetNMethod         },
  {CC"allocateCodeBlob",   CC"(II)J",                 (void*)&WB_AllocateCodeBlob   },
  {CC"freeCodeBlob",       CC"(J)V",                  (void*)&WB_FreeCodeBlob       },
  {CC"getCodeHeapEntries", CC"(I)[Ljava/lang/Object;",(void*)&WB_GetCodeHeapEntries },
  {CC"getCompilationActivityMode",
                           CC"()I",                   (void*)&WB_GetCompilationActivityMode},
  {CC"getMethodData0",     CC"(Ljava/lang/reflect/Executable;)J",
                                                      (void*)&WB_GetMethodData      },
  {CC"getCodeBlob",        CC"(J)[Ljava/lang/Object;",(void*)&WB_GetCodeBlob        },
  {CC"getThreadStackSize", CC"()J",                   (void*)&WB_GetThreadStackSize },
  {CC"getThreadRemainingStackSize", CC"()J",          (void*)&WB_GetThreadRemainingStackSize },
  {CC"DefineModule",       CC"(Ljava/lang/Object;ZLjava/lang/String;Ljava/lang/String;[Ljava/lang/Object;)V",
                                                      (void*)&WB_DefineModule },
  {CC"AddModuleExports",   CC"(Ljava/lang/Object;Ljava/lang/String;Ljava/lang/Object;)V",
                                                      (void*)&WB_AddModuleExports },
  {CC"AddReadsModule",     CC"(Ljava/lang/Object;Ljava/lang/Object;)V",
                                                      (void*)&WB_AddReadsModule },
  {CC"AddModuleExportsToAllUnnamed", CC"(Ljava/lang/Object;Ljava/lang/String;)V",
                                                      (void*)&WB_AddModuleExportsToAllUnnamed },
  {CC"AddModuleExportsToAll", CC"(Ljava/lang/Object;Ljava/lang/String;)V",
                                                      (void*)&WB_AddModuleExportsToAll },
  {CC"deflateIdleMonitors", CC"()Z",                  (void*)&WB_DeflateIdleMonitors },
  {CC"isMonitorInflated0", CC"(Ljava/lang/Object;)Z", (void*)&WB_IsMonitorInflated  },
  {CC"forceSafepoint",     CC"()V",                   (void*)&WB_ForceSafepoint     },
  {CC"getConstantPool0",   CC"(Ljava/lang/Class;)J",  (void*)&WB_GetConstantPool    },
  {CC"getConstantPoolCacheIndexTag0", CC"()I",  (void*)&WB_GetConstantPoolCacheIndexTag},
  {CC"getConstantPoolCacheLength0", CC"(Ljava/lang/Class;)I",  (void*)&WB_GetConstantPoolCacheLength},
  {CC"remapInstructionOperandFromCPCache0",
      CC"(Ljava/lang/Class;I)I",                      (void*)&WB_ConstantPoolRemapInstructionOperandFromCache},
  {CC"encodeConstantPoolIndyIndex0",
      CC"(I)I",                      (void*)&WB_ConstantPoolEncodeIndyIndex},
  {CC"getMethodBooleanOption",
      CC"(Ljava/lang/reflect/Executable;Ljava/lang/String;)Ljava/lang/Boolean;",
                                                      (void*)&WB_GetMethodBooleaneOption},
  {CC"getMethodIntxOption",
      CC"(Ljava/lang/reflect/Executable;Ljava/lang/String;)Ljava/lang/Long;",
                                                      (void*)&WB_GetMethodIntxOption},
  {CC"getMethodUintxOption",
      CC"(Ljava/lang/reflect/Executable;Ljava/lang/String;)Ljava/lang/Long;",
                                                      (void*)&WB_GetMethodUintxOption},
  {CC"getMethodDoubleOption",
      CC"(Ljava/lang/reflect/Executable;Ljava/lang/String;)Ljava/lang/Double;",
                                                      (void*)&WB_GetMethodDoubleOption},
  {CC"getMethodStringOption",
      CC"(Ljava/lang/reflect/Executable;Ljava/lang/String;)Ljava/lang/String;",
                                                      (void*)&WB_GetMethodStringOption},
  {CC"getDefaultArchivePath",             CC"()Ljava/lang/String;",
                                                      (void*)&WB_GetDefaultArchivePath},
  {CC"getCDSGenericHeaderMinVersion",     CC"()I",    (void*)&WB_GetCDSGenericHeaderMinVersion},
  {CC"getCurrentCDSVersion",              CC"()I",    (void*)&WB_GetCDSCurrentVersion},
  {CC"isSharingEnabled",   CC"()Z",                   (void*)&WB_IsSharingEnabled},
  {CC"isShared",           CC"(Ljava/lang/Object;)Z", (void*)&WB_IsShared },
  {CC"isSharedInternedString", CC"(Ljava/lang/String;)Z", (void*)&WB_IsSharedInternedString },
  {CC"isSharedClass",      CC"(Ljava/lang/Class;)Z",  (void*)&WB_IsSharedClass },
  {CC"areSharedStringsMapped",            CC"()Z",    (void*)&WB_AreSharedStringsMapped },
  {CC"getResolvedReferences", CC"(Ljava/lang/Class;)Ljava/lang/Object;", (void*)&WB_GetResolvedReferences},
  {CC"linkClass",          CC"(Ljava/lang/Class;)V",  (void*)&WB_LinkClass},
  {CC"areOpenArchiveHeapObjectsMapped",   CC"()Z",    (void*)&WB_AreOpenArchiveHeapObjectsMapped},
  {CC"isCDSIncluded",                     CC"()Z",    (void*)&WB_IsCDSIncluded },
  {CC"isJFRIncluded",                     CC"()Z",    (void*)&WB_IsJFRIncluded },
  {CC"isDTraceIncluded",                  CC"()Z",    (void*)&WB_IsDTraceIncluded },
  {CC"isC2OrJVMCIIncluded",               CC"()Z",    (void*)&WB_isC2OrJVMCIIncluded },
  {CC"isJVMCISupportedByGC",              CC"()Z",    (void*)&WB_IsJVMCISupportedByGC},
  {CC"canWriteJavaHeapArchive",           CC"()Z",    (void*)&WB_CanWriteJavaHeapArchive },
  {CC"cdsMemoryMappingFailed",            CC"()Z",    (void*)&WB_CDSMemoryMappingFailed },

  {CC"clearInlineCaches0",  CC"(Z)V",                 (void*)&WB_ClearInlineCaches },
  {CC"handshakeReadMonitors", CC"(Ljava/lang/Thread;)Z", (void*)&WB_HandshakeReadMonitors },
  {CC"handshakeWalkStack", CC"(Ljava/lang/Thread;Z)I", (void*)&WB_HandshakeWalkStack },
  {CC"asyncHandshakeWalkStack", CC"(Ljava/lang/Thread;)V", (void*)&WB_AsyncHandshakeWalkStack },
  {CC"lockAndBlock", CC"(Z)V",                        (void*)&WB_LockAndBlock},
  {CC"checkThreadObjOfTerminatingThread", CC"(Ljava/lang/Thread;)V", (void*)&WB_CheckThreadObjOfTerminatingThread },
  {CC"verifyFrames",                CC"(ZZ)V",            (void*)&WB_VerifyFrames },
  {CC"addCompilerDirective",    CC"(Ljava/lang/String;)I",
                                                      (void*)&WB_AddCompilerDirective },
  {CC"removeCompilerDirective",   CC"(I)V",           (void*)&WB_RemoveCompilerDirective },
  {CC"isGCSupported",             CC"(I)Z",           (void*)&WB_IsGCSupported},
  {CC"isGCSupportedByJVMCICompiler", CC"(I)Z",        (void*)&WB_IsGCSupportedByJVMCICompiler},
  {CC"isGCSelected",              CC"(I)Z",           (void*)&WB_IsGCSelected},
  {CC"isGCSelectedErgonomically", CC"()Z",            (void*)&WB_IsGCSelectedErgonomically},
  {CC"supportsConcurrentGCBreakpoints", CC"()Z",      (void*)&WB_SupportsConcurrentGCBreakpoints},
  {CC"concurrentGCAcquireControl0", CC"()V",          (void*)&WB_ConcurrentGCAcquireControl},
  {CC"concurrentGCReleaseControl0", CC"()V",          (void*)&WB_ConcurrentGCReleaseControl},
  {CC"concurrentGCRunToIdle0",    CC"()V",            (void*)&WB_ConcurrentGCRunToIdle},
  {CC"concurrentGCRunTo0",        CC"(Ljava/lang/String;)Z",
                                                      (void*)&WB_ConcurrentGCRunTo},
  {CC"checkLibSpecifiesNoexecstack", CC"(Ljava/lang/String;)Z",
                                                      (void*)&WB_CheckLibSpecifiesNoexecstack},
  {CC"isContainerized",           CC"()Z",            (void*)&WB_IsContainerized },
  {CC"validateCgroup",
      CC"(Ljava/lang/String;Ljava/lang/String;Ljava/lang/String;)I",
                                                      (void*)&WB_ValidateCgroup },
  {CC"printOsInfo",               CC"()V",            (void*)&WB_PrintOsInfo },
  {CC"disableElfSectionCache",    CC"()V",            (void*)&WB_DisableElfSectionCache },
  {CC"resolvedMethodItemsCount",  CC"()J",            (void*)&WB_ResolvedMethodItemsCount },
  {CC"protectionDomainRemovedCount",   CC"()I",       (void*)&WB_ProtectionDomainRemovedCount },
  {CC"getKlassMetadataSize", CC"(Ljava/lang/Class;)I",(void*)&WB_GetKlassMetadataSize},

  {CC"createMetaspaceTestContext", CC"(JJ)J",         (void*)&WB_CreateMetaspaceTestContext},
  {CC"destroyMetaspaceTestContext", CC"(J)V",         (void*)&WB_DestroyMetaspaceTestContext},
  {CC"purgeMetaspaceTestContext", CC"(J)V",           (void*)&WB_PurgeMetaspaceTestContext},
  {CC"printMetaspaceTestContext", CC"(J)V",           (void*)&WB_PrintMetaspaceTestContext},
  {CC"getTotalCommittedWordsInMetaspaceTestContext", CC"(J)J",(void*)&WB_GetTotalCommittedWordsInMetaspaceTestContext},
  {CC"getTotalUsedWordsInMetaspaceTestContext", CC"(J)J", (void*)&WB_GetTotalUsedWordsInMetaspaceTestContext},
  {CC"createArenaInTestContext", CC"(JZ)J",           (void*)&WB_CreateArenaInTestContext},
  {CC"destroyMetaspaceTestArena", CC"(J)V",           (void*)&WB_DestroyMetaspaceTestArena},
  {CC"allocateFromMetaspaceTestArena", CC"(JJ)J",     (void*)&WB_AllocateFromMetaspaceTestArena},
  {CC"deallocateToMetaspaceTestArena", CC"(JJJ)V",    (void*)&WB_DeallocateToMetaspaceTestArena},
  {CC"maxMetaspaceAllocationSize", CC"()J",           (void*)&WB_GetMaxMetaspaceAllocationSize},

  {CC"isJVMTIIncluded", CC"()Z",                      (void*)&WB_IsJVMTIIncluded},
  {CC"waitUnsafe", CC"(I)V",                          (void*)&WB_WaitUnsafe},
  {CC"getLibcName",     CC"()Ljava/lang/String;",     (void*)&WB_GetLibcName},

  {CC"lockCritical",    CC"()V",                      (void*)&WB_LockCritical},
  {CC"unlockCritical",  CC"()V",                      (void*)&WB_UnlockCritical},
};


#undef CC

JVM_ENTRY(void, JVM_RegisterWhiteBoxMethods(JNIEnv* env, jclass wbclass))
  {
    if (WhiteBoxAPI) {
      // Make sure that wbclass is loaded by the null classloader
      InstanceKlass* ik = InstanceKlass::cast(java_lang_Class::as_Klass(JNIHandles::resolve(wbclass)));
      Handle loader(THREAD, ik->class_loader());
      if (loader.is_null()) {
        WhiteBox::register_methods(env, wbclass, thread, methods, sizeof(methods) / sizeof(methods[0]));
        WhiteBox::set_used();
      }
    }
  }
JVM_END<|MERGE_RESOLUTION|>--- conflicted
+++ resolved
@@ -805,11 +805,7 @@
   if (code == NULL) {
     return JNI_FALSE;
   }
-<<<<<<< HEAD
-  return (code->is_alive() && !code->has_enqueued_deoptimization());
-=======
-  return !code->is_marked_for_deoptimization();
->>>>>>> 054c23f4
+  return !code->has_enqueued_deoptimization();
 WB_END
 
 static bool is_excluded_for_compiler(AbstractCompiler* comp, methodHandle& mh) {
