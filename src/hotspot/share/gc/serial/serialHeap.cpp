/*
 * Copyright (c) 2017, 2024, Oracle and/or its affiliates. All rights reserved.
 * DO NOT ALTER OR REMOVE COPYRIGHT NOTICES OR THIS FILE HEADER.
 *
 * This code is free software; you can redistribute it and/or modify it
 * under the terms of the GNU General Public License version 2 only, as
 * published by the Free Software Foundation.
 *
 * This code is distributed in the hope that it will be useful, but WITHOUT
 * ANY WARRANTY; without even the implied warranty of MERCHANTABILITY or
 * FITNESS FOR A PARTICULAR PURPOSE.  See the GNU General Public License
 * version 2 for more details (a copy is included in the LICENSE file that
 * accompanied this code).
 *
 * You should have received a copy of the GNU General Public License version
 * 2 along with this work; if not, write to the Free Software Foundation,
 * Inc., 51 Franklin St, Fifth Floor, Boston, MA 02110-1301 USA.
 *
 * Please contact Oracle, 500 Oracle Parkway, Redwood Shores, CA 94065 USA
 * or visit www.oracle.com if you need additional information or have any
 * questions.
 *
 */

#include "precompiled.hpp"
#include "classfile/classLoaderDataGraph.hpp"
#include "classfile/stringTable.hpp"
#include "classfile/symbolTable.hpp"
#include "classfile/vmSymbols.hpp"
#include "code/codeCache.hpp"
#include "compiler/oopMap.hpp"
#include "gc/serial/cardTableRS.hpp"
#include "gc/serial/serialFullGC.hpp"
#include "gc/serial/serialHeap.inline.hpp"
#include "gc/serial/serialMemoryPools.hpp"
#include "gc/serial/serialVMOperations.hpp"
#include "gc/serial/tenuredGeneration.inline.hpp"
#include "gc/shared/cardTableBarrierSet.hpp"
#include "gc/shared/classUnloadingContext.hpp"
#include "gc/shared/collectedHeap.inline.hpp"
#include "gc/shared/collectorCounters.hpp"
#include "gc/shared/continuationGCSupport.inline.hpp"
#include "gc/shared/gcId.hpp"
#include "gc/shared/gcInitLogger.hpp"
#include "gc/shared/gcLocker.inline.hpp"
#include "gc/shared/gcPolicyCounters.hpp"
#include "gc/shared/gcTrace.hpp"
#include "gc/shared/gcTraceTime.inline.hpp"
#include "gc/shared/gcVMOperations.hpp"
#include "gc/shared/genArguments.hpp"
#include "gc/shared/isGCActiveMark.hpp"
#include "gc/shared/locationPrinter.inline.hpp"
#include "gc/shared/oopStorage.inline.hpp"
#include "gc/shared/oopStorageParState.inline.hpp"
#include "gc/shared/oopStorageSet.inline.hpp"
#include "gc/shared/scavengableNMethods.hpp"
#include "gc/shared/space.hpp"
#include "gc/shared/strongRootsScope.hpp"
#include "gc/shared/suspendibleThreadSet.hpp"
#include "gc/shared/weakProcessor.hpp"
#include "gc/shared/workerThread.hpp"
#include "memory/iterator.hpp"
#include "memory/metaspaceCounters.hpp"
#include "memory/metaspaceUtils.hpp"
#include "memory/resourceArea.hpp"
#include "memory/universe.hpp"
#include "oops/oop.inline.hpp"
#include "runtime/handles.hpp"
#include "runtime/handles.inline.hpp"
#include "runtime/java.hpp"
#include "runtime/mutexLocker.hpp"
#include "runtime/threads.hpp"
#include "runtime/vmThread.hpp"
#include "services/memoryManager.hpp"
#include "services/memoryService.hpp"
#include "utilities/debug.hpp"
#include "utilities/formatBuffer.hpp"
#include "utilities/macros.hpp"
#include "utilities/stack.inline.hpp"
#include "utilities/vmError.hpp"
#if INCLUDE_JVMCI
#include "jvmci/jvmci.hpp"
#endif

SerialHeap* SerialHeap::heap() {
  return named_heap<SerialHeap>(CollectedHeap::Serial);
}

SerialHeap::SerialHeap() :
    CollectedHeap(),
    _young_gen(nullptr),
    _old_gen(nullptr),
    _rem_set(nullptr),
    _gc_policy_counters(new GCPolicyCounters("Copy:MSC", 2, 2)),
    _incremental_collection_failed(false),
    _young_manager(nullptr),
    _old_manager(nullptr),
    _eden_pool(nullptr),
    _survivor_pool(nullptr),
    _old_pool(nullptr) {
  _young_manager = new GCMemoryManager("Copy");
  _old_manager = new GCMemoryManager("MarkSweepCompact");
}

void SerialHeap::initialize_serviceability() {
  DefNewGeneration* young = young_gen();

  // Add a memory pool for each space and young gen doesn't
  // support low memory detection as it is expected to get filled up.
  _eden_pool = new ContiguousSpacePool(young->eden(),
                                       "Eden Space",
                                       young->max_eden_size(),
                                       false /* support_usage_threshold */);
  _survivor_pool = new SurvivorContiguousSpacePool(young,
                                                   "Survivor Space",
                                                   young->max_survivor_size(),
                                                   false /* support_usage_threshold */);
  TenuredGeneration* old = old_gen();
  _old_pool = new TenuredGenerationPool(old, "Tenured Gen", true);

  _young_manager->add_pool(_eden_pool);
  _young_manager->add_pool(_survivor_pool);
  young->set_gc_manager(_young_manager);

  _old_manager->add_pool(_eden_pool);
  _old_manager->add_pool(_survivor_pool);
  _old_manager->add_pool(_old_pool);
  old->set_gc_manager(_old_manager);
}

GrowableArray<GCMemoryManager*> SerialHeap::memory_managers() {
  GrowableArray<GCMemoryManager*> memory_managers(2);
  memory_managers.append(_young_manager);
  memory_managers.append(_old_manager);
  return memory_managers;
}

GrowableArray<MemoryPool*> SerialHeap::memory_pools() {
  GrowableArray<MemoryPool*> memory_pools(3);
  memory_pools.append(_eden_pool);
  memory_pools.append(_survivor_pool);
  memory_pools.append(_old_pool);
  return memory_pools;
}

void SerialHeap::safepoint_synchronize_begin() {
  if (UseStringDeduplication) {
    SuspendibleThreadSet::synchronize();
  }
}

void SerialHeap::safepoint_synchronize_end() {
  if (UseStringDeduplication) {
    SuspendibleThreadSet::desynchronize();
  }
}

HeapWord* SerialHeap::allocate_loaded_archive_space(size_t word_size) {
  MutexLocker ml(Heap_lock);
  return old_gen()->allocate(word_size, false /* is_tlab */);
}

void SerialHeap::complete_loaded_archive_space(MemRegion archive_space) {
  assert(old_gen()->used_region().contains(archive_space), "Archive space not contained in old gen");
  old_gen()->complete_loaded_archive_space(archive_space);
}

void SerialHeap::pin_object(JavaThread* thread, oop obj) {
  GCLocker::lock_critical(thread);
}

void SerialHeap::unpin_object(JavaThread* thread, oop obj) {
  GCLocker::unlock_critical(thread);
}

jint SerialHeap::initialize() {
  // Allocate space for the heap.

  ReservedHeapSpace heap_rs = allocate(HeapAlignment);

  if (!heap_rs.is_reserved()) {
    vm_shutdown_during_initialization(
      "Could not reserve enough space for object heap");
    return JNI_ENOMEM;
  }

  initialize_reserved_region(heap_rs);

  ReservedSpace young_rs = heap_rs.first_part(MaxNewSize);
  ReservedSpace old_rs = heap_rs.last_part(MaxNewSize);

  _rem_set = new CardTableRS(heap_rs.region());
  _rem_set->initialize(young_rs.base(), old_rs.base());

  CardTableBarrierSet *bs = new CardTableBarrierSet(_rem_set);
  bs->initialize();
  BarrierSet::set_barrier_set(bs);

  _young_gen = new DefNewGeneration(young_rs, NewSize, MinNewSize, MaxNewSize);
  _old_gen = new TenuredGeneration(old_rs, OldSize, MinOldSize, MaxOldSize, rem_set());

  GCInitLogger::print();

  return JNI_OK;
}

ReservedHeapSpace SerialHeap::allocate(size_t alignment) {
  // Now figure out the total size.
  const size_t pageSize = UseLargePages ? os::large_page_size() : os::vm_page_size();
  assert(alignment % pageSize == 0, "Must be");

  // Check for overflow.
  size_t total_reserved = MaxNewSize + MaxOldSize;
  if (total_reserved < MaxNewSize) {
    vm_exit_during_initialization("The size of the object heap + VM data exceeds "
                                  "the maximum representable size");
  }
  assert(total_reserved % alignment == 0,
         "Gen size; total_reserved=" SIZE_FORMAT ", alignment="
         SIZE_FORMAT, total_reserved, alignment);

  ReservedHeapSpace heap_rs = Universe::reserve_heap(total_reserved, alignment);
  size_t used_page_size = heap_rs.page_size();

  os::trace_page_sizes("Heap",
                       MinHeapSize,
                       total_reserved,
                       heap_rs.base(),
                       heap_rs.size(),
                       used_page_size);

  return heap_rs;
}

class GenIsScavengable : public BoolObjectClosure {
public:
  bool do_object_b(oop obj) {
    return SerialHeap::heap()->is_in_young(obj);
  }
};

static GenIsScavengable _is_scavengable;

void SerialHeap::post_initialize() {
  CollectedHeap::post_initialize();

  DefNewGeneration* def_new_gen = (DefNewGeneration*)_young_gen;

  def_new_gen->ref_processor_init();

  SerialFullGC::initialize();

  ScavengableNMethods::initialize(&_is_scavengable);
}

PreGenGCValues SerialHeap::get_pre_gc_values() const {
  const DefNewGeneration* const def_new_gen = (DefNewGeneration*) young_gen();

  return PreGenGCValues(def_new_gen->used(),
                        def_new_gen->capacity(),
                        def_new_gen->eden()->used(),
                        def_new_gen->eden()->capacity(),
                        def_new_gen->from()->used(),
                        def_new_gen->from()->capacity(),
                        old_gen()->used(),
                        old_gen()->capacity());
}

size_t SerialHeap::capacity() const {
  return _young_gen->capacity() + _old_gen->capacity();
}

size_t SerialHeap::used() const {
  return _young_gen->used() + _old_gen->used();
}

size_t SerialHeap::max_capacity() const {
  return _young_gen->max_capacity() + _old_gen->max_capacity();
}

// Return true if any of the following is true:
// . the allocation won't fit into the current young gen heap
// . gc locker is occupied (jni critical section)
// . heap memory is tight -- the most recent previous collection
//   was a full collection because a partial collection (would
//   have) failed and is likely to fail again
bool SerialHeap::should_try_older_generation_allocation(size_t word_size) const {
  size_t young_capacity = _young_gen->capacity_before_gc();
  return    (word_size > heap_word_size(young_capacity))
         || GCLocker::is_active_and_needs_gc()
         || incremental_collection_failed();
}

HeapWord* SerialHeap::expand_heap_and_allocate(size_t size, bool is_tlab) {
  HeapWord* result = nullptr;
  if (_old_gen->should_allocate(size, is_tlab)) {
    result = _old_gen->expand_and_allocate(size, is_tlab);
  }
  if (result == nullptr) {
    if (_young_gen->should_allocate(size, is_tlab)) {
      result = _young_gen->expand_and_allocate(size, is_tlab);
    }
  }
  assert(result == nullptr || is_in_reserved(result), "result not in heap");
  return result;
}

HeapWord* SerialHeap::mem_allocate_work(size_t size,
                                        bool is_tlab) {

  HeapWord* result = nullptr;

  // Loop until the allocation is satisfied, or unsatisfied after GC.
  for (uint try_count = 1, gclocker_stalled_count = 0; /* return or throw */; try_count += 1) {

    // First allocation attempt is lock-free.
    DefNewGeneration *young = _young_gen;
    if (young->should_allocate(size, is_tlab)) {
      result = young->par_allocate(size, is_tlab);
      if (result != nullptr) {
        assert(is_in_reserved(result), "result not in heap");
        return result;
      }
    }
    uint gc_count_before;  // Read inside the Heap_lock locked region.
    {
      MutexLocker ml(Heap_lock);
      log_trace(gc, alloc)("SerialHeap::mem_allocate_work: attempting locked slow path allocation");
      // Note that only large objects get a shot at being
      // allocated in later generations.
      bool first_only = !should_try_older_generation_allocation(size);

      result = attempt_allocation(size, is_tlab, first_only);
      if (result != nullptr) {
        assert(is_in_reserved(result), "result not in heap");
        return result;
      }

      if (GCLocker::is_active_and_needs_gc()) {
        if (is_tlab) {
          return nullptr;  // Caller will retry allocating individual object.
        }
        if (!is_maximal_no_gc()) {
          // Try and expand heap to satisfy request.
          result = expand_heap_and_allocate(size, is_tlab);
          // Result could be null if we are out of space.
          if (result != nullptr) {
            return result;
          }
        }

        if (gclocker_stalled_count > GCLockerRetryAllocationCount) {
          return nullptr; // We didn't get to do a GC and we didn't get any memory.
        }

        // If this thread is not in a jni critical section, we stall
        // the requestor until the critical section has cleared and
        // GC allowed. When the critical section clears, a GC is
        // initiated by the last thread exiting the critical section; so
        // we retry the allocation sequence from the beginning of the loop,
        // rather than causing more, now probably unnecessary, GC attempts.
        JavaThread* jthr = JavaThread::current();
        if (!jthr->in_critical()) {
          MutexUnlocker mul(Heap_lock);
          // Wait for JNI critical section to be exited
          GCLocker::stall_until_clear();
          gclocker_stalled_count += 1;
          continue;
        } else {
          if (CheckJNICalls) {
            fatal("Possible deadlock due to allocating while"
                  " in jni critical section");
          }
          return nullptr;
        }
      }

      // Read the gc count while the heap lock is held.
      gc_count_before = total_collections();
    }

    VM_SerialCollectForAllocation op(size, is_tlab, gc_count_before);
    VMThread::execute(&op);
    if (op.prologue_succeeded()) {
      result = op.result();
      if (op.gc_locked()) {
         assert(result == nullptr, "must be null if gc_locked() is true");
         continue;  // Retry and/or stall as necessary.
      }

      assert(result == nullptr || is_in_reserved(result),
             "result not in heap");
      return result;
    }

    // Give a warning if we seem to be looping forever.
    if ((QueuedAllocationWarningCount > 0) &&
        (try_count % QueuedAllocationWarningCount == 0)) {
          log_warning(gc, ergo)("SerialHeap::mem_allocate_work retries %d times,"
                                " size=" SIZE_FORMAT " %s", try_count, size, is_tlab ? "(TLAB)" : "");
    }
  }
}

HeapWord* SerialHeap::attempt_allocation(size_t size,
                                         bool is_tlab,
                                         bool first_only) {
  HeapWord* res = nullptr;

  if (_young_gen->should_allocate(size, is_tlab)) {
    res = _young_gen->allocate(size, is_tlab);
    if (res != nullptr || first_only) {
      return res;
    }
  }

  if (_old_gen->should_allocate(size, is_tlab)) {
    res = _old_gen->allocate(size, is_tlab);
  }

  return res;
}

HeapWord* SerialHeap::mem_allocate(size_t size,
                                   bool* gc_overhead_limit_was_exceeded) {
  return mem_allocate_work(size,
                           false /* is_tlab */);
}

bool SerialHeap::must_clear_all_soft_refs() {
  return _gc_cause == GCCause::_metadata_GC_clear_soft_refs ||
         _gc_cause == GCCause::_wb_full_gc;
}

bool SerialHeap::is_young_gc_safe() const {
  if (!_young_gen->to()->is_empty()) {
    return false;
  }
  return _old_gen->promotion_attempt_is_safe(_young_gen->used());
}

bool SerialHeap::do_young_gc(bool clear_soft_refs) {
  if (!is_young_gc_safe()) {
    return false;
  }
  IsGCActiveMark active_gc_mark;
  SvcGCMarker sgcm(SvcGCMarker::MINOR);
  GCIdMark gc_id_mark;
  GCTraceCPUTime tcpu(_young_gen->gc_tracer());
  GCTraceTime(Info, gc) t("Pause Young", nullptr, gc_cause(), true);
  TraceCollectorStats tcs(_young_gen->counters());
  TraceMemoryManagerStats tmms(_young_gen->gc_manager(), gc_cause(), "end of minor GC");
  print_heap_before_gc();
  const PreGenGCValues pre_gc_values = get_pre_gc_values();

  record_gen_tops_before_GC();
  increment_total_collections(false);
  const bool should_verify = total_collections() >= VerifyGCStartAt;
  if (should_verify && VerifyBeforeGC) {
    prepare_for_verify();
    Universe::verify("Before GC");
  }
  gc_prologue(false);
  COMPILER2_OR_JVMCI_PRESENT(DerivedPointerTable::clear());

  save_marks();

  bool result = _young_gen->collect(clear_soft_refs);

  COMPILER2_OR_JVMCI_PRESENT(DerivedPointerTable::update_pointers());

  update_gc_stats(_young_gen, false);

  if (should_verify && VerifyAfterGC) {
    Universe::verify("After GC");
  }
<<<<<<< HEAD
=======
}

void SerialHeap::do_collection(bool full,
                               bool clear_all_soft_refs,
                               size_t size,
                               bool is_tlab,
                               GenerationType max_generation) {
  ResourceMark rm;
  DEBUG_ONLY(Thread* my_thread = Thread::current();)

  assert(SafepointSynchronize::is_at_safepoint(), "should be at safepoint");
  assert(my_thread->is_VM_thread(), "only VM thread");
  assert(Heap_lock->is_locked(),
         "the requesting thread should have the Heap_lock");
  guarantee(!is_stw_gc_active(), "collection is not reentrant");

  if (GCLocker::check_active_before_gc()) {
    return; // GC is disabled (e.g. JNI GetXXXCritical operation)
  }

  const bool do_clear_all_soft_refs = clear_all_soft_refs ||
                          soft_ref_policy()->should_clear_all_soft_refs();

  ClearedAllSoftRefs casr(do_clear_all_soft_refs, soft_ref_policy());

  IsSTWGCActiveMark active_gc_mark;

  bool complete = full && (max_generation == OldGen);
  bool old_collects_young = complete;
  bool do_young_collection = !old_collects_young && _young_gen->should_collect(full, size, is_tlab);

  const PreGenGCValues pre_gc_values = get_pre_gc_values();

  bool run_verification = total_collections() >= VerifyGCStartAt;
  bool prepared_for_verification = false;
  bool do_full_collection = false;

  if (do_young_collection) {
    GCIdMark gc_id_mark;
    GCTraceCPUTime tcpu(((DefNewGeneration*)_young_gen)->gc_tracer());
    GCTraceTime(Info, gc) t("Pause Young", nullptr, gc_cause(), true);

    print_heap_before_gc();

    if (run_verification && VerifyBeforeGC) {
      prepare_for_verify();
      prepared_for_verification = true;
    }

    gc_prologue(complete);
    increment_total_collections(complete);

    collect_generation(_young_gen,
                       full,
                       size,
                       is_tlab,
                       run_verification,
                       do_clear_all_soft_refs);

    if (size > 0 && (!is_tlab || _young_gen->supports_tlab_allocation()) &&
        size * HeapWordSize <= _young_gen->unsafe_max_alloc_nogc()) {
      // Allocation request was met by young GC.
      size = 0;
    }

    // Ask if young collection is enough. If so, do the final steps for young collection,
    // and fallthrough to the end.
    do_full_collection = should_do_full_collection(size, full, is_tlab, max_generation);
    if (!do_full_collection) {
      // Adjust generation sizes.
      _young_gen->compute_new_size();

      print_heap_change(pre_gc_values);

      // Track memory usage and detect low memory after GC finishes
      MemoryService::track_memory_usage();

      gc_epilogue(complete);
    }

    print_heap_after_gc();

  } else {
    // No young collection, ask if we need to perform Full collection.
    do_full_collection = should_do_full_collection(size, full, is_tlab, max_generation);
  }

  if (do_full_collection) {
    GCIdMark gc_id_mark;
    GCTraceCPUTime tcpu(SerialFullGC::gc_tracer());
    GCTraceTime(Info, gc) t("Pause Full", nullptr, gc_cause(), true);

    print_heap_before_gc();

    if (!prepared_for_verification && run_verification && VerifyBeforeGC) {
      prepare_for_verify();
    }

    if (!do_young_collection) {
      gc_prologue(complete);
      increment_total_collections(complete);
    }

    // Accounting quirk: total full collections would be incremented when "complete"
    // is set, by calling increment_total_collections above. However, we also need to
    // account Full collections that had "complete" unset.
    if (!complete) {
      increment_total_full_collections();
    }

    CodeCache::on_gc_marking_cycle_start();

    ClassUnloadingContext ctx(1 /* num_nmethod_unlink_workers */,
                              false /* unregister_nmethods_during_purge */,
                              false /* lock_nmethod_free_separately */);

    collect_generation(_old_gen,
                       full,
                       size,
                       is_tlab,
                       run_verification,
                       do_clear_all_soft_refs);

    CodeCache::on_gc_marking_cycle_finish();
    CodeCache::arm_all_nmethods();

    // Adjust generation sizes.
    _old_gen->compute_new_size();
    _young_gen->compute_new_size();

    // Delete metaspaces for unloaded class loaders and clean up loader_data graph
    ClassLoaderDataGraph::purge(/*at_safepoint*/true);
    DEBUG_ONLY(MetaspaceUtils::verify();)
>>>>>>> 1eec30a6

  _young_gen->compute_new_size();

  print_heap_change(pre_gc_values);

  // Track memory usage and detect low memory after GC finishes
  MemoryService::track_memory_usage();

  gc_epilogue(false);

  print_heap_after_gc();

  return result;
}

void SerialHeap::register_nmethod(nmethod* nm) {
  ScavengableNMethods::register_nmethod(nm);
}

void SerialHeap::unregister_nmethod(nmethod* nm) {
  ScavengableNMethods::unregister_nmethod(nm);
}

void SerialHeap::verify_nmethod(nmethod* nm) {
  ScavengableNMethods::verify_nmethod(nm);
}

void SerialHeap::prune_scavengable_nmethods() {
  ScavengableNMethods::prune_nmethods_not_into_young();
}

void SerialHeap::prune_unlinked_nmethods() {
  ScavengableNMethods::prune_unlinked_nmethods();
}

HeapWord* SerialHeap::satisfy_failed_allocation(size_t size, bool is_tlab) {
  assert(size != 0, "precondition");

  HeapWord* result = nullptr;

  GCLocker::check_active_before_gc();
  if (GCLocker::is_active_and_needs_gc()) {
    // GC locker is active; instead of a collection we will attempt
    // to expand the heap, if there's room for expansion.
    if (!is_maximal_no_gc()) {
      result = expand_heap_and_allocate(size, is_tlab);
    }
    return result;   // Could be null if we are out of space.
  }

  // If young-gen can handle this allocation, attempt young-gc firstly.
  bool should_run_young_gc = _young_gen->should_allocate(size, is_tlab);
  collect_at_safepoint_no_gc_locker(!should_run_young_gc);

  result = attempt_allocation(size, is_tlab, false /*first_only*/);
  if (result != nullptr) {
    return result;
  }

  // OK, collection failed, try expansion.
  result = expand_heap_and_allocate(size, is_tlab);
  if (result != nullptr) {
    return result;
  }

  // If we reach this point, we're really out of memory. Try every trick
  // we can to reclaim memory. Force collection of soft references. Force
  // a complete compaction of the heap. Any additional methods for finding
  // free memory should be here, especially if they are expensive. If this
  // attempt fails, an OOM exception will be thrown.
  {
    UIntFlagSetting flag_change(MarkSweepAlwaysCompactCount, 1); // Make sure the heap is fully compacted
    const bool clear_all_soft_refs = true;
    do_full_collection_no_gc_locker(clear_all_soft_refs);
  }

  result = attempt_allocation(size, is_tlab, false /* first_only */);
  if (result != nullptr) {
    return result;
  }

  result = expand_heap_and_allocate(size, is_tlab);
  if (result != nullptr) {
    return result;
  }

  assert(!soft_ref_policy()->should_clear_all_soft_refs(),
    "Flag should have been handled and cleared prior to this point");

  // What else?  We might try synchronous finalization later.  If the total
  // space available is large enough for the allocation, then a more
  // complete compaction phase than we've tried so far might be
  // appropriate.
  return nullptr;
}

void SerialHeap::process_roots(ScanningOption so,
                               OopClosure* strong_roots,
                               CLDClosure* strong_cld_closure,
                               CLDClosure* weak_cld_closure,
                               NMethodToOopClosure* code_roots) {
  // General roots.
  assert(code_roots != nullptr, "code root closure should always be set");

  ClassLoaderDataGraph::roots_cld_do(strong_cld_closure, weak_cld_closure);

  // Only process code roots from thread stacks if we aren't visiting the entire CodeCache anyway
  NMethodToOopClosure* roots_from_code_p = (so & SO_AllCodeCache) ? nullptr : code_roots;

  Threads::oops_do(strong_roots, roots_from_code_p);

  OopStorageSet::strong_oops_do(strong_roots);

  if (so & SO_ScavengeCodeCache) {
    assert(code_roots != nullptr, "must supply closure for code cache");

    // We only visit parts of the CodeCache when scavenging.
    ScavengableNMethods::nmethods_do(code_roots);
  }
  if (so & SO_AllCodeCache) {
    assert(code_roots != nullptr, "must supply closure for code cache");

    // CMSCollector uses this to do intermediate-strength collections.
    // We scan the entire code cache, since CodeCache::do_unloading is not called.
    CodeCache::nmethods_do(code_roots);
  }
}

template <typename OopClosureType>
static void oop_iterate_from(OopClosureType* blk, ContiguousSpace* space, HeapWord** from) {
  assert(*from != nullptr, "precondition");
  HeapWord* t;
  HeapWord* p = *from;

  const intx interval = PrefetchScanIntervalInBytes;
  do {
    t = space->top();
    while (p < t) {
      Prefetch::write(p, interval);
      p += cast_to_oop(p)->oop_iterate_size(blk);
    }
  } while (t < space->top());

  *from = space->top();
}

void SerialHeap::scan_evacuated_objs(YoungGenScanClosure* young_cl,
                                     OldGenScanClosure* old_cl) {
  ContiguousSpace* to_space = young_gen()->to();
  do {
    oop_iterate_from(young_cl, to_space, &_young_gen_saved_top);
    oop_iterate_from(old_cl, old_gen()->space(), &_old_gen_saved_top);
    // Recheck to-space only, because postcondition of oop_iterate_from is no
    // unscanned objs
  } while (_young_gen_saved_top != to_space->top());
  guarantee(young_gen()->promo_failure_scan_is_complete(), "Failed to finish scan");
}

void SerialHeap::collect_at_safepoint(bool full) {
  assert(SafepointSynchronize::is_at_safepoint(), "precondition");
  if (GCLocker::check_active_before_gc()) {
    return;
  }
  collect_at_safepoint_no_gc_locker(full);
}

void SerialHeap::collect_at_safepoint_no_gc_locker(bool full) {
  assert(!GCLocker::is_active(), "precondition");
  bool clear_soft_refs = must_clear_all_soft_refs();

  if (!full) {
    bool success = do_young_gc(clear_soft_refs);
    if (success) {
      return;
    }
    // Upgrade to Full-GC if young-gc fails
  }
  do_full_collection_no_gc_locker(clear_soft_refs);
}

// public collection interfaces
void SerialHeap::collect(GCCause::Cause cause) {
  // The caller doesn't have the Heap_lock
  assert(!Heap_lock->owned_by_self(), "this thread should not own the Heap_lock");

  unsigned int gc_count_before;
  unsigned int full_gc_count_before;

  {
    MutexLocker ml(Heap_lock);
    // Read the GC count while holding the Heap_lock
    gc_count_before      = total_collections();
    full_gc_count_before = total_full_collections();
  }

  if (GCLocker::should_discard(cause, gc_count_before)) {
    return;
  }

  bool should_run_young_gc =  (cause == GCCause::_wb_young_gc)
                           || (cause == GCCause::_gc_locker)
                DEBUG_ONLY(|| (cause == GCCause::_scavenge_alot));

  while (true) {
    VM_SerialGCCollect op(!should_run_young_gc,
                          gc_count_before,
                          full_gc_count_before,
                          cause);
    VMThread::execute(&op);

    if (!GCCause::is_explicit_full_gc(cause)) {
      return;
    }

    {
      MutexLocker ml(Heap_lock);
      // Read the GC count while holding the Heap_lock
      if (full_gc_count_before != total_full_collections()) {
        return;
      }
    }

    if (GCLocker::is_active_and_needs_gc()) {
      // If GCLocker is active, wait until clear before retrying.
      GCLocker::stall_until_clear();
    }
  }
}

void SerialHeap::do_full_collection(bool clear_all_soft_refs) {
  if (GCLocker::check_active_before_gc()) {
    return;
  }
  do_full_collection_no_gc_locker(clear_all_soft_refs);
}

void SerialHeap::do_full_collection_no_gc_locker(bool clear_all_soft_refs) {
  IsGCActiveMark gc_active_mark;
  SvcGCMarker sgcm(SvcGCMarker::FULL);
  GCIdMark gc_id_mark;
  GCTraceCPUTime tcpu(SerialFullGC::gc_tracer());
  GCTraceTime(Info, gc) t("Pause Full", nullptr, gc_cause(), true);
  TraceCollectorStats tcs(_old_gen->counters());
  TraceMemoryManagerStats tmms(_old_gen->gc_manager(), gc_cause(), "end of major GC");
  const PreGenGCValues pre_gc_values = get_pre_gc_values();
  print_heap_before_gc();

  increment_total_collections(true);
  const bool should_verify = total_collections() >= VerifyGCStartAt;
  if (should_verify && VerifyBeforeGC) {
    prepare_for_verify();
    Universe::verify("Before GC");
  }

  gc_prologue(true);
  COMPILER2_OR_JVMCI_PRESENT(DerivedPointerTable::clear());
  CodeCache::on_gc_marking_cycle_start();
  ClassUnloadingContext ctx(1 /* num_nmethod_unlink_workers */,
                            false /* unregister_nmethods_during_purge */,
                            false /* lock_nmethod_free_separately */);

  STWGCTimer* gc_timer = SerialFullGC::gc_timer();
  gc_timer->register_gc_start();

  SerialOldTracer* gc_tracer = SerialFullGC::gc_tracer();
  gc_tracer->report_gc_start(gc_cause(), gc_timer->gc_start());

  pre_full_gc_dump(gc_timer);

  SerialFullGC::invoke_at_safepoint(clear_all_soft_refs);

  post_full_gc_dump(gc_timer);

  gc_timer->register_gc_end();

  gc_tracer->report_gc_end(gc_timer->gc_end(), gc_timer->time_partitions());
  CodeCache::on_gc_marking_cycle_finish();
  CodeCache::arm_all_nmethods();
  COMPILER2_OR_JVMCI_PRESENT(DerivedPointerTable::update_pointers());

  // Adjust generation sizes.
  _old_gen->compute_new_size();
  _young_gen->compute_new_size();

  // Delete metaspaces for unloaded class loaders and clean up loader_data graph
  ClassLoaderDataGraph::purge(/*at_safepoint*/true);
  DEBUG_ONLY(MetaspaceUtils::verify();)

  // Need to clear claim bits for the next mark.
  ClassLoaderDataGraph::clear_claimed_marks();

  // Resize the metaspace capacity after full collections
  MetaspaceGC::compute_new_size();

  print_heap_change(pre_gc_values);

  // Track memory usage and detect low memory after GC finishes
  MemoryService::track_memory_usage();

  // Need to tell the epilogue code we are done with Full GC, regardless what was
  // the initial value for "complete" flag.
  gc_epilogue(true);

  print_heap_after_gc();

  if (should_verify && VerifyAfterGC) {
    Universe::verify("After GC");
  }
}

bool SerialHeap::is_in_young(const void* p) const {
  bool result = p < _old_gen->reserved().start();
  assert(result == _young_gen->is_in_reserved(p),
         "incorrect test - result=%d, p=" PTR_FORMAT, result, p2i(p));
  return result;
}

bool SerialHeap::requires_barriers(stackChunkOop obj) const {
  return !is_in_young(obj);
}

// Returns "TRUE" iff "p" points into the committed areas of the heap.
bool SerialHeap::is_in(const void* p) const {
  return _young_gen->is_in(p) || _old_gen->is_in(p);
}

void SerialHeap::object_iterate(ObjectClosure* cl) {
  _young_gen->object_iterate(cl);
  _old_gen->object_iterate(cl);
}

HeapWord* SerialHeap::block_start(const void* addr) const {
  assert(is_in_reserved(addr), "block_start of address outside of heap");
  if (_young_gen->is_in_reserved(addr)) {
    assert(_young_gen->is_in(addr), "addr should be in allocated part of generation");
    return _young_gen->block_start(addr);
  }

  assert(_old_gen->is_in_reserved(addr), "Some generation should contain the address");
  assert(_old_gen->is_in(addr), "addr should be in allocated part of generation");
  return _old_gen->block_start(addr);
}

bool SerialHeap::block_is_obj(const HeapWord* addr) const {
  assert(is_in_reserved(addr), "block_is_obj of address outside of heap");
  assert(block_start(addr) == addr, "addr must be a block start");

  if (_young_gen->is_in_reserved(addr)) {
    return _young_gen->eden()->is_in(addr)
        || _young_gen->from()->is_in(addr)
        || _young_gen->to()  ->is_in(addr);
  }

  assert(_old_gen->is_in_reserved(addr), "must be in old-gen");
  return addr < _old_gen->space()->top();
}

size_t SerialHeap::tlab_capacity(Thread* thr) const {
  assert(!_old_gen->supports_tlab_allocation(), "Old gen supports TLAB allocation?!");
  assert(_young_gen->supports_tlab_allocation(), "Young gen doesn't support TLAB allocation?!");
  return _young_gen->tlab_capacity();
}

size_t SerialHeap::tlab_used(Thread* thr) const {
  assert(!_old_gen->supports_tlab_allocation(), "Old gen supports TLAB allocation?!");
  assert(_young_gen->supports_tlab_allocation(), "Young gen doesn't support TLAB allocation?!");
  return _young_gen->tlab_used();
}

size_t SerialHeap::unsafe_max_tlab_alloc(Thread* thr) const {
  assert(!_old_gen->supports_tlab_allocation(), "Old gen supports TLAB allocation?!");
  assert(_young_gen->supports_tlab_allocation(), "Young gen doesn't support TLAB allocation?!");
  return _young_gen->unsafe_max_tlab_alloc();
}

HeapWord* SerialHeap::allocate_new_tlab(size_t min_size,
                                        size_t requested_size,
                                        size_t* actual_size) {
  HeapWord* result = mem_allocate_work(requested_size /* size */,
                                       true /* is_tlab */);
  if (result != nullptr) {
    *actual_size = requested_size;
  }

  return result;
}

void SerialHeap::prepare_for_verify() {
  ensure_parsability(false);        // no need to retire TLABs
}

bool SerialHeap::is_maximal_no_gc() const {
  // We don't expand young-gen except at a GC.
  return _old_gen->is_maximal_no_gc();
}

void SerialHeap::save_marks() {
  _young_gen_saved_top = _young_gen->to()->top();
  _old_gen_saved_top = _old_gen->space()->top();
}

void SerialHeap::verify(VerifyOption option /* ignored */) {
  log_debug(gc, verify)("%s", _old_gen->name());
  _old_gen->verify();

  log_debug(gc, verify)("%s", _young_gen->name());
  _young_gen->verify();

  log_debug(gc, verify)("RemSet");
  rem_set()->verify();
}

void SerialHeap::print_on(outputStream* st) const {
  if (_young_gen != nullptr) {
    _young_gen->print_on(st);
  }
  if (_old_gen != nullptr) {
    _old_gen->print_on(st);
  }
  MetaspaceUtils::print_on(st);
}

void SerialHeap::gc_threads_do(ThreadClosure* tc) const {
}

bool SerialHeap::print_location(outputStream* st, void* addr) const {
  return BlockLocationPrinter<SerialHeap>::print_location(st, addr);
}

void SerialHeap::print_tracing_info() const {
 // Nothing
}

void SerialHeap::print_heap_change(const PreGenGCValues& pre_gc_values) const {
  const DefNewGeneration* const def_new_gen = (DefNewGeneration*) young_gen();

  log_info(gc, heap)(HEAP_CHANGE_FORMAT" "
                     HEAP_CHANGE_FORMAT" "
                     HEAP_CHANGE_FORMAT,
                     HEAP_CHANGE_FORMAT_ARGS(def_new_gen->short_name(),
                                             pre_gc_values.young_gen_used(),
                                             pre_gc_values.young_gen_capacity(),
                                             def_new_gen->used(),
                                             def_new_gen->capacity()),
                     HEAP_CHANGE_FORMAT_ARGS("Eden",
                                             pre_gc_values.eden_used(),
                                             pre_gc_values.eden_capacity(),
                                             def_new_gen->eden()->used(),
                                             def_new_gen->eden()->capacity()),
                     HEAP_CHANGE_FORMAT_ARGS("From",
                                             pre_gc_values.from_used(),
                                             pre_gc_values.from_capacity(),
                                             def_new_gen->from()->used(),
                                             def_new_gen->from()->capacity()));
  log_info(gc, heap)(HEAP_CHANGE_FORMAT,
                     HEAP_CHANGE_FORMAT_ARGS(old_gen()->short_name(),
                                             pre_gc_values.old_gen_used(),
                                             pre_gc_values.old_gen_capacity(),
                                             old_gen()->used(),
                                             old_gen()->capacity()));
  MetaspaceUtils::print_metaspace_change(pre_gc_values.metaspace_sizes());
}

void SerialHeap::gc_prologue(bool full) {
  // Fill TLAB's and such
  ensure_parsability(true);   // retire TLABs

  _old_gen->gc_prologue();
};

void SerialHeap::gc_epilogue(bool full) {
#if COMPILER2_OR_JVMCI
  assert(DerivedPointerTable::is_empty(), "derived pointer present");
#endif // COMPILER2_OR_JVMCI

  resize_all_tlabs();

  _young_gen->gc_epilogue(full);
  _old_gen->gc_epilogue();

  MetaspaceCounters::update_performance_counters();
};

#ifndef PRODUCT
void SerialHeap::record_gen_tops_before_GC() {
  if (ZapUnusedHeapArea) {
    _young_gen->record_spaces_top();
    _old_gen->record_spaces_top();
  }
}
#endif  // not PRODUCT<|MERGE_RESOLUTION|>--- conflicted
+++ resolved
@@ -443,7 +443,7 @@
   if (!is_young_gc_safe()) {
     return false;
   }
-  IsGCActiveMark active_gc_mark;
+  IsSTWGCActiveMark active_gc_mark;
   SvcGCMarker sgcm(SvcGCMarker::MINOR);
   GCIdMark gc_id_mark;
   GCTraceCPUTime tcpu(_young_gen->gc_tracer());
@@ -474,142 +474,6 @@
   if (should_verify && VerifyAfterGC) {
     Universe::verify("After GC");
   }
-<<<<<<< HEAD
-=======
-}
-
-void SerialHeap::do_collection(bool full,
-                               bool clear_all_soft_refs,
-                               size_t size,
-                               bool is_tlab,
-                               GenerationType max_generation) {
-  ResourceMark rm;
-  DEBUG_ONLY(Thread* my_thread = Thread::current();)
-
-  assert(SafepointSynchronize::is_at_safepoint(), "should be at safepoint");
-  assert(my_thread->is_VM_thread(), "only VM thread");
-  assert(Heap_lock->is_locked(),
-         "the requesting thread should have the Heap_lock");
-  guarantee(!is_stw_gc_active(), "collection is not reentrant");
-
-  if (GCLocker::check_active_before_gc()) {
-    return; // GC is disabled (e.g. JNI GetXXXCritical operation)
-  }
-
-  const bool do_clear_all_soft_refs = clear_all_soft_refs ||
-                          soft_ref_policy()->should_clear_all_soft_refs();
-
-  ClearedAllSoftRefs casr(do_clear_all_soft_refs, soft_ref_policy());
-
-  IsSTWGCActiveMark active_gc_mark;
-
-  bool complete = full && (max_generation == OldGen);
-  bool old_collects_young = complete;
-  bool do_young_collection = !old_collects_young && _young_gen->should_collect(full, size, is_tlab);
-
-  const PreGenGCValues pre_gc_values = get_pre_gc_values();
-
-  bool run_verification = total_collections() >= VerifyGCStartAt;
-  bool prepared_for_verification = false;
-  bool do_full_collection = false;
-
-  if (do_young_collection) {
-    GCIdMark gc_id_mark;
-    GCTraceCPUTime tcpu(((DefNewGeneration*)_young_gen)->gc_tracer());
-    GCTraceTime(Info, gc) t("Pause Young", nullptr, gc_cause(), true);
-
-    print_heap_before_gc();
-
-    if (run_verification && VerifyBeforeGC) {
-      prepare_for_verify();
-      prepared_for_verification = true;
-    }
-
-    gc_prologue(complete);
-    increment_total_collections(complete);
-
-    collect_generation(_young_gen,
-                       full,
-                       size,
-                       is_tlab,
-                       run_verification,
-                       do_clear_all_soft_refs);
-
-    if (size > 0 && (!is_tlab || _young_gen->supports_tlab_allocation()) &&
-        size * HeapWordSize <= _young_gen->unsafe_max_alloc_nogc()) {
-      // Allocation request was met by young GC.
-      size = 0;
-    }
-
-    // Ask if young collection is enough. If so, do the final steps for young collection,
-    // and fallthrough to the end.
-    do_full_collection = should_do_full_collection(size, full, is_tlab, max_generation);
-    if (!do_full_collection) {
-      // Adjust generation sizes.
-      _young_gen->compute_new_size();
-
-      print_heap_change(pre_gc_values);
-
-      // Track memory usage and detect low memory after GC finishes
-      MemoryService::track_memory_usage();
-
-      gc_epilogue(complete);
-    }
-
-    print_heap_after_gc();
-
-  } else {
-    // No young collection, ask if we need to perform Full collection.
-    do_full_collection = should_do_full_collection(size, full, is_tlab, max_generation);
-  }
-
-  if (do_full_collection) {
-    GCIdMark gc_id_mark;
-    GCTraceCPUTime tcpu(SerialFullGC::gc_tracer());
-    GCTraceTime(Info, gc) t("Pause Full", nullptr, gc_cause(), true);
-
-    print_heap_before_gc();
-
-    if (!prepared_for_verification && run_verification && VerifyBeforeGC) {
-      prepare_for_verify();
-    }
-
-    if (!do_young_collection) {
-      gc_prologue(complete);
-      increment_total_collections(complete);
-    }
-
-    // Accounting quirk: total full collections would be incremented when "complete"
-    // is set, by calling increment_total_collections above. However, we also need to
-    // account Full collections that had "complete" unset.
-    if (!complete) {
-      increment_total_full_collections();
-    }
-
-    CodeCache::on_gc_marking_cycle_start();
-
-    ClassUnloadingContext ctx(1 /* num_nmethod_unlink_workers */,
-                              false /* unregister_nmethods_during_purge */,
-                              false /* lock_nmethod_free_separately */);
-
-    collect_generation(_old_gen,
-                       full,
-                       size,
-                       is_tlab,
-                       run_verification,
-                       do_clear_all_soft_refs);
-
-    CodeCache::on_gc_marking_cycle_finish();
-    CodeCache::arm_all_nmethods();
-
-    // Adjust generation sizes.
-    _old_gen->compute_new_size();
-    _young_gen->compute_new_size();
-
-    // Delete metaspaces for unloaded class loaders and clean up loader_data graph
-    ClassLoaderDataGraph::purge(/*at_safepoint*/true);
-    DEBUG_ONLY(MetaspaceUtils::verify();)
->>>>>>> 1eec30a6
 
   _young_gen->compute_new_size();
 
@@ -847,7 +711,7 @@
 }
 
 void SerialHeap::do_full_collection_no_gc_locker(bool clear_all_soft_refs) {
-  IsGCActiveMark gc_active_mark;
+  IsSTWGCActiveMark gc_active_mark;
   SvcGCMarker sgcm(SvcGCMarker::FULL);
   GCIdMark gc_id_mark;
   GCTraceCPUTime tcpu(SerialFullGC::gc_tracer());
