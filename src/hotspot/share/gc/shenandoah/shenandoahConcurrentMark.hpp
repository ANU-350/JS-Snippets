/*
 * Copyright (c) 2013, 2020, Red Hat, Inc. All rights reserved.
 * DO NOT ALTER OR REMOVE COPYRIGHT NOTICES OR THIS FILE HEADER.
 *
 * This code is free software; you can redistribute it and/or modify it
 * under the terms of the GNU General Public License version 2 only, as
 * published by the Free Software Foundation.
 *
 * This code is distributed in the hope that it will be useful, but WITHOUT
 * ANY WARRANTY; without even the implied warranty of MERCHANTABILITY or
 * FITNESS FOR A PARTICULAR PURPOSE.  See the GNU General Public License
 * version 2 for more details (a copy is included in the LICENSE file that
 * accompanied this code).
 *
 * You should have received a copy of the GNU General Public License version
 * 2 along with this work; if not, write to the Free Software Foundation,
 * Inc., 51 Franklin St, Fifth Floor, Boston, MA 02110-1301 USA.
 *
 * Please contact Oracle, 500 Oracle Parkway, Redwood Shores, CA 94065 USA
 * or visit www.oracle.com if you need additional information or have any
 * questions.
 *
 */

#ifndef SHARE_GC_SHENANDOAH_SHENANDOAHCONCURRENTMARK_HPP
#define SHARE_GC_SHENANDOAH_SHENANDOAHCONCURRENTMARK_HPP

#include "gc/shared/taskqueue.hpp"
#include "gc/shared/taskTerminator.hpp"
#include "gc/shenandoah/shenandoahMark.hpp"
#include "gc/shenandoah/shenandoahOopClosures.hpp"
#include "gc/shenandoah/shenandoahTaskqueue.hpp"

<<<<<<< HEAD
class ShenandoahConcurrentMarkingTask;
class ShenandoahFinalMarkingTask;
class ShenandoahPrecleanCompleteGCClosure;
=======
class ShenandoahStrDedupQueue;
class ShenandoahReferenceProcessor;
>>>>>>> 2668d232

class ShenandoahConcurrentMark: public ShenandoahMark {
  friend class ShenandoahConcurrentMarkingTask;
  friend class ShenandoahFinalMarkingTask;
  friend class ShenandoahPrecleanCompleteGCClosure;

public:
<<<<<<< HEAD
  ShenandoahConcurrentMark();

  // When concurrent stack processing is not supported
  void mark_stw_roots();
  void mark_concurrent_roots();

  // Concurrent mark
  void concurrent_mark();
  // Finish mark at a safepoint
  void finish_mark();

  // Reference processing
  void preclean_weak_refs();
=======
  void initialize(uint workers);
  void cancel();

// ---------- Marking loop and tasks
//
private:
  template <class T>
  inline void do_task(ShenandoahObjToScanQueue* q, T* cl, ShenandoahLiveData* live_data, ShenandoahMarkTask* task);

  template <class T>
  inline void do_chunked_array_start(ShenandoahObjToScanQueue* q, T* cl, oop array, bool weak);

  template <class T>
  inline void do_chunked_array(ShenandoahObjToScanQueue* q, T* cl, oop array, int chunk, int pow, bool weak);

  inline void count_liveness(ShenandoahLiveData* live_data, oop obj);

  template <class T, bool CANCELLABLE>
  void mark_loop_work(T* cl, ShenandoahLiveData* live_data, uint worker_id, TaskTerminator *t);

  template <bool CANCELLABLE>
  void mark_loop_prework(uint worker_id, TaskTerminator *terminator, ShenandoahReferenceProcessor* rp, bool strdedup);

public:
  void mark_loop(uint worker_id, TaskTerminator* terminator, ShenandoahReferenceProcessor* rp,
                 bool cancellable, bool strdedup) {
    if (cancellable) {
      mark_loop_prework<true>(worker_id, terminator, rp, strdedup);
    } else {
      mark_loop_prework<false>(worker_id, terminator, rp, strdedup);
    }
  }

  template<class T, UpdateRefsMode UPDATE_REFS, StringDedupMode STRING_DEDUP>
  static inline void mark_through_ref(T* p, ShenandoahHeap* heap, ShenandoahObjToScanQueue* q, ShenandoahMarkingContext* const mark_context, bool weak);
>>>>>>> 2668d232

  static void cancel();

  // TODO: where to put them
  static void update_roots(ShenandoahPhaseTimings::Phase root_phase);
  static void update_thread_roots(ShenandoahPhaseTimings::Phase root_phase);

<<<<<<< HEAD
private:
  void finish_mark_work();
=======
// ---------- Helpers
// Used from closures, need to be public
//
public:
  ShenandoahObjToScanQueue* get_queue(uint worker_id);
  ShenandoahObjToScanQueueSet* task_queues() { return _task_queues; }

>>>>>>> 2668d232
};

#endif // SHARE_GC_SHENANDOAH_SHENANDOAHCONCURRENTMARK_HPP<|MERGE_RESOLUTION|>--- conflicted
+++ resolved
@@ -31,14 +31,8 @@
 #include "gc/shenandoah/shenandoahOopClosures.hpp"
 #include "gc/shenandoah/shenandoahTaskqueue.hpp"
 
-<<<<<<< HEAD
-class ShenandoahConcurrentMarkingTask;
-class ShenandoahFinalMarkingTask;
-class ShenandoahPrecleanCompleteGCClosure;
-=======
 class ShenandoahStrDedupQueue;
 class ShenandoahReferenceProcessor;
->>>>>>> 2668d232
 
 class ShenandoahConcurrentMark: public ShenandoahMark {
   friend class ShenandoahConcurrentMarkingTask;
@@ -46,7 +40,6 @@
   friend class ShenandoahPrecleanCompleteGCClosure;
 
 public:
-<<<<<<< HEAD
   ShenandoahConcurrentMark();
 
   // When concurrent stack processing is not supported
@@ -58,45 +51,6 @@
   // Finish mark at a safepoint
   void finish_mark();
 
-  // Reference processing
-  void preclean_weak_refs();
-=======
-  void initialize(uint workers);
-  void cancel();
-
-// ---------- Marking loop and tasks
-//
-private:
-  template <class T>
-  inline void do_task(ShenandoahObjToScanQueue* q, T* cl, ShenandoahLiveData* live_data, ShenandoahMarkTask* task);
-
-  template <class T>
-  inline void do_chunked_array_start(ShenandoahObjToScanQueue* q, T* cl, oop array, bool weak);
-
-  template <class T>
-  inline void do_chunked_array(ShenandoahObjToScanQueue* q, T* cl, oop array, int chunk, int pow, bool weak);
-
-  inline void count_liveness(ShenandoahLiveData* live_data, oop obj);
-
-  template <class T, bool CANCELLABLE>
-  void mark_loop_work(T* cl, ShenandoahLiveData* live_data, uint worker_id, TaskTerminator *t);
-
-  template <bool CANCELLABLE>
-  void mark_loop_prework(uint worker_id, TaskTerminator *terminator, ShenandoahReferenceProcessor* rp, bool strdedup);
-
-public:
-  void mark_loop(uint worker_id, TaskTerminator* terminator, ShenandoahReferenceProcessor* rp,
-                 bool cancellable, bool strdedup) {
-    if (cancellable) {
-      mark_loop_prework<true>(worker_id, terminator, rp, strdedup);
-    } else {
-      mark_loop_prework<false>(worker_id, terminator, rp, strdedup);
-    }
-  }
-
-  template<class T, UpdateRefsMode UPDATE_REFS, StringDedupMode STRING_DEDUP>
-  static inline void mark_through_ref(T* p, ShenandoahHeap* heap, ShenandoahObjToScanQueue* q, ShenandoahMarkingContext* const mark_context, bool weak);
->>>>>>> 2668d232
 
   static void cancel();
 
@@ -104,18 +58,8 @@
   static void update_roots(ShenandoahPhaseTimings::Phase root_phase);
   static void update_thread_roots(ShenandoahPhaseTimings::Phase root_phase);
 
-<<<<<<< HEAD
 private:
   void finish_mark_work();
-=======
-// ---------- Helpers
-// Used from closures, need to be public
-//
-public:
-  ShenandoahObjToScanQueue* get_queue(uint worker_id);
-  ShenandoahObjToScanQueueSet* task_queues() { return _task_queues; }
-
->>>>>>> 2668d232
 };
 
 #endif // SHARE_GC_SHENANDOAH_SHENANDOAHCONCURRENTMARK_HPP