/*
 * Copyright (c) 2017, 2020, Red Hat, Inc. All rights reserved.
 * DO NOT ALTER OR REMOVE COPYRIGHT NOTICES OR THIS FILE HEADER.
 *
 * This code is free software; you can redistribute it and/or modify it
 * under the terms of the GNU General Public License version 2 only, as
 * published by the Free Software Foundation.
 *
 * This code is distributed in the hope that it will be useful, but WITHOUT
 * ANY WARRANTY; without even the implied warranty of MERCHANTABILITY or
 * FITNESS FOR A PARTICULAR PURPOSE.  See the GNU General Public License
 * version 2 for more details (a copy is included in the LICENSE file that
 * accompanied this code).
 *
 * You should have received a copy of the GNU General Public License version
 * 2 along with this work; if not, write to the Free Software Foundation,
 * Inc., 51 Franklin St, Fifth Floor, Boston, MA 02110-1301 USA.
 *
 * Please contact Oracle, 500 Oracle Parkway, Redwood Shores, CA 94065 USA
 * or visit www.oracle.com if you need additional information or have any
 * questions.
 *
 */

#ifndef SHARE_GC_SHENANDOAH_SHENANDOAHPHASETIMINGS_HPP
#define SHARE_GC_SHENANDOAH_SHENANDOAHPHASETIMINGS_HPP

#include "jfr/jfrEvents.hpp"
#include "gc/shenandoah/shenandoahNumberSeq.hpp"
#include "gc/shared/workerDataArray.hpp"
#include "memory/allocation.hpp"

class ShenandoahCollectorPolicy;
class outputStream;

#define SHENANDOAH_PAR_PHASE_DO(CNT_PREFIX, DESC_PREFIX, f)                            \
  f(CNT_PREFIX ## TotalWork,                DESC_PREFIX "<total>")                     \
  f(CNT_PREFIX ## ThreadRoots,              DESC_PREFIX "Thread Roots")                \
  f(CNT_PREFIX ## CodeCacheRoots,           DESC_PREFIX "Code Cache Roots")            \
  f(CNT_PREFIX ## VMStrongRoots,            DESC_PREFIX "VM Strong Roots")             \
  f(CNT_PREFIX ## VMWeakRoots,              DESC_PREFIX "VM Weak Roots")               \
  f(CNT_PREFIX ## CLDGRoots,                DESC_PREFIX "CLDG Roots")                  \
  f(CNT_PREFIX ## StringDedupTableRoots,    DESC_PREFIX "Dedup Table Roots")           \
  f(CNT_PREFIX ## StringDedupQueueRoots,    DESC_PREFIX "Dedup Queue Roots")           \
  f(CNT_PREFIX ## FinishQueues,             DESC_PREFIX "Finish Queues")               \
  f(CNT_PREFIX ## ParallelMark,             DESC_PREFIX "Parallel Mark")               \
  // end

#define SHENANDOAH_PHASE_DO(f)                                                         \
  f(conc_reset,                                     "Concurrent Reset")                \
                                                                                       \
  f(init_mark_gross,                                "Pause Init Mark (G)")             \
  f(init_mark,                                      "Pause Init Mark (N)")             \
  f(init_manage_tlabs,                              "  Manage TLABs")                  \
  f(init_update_region_states,                      "  Update Region States")          \
  f(scan_roots,                                     "  Scan Roots")                    \
  SHENANDOAH_PAR_PHASE_DO(scan_,                    "    S: ", f)                      \
                                                                                       \
  f(conc_mark,                                      "Concurrent Marking")              \
  f(conc_mark_roots,                                "  Roots ")                        \
  SHENANDOAH_PAR_PHASE_DO(conc_mark_roots,          "    CM: ", f)                     \
                                                                                       \
  f(final_mark_gross,                               "Pause Final Mark (G)")            \
  f(final_mark,                                     "Pause Final Mark (N)")            \
  f(update_roots,                                   "  Update Roots")                  \
  SHENANDOAH_PAR_PHASE_DO(update_,                  "    U: ", f)                      \
  f(finish_queues,                                  "  Finish Queues")                 \
  f(weakrefs,                                       "  Weak References")               \
  f(weakrefs_process,                               "    Process")                     \
  f(final_update_region_states,                     "  Update Region States")          \
  f(final_manage_labs,                              "  Manage GC/TLABs")               \
  f(choose_cset,                                    "  Choose Collection Set")         \
  f(final_rebuild_freeset,                          "  Rebuild Free Set")              \
  f(init_evac,                                      "  Initial Evacuation")            \
  SHENANDOAH_PAR_PHASE_DO(evac_,                    "    E: ", f)                      \
                                                                                       \
  f(conc_weak_refs,                                 "Concurrent Weak References")      \
  f(conc_weak_refs_work,                            "  Process")                       \
  SHENANDOAH_PAR_PHASE_DO(conc_weak_refs_work_,     "    CWRF: ", f)                   \
  f(conc_weak_roots,                                "Concurrent Weak Roots")           \
  f(conc_weak_roots_work,                           "  Roots")                         \
  SHENANDOAH_PAR_PHASE_DO(conc_weak_roots_work_,    "    CWR: ", f)                    \
  f(conc_weak_roots_rendezvous,                     "  Rendezvous")                    \
  f(conc_cleanup_early,                             "Concurrent Cleanup")              \
  f(conc_class_unload,                              "Concurrent Class Unloading")      \
  f(conc_class_unload_unlink,                       "  Unlink Stale")                  \
  f(conc_class_unload_unlink_sd,                    "    System Dictionary")           \
  f(conc_class_unload_unlink_weak_klass,            "    Weak Class Links")            \
  f(conc_class_unload_unlink_code_roots,            "    Code Roots")                  \
  f(conc_class_unload_rendezvous,                   "  Rendezvous")                    \
  f(conc_class_unload_purge,                        "  Purge Unlinked")                \
  f(conc_class_unload_purge_coderoots,              "    Code Roots")                  \
  f(conc_class_unload_purge_cldg,                   "    CLDG")                        \
  f(conc_class_unload_purge_ec,                     "    Exception Caches")            \
  f(conc_strong_roots,                              "Concurrent Strong Roots")         \
  SHENANDOAH_PAR_PHASE_DO(conc_strong_roots_,       "  CSR: ", f)                      \
  f(conc_rendezvous_roots,                          "Rendezvous")                      \
  f(conc_evac,                                      "Concurrent Evacuation")           \
                                                                                       \
  f(init_update_refs_gross,                         "Pause Init  Update Refs (G)")     \
  f(init_update_refs,                               "Pause Init  Update Refs (N)")     \
  f(init_update_refs_manage_gclabs,                 "  Manage GCLABs")                 \
                                                                                       \
  f(conc_update_thread_roots,                       "Concurrent Update Thread Roots")  \
  f(conc_update_refs,                               "Concurrent Update Refs")          \
                                                                                       \
  f(final_update_refs_gross,                        "Pause Final Update Refs (G)")     \
  f(final_update_refs,                              "Pause Final Update Refs (N)")     \
  f(final_update_refs_finish_work,                  "  Finish Work")                   \
  f(final_update_refs_roots,                        "  Update Roots")                  \
  SHENANDOAH_PAR_PHASE_DO(final_update_,            "    UR: ", f)                     \
  f(final_update_refs_update_region_states,         "  Update Region States")          \
  f(final_update_refs_trash_cset,                   "  Trash Collection Set")          \
  f(final_update_refs_rebuild_freeset,              "  Rebuild Free Set")              \
                                                                                       \
  f(conc_cleanup_complete,                          "Concurrent Cleanup")              \
                                                                                       \
  f(degen_gc_gross,                                 "Pause Degenerated GC (G)")        \
  f(degen_gc,                                       "Pause Degenerated GC (N)")        \
<<<<<<< HEAD
  f(degen_gc_stw_mark,                              "  Degen STW Mark")                \
  SHENANDOAH_PAR_PHASE_DO(degen_gc_stw_mark_,      "     DSM: ", f)                    \
  f(degen_gc_mark,                                  "  Degen Mark")                    \
  SHENANDOAH_PAR_PHASE_DO(degen_gc_mark_,           "    DM: ", f)                     \
  f(degen_gc_weakrefs,                              "  Weak References")               \
  f(degen_gc_weakrefs_process,                      "   Process")                      \
=======
  f(degen_gc_scan_conc_roots,                       "  Degen Mark Roots")              \
  SHENANDOAH_PAR_PHASE_DO(degen_gc_conc_mark_,      "    DM: ", f)                     \
  f(degen_gc_purge,                                  "   System Purge")                \
  f(degen_gc_purge_class_unload,                     "     Unload Classes")            \
  SHENANDOAH_PAR_PHASE_DO(degen_gc_purge_cu_par_,    "       DCU: ", f)                \
  f(degen_gc_purge_weak_par,                         "     Weak Roots")                \
  SHENANDOAH_PAR_PHASE_DO(degen_gc_purge_weak_p_,    "       DWR: ", f)                \
  f(degen_gc_purge_cldg,                             "     CLDG")                      \
>>>>>>> 98a5d5a6
  f(degen_gc_update_roots,                          "  Degen Update Roots")            \
  SHENANDOAH_PAR_PHASE_DO(degen_gc_update_,         "    DU: ", f)                     \
                                                                                       \
  f(full_gc_gross,                                  "Pause Full GC (G)")               \
  f(full_gc,                                        "Pause Full GC (N)")               \
  f(full_gc_heapdump_pre,                           "  Pre Heap Dump")                 \
  f(full_gc_prepare,                                "  Prepare")                       \
  f(full_gc_update_roots,                           "    Update Roots")                \
  SHENANDOAH_PAR_PHASE_DO(full_gc_update_roots_,    "      FU: ", f)                   \
  f(full_gc_mark,                                   "  Mark")                          \
  SHENANDOAH_PAR_PHASE_DO(full_gc_mark_,            "    FM: ", f)                     \
  f(full_gc_weakrefs,                               "    Weak References")             \
  f(full_gc_purge,                                  "    System Purge")                \
  f(full_gc_purge_class_unload,                     "      Unload Classes")            \
  SHENANDOAH_PAR_PHASE_DO(full_gc_purge_cu_par_,    "        CU: ", f)                 \
  f(full_gc_purge_weak_par,                         "      Weak Roots")                \
  SHENANDOAH_PAR_PHASE_DO(full_gc_purge_weak_p_,    "        WR: ", f)                 \
  f(full_gc_purge_cldg,                             "      CLDG")                      \
  f(full_gc_calculate_addresses,                    "  Calculate Addresses")           \
  f(full_gc_calculate_addresses_regular,            "    Regular Objects")             \
  f(full_gc_calculate_addresses_humong,             "    Humongous Objects")           \
  f(full_gc_adjust_pointers,                        "  Adjust Pointers")               \
  f(full_gc_adjust_roots,                           "  Adjust Roots")                  \
  SHENANDOAH_PAR_PHASE_DO(full_gc_adjust_roots_,    "    FA: ", f)                     \
  f(full_gc_copy_objects,                           "  Copy Objects")                  \
  f(full_gc_copy_objects_regular,                   "    Regular Objects")             \
  f(full_gc_copy_objects_humong,                    "    Humongous Objects")           \
  f(full_gc_copy_objects_reset_complete,            "    Reset Complete Bitmap")       \
  f(full_gc_copy_objects_rebuild,                   "    Rebuild Region Sets")         \
  f(full_gc_heapdump_post,                          "  Post Heap Dump")                \
                                                                                       \
  f(conc_uncommit,                                  "Concurrent Uncommit")             \
  f(pacing,                                         "Pacing")                          \
                                                                                       \
  f(heap_iteration_roots,                           "Heap Iteration")                  \
  SHENANDOAH_PAR_PHASE_DO(heap_iteration_roots_,    "  HI: ", f)                       \
  // end

typedef WorkerDataArray<double> ShenandoahWorkerData;

class ShenandoahPhaseTimings : public CHeapObj<mtGC> {
  friend class ShenandoahGCPhase;
  friend class ShenandoahWorkerTimingsTracker;
public:
#define SHENANDOAH_PHASE_DECLARE_ENUM(type, title)   type,

  enum Phase {
    SHENANDOAH_PHASE_DO(SHENANDOAH_PHASE_DECLARE_ENUM)
    _num_phases,
    _invalid_phase = _num_phases
  };

  enum ParPhase {
    SHENANDOAH_PAR_PHASE_DO(,, SHENANDOAH_PHASE_DECLARE_ENUM)
    _num_par_phases
  };

#undef SHENANDOAH_PHASE_DECLARE_ENUM

private:
  uint                _max_workers;
  double              _cycle_data[_num_phases];
  HdrSeq              _global_data[_num_phases];
  static const char*  _phase_names[_num_phases];

  ShenandoahWorkerData* _worker_data[_num_phases];
  ShenandoahCollectorPolicy* _policy;

  static bool is_worker_phase(Phase phase);
  static bool is_root_work_phase(Phase phase);

  ShenandoahWorkerData* worker_data(Phase phase, ParPhase par_phase);
  Phase worker_par_phase(Phase phase, ParPhase par_phase);

  void set_cycle_data(Phase phase, double time);
  static double uninitialized() { return -1; }

public:
  ShenandoahPhaseTimings(uint max_workers);

  void record_phase_time(Phase phase, double time);

  void record_workers_start(Phase phase);
  void record_workers_end(Phase phase);

  void flush_par_workers_to_cycle();
  void flush_cycle_to_global();

  static const char* phase_name(Phase phase) {
    assert(phase >= 0 && phase < _num_phases, "Out of bound");
    return _phase_names[phase];
  }

  void print_cycle_on(outputStream* out) const;
  void print_global_on(outputStream* out) const;
};

class ShenandoahWorkerTimingsTracker : public StackObj {
private:
  ShenandoahPhaseTimings*          const _timings;
  ShenandoahPhaseTimings::Phase    const _phase;
  ShenandoahPhaseTimings::ParPhase const _par_phase;
  uint const _worker_id;

  double _start_time;
  EventGCPhaseParallel _event;
public:
  ShenandoahWorkerTimingsTracker(ShenandoahPhaseTimings::Phase phase, ShenandoahPhaseTimings::ParPhase par_phase, uint worker_id);
  ~ShenandoahWorkerTimingsTracker();
};

#endif // SHARE_GC_SHENANDOAH_SHENANDOAHPHASETIMINGS_HPP<|MERGE_RESOLUTION|>--- conflicted
+++ resolved
@@ -117,23 +117,18 @@
                                                                                        \
   f(degen_gc_gross,                                 "Pause Degenerated GC (G)")        \
   f(degen_gc,                                       "Pause Degenerated GC (N)")        \
-<<<<<<< HEAD
   f(degen_gc_stw_mark,                              "  Degen STW Mark")                \
-  SHENANDOAH_PAR_PHASE_DO(degen_gc_stw_mark_,      "     DSM: ", f)                    \
+  SHENANDOAH_PAR_PHASE_DO(degen_gc_stw_mark_,       "    DSM: ", f)                    \
   f(degen_gc_mark,                                  "  Degen Mark")                    \
   SHENANDOAH_PAR_PHASE_DO(degen_gc_mark_,           "    DM: ", f)                     \
+  f(degen_gc_purge,                                 "    System Purge")                \
+  f(degen_gc_purge_class_unload,                    "      Unload Classes")            \
+  SHENANDOAH_PAR_PHASE_DO(degen_gc_purge_cu_par_,   "        DCU: ", f)                \
   f(degen_gc_weakrefs,                              "  Weak References")               \
   f(degen_gc_weakrefs_process,                      "   Process")                      \
-=======
-  f(degen_gc_scan_conc_roots,                       "  Degen Mark Roots")              \
-  SHENANDOAH_PAR_PHASE_DO(degen_gc_conc_mark_,      "    DM: ", f)                     \
-  f(degen_gc_purge,                                  "   System Purge")                \
-  f(degen_gc_purge_class_unload,                     "     Unload Classes")            \
-  SHENANDOAH_PAR_PHASE_DO(degen_gc_purge_cu_par_,    "       DCU: ", f)                \
-  f(degen_gc_purge_weak_par,                         "     Weak Roots")                \
-  SHENANDOAH_PAR_PHASE_DO(degen_gc_purge_weak_p_,    "       DWR: ", f)                \
-  f(degen_gc_purge_cldg,                             "     CLDG")                      \
->>>>>>> 98a5d5a6
+  f(degen_gc_purge_weak_par,                        "     Weak Roots")                 \
+  SHENANDOAH_PAR_PHASE_DO(degen_gc_purge_weak_p_,   "       DWR: ", f)                \
+  f(degen_gc_purge_cldg,                            "     CLDG")                      \
   f(degen_gc_update_roots,                          "  Degen Update Roots")            \
   SHENANDOAH_PAR_PHASE_DO(degen_gc_update_,         "    DU: ", f)                     \
                                                                                        \
