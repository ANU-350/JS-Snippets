/*
 * Copyright (c) 2017, 2021, Red Hat, Inc. All rights reserved.
 * DO NOT ALTER OR REMOVE COPYRIGHT NOTICES OR THIS FILE HEADER.
 *
 * This code is free software; you can redistribute it and/or modify it
 * under the terms of the GNU General Public License version 2 only, as
 * published by the Free Software Foundation.
 *
 * This code is distributed in the hope that it will be useful, but WITHOUT
 * ANY WARRANTY; without even the implied warranty of MERCHANTABILITY or
 * FITNESS FOR A PARTICULAR PURPOSE.  See the GNU General Public License
 * version 2 for more details (a copy is included in the LICENSE file that
 * accompanied this code).
 *
 * You should have received a copy of the GNU General Public License version
 * 2 along with this work; if not, write to the Free Software Foundation,
 * Inc., 51 Franklin St, Fifth Floor, Boston, MA 02110-1301 USA.
 *
 * Please contact Oracle, 500 Oracle Parkway, Redwood Shores, CA 94065 USA
 * or visit www.oracle.com if you need additional information or have any
 * questions.
 *
 */

#ifndef SHARE_GC_SHENANDOAH_SHENANDOAHPHASETIMINGS_HPP
#define SHARE_GC_SHENANDOAH_SHENANDOAHPHASETIMINGS_HPP

#include "jfr/jfrEvents.hpp"
#include "gc/shenandoah/shenandoahNumberSeq.hpp"
#include "gc/shared/workerDataArray.hpp"
#include "memory/allocation.hpp"

class ShenandoahCollectorPolicy;
class outputStream;

#define SHENANDOAH_PAR_PHASE_DO(CNT_PREFIX, DESC_PREFIX, f)                            \
  f(CNT_PREFIX ## TotalWork,                DESC_PREFIX "<total>")                     \
  f(CNT_PREFIX ## ThreadRoots,              DESC_PREFIX "Thread Roots")                \
  f(CNT_PREFIX ## CodeCacheRoots,           DESC_PREFIX "Code Cache Roots")            \
  f(CNT_PREFIX ## VMStrongRoots,            DESC_PREFIX "VM Strong Roots")             \
  f(CNT_PREFIX ## VMWeakRoots,              DESC_PREFIX "VM Weak Roots")               \
  f(CNT_PREFIX ## CLDGRoots,                DESC_PREFIX "CLDG Roots")                  \
  f(CNT_PREFIX ## StringDedupTableRoots,    DESC_PREFIX "Dedup Table Roots")           \
  f(CNT_PREFIX ## StringDedupQueueRoots,    DESC_PREFIX "Dedup Queue Roots")           \
  f(CNT_PREFIX ## WeakRefProc,              DESC_PREFIX "Weak References")             \
  // end

#define SHENANDOAH_PHASE_DO(f)                                                         \
  f(conc_reset,                                     "Concurrent Reset")                \
                                                                                       \
  f(init_mark_gross,                                "Pause Init Mark (G)")             \
  f(init_mark,                                      "Pause Init Mark (N)")             \
  f(init_manage_tlabs,                              "  Manage TLABs")                  \
  f(init_update_region_states,                      "  Update Region States")          \
  f(scan_roots,                                     "  Scan Roots")                    \
  SHENANDOAH_PAR_PHASE_DO(scan_,                    "    S: ", f)                      \
                                                                                       \
  f(conc_mark,                                      "Concurrent Marking")              \
  f(conc_mark_roots,                                "  Roots ")                        \
  SHENANDOAH_PAR_PHASE_DO(conc_mark_roots,          "    CM: ", f)                     \
                                                                                       \
  f(final_mark_gross,                               "Pause Final Mark (G)")            \
  f(final_mark,                                     "Pause Final Mark (N)")            \
  f(update_roots,                                   "  Update Roots")                  \
  SHENANDOAH_PAR_PHASE_DO(update_,                  "    U: ", f)                      \
  f(finish_mark,                                    "  Finish Mark")                   \
  SHENANDOAH_PAR_PHASE_DO(finish_mark_p_,           "      FM: ", f)                   \
  f(weakrefs,                                       "  Weak References")               \
  f(weakrefs_process,                               "    Process")                     \
  f(final_update_region_states,                     "  Update Region States")          \
  f(final_manage_labs,                              "  Manage GC/TLABs")               \
  f(choose_cset,                                    "  Choose Collection Set")         \
  f(final_rebuild_freeset,                          "  Rebuild Free Set")              \
  f(init_evac,                                      "  Initial Evacuation")            \
  SHENANDOAH_PAR_PHASE_DO(evac_,                    "    E: ", f)                      \
                                                                                       \
  f(conc_weak_refs,                                 "Concurrent Weak References")      \
  f(conc_weak_refs_work,                            "  Process")                       \
  SHENANDOAH_PAR_PHASE_DO(conc_weak_refs_work_,     "    CWRF: ", f)                   \
  f(conc_weak_roots,                                "Concurrent Weak Roots")           \
  f(conc_weak_roots_work,                           "  Roots")                         \
  SHENANDOAH_PAR_PHASE_DO(conc_weak_roots_work_,    "    CWR: ", f)                    \
  f(conc_weak_roots_rendezvous,                     "  Rendezvous")                    \
  f(conc_cleanup_early,                             "Concurrent Cleanup")              \
  f(conc_class_unload,                              "Concurrent Class Unloading")      \
  f(conc_class_unload_unlink,                       "  Unlink Stale")                  \
  f(conc_class_unload_unlink_sd,                    "    System Dictionary")           \
  f(conc_class_unload_unlink_weak_klass,            "    Weak Class Links")            \
  f(conc_class_unload_unlink_code_roots,            "    Code Roots")                  \
  f(conc_class_unload_rendezvous,                   "  Rendezvous")                    \
  f(conc_class_unload_purge,                        "  Purge Unlinked")                \
  f(conc_class_unload_purge_coderoots,              "    Code Roots")                  \
  f(conc_class_unload_purge_cldg,                   "    CLDG")                        \
  f(conc_class_unload_purge_ec,                     "    Exception Caches")            \
  f(conc_strong_roots,                              "Concurrent Strong Roots")         \
  SHENANDOAH_PAR_PHASE_DO(conc_strong_roots_,       "  CSR: ", f)                      \
  f(conc_rendezvous_roots,                          "Rendezvous")                      \
  f(conc_evac,                                      "Concurrent Evacuation")           \
                                                                                       \
  f(init_update_refs_gross,                         "Pause Init  Update Refs (G)")     \
  f(init_update_refs,                               "Pause Init  Update Refs (N)")     \
  f(init_update_refs_manage_gclabs,                 "  Manage GCLABs")                 \
                                                                                       \
  f(conc_update_thread_roots,                       "Concurrent Update Thread Roots")  \
  f(conc_update_refs,                               "Concurrent Update Refs")          \
                                                                                       \
  f(final_update_refs_gross,                        "Pause Final Update Refs (G)")     \
  f(final_update_refs,                              "Pause Final Update Refs (N)")     \
  f(final_update_refs_finish_work,                  "  Finish Work")                   \
  f(final_update_refs_roots,                        "  Update Roots")                  \
  SHENANDOAH_PAR_PHASE_DO(final_update_,            "    UR: ", f)                     \
  f(final_update_refs_update_region_states,         "  Update Region States")          \
  f(final_update_refs_trash_cset,                   "  Trash Collection Set")          \
  f(final_update_refs_rebuild_freeset,              "  Rebuild Free Set")              \
                                                                                       \
  f(conc_cleanup_complete,                          "Concurrent Cleanup")              \
                                                                                       \
  f(degen_gc_gross,                                 "Pause Degenerated GC (G)")        \
  f(degen_gc,                                       "Pause Degenerated GC (N)")        \
  f(degen_gc_scan_conc_roots,                       "  Degen Mark Roots")              \
  SHENANDOAH_PAR_PHASE_DO(degen_gc_conc_mark_,      "    DM: ", f)                     \
<<<<<<< HEAD
  f(degen_gc_purge,                                 "   System Purge")                 \
  f(degen_gc_weakrefs,                              "   Weak References")              \
  SHENANDOAH_PAR_PHASE_DO(degen_gc_weakrefs_p_,     "      WRP: ", f)                  \
  f(degen_gc_purge_class_unload,                    "     Unload Classes")             \
  SHENANDOAH_PAR_PHASE_DO(degen_gc_purge_cu_par_,   "       DCU: ", f)                 \
  f(degen_gc_purge_weak_par,                        "     Weak Roots")                 \
  SHENANDOAH_PAR_PHASE_DO(degen_gc_purge_weak_p_,   "       DWR: ", f)                 \
  f(degen_gc_purge_cldg,                            "     CLDG")                       \
=======
  f(degen_gc_weakrefs,                               "   Weak References")             \
  SHENANDOAH_PAR_PHASE_DO(degen_gc_weakrefs_p_,      "      WRP: ", f)                 \
  f(degen_gc_purge,                                  "   System Purge")                \
  f(degen_gc_purge_class_unload,                     "     Unload Classes")            \
  SHENANDOAH_PAR_PHASE_DO(degen_gc_purge_cu_par_,    "       DCU: ", f)                \
  f(degen_gc_purge_weak_par,                         "     Weak Roots")                \
  SHENANDOAH_PAR_PHASE_DO(degen_gc_purge_weak_p_,    "       DWR: ", f)                \
  f(degen_gc_purge_cldg,                             "     CLDG")                      \
>>>>>>> baa53fa8
  f(degen_gc_update_roots,                          "  Degen Update Roots")            \
  SHENANDOAH_PAR_PHASE_DO(degen_gc_update_,         "    DU: ", f)                     \
                                                                                       \
  f(full_gc_gross,                                  "Pause Full GC (G)")               \
  f(full_gc,                                        "Pause Full GC (N)")               \
  f(full_gc_heapdump_pre,                           "  Pre Heap Dump")                 \
  f(full_gc_prepare,                                "  Prepare")                       \
  f(full_gc_update_roots,                           "    Update Roots")                \
  SHENANDOAH_PAR_PHASE_DO(full_gc_update_roots_,    "      FU: ", f)                   \
  f(full_gc_scan_roots,                             "  Scan Roots")                    \
  SHENANDOAH_PAR_PHASE_DO(full_gc_scan_roots_,      "    FS: ", f)                     \
  f(full_gc_scan_conc_roots,                        "  Scan Concurrent Roots")         \
  SHENANDOAH_PAR_PHASE_DO(full_gc_scan_conc_roots,  "    FCS: ", f)                    \
  f(full_gc_mark,                                   "  Mark")                          \
  f(full_gc_finish_mark,                            "    Finish Mark")                 \
  SHENANDOAH_PAR_PHASE_DO(full_gc_finish_mark_p_,   "      FM: ", f)                   \
  f(full_gc_purge,                                  "    System Purge")                \
  f(full_gc_weakrefs,                               "    Weak References")             \
  SHENANDOAH_PAR_PHASE_DO(full_gc_weakrefs_p_,      "      WRP: ", f)                  \
  f(full_gc_purge_class_unload,                     "      Unload Classes")            \
  SHENANDOAH_PAR_PHASE_DO(full_gc_purge_cu_par_,    "        CU: ", f)                 \
  f(full_gc_purge_weak_par,                         "      Weak Roots")                \
  SHENANDOAH_PAR_PHASE_DO(full_gc_purge_weak_p_,    "        WR: ", f)                 \
  f(full_gc_purge_cldg,                             "      CLDG")                      \
  f(full_gc_calculate_addresses,                    "  Calculate Addresses")           \
  f(full_gc_calculate_addresses_regular,            "    Regular Objects")             \
  f(full_gc_calculate_addresses_humong,             "    Humongous Objects")           \
  f(full_gc_adjust_pointers,                        "  Adjust Pointers")               \
  f(full_gc_adjust_roots,                           "  Adjust Roots")                  \
  SHENANDOAH_PAR_PHASE_DO(full_gc_adjust_roots_,    "    FA: ", f)                     \
  f(full_gc_copy_objects,                           "  Copy Objects")                  \
  f(full_gc_copy_objects_regular,                   "    Regular Objects")             \
  f(full_gc_copy_objects_humong,                    "    Humongous Objects")           \
  f(full_gc_copy_objects_reset_complete,            "    Reset Complete Bitmap")       \
  f(full_gc_copy_objects_rebuild,                   "    Rebuild Region Sets")         \
  f(full_gc_heapdump_post,                          "  Post Heap Dump")                \
                                                                                       \
  f(conc_uncommit,                                  "Concurrent Uncommit")             \
  f(pacing,                                         "Pacing")                          \
                                                                                       \
  f(heap_iteration_roots,                           "Heap Iteration")                  \
  SHENANDOAH_PAR_PHASE_DO(heap_iteration_roots_,    "  HI: ", f)                       \
  // end

typedef WorkerDataArray<double> ShenandoahWorkerData;

class ShenandoahPhaseTimings : public CHeapObj<mtGC> {
  friend class ShenandoahGCPhase;
  friend class ShenandoahWorkerTimingsTracker;
public:
#define SHENANDOAH_PHASE_DECLARE_ENUM(type, title)   type,

  enum Phase {
    SHENANDOAH_PHASE_DO(SHENANDOAH_PHASE_DECLARE_ENUM)
    _num_phases,
    _invalid_phase = _num_phases
  };

  enum ParPhase {
    SHENANDOAH_PAR_PHASE_DO(,, SHENANDOAH_PHASE_DECLARE_ENUM)
    _num_par_phases
  };

#undef SHENANDOAH_PHASE_DECLARE_ENUM

private:
  uint                _max_workers;
  double              _cycle_data[_num_phases];
  HdrSeq              _global_data[_num_phases];
  static const char*  _phase_names[_num_phases];

  ShenandoahWorkerData* _worker_data[_num_phases];
  ShenandoahCollectorPolicy* _policy;

  static bool is_worker_phase(Phase phase);
  static bool is_root_work_phase(Phase phase);

  ShenandoahWorkerData* worker_data(Phase phase, ParPhase par_phase);
  Phase worker_par_phase(Phase phase, ParPhase par_phase);

  void set_cycle_data(Phase phase, double time);
  static double uninitialized() { return -1; }

public:
  ShenandoahPhaseTimings(uint max_workers);

  void record_phase_time(Phase phase, double time);

  void record_workers_start(Phase phase);
  void record_workers_end(Phase phase);

  void flush_par_workers_to_cycle();
  void flush_cycle_to_global();

  static const char* phase_name(Phase phase) {
    assert(phase >= 0 && phase < _num_phases, "Out of bound");
    return _phase_names[phase];
  }

  void print_cycle_on(outputStream* out) const;
  void print_global_on(outputStream* out) const;
};

class ShenandoahWorkerTimingsTracker : public StackObj {
private:
  ShenandoahPhaseTimings*          const _timings;
  ShenandoahPhaseTimings::Phase    const _phase;
  ShenandoahPhaseTimings::ParPhase const _par_phase;
  uint const _worker_id;

  double _start_time;
  EventGCPhaseParallel _event;
public:
  ShenandoahWorkerTimingsTracker(ShenandoahPhaseTimings::Phase phase, ShenandoahPhaseTimings::ParPhase par_phase, uint worker_id);
  ~ShenandoahWorkerTimingsTracker();
};

#endif // SHARE_GC_SHENANDOAH_SHENANDOAHPHASETIMINGS_HPP<|MERGE_RESOLUTION|>--- conflicted
+++ resolved
@@ -119,25 +119,14 @@
   f(degen_gc,                                       "Pause Degenerated GC (N)")        \
   f(degen_gc_scan_conc_roots,                       "  Degen Mark Roots")              \
   SHENANDOAH_PAR_PHASE_DO(degen_gc_conc_mark_,      "    DM: ", f)                     \
-<<<<<<< HEAD
-  f(degen_gc_purge,                                 "   System Purge")                 \
-  f(degen_gc_weakrefs,                              "   Weak References")              \
+  f(degen_gc_purge,                                 "  System Purge")                  \
+  f(degen_gc_weakrefs,                              "    Weak References")             \
   SHENANDOAH_PAR_PHASE_DO(degen_gc_weakrefs_p_,     "      WRP: ", f)                  \
-  f(degen_gc_purge_class_unload,                    "     Unload Classes")             \
-  SHENANDOAH_PAR_PHASE_DO(degen_gc_purge_cu_par_,   "       DCU: ", f)                 \
-  f(degen_gc_purge_weak_par,                        "     Weak Roots")                 \
-  SHENANDOAH_PAR_PHASE_DO(degen_gc_purge_weak_p_,   "       DWR: ", f)                 \
-  f(degen_gc_purge_cldg,                            "     CLDG")                       \
-=======
-  f(degen_gc_weakrefs,                               "   Weak References")             \
-  SHENANDOAH_PAR_PHASE_DO(degen_gc_weakrefs_p_,      "      WRP: ", f)                 \
-  f(degen_gc_purge,                                  "   System Purge")                \
-  f(degen_gc_purge_class_unload,                     "     Unload Classes")            \
-  SHENANDOAH_PAR_PHASE_DO(degen_gc_purge_cu_par_,    "       DCU: ", f)                \
-  f(degen_gc_purge_weak_par,                         "     Weak Roots")                \
-  SHENANDOAH_PAR_PHASE_DO(degen_gc_purge_weak_p_,    "       DWR: ", f)                \
-  f(degen_gc_purge_cldg,                             "     CLDG")                      \
->>>>>>> baa53fa8
+  f(degen_gc_purge_class_unload,                    "    Unload Classes")              \
+  SHENANDOAH_PAR_PHASE_DO(degen_gc_purge_cu_par_,   "      DCU: ", f)                  \
+  f(degen_gc_purge_weak_par,                        "    Weak Roots")                  \
+  SHENANDOAH_PAR_PHASE_DO(degen_gc_purge_weak_p_,   "      DWR: ", f)                  \
+  f(degen_gc_purge_cldg,                            "    CLDG")                        \
   f(degen_gc_update_roots,                          "  Degen Update Roots")            \
   SHENANDOAH_PAR_PHASE_DO(degen_gc_update_,         "    DU: ", f)                     \
                                                                                        \
@@ -154,14 +143,14 @@
   f(full_gc_mark,                                   "  Mark")                          \
   f(full_gc_finish_mark,                            "    Finish Mark")                 \
   SHENANDOAH_PAR_PHASE_DO(full_gc_finish_mark_p_,   "      FM: ", f)                   \
-  f(full_gc_purge,                                  "    System Purge")                \
+  f(full_gc_purge,                                  "  System Purge")                  \
   f(full_gc_weakrefs,                               "    Weak References")             \
   SHENANDOAH_PAR_PHASE_DO(full_gc_weakrefs_p_,      "      WRP: ", f)                  \
-  f(full_gc_purge_class_unload,                     "      Unload Classes")            \
-  SHENANDOAH_PAR_PHASE_DO(full_gc_purge_cu_par_,    "        CU: ", f)                 \
-  f(full_gc_purge_weak_par,                         "      Weak Roots")                \
-  SHENANDOAH_PAR_PHASE_DO(full_gc_purge_weak_p_,    "        WR: ", f)                 \
-  f(full_gc_purge_cldg,                             "      CLDG")                      \
+  f(full_gc_purge_class_unload,                     "    Unload Classes")              \
+  SHENANDOAH_PAR_PHASE_DO(full_gc_purge_cu_par_,    "      CU: ", f)                   \
+  f(full_gc_purge_weak_par,                         "    Weak Roots")                  \
+  SHENANDOAH_PAR_PHASE_DO(full_gc_purge_weak_p_,    "      WR: ", f)                   \
+  f(full_gc_purge_cldg,                             "    CLDG")                        \
   f(full_gc_calculate_addresses,                    "  Calculate Addresses")           \
   f(full_gc_calculate_addresses_regular,            "    Regular Objects")             \
   f(full_gc_calculate_addresses_humong,             "    Humongous Objects")           \
