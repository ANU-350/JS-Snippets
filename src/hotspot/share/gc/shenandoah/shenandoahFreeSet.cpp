/*
 * Copyright (c) 2016, 2021, Red Hat, Inc. All rights reserved.
 * Copyright Amazon.com Inc. or its affiliates. All Rights Reserved.
 * DO NOT ALTER OR REMOVE COPYRIGHT NOTICES OR THIS FILE HEADER.
 *
 * This code is free software; you can redistribute it and/or modify it
 * under the terms of the GNU General Public License version 2 only, as
 * published by the Free Software Foundation.
 *
 * This code is distributed in the hope that it will be useful, but WITHOUT
 * ANY WARRANTY; without even the implied warranty of MERCHANTABILITY or
 * FITNESS FOR A PARTICULAR PURPOSE.  See the GNU General Public License
 * version 2 for more details (a copy is included in the LICENSE file that
 * accompanied this code).
 *
 * You should have received a copy of the GNU General Public License version
 * 2 along with this work; if not, write to the Free Software Foundation,
 * Inc., 51 Franklin St, Fifth Floor, Boston, MA 02110-1301 USA.
 *
 * Please contact Oracle, 500 Oracle Parkway, Redwood Shores, CA 94065 USA
 * or visit www.oracle.com if you need additional information or have any
 * questions.
 *
 */

#include "precompiled.hpp"
#include "gc/shared/tlab_globals.hpp"
#include "gc/shenandoah/shenandoahAffiliation.hpp"
#include "gc/shenandoah/shenandoahBarrierSet.hpp"
#include "gc/shenandoah/shenandoahFreeSet.hpp"
#include "gc/shenandoah/shenandoahHeap.inline.hpp"
#include "gc/shenandoah/shenandoahHeapRegionSet.hpp"
#include "gc/shenandoah/shenandoahMarkingContext.inline.hpp"
#include "gc/shenandoah/shenandoahOldGeneration.hpp"
#include "gc/shenandoah/shenandoahScanRemembered.inline.hpp"
#include "gc/shenandoah/shenandoahYoungGeneration.hpp"
#include "logging/logStream.hpp"
#include "memory/resourceArea.hpp"
#include "runtime/orderAccess.hpp"

<<<<<<< HEAD

=======
>>>>>>> 57fdc186
ShenandoahSetsOfFree::ShenandoahSetsOfFree(size_t max_regions, ShenandoahFreeSet* free_set) :
    _max(max_regions),
    _free_set(free_set),
    _region_size_bytes(ShenandoahHeapRegion::region_size_bytes())
<<<<<<< HEAD
=======
{
  _membership = NEW_C_HEAP_ARRAY(ShenandoahFreeMemoryType, max_regions, mtGC);
  clear_internal();
}

ShenandoahSetsOfFree::~ShenandoahSetsOfFree() {
  FREE_C_HEAP_ARRAY(ShenandoahFreeMemoryType, _membership);
}


void ShenandoahSetsOfFree::clear_internal() {
  for (size_t idx = 0; idx < _max; idx++) {
    _membership[idx] = NotFree;
  }

  for (size_t idx = 0; idx < NumFreeSets; idx++) {
    _leftmosts[idx] = _max;
    _rightmosts[idx] = 0;
    _leftmosts_empty[idx] = _max;
    _rightmosts_empty[idx] = 0;
    _capacity_of[idx] = 0;
    _used_by[idx] = 0;
  }

  _left_to_right_bias[Mutator] = true;
  _left_to_right_bias[Collector] = false;
  _left_to_right_bias[OldCollector] = false;

  _region_counts[Mutator] = 0;
  _region_counts[Collector] = 0;
  _region_counts[OldCollector] = 0;
  _region_counts[NotFree] = _max;
}

void ShenandoahSetsOfFree::clear_all() {
  clear_internal();
}

void ShenandoahSetsOfFree::increase_used(ShenandoahFreeMemoryType which_set, size_t bytes) {
  assert (which_set > NotFree && which_set < NumFreeSets, "Set must correspond to a valid freeset");
  _used_by[which_set] += bytes;
  assert (_used_by[which_set] <= _capacity_of[which_set],
          "Must not use (" SIZE_FORMAT ") more than capacity (" SIZE_FORMAT ") after increase by " SIZE_FORMAT,
          _used_by[which_set], _capacity_of[which_set], bytes);
}

inline void ShenandoahSetsOfFree::shrink_bounds_if_touched(ShenandoahFreeMemoryType set, size_t idx) {
  if (idx == _leftmosts[set]) {
    while ((_leftmosts[set] < _max) && !in_free_set(_leftmosts[set], set)) {
      _leftmosts[set]++;
    }
    if (_leftmosts_empty[set] < _leftmosts[set]) {
      // This gets us closer to where we need to be; we'll scan further when leftmosts_empty is requested.
      _leftmosts_empty[set] = _leftmosts[set];
    }
  }
  if (idx == _rightmosts[set]) {
    while (_rightmosts[set] > 0 && !in_free_set(_rightmosts[set], set)) {
      _rightmosts[set]--;
    }
    if (_rightmosts_empty[set] > _rightmosts[set]) {
      // This gets us closer to where we need to be; we'll scan further when rightmosts_empty is requested.
      _rightmosts_empty[set] = _rightmosts[set];
    }
  }
}

inline void ShenandoahSetsOfFree::expand_bounds_maybe(ShenandoahFreeMemoryType set, size_t idx, size_t region_capacity) {
  if (region_capacity == _region_size_bytes) {
    if (_leftmosts_empty[set] > idx) {
      _leftmosts_empty[set] = idx;
    }
    if (_rightmosts_empty[set] < idx) {
      _rightmosts_empty[set] = idx;
    }
  }
  if (_leftmosts[set] > idx) {
    _leftmosts[set] = idx;
  }
  if (_rightmosts[set] < idx) {
    _rightmosts[set] = idx;
  }
}

void ShenandoahSetsOfFree::remove_from_free_sets(size_t idx) {
  assert (idx < _max, "index is sane: " SIZE_FORMAT " < " SIZE_FORMAT, idx, _max);
  ShenandoahFreeMemoryType orig_set = membership(idx);
  assert (orig_set > NotFree && orig_set < NumFreeSets, "Cannot remove from free sets if not already free");
  _membership[idx] = NotFree;
  shrink_bounds_if_touched(orig_set, idx);

  _region_counts[orig_set]--;
  _region_counts[NotFree]++;
}


void ShenandoahSetsOfFree::make_free(size_t idx, ShenandoahFreeMemoryType which_set, size_t region_capacity) {
  assert (idx < _max, "index is sane: " SIZE_FORMAT " < " SIZE_FORMAT, idx, _max);
  assert (_membership[idx] == NotFree, "Cannot make free if already free");
  assert (which_set > NotFree && which_set < NumFreeSets, "selected free set must be valid");
  _membership[idx] = which_set;
  _capacity_of[which_set] += region_capacity;
  expand_bounds_maybe(which_set, idx, region_capacity);

  _region_counts[NotFree]--;
  _region_counts[which_set]++;
}

void ShenandoahSetsOfFree::move_to_set(size_t idx, ShenandoahFreeMemoryType new_set, size_t region_capacity) {
  assert (idx < _max, "index is sane: " SIZE_FORMAT " < " SIZE_FORMAT, idx, _max);
  assert ((new_set > NotFree) && (new_set < NumFreeSets), "New set must be valid");
  ShenandoahFreeMemoryType orig_set = _membership[idx];
  assert ((orig_set > NotFree) && (orig_set < NumFreeSets), "Cannot move free unless already free");
  // Expected transitions:
  //  During rebuild: Mutator => Collector
  //                  Mutator empty => Collector
  //  During flip_to_gc:
  //                  Mutator empty => Collector
  //                  Mutator empty => Old Collector
  // At start of update refs:
  //                  Collector => Mutator
  //                  OldCollector Empty => Mutator
  assert (((region_capacity <= _region_size_bytes) &&
           ((orig_set == Mutator) && (new_set == Collector)) ||
           ((orig_set == Collector) && (new_set == Mutator))) ||
          ((region_capacity == _region_size_bytes) &&
           ((orig_set == Mutator) && (new_set == Collector)) ||
           ((orig_set == OldCollector) && (new_set == Mutator)) ||
           (new_set == OldCollector)), "Unexpected movement between sets");

  _membership[idx] = new_set;
  _capacity_of[orig_set] -= region_capacity;
  shrink_bounds_if_touched(orig_set, idx);

  _capacity_of[new_set] += region_capacity;
  expand_bounds_maybe(new_set, idx, region_capacity);

  _region_counts[orig_set]--;
  _region_counts[new_set]++;
}

inline ShenandoahFreeMemoryType ShenandoahSetsOfFree::membership(size_t idx) const {
  assert (idx < _max, "index is sane: " SIZE_FORMAT " < " SIZE_FORMAT, idx, _max);
  return _membership[idx];
}

  // Returns true iff region idx is in the test_set free_set.  Before returning true, asserts that the free
  // set is not empty.  Requires that test_set != NotFree or NumFreeSets.
inline bool ShenandoahSetsOfFree::in_free_set(size_t idx, ShenandoahFreeMemoryType test_set) const {
  assert (idx < _max, "index is sane: " SIZE_FORMAT " < " SIZE_FORMAT, idx, _max);
  if (_membership[idx] == test_set) {
    assert (test_set == NotFree || _free_set->alloc_capacity(idx) > 0, "Free regions must have alloc capacity");
    return true;
  } else {
    return false;
  }
}

inline size_t ShenandoahSetsOfFree::leftmost(ShenandoahFreeMemoryType which_set) const {
  assert (which_set > NotFree && which_set < NumFreeSets, "selected free set must be valid");
  size_t idx = _leftmosts[which_set];
  if (idx >= _max) {
    return _max;
  } else {
    assert (in_free_set(idx, which_set), "left-most region must be free");
    return idx;
  }
}

inline size_t ShenandoahSetsOfFree::rightmost(ShenandoahFreeMemoryType which_set) const {
  assert (which_set > NotFree && which_set < NumFreeSets, "selected free set must be valid");
  size_t idx = _rightmosts[which_set];
  assert ((_leftmosts[which_set] == _max) || in_free_set(idx, which_set), "right-most region must be free");
  return idx;
}

size_t ShenandoahSetsOfFree::leftmost_empty(ShenandoahFreeMemoryType which_set) {
  assert (which_set > NotFree && which_set < NumFreeSets, "selected free set must be valid");
  for (size_t idx = _leftmosts_empty[which_set]; idx < _max; idx++) {
    if ((membership(idx) == which_set) && (_free_set->alloc_capacity(idx) == _region_size_bytes)) {
      _leftmosts_empty[which_set] = idx;
      return idx;
    }
  }
  _leftmosts_empty[which_set] = _max;
  _rightmosts_empty[which_set] = 0;
  return _max;
}

inline size_t ShenandoahSetsOfFree::rightmost_empty(ShenandoahFreeMemoryType which_set) {
  assert (which_set > NotFree && which_set < NumFreeSets, "selected free set must be valid");
  for (intptr_t idx = _rightmosts_empty[which_set]; idx >= 0; idx--) {
    if ((membership(idx) == which_set) && (_free_set->alloc_capacity(idx) == _region_size_bytes)) {
      _rightmosts_empty[which_set] = idx;
      return idx;
    }
  }
  _leftmosts_empty[which_set] = _max;
  _rightmosts_empty[which_set] = 0;
  return 0;
}

inline bool ShenandoahSetsOfFree::alloc_from_left_bias(ShenandoahFreeMemoryType which_set) {
  assert (which_set > NotFree && which_set < NumFreeSets, "selected free set must be valid");
  return _left_to_right_bias[which_set];
}

void ShenandoahSetsOfFree::establish_alloc_bias(ShenandoahFreeMemoryType which_set) {
  ShenandoahHeap* heap = ShenandoahHeap::heap();
  shenandoah_assert_heaplocked();
  assert (which_set > NotFree && which_set < NumFreeSets, "selected free set must be valid");

  size_t middle = (_leftmosts[which_set] + _rightmosts[which_set]) / 2;
  size_t available_in_first_half = 0;
  size_t available_in_second_half = 0;

  for (size_t index = _leftmosts[which_set]; index < middle; index++) {
    if (in_free_set(index, which_set)) {
      ShenandoahHeapRegion* r = heap->get_region(index);
      available_in_first_half += r->free();
    }
  }
  for (size_t index = middle; index <= _rightmosts[which_set]; index++) {
    if (in_free_set(index, which_set)) {
      ShenandoahHeapRegion* r = heap->get_region(index);
      available_in_second_half += r->free();
    }
  }

  // We desire to first consume the sparsely distributed regions in order that the remaining regions are densely packed.
  // Densely packing regions reduces the effort to search for a region that has sufficient memory to satisfy a new allocation
  // request.  Regions become sparsely distributed following a Full GC, which tends to slide all regions to the front of the
  // heap rather than allowing survivor regions to remain at the high end of the heap where we intend for them to congregate.

  // TODO: In the future, we may modify Full GC so that it slides old objects to the end of the heap and young objects to the
  // front of the heap. If this is done, we can always search survivor Collector and OldCollector regions right to left.
  _left_to_right_bias[which_set] = (available_in_second_half > available_in_first_half);
}

#ifdef ASSERT
void ShenandoahSetsOfFree::assert_bounds() {

  size_t leftmosts[NumFreeSets];
  size_t rightmosts[NumFreeSets];
  size_t empty_leftmosts[NumFreeSets];
  size_t empty_rightmosts[NumFreeSets];

  for (int i = 0; i < NumFreeSets; i++) {
    leftmosts[i] = _max;
    empty_leftmosts[i] = _max;
    rightmosts[i] = 0;
    empty_rightmosts[i] = 0;
  }

  for (size_t i = 0; i < _max; i++) {
    ShenandoahFreeMemoryType set = membership(i);
    switch (set) {
      case NotFree:
        break;

      case Mutator:
      case Collector:
      case OldCollector:
      {
        size_t capacity = _free_set->alloc_capacity(i);
        bool is_empty = (capacity == _region_size_bytes);
        assert(capacity > 0, "free regions must have allocation capacity");
        if (i < leftmosts[set]) {
          leftmosts[set] = i;
        }
        if (is_empty && (i < empty_leftmosts[set])) {
          empty_leftmosts[set] = i;
        }
        if (i > rightmosts[set]) {
          rightmosts[set] = i;
        }
        if (is_empty && (i > empty_rightmosts[set])) {
          empty_rightmosts[set] = i;
        }
        break;
      }

      case NumFreeSets:
      default:
        ShouldNotReachHere();
    }
  }

  // Performance invariants. Failing these would not break the free set, but performance would suffer.
  assert (leftmost(Mutator) <= _max, "leftmost in bounds: "  SIZE_FORMAT " < " SIZE_FORMAT, leftmost(Mutator),  _max);
  assert (rightmost(Mutator) < _max, "rightmost in bounds: "  SIZE_FORMAT " < " SIZE_FORMAT, rightmost(Mutator),  _max);

  assert (leftmost(Mutator) == _max || in_free_set(leftmost(Mutator), Mutator),
          "leftmost region should be free: " SIZE_FORMAT,  leftmost(Mutator));
  assert (leftmost(Mutator) == _max || in_free_set(rightmost(Mutator), Mutator),
          "rightmost region should be free: " SIZE_FORMAT, rightmost(Mutator));

  // If Mutator set is empty, leftmosts will both equal max, rightmosts will both equal zero.  Likewise for empty region sets.
  size_t beg_off = leftmosts[Mutator];
  size_t end_off = rightmosts[Mutator];
  assert (beg_off >= leftmost(Mutator),
          "free regions before the leftmost: " SIZE_FORMAT ", bound " SIZE_FORMAT, beg_off, leftmost(Mutator));
  assert (end_off <= rightmost(Mutator),
          "free regions past the rightmost: " SIZE_FORMAT ", bound " SIZE_FORMAT,  end_off, rightmost(Mutator));

  beg_off = empty_leftmosts[Mutator];
  end_off = empty_rightmosts[Mutator];
  assert (beg_off >= leftmost_empty(Mutator),
          "free empty regions before the leftmost: " SIZE_FORMAT ", bound " SIZE_FORMAT, beg_off, leftmost_empty(Mutator));
  assert (end_off <= rightmost_empty(Mutator),
          "free empty regions past the rightmost: " SIZE_FORMAT ", bound " SIZE_FORMAT,  end_off, rightmost_empty(Mutator));

  // Performance invariants. Failing these would not break the free set, but performance would suffer.
  assert (leftmost(Collector) <= _max, "leftmost in bounds: "  SIZE_FORMAT " < " SIZE_FORMAT, leftmost(Collector),  _max);
  assert (rightmost(Collector) < _max, "rightmost in bounds: "  SIZE_FORMAT " < " SIZE_FORMAT, rightmost(Collector),  _max);

  assert (leftmost(Collector) == _max || in_free_set(leftmost(Collector), Collector),
          "leftmost region should be free: " SIZE_FORMAT,  leftmost(Collector));
  assert (leftmost(Collector) == _max || in_free_set(rightmost(Collector), Collector),
          "rightmost region should be free: " SIZE_FORMAT, rightmost(Collector));

  // If Collector set is empty, leftmosts will both equal max, rightmosts will both equal zero.  Likewise for empty region sets.
  beg_off = leftmosts[Collector];
  end_off = rightmosts[Collector];
  assert (beg_off >= leftmost(Collector),
          "free regions before the leftmost: " SIZE_FORMAT ", bound " SIZE_FORMAT, beg_off, leftmost(Collector));
  assert (end_off <= rightmost(Collector),
          "free regions past the rightmost: " SIZE_FORMAT ", bound " SIZE_FORMAT,  end_off, rightmost(Collector));

  beg_off = empty_leftmosts[Collector];
  end_off = empty_rightmosts[Collector];
  assert (beg_off >= leftmost_empty(Collector),
          "free empty regions before the leftmost: " SIZE_FORMAT ", bound " SIZE_FORMAT, beg_off, leftmost_empty(Collector));
  assert (end_off <= rightmost_empty(Collector),
          "free empty regions past the rightmost: " SIZE_FORMAT ", bound " SIZE_FORMAT,  end_off, rightmost_empty(Collector));

  // Performance invariants. Failing these would not break the free set, but performance would suffer.
  assert (leftmost(OldCollector) <= _max, "leftmost in bounds: "  SIZE_FORMAT " < " SIZE_FORMAT, leftmost(OldCollector),  _max);
  assert (rightmost(OldCollector) < _max, "rightmost in bounds: "  SIZE_FORMAT " < " SIZE_FORMAT, rightmost(OldCollector),  _max);

  assert (leftmost(OldCollector) == _max || in_free_set(leftmost(OldCollector), OldCollector),
          "leftmost region should be free: " SIZE_FORMAT,  leftmost(OldCollector));
  assert (leftmost(OldCollector) == _max || in_free_set(rightmost(OldCollector), OldCollector),
          "rightmost region should be free: " SIZE_FORMAT, rightmost(OldCollector));

  // If OldCollector set is empty, leftmosts will both equal max, rightmosts will both equal zero.  Likewise for empty region sets.
  beg_off = leftmosts[OldCollector];
  end_off = rightmosts[OldCollector];
  assert (beg_off >= leftmost(OldCollector),
          "free regions before the leftmost: " SIZE_FORMAT ", bound " SIZE_FORMAT, beg_off, leftmost(OldCollector));
  assert (end_off <= rightmost(OldCollector),
          "free regions past the rightmost: " SIZE_FORMAT ", bound " SIZE_FORMAT,  end_off, rightmost(OldCollector));

  beg_off = empty_leftmosts[OldCollector];
  end_off = empty_rightmosts[OldCollector];
  assert (beg_off >= leftmost_empty(OldCollector),
          "free empty regions before the leftmost: " SIZE_FORMAT ", bound " SIZE_FORMAT, beg_off, leftmost_empty(OldCollector));
  assert (end_off <= rightmost_empty(OldCollector),
          "free empty regions past the rightmost: " SIZE_FORMAT ", bound " SIZE_FORMAT,  end_off, rightmost_empty(OldCollector));
}
#endif

ShenandoahFreeSet::ShenandoahFreeSet(ShenandoahHeap* heap, size_t max_regions) :
  _heap(heap),
  _free_sets(max_regions, this)
>>>>>>> 57fdc186
{
  _membership = NEW_C_HEAP_ARRAY(ShenandoahFreeMemoryType, max_regions, mtGC);
  clear_internal();
}

<<<<<<< HEAD
ShenandoahSetsOfFree::~ShenandoahSetsOfFree() {
  FREE_C_HEAP_ARRAY(ShenandoahFreeMemoryType, _membership);
}


void ShenandoahSetsOfFree::clear_internal() {
  for (size_t idx = 0; idx < _max; idx++) {
    _membership[idx] = NotFree;
  }

  for (size_t idx = 0; idx < NumFreeSets; idx++) {
    _leftmosts[idx] = _max;
    _rightmosts[idx] = 0;
    _leftmosts_empty[idx] = _max;
    _rightmosts_empty[idx] = 0;
    _capacity_of[idx] = 0;
    _used_by[idx] = 0;
  }

  _left_to_right_bias[Mutator] = true;
  _left_to_right_bias[Collector] = false;
  _left_to_right_bias[OldCollector] = false;

  _region_counts[Mutator] = 0;
  _region_counts[Collector] = 0;
  _region_counts[OldCollector] = 0;
  _region_counts[NotFree] = _max;
}

void ShenandoahSetsOfFree::clear_all() {
  clear_internal();
}

void ShenandoahSetsOfFree::increase_used(ShenandoahFreeMemoryType which_set, size_t bytes) {
  assert (which_set > NotFree && which_set < NumFreeSets, "Set must correspond to a valid freeset");
  _used_by[which_set] += bytes;
  assert (_used_by[which_set] <= _capacity_of[which_set],
          "Must not use (" SIZE_FORMAT ") more than capacity (" SIZE_FORMAT ") after increase by " SIZE_FORMAT,
          _used_by[which_set], _capacity_of[which_set], bytes);
}

inline void ShenandoahSetsOfFree::shrink_bounds_if_touched(ShenandoahFreeMemoryType set, size_t idx) {
  if (idx == _leftmosts[set]) {
    while ((_leftmosts[set] < _max) && !in_free_set(_leftmosts[set], set)) {
      _leftmosts[set]++;
    }
    if (_leftmosts_empty[set] < _leftmosts[set]) {
      // This gets us closer to where we need to be; we'll scan further when leftmosts_empty is requested.
      _leftmosts_empty[set] = _leftmosts[set];
    }
  }
  if (idx == _rightmosts[set]) {
    while (_rightmosts[set] > 0 && !in_free_set(_rightmosts[set], set)) {
      _rightmosts[set]--;
    }
    if (_rightmosts_empty[set] > _rightmosts[set]) {
      // This gets us closer to where we need to be; we'll scan further when rightmosts_empty is requested.
      _rightmosts_empty[set] = _rightmosts[set];
    }
  }
}

inline void ShenandoahSetsOfFree::expand_bounds_maybe(ShenandoahFreeMemoryType set, size_t idx, size_t region_capacity) {
  if (region_capacity == _region_size_bytes) {
    if (_leftmosts_empty[set] > idx) {
      _leftmosts_empty[set] = idx;
    }
    if (_rightmosts_empty[set] < idx) {
      _rightmosts_empty[set] = idx;
    }
  }
  if (_leftmosts[set] > idx) {
    _leftmosts[set] = idx;
  }
  if (_rightmosts[set] < idx) {
    _rightmosts[set] = idx;
  }
}

void ShenandoahSetsOfFree::remove_from_free_sets(size_t idx) {
  assert (idx < _max, "index is sane: " SIZE_FORMAT " < " SIZE_FORMAT, idx, _max);
  ShenandoahFreeMemoryType orig_set = membership(idx);
  assert (orig_set > NotFree && orig_set < NumFreeSets, "Cannot remove from free sets if not already free");
  _membership[idx] = NotFree;
  shrink_bounds_if_touched(orig_set, idx);

  _region_counts[orig_set]--;
  _region_counts[NotFree]++;
}


void ShenandoahSetsOfFree::make_free(size_t idx, ShenandoahFreeMemoryType which_set, size_t region_capacity) {
  assert (idx < _max, "index is sane: " SIZE_FORMAT " < " SIZE_FORMAT, idx, _max);
  assert (_membership[idx] == NotFree, "Cannot make free if already free");
  assert (which_set > NotFree && which_set < NumFreeSets, "selected free set must be valid");
  _membership[idx] = which_set;
  _capacity_of[which_set] += region_capacity;
  expand_bounds_maybe(which_set, idx, region_capacity);

  _region_counts[NotFree]--;
  _region_counts[which_set]++;
}

void ShenandoahSetsOfFree::move_to_set(size_t idx, ShenandoahFreeMemoryType new_set, size_t region_capacity) {
  assert (idx < _max, "index is sane: " SIZE_FORMAT " < " SIZE_FORMAT, idx, _max);
  assert ((new_set > NotFree) && (new_set < NumFreeSets), "New set must be valid");
  ShenandoahFreeMemoryType orig_set = _membership[idx];
  assert ((orig_set > NotFree) && (orig_set < NumFreeSets), "Cannot move free unless already free");
  // Expected transitions:
  //  During rebuild: Mutator => Collector
  //                  Mutator empty => Collector
  //  During flip_to_gc:
  //                  Mutator empty => Collector
  //                  Mutator empty => Old Collector
  assert (((region_capacity < _region_size_bytes) && (orig_set == Mutator) && (new_set == Collector)) ||
          ((region_capacity == _region_size_bytes) && (orig_set == Mutator) && (new_set == Collector || new_set == OldCollector)),
          "Unexpected movement between sets");

  _membership[idx] = new_set;
  _capacity_of[orig_set] -= region_capacity;
  shrink_bounds_if_touched(orig_set, idx);

  _capacity_of[new_set] += region_capacity;
  expand_bounds_maybe(new_set, idx, region_capacity);

  _region_counts[orig_set]--;
  _region_counts[new_set]++;
}

inline ShenandoahFreeMemoryType ShenandoahSetsOfFree::membership(size_t idx) const {
  assert (idx < _max, "index is sane: " SIZE_FORMAT " < " SIZE_FORMAT, idx, _max);
  return _membership[idx];
}

  // Returns true iff region idx is in the test_set free_set.  Before returning true, asserts that the free
  // set is not empty.  Requires that test_set != NotFree or NumFreeSets.
inline bool ShenandoahSetsOfFree::in_free_set(size_t idx, ShenandoahFreeMemoryType test_set) const {
  assert (idx < _max, "index is sane: " SIZE_FORMAT " < " SIZE_FORMAT, idx, _max);
  if (_membership[idx] == test_set) {
    assert (test_set == NotFree || _free_set->alloc_capacity(idx) > 0, "Free regions must have alloc capacity");
    return true;
  } else {
    return false;
  }
}

inline size_t ShenandoahSetsOfFree::leftmost(ShenandoahFreeMemoryType which_set) const {
  assert (which_set > NotFree && which_set < NumFreeSets, "selected free set must be valid");
  size_t idx = _leftmosts[which_set];
  if (idx >= _max) {
    return _max;
  } else {
    assert (in_free_set(idx, which_set), "left-most region must be free");
    return idx;
  }
}

inline size_t ShenandoahSetsOfFree::rightmost(ShenandoahFreeMemoryType which_set) const {
  assert (which_set > NotFree && which_set < NumFreeSets, "selected free set must be valid");
  size_t idx = _rightmosts[which_set];
  assert ((_leftmosts[which_set] == _max) || in_free_set(idx, which_set), "right-most region must be free");
  return idx;
}

size_t ShenandoahSetsOfFree::leftmost_empty(ShenandoahFreeMemoryType which_set) {
  assert (which_set > NotFree && which_set < NumFreeSets, "selected free set must be valid");
  for (size_t idx = _leftmosts_empty[which_set]; idx < _max; idx++) {
    if ((membership(idx) == which_set) && (_free_set->alloc_capacity(idx) == _region_size_bytes)) {
      _leftmosts_empty[which_set] = idx;
      return idx;
    }
  }
  _leftmosts_empty[which_set] = _max;
  _rightmosts_empty[which_set] = 0;
  return _max;
}

inline size_t ShenandoahSetsOfFree::rightmost_empty(ShenandoahFreeMemoryType which_set) {
  assert (which_set > NotFree && which_set < NumFreeSets, "selected free set must be valid");
  for (intptr_t idx = _rightmosts_empty[which_set]; idx >= 0; idx--) {
    if ((membership(idx) == which_set) && (_free_set->alloc_capacity(idx) == _region_size_bytes)) {
      _rightmosts_empty[which_set] = idx;
      return idx;
    }
  }
  _leftmosts_empty[which_set] = _max;
  _rightmosts_empty[which_set] = 0;
  return 0;
}

inline bool ShenandoahSetsOfFree::alloc_from_left_bias(ShenandoahFreeMemoryType which_set) {
  assert (which_set > NotFree && which_set < NumFreeSets, "selected free set must be valid");
  return _left_to_right_bias[which_set];
}

void ShenandoahSetsOfFree::establish_alloc_bias(ShenandoahFreeMemoryType which_set) {
  ShenandoahHeap* heap = ShenandoahHeap::heap();
  shenandoah_assert_heaplocked();
  assert (which_set > NotFree && which_set < NumFreeSets, "selected free set must be valid");

  size_t middle = (_leftmosts[which_set] + _rightmosts[which_set]) / 2;
  size_t available_in_first_half = 0;
  size_t available_in_second_half = 0;

  for (size_t index = _leftmosts[which_set]; index < middle; index++) {
    if (in_free_set(index, which_set)) {
      ShenandoahHeapRegion* r = heap->get_region(index);
      available_in_first_half += r->free();
    }
  }
  for (size_t index = middle; index <= _rightmosts[which_set]; index++) {
    if (in_free_set(index, which_set)) {
      ShenandoahHeapRegion* r = heap->get_region(index);
      available_in_second_half += r->free();
    }
  }

  // We desire to first consume the sparsely distributed regions in order that the remaining regions are densely packed.
  // Densely packing regions reduces the effort to search for a region that has sufficient memory to satisfy a new allocation
  // request.  Regions become sparsely distributed following a Full GC, which tends to slide all regions to the front of the
  // heap rather than allowing survivor regions to remain at the high end of the heap where we intend for them to congregate.

  // TODO: In the future, we may modify Full GC so that it slides old objects to the end of the heap and young objects to the
  // front of the heap. If this is done, we can always search survivor Collector and OldCollector regions right to left.
  _left_to_right_bias[which_set] = (available_in_second_half > available_in_first_half);
}

#ifdef ASSERT
void ShenandoahSetsOfFree::assert_bounds() {

  size_t leftmosts[NumFreeSets];
  size_t rightmosts[NumFreeSets];
  size_t empty_leftmosts[NumFreeSets];
  size_t empty_rightmosts[NumFreeSets];

  for (int i = 0; i < NumFreeSets; i++) {
    leftmosts[i] = _max;
    empty_leftmosts[i] = _max;
    rightmosts[i] = 0;
    empty_rightmosts[i] = 0;
  }

  for (size_t i = 0; i < _max; i++) {
    ShenandoahFreeMemoryType set = membership(i);
    switch (set) {
      case NotFree:
        break;

      case Mutator:
      case Collector:
      case OldCollector:
      {
        size_t capacity = _free_set->alloc_capacity(i);
        bool is_empty = (capacity == _region_size_bytes);
        assert(capacity > 0, "free regions must have allocation capacity");
        if (i < leftmosts[set]) {
          leftmosts[set] = i;
        }
        if (is_empty && (i < empty_leftmosts[set])) {
          empty_leftmosts[set] = i;
        }
        if (i > rightmosts[set]) {
          rightmosts[set] = i;
        }
        if (is_empty && (i > empty_rightmosts[set])) {
          empty_rightmosts[set] = i;
        }
        break;
      }

      case NumFreeSets:
      default:
        ShouldNotReachHere();
    }
  }

  // Performance invariants. Failing these would not break the free set, but performance would suffer.
  assert (leftmost(Mutator) <= _max, "leftmost in bounds: "  SIZE_FORMAT " < " SIZE_FORMAT, leftmost(Mutator),  _max);
  assert (rightmost(Mutator) < _max, "rightmost in bounds: "  SIZE_FORMAT " < " SIZE_FORMAT, rightmost(Mutator),  _max);

  assert (leftmost(Mutator) == _max || in_free_set(leftmost(Mutator), Mutator),
          "leftmost region should be free: " SIZE_FORMAT,  leftmost(Mutator));
  assert (leftmost(Mutator) == _max || in_free_set(rightmost(Mutator), Mutator),
          "rightmost region should be free: " SIZE_FORMAT, rightmost(Mutator));

  // If Mutator set is empty, leftmosts will both equal max, rightmosts will both equal zero.  Likewise for empty region sets.
  size_t beg_off = leftmosts[Mutator];
  size_t end_off = rightmosts[Mutator];
  assert (beg_off >= leftmost(Mutator),
          "free regions before the leftmost: " SIZE_FORMAT ", bound " SIZE_FORMAT, beg_off, leftmost(Mutator));
  assert (end_off <= rightmost(Mutator),
          "free regions past the rightmost: " SIZE_FORMAT ", bound " SIZE_FORMAT,  end_off, rightmost(Mutator));

  beg_off = empty_leftmosts[Mutator];
  end_off = empty_rightmosts[Mutator];
  assert (beg_off >= leftmost_empty(Mutator),
          "free empty regions before the leftmost: " SIZE_FORMAT ", bound " SIZE_FORMAT, beg_off, leftmost_empty(Mutator));
  assert (end_off <= rightmost_empty(Mutator),
          "free empty regions past the rightmost: " SIZE_FORMAT ", bound " SIZE_FORMAT,  end_off, rightmost_empty(Mutator));

  // Performance invariants. Failing these would not break the free set, but performance would suffer.
  assert (leftmost(Collector) <= _max, "leftmost in bounds: "  SIZE_FORMAT " < " SIZE_FORMAT, leftmost(Collector),  _max);
  assert (rightmost(Collector) < _max, "rightmost in bounds: "  SIZE_FORMAT " < " SIZE_FORMAT, rightmost(Collector),  _max);

  assert (leftmost(Collector) == _max || in_free_set(leftmost(Collector), Collector),
          "leftmost region should be free: " SIZE_FORMAT,  leftmost(Collector));
  assert (leftmost(Collector) == _max || in_free_set(rightmost(Collector), Collector),
          "rightmost region should be free: " SIZE_FORMAT, rightmost(Collector));

  // If Collector set is empty, leftmosts will both equal max, rightmosts will both equal zero.  Likewise for empty region sets.
  beg_off = leftmosts[Collector];
  end_off = rightmosts[Collector];
  assert (beg_off >= leftmost(Collector),
          "free regions before the leftmost: " SIZE_FORMAT ", bound " SIZE_FORMAT, beg_off, leftmost(Collector));
  assert (end_off <= rightmost(Collector),
          "free regions past the rightmost: " SIZE_FORMAT ", bound " SIZE_FORMAT,  end_off, rightmost(Collector));

  beg_off = empty_leftmosts[Collector];
  end_off = empty_rightmosts[Collector];
  assert (beg_off >= leftmost_empty(Collector),
          "free empty regions before the leftmost: " SIZE_FORMAT ", bound " SIZE_FORMAT, beg_off, leftmost_empty(Collector));
  assert (end_off <= rightmost_empty(Collector),
          "free empty regions past the rightmost: " SIZE_FORMAT ", bound " SIZE_FORMAT,  end_off, rightmost_empty(Collector));

  // Performance invariants. Failing these would not break the free set, but performance would suffer.
  assert (leftmost(OldCollector) <= _max, "leftmost in bounds: "  SIZE_FORMAT " < " SIZE_FORMAT, leftmost(OldCollector),  _max);
  assert (rightmost(OldCollector) < _max, "rightmost in bounds: "  SIZE_FORMAT " < " SIZE_FORMAT, rightmost(OldCollector),  _max);

  assert (leftmost(OldCollector) == _max || in_free_set(leftmost(OldCollector), OldCollector),
          "leftmost region should be free: " SIZE_FORMAT,  leftmost(OldCollector));
  assert (leftmost(OldCollector) == _max || in_free_set(rightmost(OldCollector), OldCollector),
          "rightmost region should be free: " SIZE_FORMAT, rightmost(OldCollector));

  // If OldCollector set is empty, leftmosts will both equal max, rightmosts will both equal zero.  Likewise for empty region sets.
  beg_off = leftmosts[OldCollector];
  end_off = rightmosts[OldCollector];
  assert (beg_off >= leftmost(OldCollector),
          "free regions before the leftmost: " SIZE_FORMAT ", bound " SIZE_FORMAT, beg_off, leftmost(OldCollector));
  assert (end_off <= rightmost(OldCollector),
          "free regions past the rightmost: " SIZE_FORMAT ", bound " SIZE_FORMAT,  end_off, rightmost(OldCollector));

  beg_off = empty_leftmosts[OldCollector];
  end_off = empty_rightmosts[OldCollector];
  assert (beg_off >= leftmost_empty(OldCollector),
          "free empty regions before the leftmost: " SIZE_FORMAT ", bound " SIZE_FORMAT, beg_off, leftmost_empty(OldCollector));
  assert (end_off <= rightmost_empty(OldCollector),
          "free empty regions past the rightmost: " SIZE_FORMAT ", bound " SIZE_FORMAT,  end_off, rightmost_empty(OldCollector));
=======
// This allocates from a region within the old_collector_set.  If affiliation equals OLD, the allocation must be taken
// from a region that is_old().  Otherwise, affiliation should be FREE, in which case this will put a previously unaffiliated
// region into service.
HeapWord* ShenandoahFreeSet::allocate_old_with_affiliation(ShenandoahAffiliation affiliation,
                                                           ShenandoahAllocRequest& req, bool& in_new_region) {
  shenandoah_assert_heaplocked();

  size_t rightmost =
    (affiliation == ShenandoahAffiliation::FREE)? _free_sets.rightmost_empty(OldCollector): _free_sets.rightmost(OldCollector);
  size_t leftmost =
    (affiliation == ShenandoahAffiliation::FREE)? _free_sets.leftmost_empty(OldCollector): _free_sets.leftmost(OldCollector);
  if (_free_sets.alloc_from_left_bias(OldCollector)) {
    // This mode picks up stragglers left by a full GC
    for (size_t idx = leftmost; idx <= rightmost; idx++) {
      if (_free_sets.in_free_set(idx, OldCollector)) {
        ShenandoahHeapRegion* r = _heap->get_region(idx);
        assert(r->is_trash() || !r->is_affiliated() || r->is_old(), "old_collector_set region has bad affiliation");
        if (r->affiliation() == affiliation) {
          HeapWord* result = try_allocate_in(r, req, in_new_region);
          if (result != nullptr) {
            return result;
          }
        }
      }
    }
  } else {
    // This mode picks up stragglers left by a previous concurrent GC
    for (size_t count = rightmost + 1; count > leftmost; count--) {
      // size_t is unsigned, need to dodge underflow when _leftmost = 0
      size_t idx = count - 1;
      if (_free_sets.in_free_set(idx, OldCollector)) {
        ShenandoahHeapRegion* r = _heap->get_region(idx);
        assert(r->is_trash() || !r->is_affiliated() || r->is_old(), "old_collector_set region has bad affiliation");
        if (r->affiliation() == affiliation) {
          HeapWord* result = try_allocate_in(r, req, in_new_region);
          if (result != nullptr) {
            return result;
          }
        }
      }
    }
  }
  return nullptr;
>>>>>>> 57fdc186
}
#endif

<<<<<<< HEAD

ShenandoahFreeSet::ShenandoahFreeSet(ShenandoahHeap* heap, size_t max_regions) :
  _heap(heap),
  _free_sets(max_regions, this)
{
  clear_internal();
}

// This allocates from a region within the old_collector_set.  If affiliation equals OLD, the allocation must be taken
// from a region that is_old().  Otherwise, affiliation should be FREE, in which case this will put a previously unaffiliated
// region into service.
HeapWord* ShenandoahFreeSet::allocate_old_with_affiliation(ShenandoahAffiliation affiliation,
                                                           ShenandoahAllocRequest& req, bool& in_new_region) {
  shenandoah_assert_heaplocked();
  size_t rightmost =
    (affiliation == ShenandoahAffiliation::FREE)? _free_sets.rightmost_empty(OldCollector): _free_sets.rightmost(OldCollector);
  size_t leftmost =
    (affiliation == ShenandoahAffiliation::FREE)? _free_sets.leftmost_empty(OldCollector): _free_sets.leftmost(OldCollector);
  if (_free_sets.alloc_from_left_bias(OldCollector)) {
    // This mode picks up stragglers left by a full GC
    for (size_t idx = leftmost; idx <= rightmost; idx++) {
      if (_free_sets.in_free_set(idx, OldCollector)) {
        ShenandoahHeapRegion* r = _heap->get_region(idx);
        assert(r->is_trash() || !r->is_affiliated() || r->is_old(), "old_collector_set region has bad affiliation");
        if (r->affiliation() == affiliation) {
          HeapWord* result = try_allocate_in(r, req, in_new_region);
          if (result != nullptr) {
            return result;
          }
        }
      }
    }
  } else {
    // This mode picks up stragglers left by a previous concurrent GC
    for (size_t count = rightmost + 1; count > leftmost; count--) {
      // size_t is unsigned, need to dodge underflow when _leftmost = 0
      size_t idx = count - 1;
      if (_free_sets.in_free_set(idx, OldCollector)) {
        ShenandoahHeapRegion* r = _heap->get_region(idx);
        assert(r->is_trash() || !r->is_affiliated() || r->is_old(), "old_collector_set region has bad affiliation");
        if (r->affiliation() == affiliation) {
          HeapWord* result = try_allocate_in(r, req, in_new_region);
          if (result != nullptr) {
            return result;
          }
        }
      }
    }
  }
  return nullptr;
}

HeapWord* ShenandoahFreeSet::allocate_with_affiliation(ShenandoahAffiliation affiliation, ShenandoahAllocRequest& req, bool& in_new_region) {
=======
void ShenandoahFreeSet::add_old_collector_free_region(ShenandoahHeapRegion* region) {
  shenandoah_assert_heaplocked();
  size_t idx = region->index();
  size_t capacity = alloc_capacity(region);
  assert(_free_sets.membership(idx) == NotFree, "Regions promoted in place should not be in any free set");
  if (capacity >= PLAB::min_size() * HeapWordSize) {
    _free_sets.make_free(idx, OldCollector, capacity);
    _heap->augment_promo_reserve(capacity);
  }
}

HeapWord* ShenandoahFreeSet::allocate_with_affiliation(ShenandoahAffiliation affiliation,
                                                       ShenandoahAllocRequest& req, bool& in_new_region) {
>>>>>>> 57fdc186
  shenandoah_assert_heaplocked();
  size_t rightmost =
    (affiliation == ShenandoahAffiliation::FREE)? _free_sets.rightmost_empty(Collector): _free_sets.rightmost(Collector);
  size_t leftmost =
    (affiliation == ShenandoahAffiliation::FREE)? _free_sets.leftmost_empty(Collector): _free_sets.leftmost(Collector);
  for (size_t c = rightmost + 1; c > leftmost; c--) {
    // size_t is unsigned, need to dodge underflow when _leftmost = 0
    size_t idx = c - 1;
    if (_free_sets.in_free_set(idx, Collector)) {
      ShenandoahHeapRegion* r = _heap->get_region(idx);
      if (r->affiliation() == affiliation) {
        HeapWord* result = try_allocate_in(r, req, in_new_region);
        if (result != nullptr) {
          return result;
        }
      }
    }
  }
<<<<<<< HEAD
  log_debug(gc, free)("Could not allocate collector region with affiliation: %s for request " PTR_FORMAT, shenandoah_affiliation_name(affiliation), p2i(&req));
=======
  log_debug(gc, free)("Could not allocate collector region with affiliation: %s for request " PTR_FORMAT,
                      shenandoah_affiliation_name(affiliation), p2i(&req));
>>>>>>> 57fdc186
  return nullptr;
}

HeapWord* ShenandoahFreeSet::allocate_single(ShenandoahAllocRequest& req, bool& in_new_region) {
  shenandoah_assert_heaplocked();

  // Scan the bitmap looking for a first fit.
  //
  // Leftmost and rightmost bounds provide enough caching to walk bitmap efficiently. Normally,
  // we would find the region to allocate at right away.
  //
  // Allocations are biased: new application allocs go to beginning of the heap, and GC allocs
  // go to the end. This makes application allocation faster, because we would clear lots
  // of regions from the beginning most of the time.
  //
  // Free set maintains mutator and collector views, and normally they allocate in their views only,
  // unless we special cases for stealing and mixed allocations.

  // Overwrite with non-zero (non-NULL) values only if necessary for allocation bookkeeping.

  bool allow_new_region = true;
  if (_heap->mode()->is_generational()) {
    switch (req.affiliation()) {
      case ShenandoahAffiliation::OLD_GENERATION:
<<<<<<< HEAD
        // Note: unsigned result from adjusted_unaffiliated_regions() will never be less than zero, but it may equal zero.
        if (_heap->old_generation()->adjusted_unaffiliated_regions() <= 0) {
=======
        // Note: unsigned result from free_unaffiliated_regions() will never be less than zero, but it may equal zero.
        if (_heap->old_generation()->free_unaffiliated_regions() <= 0) {
>>>>>>> 57fdc186
          allow_new_region = false;
        }
        break;

      case ShenandoahAffiliation::YOUNG_GENERATION:
<<<<<<< HEAD
        // Note: unsigned result from adjusted_unaffiliated_regions() will never be less than zero, but it may equal zero.
        if (_heap->young_generation()->adjusted_unaffiliated_regions() <= 0) {
=======
        // Note: unsigned result from free_unaffiliated_regions() will never be less than zero, but it may equal zero.
        if (_heap->young_generation()->free_unaffiliated_regions() <= 0) {
>>>>>>> 57fdc186
          allow_new_region = false;
        }
        break;

      case ShenandoahAffiliation::FREE:
        fatal("Should request affiliation");

      default:
        ShouldNotReachHere();
        break;
    }
  }
<<<<<<< HEAD

=======
>>>>>>> 57fdc186
  switch (req.type()) {
    case ShenandoahAllocRequest::_alloc_tlab:
    case ShenandoahAllocRequest::_alloc_shared: {
      // Try to allocate in the mutator view
      for (size_t idx = _free_sets.leftmost(Mutator); idx <= _free_sets.rightmost(Mutator); idx++) {
        ShenandoahHeapRegion* r = _heap->get_region(idx);
        if (_free_sets.in_free_set(idx, Mutator) && (allow_new_region || r->is_affiliated())) {
          // try_allocate_in() increases used if the allocation is successful.
<<<<<<< HEAD
          HeapWord* result = try_allocate_in(r, req, in_new_region);
          if (result != nullptr) {
=======
          HeapWord* result;
          size_t min_size = (req.type() == ShenandoahAllocRequest::_alloc_tlab)? req.min_size(): req.size();
          if ((alloc_capacity(r) >= min_size) && ((result = try_allocate_in(r, req, in_new_region)) != nullptr)) {
>>>>>>> 57fdc186
            return result;
          }
        }
      }
      // There is no recovery. Mutator does not touch collector view at all.
      break;
    }
    case ShenandoahAllocRequest::_alloc_gclab:
      // GCLABs are for evacuation so we must be in evacuation phase.  If this allocation is successful, increment
      // the relevant evac_expended rather than used value.
<<<<<<< HEAD

    case ShenandoahAllocRequest::_alloc_plab:
      // PLABs always reside in old-gen and are only allocated during evacuation phase.

=======

    case ShenandoahAllocRequest::_alloc_plab:
      // PLABs always reside in old-gen and are only allocated during evacuation phase.

>>>>>>> 57fdc186
    case ShenandoahAllocRequest::_alloc_shared_gc: {
      if (!_heap->mode()->is_generational()) {
        // size_t is unsigned, need to dodge underflow when _leftmost = 0
        // Fast-path: try to allocate in the collector view first
        for (size_t c = _free_sets.rightmost(Collector) + 1; c > _free_sets.leftmost(Collector); c--) {
          size_t idx = c - 1;
          if (_free_sets.in_free_set(idx, Collector)) {
            HeapWord* result = try_allocate_in(_heap->get_region(idx), req, in_new_region);
            if (result != nullptr) {
              return result;
            }
          }
        }
      } else {
        // First try to fit into a region that is already in use in the same generation.
        HeapWord* result;
        if (req.is_old()) {
          result = allocate_old_with_affiliation(req.affiliation(), req, in_new_region);
        } else {
          result = allocate_with_affiliation(req.affiliation(), req, in_new_region);
        }
        if (result != nullptr) {
          return result;
        }
        if (allow_new_region) {
          // Then try a free region that is dedicated to GC allocations.
          if (req.is_old()) {
            result = allocate_old_with_affiliation(FREE, req, in_new_region);
          } else {
            result = allocate_with_affiliation(FREE, req, in_new_region);
          }
          if (result != nullptr) {
            return result;
          }
        }
      }
      // No dice. Can we borrow space from mutator view?
      if (!ShenandoahEvacReserveOverflow) {
        return nullptr;
      }

<<<<<<< HEAD
      // TODO:
      // if (!allow_new_region && req.is_old() && (young_generation->adjusted_unaffiliated_regions() > 0)) {
      //   transfer a region from young to old;
      //   allow_new_region = true;
      //   heap->set_old_evac_reserve(heap->get_old_evac_reserve() + region_size_bytes);
      // }
      //
=======
      if (!allow_new_region && req.is_old() && (_heap->young_generation()->free_unaffiliated_regions() > 0)) {
        // This allows us to flip a mutator region to old_collector
        allow_new_region = true;
      }

>>>>>>> 57fdc186
      // We should expand old-gen if this can prevent an old-gen evacuation failure.  We don't care so much about
      // promotion failures since they can be mitigated in a subsequent GC pass.  Would be nice to know if this
      // allocation request is for evacuation or promotion.  Individual threads limit their use of PLAB memory for
      // promotions, so we already have an assurance that any additional memory set aside for old-gen will be used
      // only for old-gen evacuations.

      // Also TODO:
      // if (GC is idle (out of cycle) and mutator allocation fails and there is memory reserved in Collector
      // or OldCollector sets, transfer a region of memory so that we can satisfy the allocation request, and
      // immediately trigger the start of GC.  Is better to satisfy the allocation than to trigger out-of-cycle
      // allocation failure (even if this means we have a little less memory to handle evacuations during the
      // subsequent GC pass).

      if (allow_new_region) {
        // Try to steal an empty region from the mutator view.
        for (size_t c = _free_sets.rightmost_empty(Mutator) + 1; c > _free_sets.leftmost_empty(Mutator); c--) {
          size_t idx = c - 1;
          if (_free_sets.in_free_set(idx, Mutator)) {
            ShenandoahHeapRegion* r = _heap->get_region(idx);
            if (can_allocate_from(r)) {
              if (req.is_old()) {
                flip_to_old_gc(r);
              } else {
                flip_to_gc(r);
              }
              HeapWord *result = try_allocate_in(r, req, in_new_region);
              if (result != nullptr) {
                log_debug(gc, free)("Flipped region " SIZE_FORMAT " to gc for request: " PTR_FORMAT, idx, p2i(&req));
                return result;
              }
            }
          }
        }
      }

      // No dice. Do not try to mix mutator and GC allocations, because
      // URWM moves due to GC allocations would expose unparsable mutator
      // allocations.
      break;
    }
    default:
      ShouldNotReachHere();
  }
  return nullptr;
}

// This work method takes an argument corresponding to the number of bytes
// free in a region, and returns the largest amount in heapwords that can be allocated
// such that both of the following conditions are satisfied:
//
// 1. it is a multiple of card size
// 2. any remaining shard may be filled with a filler object
//
// The idea is that the allocation starts and ends at card boundaries. Because
// a region ('s end) is card-aligned, the remainder shard that must be filled is
// at the start of the free space.
//
// This is merely a helper method to use for the purpose of such a calculation.
size_t get_usable_free_words(size_t free_bytes) {
  // e.g. card_size is 512, card_shift is 9, min_fill_size() is 8
  //      free is 514
  //      usable_free is 512, which is decreased to 0
  size_t usable_free = (free_bytes / CardTable::card_size()) << CardTable::card_shift();
  assert(usable_free <= free_bytes, "Sanity check");
  if ((free_bytes != usable_free) && (free_bytes - usable_free < ShenandoahHeap::min_fill_size() * HeapWordSize)) {
    // After aligning to card multiples, the remainder would be smaller than
    // the minimum filler object, so we'll need to take away another card's
    // worth to construct a filler object.
    if (usable_free >= CardTable::card_size()) {
      usable_free -= CardTable::card_size();
    } else {
      assert(usable_free == 0, "usable_free is a multiple of card_size and card_size > min_fill_size");
    }
  }
<<<<<<< HEAD

  return usable_free / HeapWordSize;
}

// Given a size argument, which is a multiple of card size, a request struct
// for a PLAB, and an old region, return a pointer to the allocated space for
// a PLAB which is card-aligned and where any remaining shard in the region
// has been suitably filled by a filler object.
// It is assumed (and assertion-checked) that such an allocation is always possible.
HeapWord* ShenandoahFreeSet::allocate_aligned_plab(size_t size, ShenandoahAllocRequest& req, ShenandoahHeapRegion* r) {
  assert(_heap->mode()->is_generational(), "PLABs are only for generational mode");
  assert(r->is_old(), "All PLABs reside in old-gen");
  assert(!req.is_mutator_alloc(), "PLABs should not be allocated by mutators.");
  assert(size % CardTable::card_size_in_words() == 0, "size must be multiple of card table size, was " SIZE_FORMAT, size);

  HeapWord* result = r->allocate_aligned(size, req, CardTable::card_size());
  assert(result != nullptr, "Allocation cannot fail");
  assert(r->top() <= r->end(), "Allocation cannot span end of region");
  assert(req.actual_size() == size, "Should not have needed to adjust size for PLAB.");
  assert(((uintptr_t) result) % CardTable::card_size_in_words() == 0, "PLAB start must align with card boundary");

  return result;
}

=======

  return usable_free / HeapWordSize;
}

// Given a size argument, which is a multiple of card size, a request struct
// for a PLAB, and an old region, return a pointer to the allocated space for
// a PLAB which is card-aligned and where any remaining shard in the region
// has been suitably filled by a filler object.
// It is assumed (and assertion-checked) that such an allocation is always possible.
HeapWord* ShenandoahFreeSet::allocate_aligned_plab(size_t size, ShenandoahAllocRequest& req, ShenandoahHeapRegion* r) {
  assert(_heap->mode()->is_generational(), "PLABs are only for generational mode");
  assert(r->is_old(), "All PLABs reside in old-gen");
  assert(!req.is_mutator_alloc(), "PLABs should not be allocated by mutators.");
  assert(size % CardTable::card_size_in_words() == 0, "size must be multiple of card table size, was " SIZE_FORMAT, size);

  HeapWord* result = r->allocate_aligned(size, req, CardTable::card_size());
  assert(result != nullptr, "Allocation cannot fail");
  assert(r->top() <= r->end(), "Allocation cannot span end of region");
  assert(req.actual_size() == size, "Should not have needed to adjust size for PLAB.");
  assert(((uintptr_t) result) % CardTable::card_size_in_words() == 0, "PLAB start must align with card boundary");

  return result;
}

>>>>>>> 57fdc186
HeapWord* ShenandoahFreeSet::try_allocate_in(ShenandoahHeapRegion* r, ShenandoahAllocRequest& req, bool& in_new_region) {
  assert (has_alloc_capacity(r), "Performance: should avoid full regions on this path: " SIZE_FORMAT, r->index());
  if (_heap->is_concurrent_weak_root_in_progress() && r->is_trash()) {
    return nullptr;
  }

  try_recycle_trashed(r);
  if (!r->is_affiliated()) {
    ShenandoahMarkingContext* const ctx = _heap->complete_marking_context();
    r->set_affiliation(req.affiliation());
    if (r->is_old()) {
      // Any OLD region allocated during concurrent coalesce-and-fill does not need to be coalesced and filled because
      // all objects allocated within this region are above TAMS (and thus are implicitly marked).  In case this is an
      // OLD region and concurrent preparation for mixed evacuations visits this region before the start of the next
      // old-gen concurrent mark (i.e. this region is allocated following the start of old-gen concurrent mark but before
      // concurrent preparations for mixed evacuations are completed), we mark this region as not requiring any
      // coalesce-and-fill processing.
      r->end_preemptible_coalesce_and_fill();
      _heap->clear_cards_for(r);
<<<<<<< HEAD
=======
      _heap->old_generation()->increment_affiliated_region_count();
    } else {
      _heap->young_generation()->increment_affiliated_region_count();
>>>>>>> 57fdc186
    }

    assert(ctx->top_at_mark_start(r) == r->bottom(), "Newly established allocation region starts with TAMS equal to bottom");
    assert(ctx->is_bitmap_clear_range(ctx->top_bitmap(r), r->end()), "Bitmap above top_bitmap() must be clear");
  } else if (r->affiliation() != req.affiliation()) {
    assert(_heap->mode()->is_generational(), "Request for %s from %s region should only happen in generational mode.",
           req.affiliation_name(), r->affiliation_name());
    return nullptr;
  }

  in_new_region = r->is_empty();
  HeapWord* result = nullptr;

  if (in_new_region) {
    log_debug(gc, free)("Using new region (" SIZE_FORMAT ") for %s (" PTR_FORMAT ").",
                       r->index(), ShenandoahAllocRequest::alloc_type_to_string(req.type()), p2i(&req));
  }

  // req.size() is in words, r->free() is in bytes.
  if (ShenandoahElasticTLAB && req.is_lab_alloc()) {
    if (req.type() == ShenandoahAllocRequest::_alloc_plab) {
<<<<<<< HEAD
=======
      assert(_heap->mode()->is_generational(), "PLABs are only for generational mode");
      assert(_free_sets.in_free_set(r->index(), OldCollector), "PLABS must be allocated in old_collector_free regions");
>>>>>>> 57fdc186
      // Need to assure that plabs are aligned on multiple of card region.
      // Since we have Elastic TLABs, align sizes up. They may be decreased to fit in the usable
      // memory remaining in the region (which will also be aligned to cards).
      size_t adjusted_size = align_up(req.size(), CardTable::card_size_in_words());
      size_t adjusted_min_size = align_up(req.min_size(), CardTable::card_size_in_words());
      size_t usable_free = get_usable_free_words(r->free());

      if (adjusted_size > usable_free) {
        adjusted_size = usable_free;
      }

      if (adjusted_size >= adjusted_min_size) {
        result = allocate_aligned_plab(adjusted_size, req, r);
      }
      // Otherwise, leave result == nullptr because the adjusted size is smaller than min size.
    } else {
      // This is a GCLAB or a TLAB allocation
      size_t adjusted_size = req.size();
      size_t free = align_down(r->free() >> LogHeapWordSize, MinObjAlignment);
      if (adjusted_size > free) {
        adjusted_size = free;
      }
      if (adjusted_size >= req.min_size()) {
        result = r->allocate(adjusted_size, req);
        assert (result != nullptr, "Allocation must succeed: free " SIZE_FORMAT ", actual " SIZE_FORMAT, free, adjusted_size);
        req.set_actual_size(adjusted_size);
      } else {
        log_trace(gc, free)("Failed to shrink TLAB or GCLAB request (" SIZE_FORMAT ") in region " SIZE_FORMAT " to " SIZE_FORMAT
                           " because min_size() is " SIZE_FORMAT, req.size(), r->index(), adjusted_size, req.min_size());
      }
    }
  } else if (req.is_lab_alloc() && req.type() == ShenandoahAllocRequest::_alloc_plab) {

    // inelastic PLAB
    size_t size = req.size();
    size_t usable_free = get_usable_free_words(r->free());
    if (size <= usable_free) {
      result = allocate_aligned_plab(size, req, r);
    }
  } else {
    size_t size = req.size();
    result = r->allocate(size, req);
    if (result != nullptr) {
      // Record actual allocation size
      req.set_actual_size(size);
    }
  }

  ShenandoahGeneration* generation = _heap->generation_for(req.affiliation());
  if (result != nullptr) {
    // Allocation successful, bump stats:
    if (req.is_mutator_alloc()) {
      assert(req.is_young(), "Mutator allocations always come from young generation.");
      _free_sets.increase_used(Mutator, req.actual_size() * HeapWordSize);
    } else {
      assert(req.is_gc_alloc(), "Should be gc_alloc since req wasn't mutator alloc");

      // For GC allocations, we advance update_watermark because the objects relocated into this memory during
      // evacuation are not updated during evacuation.  For both young and old regions r, it is essential that all
      // PLABs be made parsable at the end of evacuation.  This is enabled by retiring all plabs at end of evacuation.
      // TODO: Making a PLAB parsable involves placing a filler object in its remnant memory but does not require
      // that the PLAB be disabled for all future purposes.  We may want to introduce a new service to make the
      // PLABs parsable while still allowing the PLAB to serve future allocation requests that arise during the
      // next evacuation pass.
      r->set_update_watermark(r->top());
      if (r->is_old()) {
        assert(req.type() != ShenandoahAllocRequest::_alloc_gclab, "old-gen allocations use PLAB or shared allocation");
        // for plabs, we'll sort the difference between evac and promotion usage when we retire the plab
      }
    }
  }

  if (result == nullptr || alloc_capacity(r) < PLAB::min_size() * HeapWordSize) {
    // Region cannot afford this and is likely to not afford future allocations. Retire it.
    //
    // While this seems a bit harsh, especially in the case when this large allocation does not
    // fit but the next small one would, we are risking to inflate scan times when lots of
    // almost-full regions precede the fully-empty region where we want to allocate the entire TLAB.

    // Record the remainder as allocation waste
    size_t idx = r->index();
    if (req.is_mutator_alloc()) {
      size_t waste = r->free();
      if (waste > 0) {
        _free_sets.increase_used(Mutator, waste);
        // This one request could cause several regions to be "retired", so we must accumulate the waste
        req.set_waste((waste >> LogHeapWordSize) + req.waste());
      }
      assert(_free_sets.membership(idx) == Mutator, "Must be mutator free: " SIZE_FORMAT, idx);
    } else {
      assert(_free_sets.membership(idx) == Collector || _free_sets.membership(idx) == OldCollector,
             "Must be collector or old-collector free: " SIZE_FORMAT, idx);
    }
    // This region is no longer considered free (in any set)
    _free_sets.remove_from_free_sets(idx);
    _free_sets.assert_bounds();
  }
  return result;
}

HeapWord* ShenandoahFreeSet::allocate_contiguous(ShenandoahAllocRequest& req) {
  shenandoah_assert_heaplocked();

  size_t words_size = req.size();
  size_t num = ShenandoahHeapRegion::required_regions(words_size * HeapWordSize);

  assert(req.is_young(), "Humongous regions always allocated in YOUNG");
  ShenandoahGeneration* generation = _heap->generation_for(req.affiliation());

  // Check if there are enough regions left to satisfy allocation.
  if (_heap->mode()->is_generational()) {
<<<<<<< HEAD
    size_t avail_young_regions = generation->adjusted_unaffiliated_regions();
=======
    size_t avail_young_regions = generation->free_unaffiliated_regions();
>>>>>>> 57fdc186
    if (num > _free_sets.count(Mutator) || (num > avail_young_regions)) {
      return nullptr;
    }
  } else {
    if (num > _free_sets.count(Mutator)) {
      return nullptr;
    }
  }

  // Find the continuous interval of $num regions, starting from $beg and ending in $end,
  // inclusive. Contiguous allocations are biased to the beginning.

  size_t beg = _free_sets.leftmost(Mutator);
  size_t end = beg;

  while (true) {
    if (end >= _free_sets.max()) {
      // Hit the end, goodbye
      return nullptr;
    }

    // If regions are not adjacent, then current [beg; end] is useless, and we may fast-forward.
    // If region is not completely free, the current [beg; end] is useless, and we may fast-forward.
    if (!_free_sets.in_free_set(end, Mutator) || !can_allocate_from(_heap->get_region(end))) {
      end++;
      beg = end;
      continue;
    }

    if ((end - beg + 1) == num) {
      // found the match
      break;
    }

    end++;
  };

  size_t remainder = words_size & ShenandoahHeapRegion::region_size_words_mask();
  ShenandoahMarkingContext* const ctx = _heap->complete_marking_context();

  // Initialize regions:
  for (size_t i = beg; i <= end; i++) {
    ShenandoahHeapRegion* r = _heap->get_region(i);
    try_recycle_trashed(r);

    assert(i == beg || _heap->get_region(i - 1)->index() + 1 == r->index(), "Should be contiguous");
    assert(r->is_empty(), "Should be empty");

    if (i == beg) {
      r->make_humongous_start();
    } else {
      r->make_humongous_cont();
    }

    // Trailing region may be non-full, record the remainder there
    size_t used_words;
    if ((i == end) && (remainder != 0)) {
      used_words = remainder;
    } else {
      used_words = ShenandoahHeapRegion::region_size_words();
    }

    r->set_affiliation(req.affiliation());
    r->set_update_watermark(r->bottom());
    r->set_top(r->bottom() + used_words);

    // While individual regions report their true use, all humongous regions are marked used in the free set.
    _free_sets.remove_from_free_sets(r->index());
  }
<<<<<<< HEAD
=======
  _heap->young_generation()->increase_affiliated_region_count(num);

>>>>>>> 57fdc186
  size_t total_humongous_size = ShenandoahHeapRegion::region_size_bytes() * num;
  _free_sets.increase_used(Mutator, total_humongous_size);
  _free_sets.assert_bounds();
  req.set_actual_size(words_size);
  if (remainder != 0) {
    req.set_waste(ShenandoahHeapRegion::region_size_words() - remainder);
  }
  return _heap->get_region(beg)->bottom();
}

// Returns true iff this region is entirely available, either because it is empty() or because it has been found to represent
// immediate trash and we'll be able to immediately recycle it.  Note that we cannot recycle immediate trash if
// concurrent weak root processing is in progress.
bool ShenandoahFreeSet::can_allocate_from(ShenandoahHeapRegion *r) const {
  return r->is_empty() || (r->is_trash() && !_heap->is_concurrent_weak_root_in_progress());
}

<<<<<<< HEAD
=======
bool ShenandoahFreeSet::can_allocate_from(size_t idx) const {
  ShenandoahHeapRegion* r = _heap->get_region(idx);
  return can_allocate_from(r);
}

>>>>>>> 57fdc186
size_t ShenandoahFreeSet::alloc_capacity(size_t idx) const {
  ShenandoahHeapRegion* r = _heap->get_region(idx);
  return alloc_capacity(r);
}

size_t ShenandoahFreeSet::alloc_capacity(ShenandoahHeapRegion *r) const {
  if (r->is_trash()) {
    // This would be recycled on allocation path
    return ShenandoahHeapRegion::region_size_bytes();
  } else {
    return r->free();
  }
}

bool ShenandoahFreeSet::has_alloc_capacity(ShenandoahHeapRegion *r) const {
  return alloc_capacity(r) > 0;
}

bool ShenandoahFreeSet::has_alloc_capacity(size_t idx) const {
  ShenandoahHeapRegion* r = _heap->get_region(idx);
  return alloc_capacity(r) > 0;
}

bool ShenandoahFreeSet::has_no_alloc_capacity(ShenandoahHeapRegion *r) const {
  return alloc_capacity(r) == 0;
}

void ShenandoahFreeSet::try_recycle_trashed(ShenandoahHeapRegion *r) {
  if (r->is_trash()) {
    r->recycle();
  }
}

void ShenandoahFreeSet::recycle_trash() {
  // lock is not reentrable, check we don't have it
  shenandoah_assert_not_heaplocked();

  for (size_t i = 0; i < _heap->num_regions(); i++) {
    ShenandoahHeapRegion* r = _heap->get_region(i);
    if (r->is_trash()) {
      ShenandoahHeapLocker locker(_heap->lock());
      try_recycle_trashed(r);
    }
    SpinPause(); // allow allocators to take the lock
  }
}

void ShenandoahFreeSet::flip_to_old_gc(ShenandoahHeapRegion* r) {
  size_t idx = r->index();

  assert(_free_sets.in_free_set(idx, Mutator), "Should be in mutator view");
<<<<<<< HEAD
=======
  // Note: can_allocate_from(r) means r is entirely empty
>>>>>>> 57fdc186
  assert(can_allocate_from(r), "Should not be allocated");

  size_t region_capacity = alloc_capacity(r);
  _free_sets.move_to_set(idx, OldCollector, region_capacity);
  _free_sets.assert_bounds();
<<<<<<< HEAD

  // We do not ensure that the region is no longer trash,
  // relying on try_allocate_in(), which always comes next,
  // to recycle trash before attempting to allocate anything in the region.
}

void ShenandoahFreeSet::flip_to_gc(ShenandoahHeapRegion* r) {
  size_t idx = r->index();

=======
  _heap->generation_sizer()->force_transfer_to_old(1);
  _heap->augment_old_evac_reserve(region_capacity);
  // We do not ensure that the region is no longer trash, relying on try_allocate_in(), which always comes next,
  // to recycle trash before attempting to allocate anything in the region.
}

void ShenandoahFreeSet::flip_to_gc(ShenandoahHeapRegion* r) {
  size_t idx = r->index();

>>>>>>> 57fdc186
  assert(_free_sets.in_free_set(idx, Mutator), "Should be in mutator view");
  assert(can_allocate_from(r), "Should not be allocated");

  size_t region_capacity = alloc_capacity(r);
  _free_sets.move_to_set(idx, Collector, region_capacity);
  _free_sets.assert_bounds();

<<<<<<< HEAD
  // We do not ensure that the region is no longer trash,
  // relying on try_allocate_in(), which always comes next,
=======
  // We do not ensure that the region is no longer trash, relying on try_allocate_in(), which always comes next,
>>>>>>> 57fdc186
  // to recycle trash before attempting to allocate anything in the region.
}

void ShenandoahFreeSet::clear() {
  shenandoah_assert_heaplocked();
  clear_internal();
}

void ShenandoahFreeSet::clear_internal() {
  _free_sets.clear_all();
}

// This function places all is_old() regions that have allocation capacity into the old_collector set.  It places
// all other regions (not is_old()) that have allocation capacity into the mutator_set.  Subsequently, we will
// move some of the mutator regions into the collector set or old_collector set with the intent of packing
// old_collector memory into the highest (rightmost) addresses of the heap and the collector memory into the
// next highest addresses of the heap, with mutator memory consuming the lowest addresses of the heap.
<<<<<<< HEAD
void ShenandoahFreeSet::find_regions_with_alloc_capacity() {
=======
void ShenandoahFreeSet::find_regions_with_alloc_capacity(size_t &young_cset_regions, size_t &old_cset_regions) {
>>>>>>> 57fdc186

  old_cset_regions = 0;
  young_cset_regions = 0;
  for (size_t idx = 0; idx < _heap->num_regions(); idx++) {
    ShenandoahHeapRegion* region = _heap->get_region(idx);
    if (region->is_trash()) {
      // Trashed regions represent regions that had been in the collection set but have not yet been "cleaned up".
      if (region->is_old()) {
        old_cset_regions++;
      } else {
        assert(region->is_young(), "Trashed region should be old or young");
        young_cset_regions++;
      }
    }
    if (region->is_alloc_allowed() || region->is_trash()) {
      assert(!region->is_cset(), "Shouldn't be adding cset regions to the free set");
      assert(_free_sets.in_free_set(idx, NotFree), "We are about to make region free; it should not be free already");

      // Do not add regions that would almost surely fail allocation
      if (alloc_capacity(region) < PLAB::min_size() * HeapWordSize) continue;

      if (region->is_old()) {
        _free_sets.make_free(idx, OldCollector, alloc_capacity(region));
        log_debug(gc, free)(
          "  Adding Region " SIZE_FORMAT  " (Free: " SIZE_FORMAT "%s, Used: " SIZE_FORMAT "%s) to old collector set",
          idx, byte_size_in_proper_unit(region->free()), proper_unit_for_byte_size(region->free()),
          byte_size_in_proper_unit(region->used()), proper_unit_for_byte_size(region->used()));
      } else {
        _free_sets.make_free(idx, Mutator, alloc_capacity(region));
        log_debug(gc, free)(
          "  Adding Region " SIZE_FORMAT " (Free: " SIZE_FORMAT "%s, Used: " SIZE_FORMAT "%s) to mutator set",
          idx, byte_size_in_proper_unit(region->free()), proper_unit_for_byte_size(region->free()),
          byte_size_in_proper_unit(region->used()), proper_unit_for_byte_size(region->used()));
      }
    }
  }
}
<<<<<<< HEAD

void ShenandoahFreeSet::rebuild() {
  shenandoah_assert_heaplocked();
  // This resets all state information, removing all regions from all sets.
  clear();

  log_debug(gc, free)("Rebuilding FreeSet");

  // This places regions that have alloc_capacity into the old_collector set if they identify as is_old() or the
  // mutator set otherwise.
  find_regions_with_alloc_capacity();

  // Evac reserve: reserve trailing space for evacuations, with regions reserved for old evacuations placed to the right
  // of regions reserved of young evacuations.
  size_t young_reserve, old_reserve;
  if (!_heap->mode()->is_generational()) {
    young_reserve = (_heap->max_capacity() / 100) * ShenandoahEvacReserve;
    old_reserve = 0;
  } else {
    // All allocations taken from the old collector set are performed by GC, generally using PLABs for both
    // promotions and evacuations.  The partition between which old memory is reserved for evacuation and
    // which is reserved for promotion is enforced using thread-local variables that prescribe intentons for
    // each PLAB's available memory.
    if (_heap->has_evacuation_reserve_quantities()) {
      // We are rebuilding at the end of final mark, having already established evacuation budgets for this GC pass.
      young_reserve = _heap->get_young_evac_reserve();
      old_reserve = _heap->get_promoted_reserve() + _heap->get_old_evac_reserve();
    } else {
      // We are rebuilding at end of GC, so we set aside budgets specified on command line (or defaults)
      young_reserve = (_heap->young_generation()->max_capacity() * ShenandoahEvacReserve) / 100;
      old_reserve = MAX2((_heap->old_generation()->max_capacity() * ShenandoahOldEvacReserve) / 100,
                         ShenandoahOldCompactionReserve * ShenandoahHeapRegion::region_size_bytes());
=======

// Move no more than cset_regions from the existing Collector and OldCollector free sets to the Mutator free set.
// This is called from outside the heap lock.
void ShenandoahFreeSet::move_collector_sets_to_mutator(size_t max_xfer_regions) {
  size_t region_size_bytes = ShenandoahHeapRegion::region_size_bytes();
  size_t collector_empty_xfer = 0;
  size_t collector_not_empty_xfer = 0;
  size_t old_collector_empty_xfer = 0;

  // Process empty regions within the Collector free set
  if ((max_xfer_regions > 0) && (_free_sets.leftmost_empty(Collector) <= _free_sets.rightmost_empty(Collector))) {
    ShenandoahHeapLocker locker(_heap->lock());
    for (size_t idx = _free_sets.leftmost_empty(Collector);
         (max_xfer_regions > 0) && (idx <= _free_sets.rightmost_empty(Collector)); idx++) {
      if (_free_sets.in_free_set(idx, Collector) && can_allocate_from(idx)) {
        _free_sets.move_to_set(idx, Mutator, region_size_bytes);
        max_xfer_regions--;
        collector_empty_xfer += region_size_bytes;
      }
    }
  }

  // Process empty regions within the OldCollector free set
  size_t old_collector_regions = 0;
  if ((max_xfer_regions > 0) && (_free_sets.leftmost_empty(OldCollector) <= _free_sets.rightmost_empty(OldCollector))) {
    ShenandoahHeapLocker locker(_heap->lock());
    for (size_t idx = _free_sets.leftmost_empty(OldCollector);
         (max_xfer_regions > 0) && (idx <= _free_sets.rightmost_empty(OldCollector)); idx++) {
      if (_free_sets.in_free_set(idx, OldCollector) && can_allocate_from(idx)) {
        _free_sets.move_to_set(idx, Mutator, region_size_bytes);
        max_xfer_regions--;
        old_collector_empty_xfer += region_size_bytes;
        old_collector_regions++;
      }
    }
    if (old_collector_regions > 0) {
      _heap->generation_sizer()->transfer_to_young(old_collector_regions);
    }
  }

  // If there are any non-empty regions within Collector set, we can also move them to the Mutator free set
  if ((max_xfer_regions > 0) && (_free_sets.leftmost(Collector) <= _free_sets.rightmost(Collector))) {
    ShenandoahHeapLocker locker(_heap->lock());
    for (size_t idx = _free_sets.leftmost(Collector); (max_xfer_regions > 0) && (idx <= _free_sets.rightmost(Collector)); idx++) {
      size_t alloc_capacity = this->alloc_capacity(idx);
      if (_free_sets.in_free_set(idx, Collector) && (alloc_capacity > 0)) {
        _free_sets.move_to_set(idx, Mutator, alloc_capacity);
        max_xfer_regions--;
        collector_not_empty_xfer += alloc_capacity;
      }
>>>>>>> 57fdc186
    }
  }
  reserve_regions(young_reserve, old_reserve);

<<<<<<< HEAD
  _free_sets.establish_alloc_bias(OldCollector);
  _free_sets.assert_bounds();
  log_status();
}

// Having placed all regions that have allocation capacity into the mutator set if they identify as is_young()
// or into the old collector set if they identify as is_old(), move some of these regions from the mutator set
// into the collector set or old collector set in order to assure that the memory available for allocations within
// the collector set is at least to_reserve, and the memory available for allocations within the old collector set
// is at least to_reserve_old.
void ShenandoahFreeSet::reserve_regions(size_t to_reserve, size_t to_reserve_old) {
  for (size_t idx = _heap->num_regions() - 1; idx > 0; idx--) {
    ShenandoahHeapRegion* r = _heap->get_region(idx);
    if (_free_sets.in_free_set(idx, Mutator)) {
      assert (!r->is_old(), "mutator_is_free regions should not be affiliated OLD");
      size_t ac = alloc_capacity(r);
      assert (ac > 0, "Membership in free set implies has capacity");

      // OLD regions that have available memory are already in the old_collector free set
      if ((_free_sets.capacity_of(OldCollector) < to_reserve_old) && (r->is_trash() || !r->is_affiliated())) {
        _free_sets.move_to_set(idx, OldCollector, alloc_capacity(r));
        log_debug(gc, free)("  Shifting region " SIZE_FORMAT " from mutator_free to old_collector_free", idx);
      } else if (_free_sets.capacity_of(Collector) < to_reserve) {
        // Note: In a previous implementation, regions were only placed into the survivor space (collector_is_free) if
        // they were entirely empty.  I'm not sure I understand the rational for that.  That alternative behavior would
        // tend to mix survivor objects with ephemeral objects, making it more difficult to reclaim the memory for the
        // ephemeral objects.  It also delays aging of regions, causing promotion in place to be delayed.
        _free_sets.move_to_set(idx, Collector, ac);
        log_debug(gc)("  Shifting region " SIZE_FORMAT " from mutator_free to collector_free", idx);
      } else {
        // We've satisfied both to_reserve and to_reserved_old
        break;
      }
    }
  }
=======
  size_t collector_xfer = collector_empty_xfer + collector_not_empty_xfer;
  size_t total_xfer = collector_xfer + old_collector_empty_xfer;
  log_info(gc, free)("At start of update refs, moving " SIZE_FORMAT "%s to Mutator free set from Collector Reserve ("
                     SIZE_FORMAT "%s) and from Old Collector Reserve (" SIZE_FORMAT "%s)",
                     byte_size_in_proper_unit(total_xfer), proper_unit_for_byte_size(total_xfer),
                     byte_size_in_proper_unit(collector_xfer), proper_unit_for_byte_size(collector_xfer),
                     byte_size_in_proper_unit(old_collector_empty_xfer), proper_unit_for_byte_size(old_collector_empty_xfer));
}


// Overwrite arguments to represent the amount of memory in each generation that is about to be recycled
void ShenandoahFreeSet::prepare_to_rebuild(size_t &young_cset_regions, size_t &old_cset_regions) {
  shenandoah_assert_heaplocked();
  // This resets all state information, removing all regions from all sets.
  clear();
  log_debug(gc, free)("Rebuilding FreeSet");

  // This places regions that have alloc_capacity into the old_collector set if they identify as is_old() or the
  // mutator set otherwise.
  find_regions_with_alloc_capacity(young_cset_regions, old_cset_regions);
}

void ShenandoahFreeSet::rebuild(size_t young_cset_regions, size_t old_cset_regions) {
  shenandoah_assert_heaplocked();
  size_t young_reserve, old_reserve;
  size_t region_size_bytes = ShenandoahHeapRegion::region_size_bytes();

  size_t old_capacity = _heap->old_generation()->max_capacity();
  size_t old_available = _heap->old_generation()->available();
  size_t old_unaffiliated_regions = _heap->old_generation()->free_unaffiliated_regions();
  size_t young_capacity = _heap->young_generation()->max_capacity();
  size_t young_available = _heap->young_generation()->available();
  size_t young_unaffiliated_regions = _heap->young_generation()->free_unaffiliated_regions();

  old_unaffiliated_regions += old_cset_regions;
  old_available += old_cset_regions * region_size_bytes;
  young_unaffiliated_regions += young_cset_regions;
  young_available += young_cset_regions * region_size_bytes;

  // Consult old-region surplus and deficit to make adjustments to current generation capacities and availability.
  // The generation region transfers take place after we rebuild.
  size_t old_region_surplus = _heap->get_old_region_surplus();
  size_t old_region_deficit = _heap->get_old_region_deficit();

  if (old_region_surplus > 0) {
    size_t xfer_bytes = old_region_surplus * region_size_bytes;
    assert(old_region_surplus <= old_unaffiliated_regions, "Cannot transfer regions that are affiliated");
    old_capacity -= xfer_bytes;
    old_available -= xfer_bytes;
    old_unaffiliated_regions -= old_region_surplus;
    young_capacity += xfer_bytes;
    young_available += xfer_bytes;
    young_unaffiliated_regions += old_region_surplus;
  } else if (old_region_deficit > 0) {
    size_t xfer_bytes = old_region_deficit * region_size_bytes;
    assert(old_region_deficit <= young_unaffiliated_regions, "Cannot transfer regions that are affiliated");
    old_capacity += xfer_bytes;
    old_available += xfer_bytes;
    old_unaffiliated_regions += old_region_deficit;
    young_capacity -= xfer_bytes;;
    young_available -= xfer_bytes;
    young_unaffiliated_regions -= old_region_deficit;
  }

  // Evac reserve: reserve trailing space for evacuations, with regions reserved for old evacuations placed to the right
  // of regions reserved of young evacuations.
  if (!_heap->mode()->is_generational()) {
    young_reserve = (_heap->max_capacity() / 100) * ShenandoahEvacReserve;
    old_reserve = 0;
  } else {
    // All allocations taken from the old collector set are performed by GC, generally using PLABs for both
    // promotions and evacuations.  The partition between which old memory is reserved for evacuation and
    // which is reserved for promotion is enforced using thread-local variables that prescribe intentons for
    // each PLAB's available memory.
    if (_heap->has_evacuation_reserve_quantities()) {
      // We are rebuilding at the end of final mark, having already established evacuation budgets for this GC pass.
      young_reserve = _heap->get_young_evac_reserve();
      old_reserve = _heap->get_promoted_reserve() + _heap->get_old_evac_reserve();
      assert(old_reserve <= old_available,
             "Cannot reserve (" SIZE_FORMAT " + " SIZE_FORMAT") more OLD than is available: " SIZE_FORMAT,
             _heap->get_promoted_reserve(), _heap->get_old_evac_reserve(), old_available);
    } else {
      // We are rebuilding at end of GC, so we set aside budgets specified on command line (or defaults)
      young_reserve = (young_capacity * ShenandoahEvacReserve) / 100;
      // The auto-sizer has already made old-gen large enough to hold all anticipated evacuations and promotions.
      // Affiliated old-gen regions are already in the OldCollector free set.  Add in the relevant number of
      // unaffiliated regions.
      old_reserve = old_available;
    }
  }
  if (old_reserve > _free_sets.capacity_of(OldCollector)) {
    // Old available regions that have less than PLAB::min_size() of available memory are not placed into the OldCollector
    // free set.  Because of this, old_available may not have enough memory to represent the intended reserve.  Adjust
    // the reserve downward to account for this possibility. This loss is part of the reason why the original budget
    // was adjusted with ShenandoahOldEvacWaste and ShenandoahOldPromoWaste multipliers.
    if (old_reserve > _free_sets.capacity_of(OldCollector) + old_unaffiliated_regions * region_size_bytes) {
      old_reserve = _free_sets.capacity_of(OldCollector) + old_unaffiliated_regions * region_size_bytes;
    }
  }
  if (young_reserve > young_unaffiliated_regions * region_size_bytes) {
    young_reserve = young_unaffiliated_regions * region_size_bytes;
  }

  reserve_regions(young_reserve, old_reserve);
  _free_sets.establish_alloc_bias(OldCollector);
  _free_sets.assert_bounds();
  log_status();
}

// Having placed all regions that have allocation capacity into the mutator set if they identify as is_young()
// or into the old collector set if they identify as is_old(), move some of these regions from the mutator set
// into the collector set or old collector set in order to assure that the memory available for allocations within
// the collector set is at least to_reserve, and the memory available for allocations within the old collector set
// is at least to_reserve_old.
void ShenandoahFreeSet::reserve_regions(size_t to_reserve, size_t to_reserve_old) {
  for (size_t i = _heap->num_regions(); i > 0; i--) {
    size_t idx = i - 1;
    ShenandoahHeapRegion* r = _heap->get_region(idx);
    if (_free_sets.in_free_set(idx, Mutator)) {
      assert (!r->is_old(), "mutator_is_free regions should not be affiliated OLD");
      size_t ac = alloc_capacity(r);
      assert (ac > 0, "Membership in free set implies has capacity");

      // OLD regions that have available memory are already in the old_collector free set
      if ((_free_sets.capacity_of(OldCollector) < to_reserve_old) && (r->is_trash() || !r->is_affiliated())) {
        _free_sets.move_to_set(idx, OldCollector, alloc_capacity(r));
        log_debug(gc, free)("  Shifting region " SIZE_FORMAT " from mutator_free to old_collector_free", idx);
      } else if (_free_sets.capacity_of(Collector) < to_reserve) {
        // Note: In a previous implementation, regions were only placed into the survivor space (collector_is_free) if
        // they were entirely empty.  I'm not sure I understand the rational for that.  That alternative behavior would
        // tend to mix survivor objects with ephemeral objects, making it more difficult to reclaim the memory for the
        // ephemeral objects.  It also delays aging of regions, causing promotion in place to be delayed.
        _free_sets.move_to_set(idx, Collector, ac);
        log_debug(gc)("  Shifting region " SIZE_FORMAT " from mutator_free to collector_free", idx);
      } else {
        // We've satisfied both to_reserve and to_reserved_old
        break;
      }
    }
  }
>>>>>>> 57fdc186
}

void ShenandoahFreeSet::log_status() {
  shenandoah_assert_heaplocked();

#ifdef ASSERT
  // Dump of the FreeSet details is only enabled if assertions are enabled
  {
#define BUFFER_SIZE 80
    size_t retired_old = 0;
    size_t retired_old_humongous = 0;
    size_t retired_young = 0;
    size_t retired_young_humongous = 0;
    size_t region_size_bytes = ShenandoahHeapRegion::region_size_bytes();
<<<<<<< HEAD
=======
    size_t retired_young_waste = 0;
    size_t retired_old_waste = 0;
    size_t consumed_collector = 0;
    size_t consumed_old_collector = 0;
    size_t consumed_mutator = 0;
    size_t available_old = 0;
    size_t available_young = 0;
    size_t available_mutator = 0;
    size_t available_collector = 0;
    size_t available_old_collector = 0;

>>>>>>> 57fdc186
    char buffer[BUFFER_SIZE];
    for (uint i = 0; i < BUFFER_SIZE; i++) {
      buffer[i] = '\0';
    }
    log_info(gc, free)("FreeSet map legend:"
                       " M:mutator_free C:collector_free O:old_collector_free"
                       " H:humongous ~:retired old _:retired young");
    log_info(gc, free)(" mutator free range [" SIZE_FORMAT ".." SIZE_FORMAT "], "
                       " collector free range [" SIZE_FORMAT ".." SIZE_FORMAT "], "
                       "old collector free range [" SIZE_FORMAT ".." SIZE_FORMAT "] allocates from %s",
                       _free_sets.leftmost(Mutator), _free_sets.rightmost(Mutator),
                       _free_sets.leftmost(Collector), _free_sets.rightmost(Collector),
                       _free_sets.leftmost(OldCollector), _free_sets.rightmost(OldCollector),
                       _free_sets.alloc_from_left_bias(OldCollector)? "left to right": "right to left");

    for (uint i = 0; i < _heap->num_regions(); i++) {
      ShenandoahHeapRegion *r = _heap->get_region(i);
      uint idx = i % 64;
      if ((i != 0) && (idx == 0)) {
        log_info(gc, free)(" %6u: %s", i-64, buffer);
      }
      if (_free_sets.in_free_set(i, Mutator)) {
        assert(!r->is_old(), "Old regions should not be in mutator_free set");
<<<<<<< HEAD
        buffer[idx] = (alloc_capacity(r) == region_size_bytes)? 'M': 'm';
      } else if (_free_sets.in_free_set(i, Collector)) {
        assert(!r->is_old(), "Old regions should not be in collector_free set");
        buffer[idx] = (alloc_capacity(r) == region_size_bytes)? 'C': 'c';
      } else if (_free_sets.in_free_set(i, OldCollector)) {
        buffer[idx] = (alloc_capacity(r) == region_size_bytes)? 'O': 'o';
=======
        size_t capacity = alloc_capacity(r);
        available_mutator += capacity;
        consumed_mutator += region_size_bytes - capacity;
        buffer[idx] = (capacity == region_size_bytes)? 'M': 'm';
      } else if (_free_sets.in_free_set(i, Collector)) {
        assert(!r->is_old(), "Old regions should not be in collector_free set");
        size_t capacity = alloc_capacity(r);
        available_collector += capacity;
        consumed_collector += region_size_bytes - capacity;
        buffer[idx] = (capacity == region_size_bytes)? 'C': 'c';
      } else if (_free_sets.in_free_set(i, OldCollector)) {
        size_t capacity = alloc_capacity(r);
        available_old_collector += capacity;
        consumed_old_collector += region_size_bytes - capacity;
        buffer[idx] = (capacity == region_size_bytes)? 'O': 'o';
>>>>>>> 57fdc186
      } else if (r->is_humongous()) {
        if (r->is_old()) {
          buffer[idx] = 'H';
          retired_old_humongous += region_size_bytes;
        } else {
          buffer[idx] = 'h';
          retired_young_humongous += region_size_bytes;
        }
      } else {
        if (r->is_old()) {
          buffer[idx] = '~';
<<<<<<< HEAD
          retired_old += region_size_bytes;
        } else {
          buffer[idx] = '_';
=======
          retired_old_waste += alloc_capacity(r);
          retired_old += region_size_bytes;
        } else {
          buffer[idx] = '_';
          retired_young_waste += alloc_capacity(r);
>>>>>>> 57fdc186
          retired_young += region_size_bytes;
        }
      }
    }
    uint remnant = _heap->num_regions() % 64;
    if (remnant > 0) {
      buffer[remnant] = '\0';
    } else {
      remnant = 64;
    }
    log_info(gc, free)(" %6u: %s", (uint) (_heap->num_regions() - remnant), buffer);
    size_t total_young = retired_young + retired_young_humongous;
    size_t total_old = retired_old + retired_old_humongous;
<<<<<<< HEAD
    log_info(gc, free)("Retired young: " SIZE_FORMAT "%s (including humongous: " SIZE_FORMAT "%s), old: " SIZE_FORMAT
                       "%s (including humongous: " SIZE_FORMAT "%s)",
                       byte_size_in_proper_unit(total_young),             proper_unit_for_byte_size(total_young),
                       byte_size_in_proper_unit(retired_young_humongous), proper_unit_for_byte_size(retired_young_humongous),
                       byte_size_in_proper_unit(total_old),               proper_unit_for_byte_size(total_old),
                       byte_size_in_proper_unit(retired_old_humongous),   proper_unit_for_byte_size(retired_old_humongous));
=======
>>>>>>> 57fdc186
  }
#endif

  LogTarget(Info, gc, free) lt;
  if (lt.is_enabled()) {
    ResourceMark rm;
    LogStream ls(lt);

    {
      size_t last_idx = 0;
      size_t max = 0;
      size_t max_contig = 0;
      size_t empty_contig = 0;

      size_t total_used = 0;
      size_t total_free = 0;
      size_t total_free_ext = 0;

      for (size_t idx = _free_sets.leftmost(Mutator); idx <= _free_sets.rightmost(Mutator); idx++) {
        if (_free_sets.in_free_set(idx, Mutator)) {
          ShenandoahHeapRegion *r = _heap->get_region(idx);
          size_t free = alloc_capacity(r);
          max = MAX2(max, free);
          if (r->is_empty()) {
            total_free_ext += free;
            if (last_idx + 1 == idx) {
              empty_contig++;
            } else {
              empty_contig = 1;
            }
          } else {
            empty_contig = 0;
          }
          total_used += r->used();
          total_free += free;
          max_contig = MAX2(max_contig, empty_contig);
          last_idx = idx;
        }
      }

      size_t max_humongous = max_contig * ShenandoahHeapRegion::region_size_bytes();
      size_t free = capacity() - used();

      assert(free == total_free, "Sum of free within mutator regions (" SIZE_FORMAT
             ") should match mutator capacity (" SIZE_FORMAT ") minus mutator used (" SIZE_FORMAT ")",
             total_free, capacity(), used());

      ls.print("Free: " SIZE_FORMAT "%s, Max: " SIZE_FORMAT "%s regular, " SIZE_FORMAT "%s humongous, ",
               byte_size_in_proper_unit(total_free),    proper_unit_for_byte_size(total_free),
               byte_size_in_proper_unit(max),           proper_unit_for_byte_size(max),
               byte_size_in_proper_unit(max_humongous), proper_unit_for_byte_size(max_humongous)
      );

      ls.print("Frag: ");
      size_t frag_ext;
      if (total_free_ext > 0) {
        frag_ext = 100 - (100 * max_humongous / total_free_ext);
      } else {
        frag_ext = 0;
      }
      ls.print(SIZE_FORMAT "%% external, ", frag_ext);

      size_t frag_int;
      if (_free_sets.count(Mutator) > 0) {
        frag_int = (100 * (total_used / _free_sets.count(Mutator)) / ShenandoahHeapRegion::region_size_bytes());
      } else {
        frag_int = 0;
      }
      ls.print(SIZE_FORMAT "%% internal; ", frag_int);
      ls.print("Used: " SIZE_FORMAT "%s, Mutator Free: " SIZE_FORMAT,
               byte_size_in_proper_unit(total_used), proper_unit_for_byte_size(total_used), _free_sets.count(Mutator));
    }

    {
      size_t max = 0;
      size_t total_free = 0;
      size_t total_used = 0;

      for (size_t idx = _free_sets.leftmost(Collector); idx <= _free_sets.rightmost(Collector); idx++) {
        if (_free_sets.in_free_set(idx, Collector)) {
          ShenandoahHeapRegion *r = _heap->get_region(idx);
          size_t free = alloc_capacity(r);
          max = MAX2(max, free);
          total_free += free;
          total_used += r->used();
        }
      }
      ls.print(" Collector Reserve: " SIZE_FORMAT "%s, Max: " SIZE_FORMAT "%s; Used: " SIZE_FORMAT "%s",
               byte_size_in_proper_unit(total_free), proper_unit_for_byte_size(total_free),
               byte_size_in_proper_unit(max),        proper_unit_for_byte_size(max),
               byte_size_in_proper_unit(total_used), proper_unit_for_byte_size(total_used));
    }
<<<<<<< HEAD

    if (_heap->mode()->is_generational()) {
      size_t max = 0;
      size_t total_free = 0;
      size_t total_used = 0;

=======

    if (_heap->mode()->is_generational()) {
      size_t max = 0;
      size_t total_free = 0;
      size_t total_used = 0;

>>>>>>> 57fdc186
      for (size_t idx = _free_sets.leftmost(OldCollector); idx <= _free_sets.rightmost(OldCollector); idx++) {
        if (_free_sets.in_free_set(idx, OldCollector)) {
          ShenandoahHeapRegion *r = _heap->get_region(idx);
          size_t free = alloc_capacity(r);
          max = MAX2(max, free);
          total_free += free;
          total_used += r->used();
        }
      }
      ls.print_cr(" Old Collector Reserve: " SIZE_FORMAT "%s, Max: " SIZE_FORMAT "%s; Used: " SIZE_FORMAT "%s",
                  byte_size_in_proper_unit(total_free), proper_unit_for_byte_size(total_free),
                  byte_size_in_proper_unit(max),        proper_unit_for_byte_size(max),
                  byte_size_in_proper_unit(total_used), proper_unit_for_byte_size(total_used));
    }
  }
}

HeapWord* ShenandoahFreeSet::allocate(ShenandoahAllocRequest& req, bool& in_new_region) {
  shenandoah_assert_heaplocked();
  _free_sets.assert_bounds();

  // Allocation request is known to satisfy all memory budgeting constraints.
  if (req.size() > ShenandoahHeapRegion::humongous_threshold_words()) {
    switch (req.type()) {
      case ShenandoahAllocRequest::_alloc_shared:
      case ShenandoahAllocRequest::_alloc_shared_gc:
        in_new_region = true;
        return allocate_contiguous(req);
      case ShenandoahAllocRequest::_alloc_plab:
      case ShenandoahAllocRequest::_alloc_gclab:
      case ShenandoahAllocRequest::_alloc_tlab:
        in_new_region = false;
        assert(false, "Trying to allocate TLAB larger than the humongous threshold: " SIZE_FORMAT " > " SIZE_FORMAT,
               req.size(), ShenandoahHeapRegion::humongous_threshold_words());
        return nullptr;
      default:
        ShouldNotReachHere();
        return nullptr;
    }
  } else {
    return allocate_single(req, in_new_region);
  }
}

size_t ShenandoahFreeSet::unsafe_peek_free() const {
  // Deliberately not locked, this method is unsafe when free set is modified.

  for (size_t index = _free_sets.leftmost(Mutator); index <= _free_sets.rightmost(Mutator); index++) {
    if (index < _free_sets.max() && _free_sets.in_free_set(index, Mutator)) {
      ShenandoahHeapRegion* r = _heap->get_region(index);
      if (r->free() >= MinTLABSize) {
        return r->free();
      }
    }
  }

  // It appears that no regions left
  return 0;
}

void ShenandoahFreeSet::print_on(outputStream* out) const {
  out->print_cr("Mutator Free Set: " SIZE_FORMAT "", _free_sets.count(Mutator));
  for (size_t index = _free_sets.leftmost(Mutator); index <= _free_sets.rightmost(Mutator); index++) {
    if (_free_sets.in_free_set(index, Mutator)) {
      _heap->get_region(index)->print_on(out);
    }
  }
  out->print_cr("Collector Free Set: " SIZE_FORMAT "", _free_sets.count(Collector));
  for (size_t index = _free_sets.leftmost(Collector); index <= _free_sets.rightmost(Collector); index++) {
    if (_free_sets.in_free_set(index, Collector)) {
      _heap->get_region(index)->print_on(out);
    }
  }
  if (_heap->mode()->is_generational()) {
    out->print_cr("Old Collector Free Set: " SIZE_FORMAT "", _free_sets.count(OldCollector));
    for (size_t index = _free_sets.leftmost(OldCollector); index <= _free_sets.rightmost(OldCollector); index++) {
      if (_free_sets.in_free_set(index, OldCollector)) {
        _heap->get_region(index)->print_on(out);
      }
    }
  }
}

/*
 * Internal fragmentation metric: describes how fragmented the heap regions are.
 *
 * It is derived as:
 *
 *               sum(used[i]^2, i=0..k)
 *   IF = 1 - ------------------------------
 *              C * sum(used[i], i=0..k)
 *
 * ...where k is the number of regions in computation, C is the region capacity, and
 * used[i] is the used space in the region.
 *
 * The non-linearity causes IF to be lower for the cases where the same total heap
 * used is densely packed. For example:
 *   a) Heap is completely full  => IF = 0
 *   b) Heap is half full, first 50% regions are completely full => IF = 0
 *   c) Heap is half full, each region is 50% full => IF = 1/2
 *   d) Heap is quarter full, first 50% regions are completely full => IF = 0
 *   e) Heap is quarter full, each region is 25% full => IF = 3/4
 *   f) Heap has one small object per each region => IF =~ 1
 */
double ShenandoahFreeSet::internal_fragmentation() {
  double squared = 0;
  double linear = 0;
  int count = 0;

  for (size_t index = _free_sets.leftmost(Mutator); index <= _free_sets.rightmost(Mutator); index++) {
    if (_free_sets.in_free_set(index, Mutator)) {
      ShenandoahHeapRegion* r = _heap->get_region(index);
      size_t used = r->used();
      squared += used * used;
      linear += used;
      count++;
    }
  }

  if (count > 0) {
    double s = squared / (ShenandoahHeapRegion::region_size_bytes() * linear);
    return 1 - s;
  } else {
    return 0;
  }
}

/*
 * External fragmentation metric: describes how fragmented the heap is.
 *
 * It is derived as:
 *
 *   EF = 1 - largest_contiguous_free / total_free
 *
 * For example:
 *   a) Heap is completely empty => EF = 0
 *   b) Heap is completely full => EF = 0
 *   c) Heap is first-half full => EF = 1/2
 *   d) Heap is half full, full and empty regions interleave => EF =~ 1
 */
double ShenandoahFreeSet::external_fragmentation() {
  size_t last_idx = 0;
  size_t max_contig = 0;
  size_t empty_contig = 0;

  size_t free = 0;

  for (size_t index = _free_sets.leftmost(Mutator); index <= _free_sets.rightmost(Mutator); index++) {
    if (_free_sets.in_free_set(index, Mutator)) {
      ShenandoahHeapRegion* r = _heap->get_region(index);
      if (r->is_empty()) {
        free += ShenandoahHeapRegion::region_size_bytes();
        if (last_idx + 1 == index) {
          empty_contig++;
        } else {
          empty_contig = 1;
        }
      } else {
        empty_contig = 0;
      }

      max_contig = MAX2(max_contig, empty_contig);
      last_idx = index;
    }
  }

  if (free > 0) {
    return 1 - (1.0 * max_contig * ShenandoahHeapRegion::region_size_bytes() / free);
  } else {
    return 0;
  }
}
<|MERGE_RESOLUTION|>--- conflicted
+++ resolved
@@ -38,16 +38,10 @@
 #include "memory/resourceArea.hpp"
 #include "runtime/orderAccess.hpp"
 
-<<<<<<< HEAD
-
-=======
->>>>>>> 57fdc186
 ShenandoahSetsOfFree::ShenandoahSetsOfFree(size_t max_regions, ShenandoahFreeSet* free_set) :
     _max(max_regions),
     _free_set(free_set),
     _region_size_bytes(ShenandoahHeapRegion::region_size_bytes())
-<<<<<<< HEAD
-=======
 {
   _membership = NEW_C_HEAP_ARRAY(ShenandoahFreeMemoryType, max_regions, mtGC);
   clear_internal();
@@ -413,361 +407,10 @@
 ShenandoahFreeSet::ShenandoahFreeSet(ShenandoahHeap* heap, size_t max_regions) :
   _heap(heap),
   _free_sets(max_regions, this)
->>>>>>> 57fdc186
 {
-  _membership = NEW_C_HEAP_ARRAY(ShenandoahFreeMemoryType, max_regions, mtGC);
   clear_internal();
 }
 
-<<<<<<< HEAD
-ShenandoahSetsOfFree::~ShenandoahSetsOfFree() {
-  FREE_C_HEAP_ARRAY(ShenandoahFreeMemoryType, _membership);
-}
-
-
-void ShenandoahSetsOfFree::clear_internal() {
-  for (size_t idx = 0; idx < _max; idx++) {
-    _membership[idx] = NotFree;
-  }
-
-  for (size_t idx = 0; idx < NumFreeSets; idx++) {
-    _leftmosts[idx] = _max;
-    _rightmosts[idx] = 0;
-    _leftmosts_empty[idx] = _max;
-    _rightmosts_empty[idx] = 0;
-    _capacity_of[idx] = 0;
-    _used_by[idx] = 0;
-  }
-
-  _left_to_right_bias[Mutator] = true;
-  _left_to_right_bias[Collector] = false;
-  _left_to_right_bias[OldCollector] = false;
-
-  _region_counts[Mutator] = 0;
-  _region_counts[Collector] = 0;
-  _region_counts[OldCollector] = 0;
-  _region_counts[NotFree] = _max;
-}
-
-void ShenandoahSetsOfFree::clear_all() {
-  clear_internal();
-}
-
-void ShenandoahSetsOfFree::increase_used(ShenandoahFreeMemoryType which_set, size_t bytes) {
-  assert (which_set > NotFree && which_set < NumFreeSets, "Set must correspond to a valid freeset");
-  _used_by[which_set] += bytes;
-  assert (_used_by[which_set] <= _capacity_of[which_set],
-          "Must not use (" SIZE_FORMAT ") more than capacity (" SIZE_FORMAT ") after increase by " SIZE_FORMAT,
-          _used_by[which_set], _capacity_of[which_set], bytes);
-}
-
-inline void ShenandoahSetsOfFree::shrink_bounds_if_touched(ShenandoahFreeMemoryType set, size_t idx) {
-  if (idx == _leftmosts[set]) {
-    while ((_leftmosts[set] < _max) && !in_free_set(_leftmosts[set], set)) {
-      _leftmosts[set]++;
-    }
-    if (_leftmosts_empty[set] < _leftmosts[set]) {
-      // This gets us closer to where we need to be; we'll scan further when leftmosts_empty is requested.
-      _leftmosts_empty[set] = _leftmosts[set];
-    }
-  }
-  if (idx == _rightmosts[set]) {
-    while (_rightmosts[set] > 0 && !in_free_set(_rightmosts[set], set)) {
-      _rightmosts[set]--;
-    }
-    if (_rightmosts_empty[set] > _rightmosts[set]) {
-      // This gets us closer to where we need to be; we'll scan further when rightmosts_empty is requested.
-      _rightmosts_empty[set] = _rightmosts[set];
-    }
-  }
-}
-
-inline void ShenandoahSetsOfFree::expand_bounds_maybe(ShenandoahFreeMemoryType set, size_t idx, size_t region_capacity) {
-  if (region_capacity == _region_size_bytes) {
-    if (_leftmosts_empty[set] > idx) {
-      _leftmosts_empty[set] = idx;
-    }
-    if (_rightmosts_empty[set] < idx) {
-      _rightmosts_empty[set] = idx;
-    }
-  }
-  if (_leftmosts[set] > idx) {
-    _leftmosts[set] = idx;
-  }
-  if (_rightmosts[set] < idx) {
-    _rightmosts[set] = idx;
-  }
-}
-
-void ShenandoahSetsOfFree::remove_from_free_sets(size_t idx) {
-  assert (idx < _max, "index is sane: " SIZE_FORMAT " < " SIZE_FORMAT, idx, _max);
-  ShenandoahFreeMemoryType orig_set = membership(idx);
-  assert (orig_set > NotFree && orig_set < NumFreeSets, "Cannot remove from free sets if not already free");
-  _membership[idx] = NotFree;
-  shrink_bounds_if_touched(orig_set, idx);
-
-  _region_counts[orig_set]--;
-  _region_counts[NotFree]++;
-}
-
-
-void ShenandoahSetsOfFree::make_free(size_t idx, ShenandoahFreeMemoryType which_set, size_t region_capacity) {
-  assert (idx < _max, "index is sane: " SIZE_FORMAT " < " SIZE_FORMAT, idx, _max);
-  assert (_membership[idx] == NotFree, "Cannot make free if already free");
-  assert (which_set > NotFree && which_set < NumFreeSets, "selected free set must be valid");
-  _membership[idx] = which_set;
-  _capacity_of[which_set] += region_capacity;
-  expand_bounds_maybe(which_set, idx, region_capacity);
-
-  _region_counts[NotFree]--;
-  _region_counts[which_set]++;
-}
-
-void ShenandoahSetsOfFree::move_to_set(size_t idx, ShenandoahFreeMemoryType new_set, size_t region_capacity) {
-  assert (idx < _max, "index is sane: " SIZE_FORMAT " < " SIZE_FORMAT, idx, _max);
-  assert ((new_set > NotFree) && (new_set < NumFreeSets), "New set must be valid");
-  ShenandoahFreeMemoryType orig_set = _membership[idx];
-  assert ((orig_set > NotFree) && (orig_set < NumFreeSets), "Cannot move free unless already free");
-  // Expected transitions:
-  //  During rebuild: Mutator => Collector
-  //                  Mutator empty => Collector
-  //  During flip_to_gc:
-  //                  Mutator empty => Collector
-  //                  Mutator empty => Old Collector
-  assert (((region_capacity < _region_size_bytes) && (orig_set == Mutator) && (new_set == Collector)) ||
-          ((region_capacity == _region_size_bytes) && (orig_set == Mutator) && (new_set == Collector || new_set == OldCollector)),
-          "Unexpected movement between sets");
-
-  _membership[idx] = new_set;
-  _capacity_of[orig_set] -= region_capacity;
-  shrink_bounds_if_touched(orig_set, idx);
-
-  _capacity_of[new_set] += region_capacity;
-  expand_bounds_maybe(new_set, idx, region_capacity);
-
-  _region_counts[orig_set]--;
-  _region_counts[new_set]++;
-}
-
-inline ShenandoahFreeMemoryType ShenandoahSetsOfFree::membership(size_t idx) const {
-  assert (idx < _max, "index is sane: " SIZE_FORMAT " < " SIZE_FORMAT, idx, _max);
-  return _membership[idx];
-}
-
-  // Returns true iff region idx is in the test_set free_set.  Before returning true, asserts that the free
-  // set is not empty.  Requires that test_set != NotFree or NumFreeSets.
-inline bool ShenandoahSetsOfFree::in_free_set(size_t idx, ShenandoahFreeMemoryType test_set) const {
-  assert (idx < _max, "index is sane: " SIZE_FORMAT " < " SIZE_FORMAT, idx, _max);
-  if (_membership[idx] == test_set) {
-    assert (test_set == NotFree || _free_set->alloc_capacity(idx) > 0, "Free regions must have alloc capacity");
-    return true;
-  } else {
-    return false;
-  }
-}
-
-inline size_t ShenandoahSetsOfFree::leftmost(ShenandoahFreeMemoryType which_set) const {
-  assert (which_set > NotFree && which_set < NumFreeSets, "selected free set must be valid");
-  size_t idx = _leftmosts[which_set];
-  if (idx >= _max) {
-    return _max;
-  } else {
-    assert (in_free_set(idx, which_set), "left-most region must be free");
-    return idx;
-  }
-}
-
-inline size_t ShenandoahSetsOfFree::rightmost(ShenandoahFreeMemoryType which_set) const {
-  assert (which_set > NotFree && which_set < NumFreeSets, "selected free set must be valid");
-  size_t idx = _rightmosts[which_set];
-  assert ((_leftmosts[which_set] == _max) || in_free_set(idx, which_set), "right-most region must be free");
-  return idx;
-}
-
-size_t ShenandoahSetsOfFree::leftmost_empty(ShenandoahFreeMemoryType which_set) {
-  assert (which_set > NotFree && which_set < NumFreeSets, "selected free set must be valid");
-  for (size_t idx = _leftmosts_empty[which_set]; idx < _max; idx++) {
-    if ((membership(idx) == which_set) && (_free_set->alloc_capacity(idx) == _region_size_bytes)) {
-      _leftmosts_empty[which_set] = idx;
-      return idx;
-    }
-  }
-  _leftmosts_empty[which_set] = _max;
-  _rightmosts_empty[which_set] = 0;
-  return _max;
-}
-
-inline size_t ShenandoahSetsOfFree::rightmost_empty(ShenandoahFreeMemoryType which_set) {
-  assert (which_set > NotFree && which_set < NumFreeSets, "selected free set must be valid");
-  for (intptr_t idx = _rightmosts_empty[which_set]; idx >= 0; idx--) {
-    if ((membership(idx) == which_set) && (_free_set->alloc_capacity(idx) == _region_size_bytes)) {
-      _rightmosts_empty[which_set] = idx;
-      return idx;
-    }
-  }
-  _leftmosts_empty[which_set] = _max;
-  _rightmosts_empty[which_set] = 0;
-  return 0;
-}
-
-inline bool ShenandoahSetsOfFree::alloc_from_left_bias(ShenandoahFreeMemoryType which_set) {
-  assert (which_set > NotFree && which_set < NumFreeSets, "selected free set must be valid");
-  return _left_to_right_bias[which_set];
-}
-
-void ShenandoahSetsOfFree::establish_alloc_bias(ShenandoahFreeMemoryType which_set) {
-  ShenandoahHeap* heap = ShenandoahHeap::heap();
-  shenandoah_assert_heaplocked();
-  assert (which_set > NotFree && which_set < NumFreeSets, "selected free set must be valid");
-
-  size_t middle = (_leftmosts[which_set] + _rightmosts[which_set]) / 2;
-  size_t available_in_first_half = 0;
-  size_t available_in_second_half = 0;
-
-  for (size_t index = _leftmosts[which_set]; index < middle; index++) {
-    if (in_free_set(index, which_set)) {
-      ShenandoahHeapRegion* r = heap->get_region(index);
-      available_in_first_half += r->free();
-    }
-  }
-  for (size_t index = middle; index <= _rightmosts[which_set]; index++) {
-    if (in_free_set(index, which_set)) {
-      ShenandoahHeapRegion* r = heap->get_region(index);
-      available_in_second_half += r->free();
-    }
-  }
-
-  // We desire to first consume the sparsely distributed regions in order that the remaining regions are densely packed.
-  // Densely packing regions reduces the effort to search for a region that has sufficient memory to satisfy a new allocation
-  // request.  Regions become sparsely distributed following a Full GC, which tends to slide all regions to the front of the
-  // heap rather than allowing survivor regions to remain at the high end of the heap where we intend for them to congregate.
-
-  // TODO: In the future, we may modify Full GC so that it slides old objects to the end of the heap and young objects to the
-  // front of the heap. If this is done, we can always search survivor Collector and OldCollector regions right to left.
-  _left_to_right_bias[which_set] = (available_in_second_half > available_in_first_half);
-}
-
-#ifdef ASSERT
-void ShenandoahSetsOfFree::assert_bounds() {
-
-  size_t leftmosts[NumFreeSets];
-  size_t rightmosts[NumFreeSets];
-  size_t empty_leftmosts[NumFreeSets];
-  size_t empty_rightmosts[NumFreeSets];
-
-  for (int i = 0; i < NumFreeSets; i++) {
-    leftmosts[i] = _max;
-    empty_leftmosts[i] = _max;
-    rightmosts[i] = 0;
-    empty_rightmosts[i] = 0;
-  }
-
-  for (size_t i = 0; i < _max; i++) {
-    ShenandoahFreeMemoryType set = membership(i);
-    switch (set) {
-      case NotFree:
-        break;
-
-      case Mutator:
-      case Collector:
-      case OldCollector:
-      {
-        size_t capacity = _free_set->alloc_capacity(i);
-        bool is_empty = (capacity == _region_size_bytes);
-        assert(capacity > 0, "free regions must have allocation capacity");
-        if (i < leftmosts[set]) {
-          leftmosts[set] = i;
-        }
-        if (is_empty && (i < empty_leftmosts[set])) {
-          empty_leftmosts[set] = i;
-        }
-        if (i > rightmosts[set]) {
-          rightmosts[set] = i;
-        }
-        if (is_empty && (i > empty_rightmosts[set])) {
-          empty_rightmosts[set] = i;
-        }
-        break;
-      }
-
-      case NumFreeSets:
-      default:
-        ShouldNotReachHere();
-    }
-  }
-
-  // Performance invariants. Failing these would not break the free set, but performance would suffer.
-  assert (leftmost(Mutator) <= _max, "leftmost in bounds: "  SIZE_FORMAT " < " SIZE_FORMAT, leftmost(Mutator),  _max);
-  assert (rightmost(Mutator) < _max, "rightmost in bounds: "  SIZE_FORMAT " < " SIZE_FORMAT, rightmost(Mutator),  _max);
-
-  assert (leftmost(Mutator) == _max || in_free_set(leftmost(Mutator), Mutator),
-          "leftmost region should be free: " SIZE_FORMAT,  leftmost(Mutator));
-  assert (leftmost(Mutator) == _max || in_free_set(rightmost(Mutator), Mutator),
-          "rightmost region should be free: " SIZE_FORMAT, rightmost(Mutator));
-
-  // If Mutator set is empty, leftmosts will both equal max, rightmosts will both equal zero.  Likewise for empty region sets.
-  size_t beg_off = leftmosts[Mutator];
-  size_t end_off = rightmosts[Mutator];
-  assert (beg_off >= leftmost(Mutator),
-          "free regions before the leftmost: " SIZE_FORMAT ", bound " SIZE_FORMAT, beg_off, leftmost(Mutator));
-  assert (end_off <= rightmost(Mutator),
-          "free regions past the rightmost: " SIZE_FORMAT ", bound " SIZE_FORMAT,  end_off, rightmost(Mutator));
-
-  beg_off = empty_leftmosts[Mutator];
-  end_off = empty_rightmosts[Mutator];
-  assert (beg_off >= leftmost_empty(Mutator),
-          "free empty regions before the leftmost: " SIZE_FORMAT ", bound " SIZE_FORMAT, beg_off, leftmost_empty(Mutator));
-  assert (end_off <= rightmost_empty(Mutator),
-          "free empty regions past the rightmost: " SIZE_FORMAT ", bound " SIZE_FORMAT,  end_off, rightmost_empty(Mutator));
-
-  // Performance invariants. Failing these would not break the free set, but performance would suffer.
-  assert (leftmost(Collector) <= _max, "leftmost in bounds: "  SIZE_FORMAT " < " SIZE_FORMAT, leftmost(Collector),  _max);
-  assert (rightmost(Collector) < _max, "rightmost in bounds: "  SIZE_FORMAT " < " SIZE_FORMAT, rightmost(Collector),  _max);
-
-  assert (leftmost(Collector) == _max || in_free_set(leftmost(Collector), Collector),
-          "leftmost region should be free: " SIZE_FORMAT,  leftmost(Collector));
-  assert (leftmost(Collector) == _max || in_free_set(rightmost(Collector), Collector),
-          "rightmost region should be free: " SIZE_FORMAT, rightmost(Collector));
-
-  // If Collector set is empty, leftmosts will both equal max, rightmosts will both equal zero.  Likewise for empty region sets.
-  beg_off = leftmosts[Collector];
-  end_off = rightmosts[Collector];
-  assert (beg_off >= leftmost(Collector),
-          "free regions before the leftmost: " SIZE_FORMAT ", bound " SIZE_FORMAT, beg_off, leftmost(Collector));
-  assert (end_off <= rightmost(Collector),
-          "free regions past the rightmost: " SIZE_FORMAT ", bound " SIZE_FORMAT,  end_off, rightmost(Collector));
-
-  beg_off = empty_leftmosts[Collector];
-  end_off = empty_rightmosts[Collector];
-  assert (beg_off >= leftmost_empty(Collector),
-          "free empty regions before the leftmost: " SIZE_FORMAT ", bound " SIZE_FORMAT, beg_off, leftmost_empty(Collector));
-  assert (end_off <= rightmost_empty(Collector),
-          "free empty regions past the rightmost: " SIZE_FORMAT ", bound " SIZE_FORMAT,  end_off, rightmost_empty(Collector));
-
-  // Performance invariants. Failing these would not break the free set, but performance would suffer.
-  assert (leftmost(OldCollector) <= _max, "leftmost in bounds: "  SIZE_FORMAT " < " SIZE_FORMAT, leftmost(OldCollector),  _max);
-  assert (rightmost(OldCollector) < _max, "rightmost in bounds: "  SIZE_FORMAT " < " SIZE_FORMAT, rightmost(OldCollector),  _max);
-
-  assert (leftmost(OldCollector) == _max || in_free_set(leftmost(OldCollector), OldCollector),
-          "leftmost region should be free: " SIZE_FORMAT,  leftmost(OldCollector));
-  assert (leftmost(OldCollector) == _max || in_free_set(rightmost(OldCollector), OldCollector),
-          "rightmost region should be free: " SIZE_FORMAT, rightmost(OldCollector));
-
-  // If OldCollector set is empty, leftmosts will both equal max, rightmosts will both equal zero.  Likewise for empty region sets.
-  beg_off = leftmosts[OldCollector];
-  end_off = rightmosts[OldCollector];
-  assert (beg_off >= leftmost(OldCollector),
-          "free regions before the leftmost: " SIZE_FORMAT ", bound " SIZE_FORMAT, beg_off, leftmost(OldCollector));
-  assert (end_off <= rightmost(OldCollector),
-          "free regions past the rightmost: " SIZE_FORMAT ", bound " SIZE_FORMAT,  end_off, rightmost(OldCollector));
-
-  beg_off = empty_leftmosts[OldCollector];
-  end_off = empty_rightmosts[OldCollector];
-  assert (beg_off >= leftmost_empty(OldCollector),
-          "free empty regions before the leftmost: " SIZE_FORMAT ", bound " SIZE_FORMAT, beg_off, leftmost_empty(OldCollector));
-  assert (end_off <= rightmost_empty(OldCollector),
-          "free empty regions past the rightmost: " SIZE_FORMAT ", bound " SIZE_FORMAT,  end_off, rightmost_empty(OldCollector));
-=======
 // This allocates from a region within the old_collector_set.  If affiliation equals OLD, the allocation must be taken
 // from a region that is_old().  Otherwise, affiliation should be FREE, in which case this will put a previously unaffiliated
 // region into service.
@@ -811,65 +454,8 @@
     }
   }
   return nullptr;
->>>>>>> 57fdc186
-}
-#endif
-
-<<<<<<< HEAD
-
-ShenandoahFreeSet::ShenandoahFreeSet(ShenandoahHeap* heap, size_t max_regions) :
-  _heap(heap),
-  _free_sets(max_regions, this)
-{
-  clear_internal();
-}
-
-// This allocates from a region within the old_collector_set.  If affiliation equals OLD, the allocation must be taken
-// from a region that is_old().  Otherwise, affiliation should be FREE, in which case this will put a previously unaffiliated
-// region into service.
-HeapWord* ShenandoahFreeSet::allocate_old_with_affiliation(ShenandoahAffiliation affiliation,
-                                                           ShenandoahAllocRequest& req, bool& in_new_region) {
-  shenandoah_assert_heaplocked();
-  size_t rightmost =
-    (affiliation == ShenandoahAffiliation::FREE)? _free_sets.rightmost_empty(OldCollector): _free_sets.rightmost(OldCollector);
-  size_t leftmost =
-    (affiliation == ShenandoahAffiliation::FREE)? _free_sets.leftmost_empty(OldCollector): _free_sets.leftmost(OldCollector);
-  if (_free_sets.alloc_from_left_bias(OldCollector)) {
-    // This mode picks up stragglers left by a full GC
-    for (size_t idx = leftmost; idx <= rightmost; idx++) {
-      if (_free_sets.in_free_set(idx, OldCollector)) {
-        ShenandoahHeapRegion* r = _heap->get_region(idx);
-        assert(r->is_trash() || !r->is_affiliated() || r->is_old(), "old_collector_set region has bad affiliation");
-        if (r->affiliation() == affiliation) {
-          HeapWord* result = try_allocate_in(r, req, in_new_region);
-          if (result != nullptr) {
-            return result;
-          }
-        }
-      }
-    }
-  } else {
-    // This mode picks up stragglers left by a previous concurrent GC
-    for (size_t count = rightmost + 1; count > leftmost; count--) {
-      // size_t is unsigned, need to dodge underflow when _leftmost = 0
-      size_t idx = count - 1;
-      if (_free_sets.in_free_set(idx, OldCollector)) {
-        ShenandoahHeapRegion* r = _heap->get_region(idx);
-        assert(r->is_trash() || !r->is_affiliated() || r->is_old(), "old_collector_set region has bad affiliation");
-        if (r->affiliation() == affiliation) {
-          HeapWord* result = try_allocate_in(r, req, in_new_region);
-          if (result != nullptr) {
-            return result;
-          }
-        }
-      }
-    }
-  }
-  return nullptr;
-}
-
-HeapWord* ShenandoahFreeSet::allocate_with_affiliation(ShenandoahAffiliation affiliation, ShenandoahAllocRequest& req, bool& in_new_region) {
-=======
+}
+
 void ShenandoahFreeSet::add_old_collector_free_region(ShenandoahHeapRegion* region) {
   shenandoah_assert_heaplocked();
   size_t idx = region->index();
@@ -883,7 +469,6 @@
 
 HeapWord* ShenandoahFreeSet::allocate_with_affiliation(ShenandoahAffiliation affiliation,
                                                        ShenandoahAllocRequest& req, bool& in_new_region) {
->>>>>>> 57fdc186
   shenandoah_assert_heaplocked();
   size_t rightmost =
     (affiliation == ShenandoahAffiliation::FREE)? _free_sets.rightmost_empty(Collector): _free_sets.rightmost(Collector);
@@ -902,12 +487,8 @@
       }
     }
   }
-<<<<<<< HEAD
-  log_debug(gc, free)("Could not allocate collector region with affiliation: %s for request " PTR_FORMAT, shenandoah_affiliation_name(affiliation), p2i(&req));
-=======
   log_debug(gc, free)("Could not allocate collector region with affiliation: %s for request " PTR_FORMAT,
                       shenandoah_affiliation_name(affiliation), p2i(&req));
->>>>>>> 57fdc186
   return nullptr;
 }
 
@@ -932,25 +513,15 @@
   if (_heap->mode()->is_generational()) {
     switch (req.affiliation()) {
       case ShenandoahAffiliation::OLD_GENERATION:
-<<<<<<< HEAD
-        // Note: unsigned result from adjusted_unaffiliated_regions() will never be less than zero, but it may equal zero.
-        if (_heap->old_generation()->adjusted_unaffiliated_regions() <= 0) {
-=======
         // Note: unsigned result from free_unaffiliated_regions() will never be less than zero, but it may equal zero.
         if (_heap->old_generation()->free_unaffiliated_regions() <= 0) {
->>>>>>> 57fdc186
           allow_new_region = false;
         }
         break;
 
       case ShenandoahAffiliation::YOUNG_GENERATION:
-<<<<<<< HEAD
-        // Note: unsigned result from adjusted_unaffiliated_regions() will never be less than zero, but it may equal zero.
-        if (_heap->young_generation()->adjusted_unaffiliated_regions() <= 0) {
-=======
         // Note: unsigned result from free_unaffiliated_regions() will never be less than zero, but it may equal zero.
         if (_heap->young_generation()->free_unaffiliated_regions() <= 0) {
->>>>>>> 57fdc186
           allow_new_region = false;
         }
         break;
@@ -963,10 +534,6 @@
         break;
     }
   }
-<<<<<<< HEAD
-
-=======
->>>>>>> 57fdc186
   switch (req.type()) {
     case ShenandoahAllocRequest::_alloc_tlab:
     case ShenandoahAllocRequest::_alloc_shared: {
@@ -975,14 +542,9 @@
         ShenandoahHeapRegion* r = _heap->get_region(idx);
         if (_free_sets.in_free_set(idx, Mutator) && (allow_new_region || r->is_affiliated())) {
           // try_allocate_in() increases used if the allocation is successful.
-<<<<<<< HEAD
-          HeapWord* result = try_allocate_in(r, req, in_new_region);
-          if (result != nullptr) {
-=======
           HeapWord* result;
           size_t min_size = (req.type() == ShenandoahAllocRequest::_alloc_tlab)? req.min_size(): req.size();
           if ((alloc_capacity(r) >= min_size) && ((result = try_allocate_in(r, req, in_new_region)) != nullptr)) {
->>>>>>> 57fdc186
             return result;
           }
         }
@@ -993,17 +555,10 @@
     case ShenandoahAllocRequest::_alloc_gclab:
       // GCLABs are for evacuation so we must be in evacuation phase.  If this allocation is successful, increment
       // the relevant evac_expended rather than used value.
-<<<<<<< HEAD
 
     case ShenandoahAllocRequest::_alloc_plab:
       // PLABs always reside in old-gen and are only allocated during evacuation phase.
 
-=======
-
-    case ShenandoahAllocRequest::_alloc_plab:
-      // PLABs always reside in old-gen and are only allocated during evacuation phase.
-
->>>>>>> 57fdc186
     case ShenandoahAllocRequest::_alloc_shared_gc: {
       if (!_heap->mode()->is_generational()) {
         // size_t is unsigned, need to dodge underflow when _leftmost = 0
@@ -1045,21 +600,11 @@
         return nullptr;
       }
 
-<<<<<<< HEAD
-      // TODO:
-      // if (!allow_new_region && req.is_old() && (young_generation->adjusted_unaffiliated_regions() > 0)) {
-      //   transfer a region from young to old;
-      //   allow_new_region = true;
-      //   heap->set_old_evac_reserve(heap->get_old_evac_reserve() + region_size_bytes);
-      // }
-      //
-=======
       if (!allow_new_region && req.is_old() && (_heap->young_generation()->free_unaffiliated_regions() > 0)) {
         // This allows us to flip a mutator region to old_collector
         allow_new_region = true;
       }
 
->>>>>>> 57fdc186
       // We should expand old-gen if this can prevent an old-gen evacuation failure.  We don't care so much about
       // promotion failures since they can be mitigated in a subsequent GC pass.  Would be nice to know if this
       // allocation request is for evacuation or promotion.  Individual threads limit their use of PLAB memory for
@@ -1134,7 +679,6 @@
       assert(usable_free == 0, "usable_free is a multiple of card_size and card_size > min_fill_size");
     }
   }
-<<<<<<< HEAD
 
   return usable_free / HeapWordSize;
 }
@@ -1159,32 +703,6 @@
   return result;
 }
 
-=======
-
-  return usable_free / HeapWordSize;
-}
-
-// Given a size argument, which is a multiple of card size, a request struct
-// for a PLAB, and an old region, return a pointer to the allocated space for
-// a PLAB which is card-aligned and where any remaining shard in the region
-// has been suitably filled by a filler object.
-// It is assumed (and assertion-checked) that such an allocation is always possible.
-HeapWord* ShenandoahFreeSet::allocate_aligned_plab(size_t size, ShenandoahAllocRequest& req, ShenandoahHeapRegion* r) {
-  assert(_heap->mode()->is_generational(), "PLABs are only for generational mode");
-  assert(r->is_old(), "All PLABs reside in old-gen");
-  assert(!req.is_mutator_alloc(), "PLABs should not be allocated by mutators.");
-  assert(size % CardTable::card_size_in_words() == 0, "size must be multiple of card table size, was " SIZE_FORMAT, size);
-
-  HeapWord* result = r->allocate_aligned(size, req, CardTable::card_size());
-  assert(result != nullptr, "Allocation cannot fail");
-  assert(r->top() <= r->end(), "Allocation cannot span end of region");
-  assert(req.actual_size() == size, "Should not have needed to adjust size for PLAB.");
-  assert(((uintptr_t) result) % CardTable::card_size_in_words() == 0, "PLAB start must align with card boundary");
-
-  return result;
-}
-
->>>>>>> 57fdc186
 HeapWord* ShenandoahFreeSet::try_allocate_in(ShenandoahHeapRegion* r, ShenandoahAllocRequest& req, bool& in_new_region) {
   assert (has_alloc_capacity(r), "Performance: should avoid full regions on this path: " SIZE_FORMAT, r->index());
   if (_heap->is_concurrent_weak_root_in_progress() && r->is_trash()) {
@@ -1204,12 +722,9 @@
       // coalesce-and-fill processing.
       r->end_preemptible_coalesce_and_fill();
       _heap->clear_cards_for(r);
-<<<<<<< HEAD
-=======
       _heap->old_generation()->increment_affiliated_region_count();
     } else {
       _heap->young_generation()->increment_affiliated_region_count();
->>>>>>> 57fdc186
     }
 
     assert(ctx->top_at_mark_start(r) == r->bottom(), "Newly established allocation region starts with TAMS equal to bottom");
@@ -1231,11 +746,8 @@
   // req.size() is in words, r->free() is in bytes.
   if (ShenandoahElasticTLAB && req.is_lab_alloc()) {
     if (req.type() == ShenandoahAllocRequest::_alloc_plab) {
-<<<<<<< HEAD
-=======
       assert(_heap->mode()->is_generational(), "PLABs are only for generational mode");
       assert(_free_sets.in_free_set(r->index(), OldCollector), "PLABS must be allocated in old_collector_free regions");
->>>>>>> 57fdc186
       // Need to assure that plabs are aligned on multiple of card region.
       // Since we have Elastic TLABs, align sizes up. They may be decreased to fit in the usable
       // memory remaining in the region (which will also be aligned to cards).
@@ -1347,11 +859,7 @@
 
   // Check if there are enough regions left to satisfy allocation.
   if (_heap->mode()->is_generational()) {
-<<<<<<< HEAD
-    size_t avail_young_regions = generation->adjusted_unaffiliated_regions();
-=======
     size_t avail_young_regions = generation->free_unaffiliated_regions();
->>>>>>> 57fdc186
     if (num > _free_sets.count(Mutator) || (num > avail_young_regions)) {
       return nullptr;
     }
@@ -1421,11 +929,8 @@
     // While individual regions report their true use, all humongous regions are marked used in the free set.
     _free_sets.remove_from_free_sets(r->index());
   }
-<<<<<<< HEAD
-=======
   _heap->young_generation()->increase_affiliated_region_count(num);
 
->>>>>>> 57fdc186
   size_t total_humongous_size = ShenandoahHeapRegion::region_size_bytes() * num;
   _free_sets.increase_used(Mutator, total_humongous_size);
   _free_sets.assert_bounds();
@@ -1443,14 +948,11 @@
   return r->is_empty() || (r->is_trash() && !_heap->is_concurrent_weak_root_in_progress());
 }
 
-<<<<<<< HEAD
-=======
 bool ShenandoahFreeSet::can_allocate_from(size_t idx) const {
   ShenandoahHeapRegion* r = _heap->get_region(idx);
   return can_allocate_from(r);
 }
 
->>>>>>> 57fdc186
 size_t ShenandoahFreeSet::alloc_capacity(size_t idx) const {
   ShenandoahHeapRegion* r = _heap->get_region(idx);
   return alloc_capacity(r);
@@ -1502,26 +1004,12 @@
   size_t idx = r->index();
 
   assert(_free_sets.in_free_set(idx, Mutator), "Should be in mutator view");
-<<<<<<< HEAD
-=======
   // Note: can_allocate_from(r) means r is entirely empty
->>>>>>> 57fdc186
   assert(can_allocate_from(r), "Should not be allocated");
 
   size_t region_capacity = alloc_capacity(r);
   _free_sets.move_to_set(idx, OldCollector, region_capacity);
   _free_sets.assert_bounds();
-<<<<<<< HEAD
-
-  // We do not ensure that the region is no longer trash,
-  // relying on try_allocate_in(), which always comes next,
-  // to recycle trash before attempting to allocate anything in the region.
-}
-
-void ShenandoahFreeSet::flip_to_gc(ShenandoahHeapRegion* r) {
-  size_t idx = r->index();
-
-=======
   _heap->generation_sizer()->force_transfer_to_old(1);
   _heap->augment_old_evac_reserve(region_capacity);
   // We do not ensure that the region is no longer trash, relying on try_allocate_in(), which always comes next,
@@ -1531,7 +1019,6 @@
 void ShenandoahFreeSet::flip_to_gc(ShenandoahHeapRegion* r) {
   size_t idx = r->index();
 
->>>>>>> 57fdc186
   assert(_free_sets.in_free_set(idx, Mutator), "Should be in mutator view");
   assert(can_allocate_from(r), "Should not be allocated");
 
@@ -1539,12 +1026,7 @@
   _free_sets.move_to_set(idx, Collector, region_capacity);
   _free_sets.assert_bounds();
 
-<<<<<<< HEAD
-  // We do not ensure that the region is no longer trash,
-  // relying on try_allocate_in(), which always comes next,
-=======
   // We do not ensure that the region is no longer trash, relying on try_allocate_in(), which always comes next,
->>>>>>> 57fdc186
   // to recycle trash before attempting to allocate anything in the region.
 }
 
@@ -1562,11 +1044,7 @@
 // move some of the mutator regions into the collector set or old_collector set with the intent of packing
 // old_collector memory into the highest (rightmost) addresses of the heap and the collector memory into the
 // next highest addresses of the heap, with mutator memory consuming the lowest addresses of the heap.
-<<<<<<< HEAD
-void ShenandoahFreeSet::find_regions_with_alloc_capacity() {
-=======
 void ShenandoahFreeSet::find_regions_with_alloc_capacity(size_t &young_cset_regions, size_t &old_cset_regions) {
->>>>>>> 57fdc186
 
   old_cset_regions = 0;
   young_cset_regions = 0;
@@ -1604,40 +1082,6 @@
     }
   }
 }
-<<<<<<< HEAD
-
-void ShenandoahFreeSet::rebuild() {
-  shenandoah_assert_heaplocked();
-  // This resets all state information, removing all regions from all sets.
-  clear();
-
-  log_debug(gc, free)("Rebuilding FreeSet");
-
-  // This places regions that have alloc_capacity into the old_collector set if they identify as is_old() or the
-  // mutator set otherwise.
-  find_regions_with_alloc_capacity();
-
-  // Evac reserve: reserve trailing space for evacuations, with regions reserved for old evacuations placed to the right
-  // of regions reserved of young evacuations.
-  size_t young_reserve, old_reserve;
-  if (!_heap->mode()->is_generational()) {
-    young_reserve = (_heap->max_capacity() / 100) * ShenandoahEvacReserve;
-    old_reserve = 0;
-  } else {
-    // All allocations taken from the old collector set are performed by GC, generally using PLABs for both
-    // promotions and evacuations.  The partition between which old memory is reserved for evacuation and
-    // which is reserved for promotion is enforced using thread-local variables that prescribe intentons for
-    // each PLAB's available memory.
-    if (_heap->has_evacuation_reserve_quantities()) {
-      // We are rebuilding at the end of final mark, having already established evacuation budgets for this GC pass.
-      young_reserve = _heap->get_young_evac_reserve();
-      old_reserve = _heap->get_promoted_reserve() + _heap->get_old_evac_reserve();
-    } else {
-      // We are rebuilding at end of GC, so we set aside budgets specified on command line (or defaults)
-      young_reserve = (_heap->young_generation()->max_capacity() * ShenandoahEvacReserve) / 100;
-      old_reserve = MAX2((_heap->old_generation()->max_capacity() * ShenandoahOldEvacReserve) / 100,
-                         ShenandoahOldCompactionReserve * ShenandoahHeapRegion::region_size_bytes());
-=======
 
 // Move no more than cset_regions from the existing Collector and OldCollector free sets to the Mutator free set.
 // This is called from outside the heap lock.
@@ -1688,48 +1132,9 @@
         max_xfer_regions--;
         collector_not_empty_xfer += alloc_capacity;
       }
->>>>>>> 57fdc186
-    }
-  }
-  reserve_regions(young_reserve, old_reserve);
-
-<<<<<<< HEAD
-  _free_sets.establish_alloc_bias(OldCollector);
-  _free_sets.assert_bounds();
-  log_status();
-}
-
-// Having placed all regions that have allocation capacity into the mutator set if they identify as is_young()
-// or into the old collector set if they identify as is_old(), move some of these regions from the mutator set
-// into the collector set or old collector set in order to assure that the memory available for allocations within
-// the collector set is at least to_reserve, and the memory available for allocations within the old collector set
-// is at least to_reserve_old.
-void ShenandoahFreeSet::reserve_regions(size_t to_reserve, size_t to_reserve_old) {
-  for (size_t idx = _heap->num_regions() - 1; idx > 0; idx--) {
-    ShenandoahHeapRegion* r = _heap->get_region(idx);
-    if (_free_sets.in_free_set(idx, Mutator)) {
-      assert (!r->is_old(), "mutator_is_free regions should not be affiliated OLD");
-      size_t ac = alloc_capacity(r);
-      assert (ac > 0, "Membership in free set implies has capacity");
-
-      // OLD regions that have available memory are already in the old_collector free set
-      if ((_free_sets.capacity_of(OldCollector) < to_reserve_old) && (r->is_trash() || !r->is_affiliated())) {
-        _free_sets.move_to_set(idx, OldCollector, alloc_capacity(r));
-        log_debug(gc, free)("  Shifting region " SIZE_FORMAT " from mutator_free to old_collector_free", idx);
-      } else if (_free_sets.capacity_of(Collector) < to_reserve) {
-        // Note: In a previous implementation, regions were only placed into the survivor space (collector_is_free) if
-        // they were entirely empty.  I'm not sure I understand the rational for that.  That alternative behavior would
-        // tend to mix survivor objects with ephemeral objects, making it more difficult to reclaim the memory for the
-        // ephemeral objects.  It also delays aging of regions, causing promotion in place to be delayed.
-        _free_sets.move_to_set(idx, Collector, ac);
-        log_debug(gc)("  Shifting region " SIZE_FORMAT " from mutator_free to collector_free", idx);
-      } else {
-        // We've satisfied both to_reserve and to_reserved_old
-        break;
-      }
-    }
-  }
-=======
+    }
+  }
+
   size_t collector_xfer = collector_empty_xfer + collector_not_empty_xfer;
   size_t total_xfer = collector_xfer + old_collector_empty_xfer;
   log_info(gc, free)("At start of update refs, moving " SIZE_FORMAT "%s to Mutator free set from Collector Reserve ("
@@ -1870,7 +1275,6 @@
       }
     }
   }
->>>>>>> 57fdc186
 }
 
 void ShenandoahFreeSet::log_status() {
@@ -1885,8 +1289,6 @@
     size_t retired_young = 0;
     size_t retired_young_humongous = 0;
     size_t region_size_bytes = ShenandoahHeapRegion::region_size_bytes();
-<<<<<<< HEAD
-=======
     size_t retired_young_waste = 0;
     size_t retired_old_waste = 0;
     size_t consumed_collector = 0;
@@ -1898,7 +1300,6 @@
     size_t available_collector = 0;
     size_t available_old_collector = 0;
 
->>>>>>> 57fdc186
     char buffer[BUFFER_SIZE];
     for (uint i = 0; i < BUFFER_SIZE; i++) {
       buffer[i] = '\0';
@@ -1922,14 +1323,6 @@
       }
       if (_free_sets.in_free_set(i, Mutator)) {
         assert(!r->is_old(), "Old regions should not be in mutator_free set");
-<<<<<<< HEAD
-        buffer[idx] = (alloc_capacity(r) == region_size_bytes)? 'M': 'm';
-      } else if (_free_sets.in_free_set(i, Collector)) {
-        assert(!r->is_old(), "Old regions should not be in collector_free set");
-        buffer[idx] = (alloc_capacity(r) == region_size_bytes)? 'C': 'c';
-      } else if (_free_sets.in_free_set(i, OldCollector)) {
-        buffer[idx] = (alloc_capacity(r) == region_size_bytes)? 'O': 'o';
-=======
         size_t capacity = alloc_capacity(r);
         available_mutator += capacity;
         consumed_mutator += region_size_bytes - capacity;
@@ -1945,7 +1338,6 @@
         available_old_collector += capacity;
         consumed_old_collector += region_size_bytes - capacity;
         buffer[idx] = (capacity == region_size_bytes)? 'O': 'o';
->>>>>>> 57fdc186
       } else if (r->is_humongous()) {
         if (r->is_old()) {
           buffer[idx] = 'H';
@@ -1957,17 +1349,11 @@
       } else {
         if (r->is_old()) {
           buffer[idx] = '~';
-<<<<<<< HEAD
-          retired_old += region_size_bytes;
-        } else {
-          buffer[idx] = '_';
-=======
           retired_old_waste += alloc_capacity(r);
           retired_old += region_size_bytes;
         } else {
           buffer[idx] = '_';
           retired_young_waste += alloc_capacity(r);
->>>>>>> 57fdc186
           retired_young += region_size_bytes;
         }
       }
@@ -1981,15 +1367,6 @@
     log_info(gc, free)(" %6u: %s", (uint) (_heap->num_regions() - remnant), buffer);
     size_t total_young = retired_young + retired_young_humongous;
     size_t total_old = retired_old + retired_old_humongous;
-<<<<<<< HEAD
-    log_info(gc, free)("Retired young: " SIZE_FORMAT "%s (including humongous: " SIZE_FORMAT "%s), old: " SIZE_FORMAT
-                       "%s (including humongous: " SIZE_FORMAT "%s)",
-                       byte_size_in_proper_unit(total_young),             proper_unit_for_byte_size(total_young),
-                       byte_size_in_proper_unit(retired_young_humongous), proper_unit_for_byte_size(retired_young_humongous),
-                       byte_size_in_proper_unit(total_old),               proper_unit_for_byte_size(total_old),
-                       byte_size_in_proper_unit(retired_old_humongous),   proper_unit_for_byte_size(retired_old_humongous));
-=======
->>>>>>> 57fdc186
   }
 #endif
 
@@ -2082,21 +1459,12 @@
                byte_size_in_proper_unit(max),        proper_unit_for_byte_size(max),
                byte_size_in_proper_unit(total_used), proper_unit_for_byte_size(total_used));
     }
-<<<<<<< HEAD
 
     if (_heap->mode()->is_generational()) {
       size_t max = 0;
       size_t total_free = 0;
       size_t total_used = 0;
 
-=======
-
-    if (_heap->mode()->is_generational()) {
-      size_t max = 0;
-      size_t total_free = 0;
-      size_t total_used = 0;
-
->>>>>>> 57fdc186
       for (size_t idx = _free_sets.leftmost(OldCollector); idx <= _free_sets.rightmost(OldCollector); idx++) {
         if (_free_sets.in_free_set(idx, OldCollector)) {
           ShenandoahHeapRegion *r = _heap->get_region(idx);
