/*
 * Copyright (c) 2017, 2021, Red Hat, Inc. All rights reserved.
 * Copyright Amazon.com Inc. or its affiliates. All Rights Reserved.
 * DO NOT ALTER OR REMOVE COPYRIGHT NOTICES OR THIS FILE HEADER.
 *
 * This code is free software; you can redistribute it and/or modify it
 * under the terms of the GNU General Public License version 2 only, as
 * published by the Free Software Foundation.
 *
 * This code is distributed in the hope that it will be useful, but WITHOUT
 * ANY WARRANTY; without even the implied warranty of MERCHANTABILITY or
 * FITNESS FOR A PARTICULAR PURPOSE.  See the GNU General Public License
 * version 2 for more details (a copy is included in the LICENSE file that
 * accompanied this code).
 *
 * You should have received a copy of the GNU General Public License version
 * 2 along with this work; if not, write to the Free Software Foundation,
 * Inc., 51 Franklin St, Fifth Floor, Boston, MA 02110-1301 USA.
 *
 * Please contact Oracle, 500 Oracle Parkway, Redwood Shores, CA 94065 USA
 * or visit www.oracle.com if you need additional information or have any
 * questions.
 *
 */

#include "precompiled.hpp"
#include "gc/shared/tlab_globals.hpp"
#include "gc/shenandoah/shenandoahAsserts.hpp"
#include "gc/shenandoah/shenandoahForwarding.inline.hpp"
#include "gc/shenandoah/shenandoahPhaseTimings.hpp"
#include "gc/shenandoah/shenandoahGeneration.hpp"
#include "gc/shenandoah/shenandoahHeap.inline.hpp"
#include "gc/shenandoah/shenandoahHeapRegion.inline.hpp"
#include "gc/shenandoah/shenandoahOldGeneration.hpp"
#include "gc/shenandoah/shenandoahRootProcessor.hpp"
#include "gc/shenandoah/shenandoahTaskqueue.inline.hpp"
#include "gc/shenandoah/shenandoahUtils.hpp"
#include "gc/shenandoah/shenandoahVerifier.hpp"
#include "gc/shenandoah/shenandoahYoungGeneration.hpp"
#include "memory/allocation.hpp"
#include "memory/iterator.inline.hpp"
#include "memory/resourceArea.hpp"
#include "oops/compressedOops.inline.hpp"
#include "runtime/atomic.hpp"
#include "runtime/orderAccess.hpp"
#include "runtime/threads.hpp"
#include "utilities/align.hpp"

// Avoid name collision on verify_oop (defined in macroAssembler_arm.hpp)
#ifdef verify_oop
#undef verify_oop
#endif

static bool is_instance_ref_klass(Klass* k) {
  return k->is_instance_klass() && InstanceKlass::cast(k)->reference_type() != REF_NONE;
}

class ShenandoahIgnoreReferenceDiscoverer : public ReferenceDiscoverer {
public:
  virtual bool discover_reference(oop obj, ReferenceType type) {
    return true;
  }
};

class ShenandoahVerifyOopClosure : public BasicOopIterateClosure {
private:
  const char* _phase;
  ShenandoahVerifier::VerifyOptions _options;
  ShenandoahVerifierStack* _stack;
  ShenandoahHeap* _heap;
  MarkBitMap* _map;
  ShenandoahLivenessData* _ld;
  void* _interior_loc;
  oop _loc;
  ShenandoahGeneration* _generation;

public:
  ShenandoahVerifyOopClosure(ShenandoahVerifierStack* stack, MarkBitMap* map, ShenandoahLivenessData* ld,
                             const char* phase, ShenandoahVerifier::VerifyOptions options) :
    _phase(phase),
    _options(options),
    _stack(stack),
    _heap(ShenandoahHeap::heap()),
    _map(map),
    _ld(ld),
    _interior_loc(nullptr),
    _loc(nullptr),
    _generation(nullptr) {
    if (options._verify_marked == ShenandoahVerifier::_verify_marked_complete_except_references ||
        options._verify_marked == ShenandoahVerifier::_verify_marked_disable) {
      set_ref_discoverer_internal(new ShenandoahIgnoreReferenceDiscoverer());
    }

    if (_heap->mode()->is_generational()) {
      _generation = _heap->active_generation();
      assert(_generation != nullptr, "Expected active generation in this mode");
    }
  }

private:
  void check(ShenandoahAsserts::SafeLevel level, oop obj, bool test, const char* label) {
    if (!test) {
      ShenandoahAsserts::print_failure(level, obj, _interior_loc, _loc, _phase, label, __FILE__, __LINE__);
    }
  }

  template <class T>
  void do_oop_work(T* p) {
    T o = RawAccess<>::oop_load(p);
    if (!CompressedOops::is_null(o)) {
      oop obj = CompressedOops::decode_not_null(o);
      if (is_instance_ref_klass(obj->klass())) {
        obj = ShenandoahForwarding::get_forwardee(obj);
      }
      // Single threaded verification can use faster non-atomic stack and bitmap
      // methods.
      //
      // For performance reasons, only fully verify non-marked field values.
      // We are here when the host object for *p is already marked.

      // TODO: We should consider specializing this closure by generation ==/!= null,
      // to avoid in_generation check on fast path here for non-generational mode.
      if (in_generation(obj) && _map->par_mark(obj)) {
        verify_oop_at(p, obj);
        _stack->push(ShenandoahVerifierTask(obj));
      }
    }
  }

  bool in_generation(oop obj) {
    if (_generation == nullptr) {
      return true;
    }

    ShenandoahHeapRegion* region = _heap->heap_region_containing(obj);
    return _generation->contains(region);
  }

  void verify_oop(oop obj) {
    // Perform consistency checks with gradually decreasing safety level. This guarantees
    // that failure report would not try to touch something that was not yet verified to be
    // safe to process.

    check(ShenandoahAsserts::_safe_unknown, obj, _heap->is_in(obj),
              "oop must be in heap");
    check(ShenandoahAsserts::_safe_unknown, obj, is_object_aligned(obj),
              "oop must be aligned");

    ShenandoahHeapRegion *obj_reg = _heap->heap_region_containing(obj);
    Klass* obj_klass = obj->klass_or_null();

    // Verify that obj is not in dead space:
    {
      // Do this before touching obj->size()
      check(ShenandoahAsserts::_safe_unknown, obj, obj_klass != nullptr,
             "Object klass pointer should not be null");
      check(ShenandoahAsserts::_safe_unknown, obj, Metaspace::contains(obj_klass),
             "Object klass pointer must go to metaspace");

      HeapWord *obj_addr = cast_from_oop<HeapWord*>(obj);
      check(ShenandoahAsserts::_safe_unknown, obj, obj_addr < obj_reg->top(),
             "Object start should be within the region");

      if (!obj_reg->is_humongous()) {
        check(ShenandoahAsserts::_safe_unknown, obj, (obj_addr + obj->size()) <= obj_reg->top(),
               "Object end should be within the region");
      } else {
        size_t humongous_start = obj_reg->index();
        size_t humongous_end = humongous_start + (obj->size() >> ShenandoahHeapRegion::region_size_words_shift());
        for (size_t idx = humongous_start + 1; idx < humongous_end; idx++) {
          check(ShenandoahAsserts::_safe_unknown, obj, _heap->get_region(idx)->is_humongous_continuation(),
                 "Humongous object is in continuation that fits it");
        }
      }

      // ------------ obj is safe at this point --------------

      check(ShenandoahAsserts::_safe_oop, obj, obj_reg->is_active(),
            "Object should be in active region");

      switch (_options._verify_liveness) {
        case ShenandoahVerifier::_verify_liveness_disable:
          // skip
          break;
        case ShenandoahVerifier::_verify_liveness_complete:
          Atomic::add(&_ld[obj_reg->index()], (uint) obj->size(), memory_order_relaxed);
          // fallthrough for fast failure for un-live regions:
        case ShenandoahVerifier::_verify_liveness_conservative:
          check(ShenandoahAsserts::_safe_oop, obj, obj_reg->has_live() ||
                (obj_reg->is_old() && ShenandoahHeap::heap()->is_gc_generation_young()),
                   "Object must belong to region with live data");
          break;
        default:
          assert(false, "Unhandled liveness verification");
      }
    }

    oop fwd = ShenandoahForwarding::get_forwardee_raw_unchecked(obj);

    ShenandoahHeapRegion* fwd_reg = nullptr;

    if (obj != fwd) {
      check(ShenandoahAsserts::_safe_oop, obj, _heap->is_in(fwd),
             "Forwardee must be in heap");
      check(ShenandoahAsserts::_safe_oop, obj, !CompressedOops::is_null(fwd),
             "Forwardee is set");
      check(ShenandoahAsserts::_safe_oop, obj, is_object_aligned(fwd),
             "Forwardee must be aligned");

      // Do this before touching fwd->size()
      Klass* fwd_klass = fwd->klass_or_null();
      check(ShenandoahAsserts::_safe_oop, obj, fwd_klass != nullptr,
             "Forwardee klass pointer should not be null");
      check(ShenandoahAsserts::_safe_oop, obj, Metaspace::contains(fwd_klass),
             "Forwardee klass pointer must go to metaspace");
      check(ShenandoahAsserts::_safe_oop, obj, obj_klass == fwd_klass,
             "Forwardee klass pointer must go to metaspace");

      fwd_reg = _heap->heap_region_containing(fwd);

      // Verify that forwardee is not in the dead space:
      check(ShenandoahAsserts::_safe_oop, obj, !fwd_reg->is_humongous(),
             "Should have no humongous forwardees");

      HeapWord *fwd_addr = cast_from_oop<HeapWord *>(fwd);
      check(ShenandoahAsserts::_safe_oop, obj, fwd_addr < fwd_reg->top(),
             "Forwardee start should be within the region");
      check(ShenandoahAsserts::_safe_oop, obj, (fwd_addr + fwd->size()) <= fwd_reg->top(),
             "Forwardee end should be within the region");

      oop fwd2 = ShenandoahForwarding::get_forwardee_raw_unchecked(fwd);
      check(ShenandoahAsserts::_safe_oop, obj, (fwd == fwd2),
             "Double forwarding");
    } else {
      fwd_reg = obj_reg;
    }

    // ------------ obj and fwd are safe at this point --------------
    // We allow for marked or old here for two reasons:
    //  1. If this is a young collect, old objects wouldn't be marked. We've
    //     recently change the verifier traversal to only follow young objects
    //     during a young collect so this _shouldn't_ be necessary.
    //  2. At present, we do not clear dead objects from the remembered set.
    //     Everything in the remembered set is old (ipso facto), so allowing for
    //     'marked_or_old' covers the case of stale objects in rset.
    // TODO: Just use 'is_marked' here.
    switch (_options._verify_marked) {
      case ShenandoahVerifier::_verify_marked_disable:
        // skip
        break;
      case ShenandoahVerifier::_verify_marked_incomplete:
        check(ShenandoahAsserts::_safe_all, obj, _heap->marking_context()->is_marked_or_old(obj),
               "Must be marked in incomplete bitmap");
        break;
      case ShenandoahVerifier::_verify_marked_complete:
        check(ShenandoahAsserts::_safe_all, obj, _heap->complete_marking_context()->is_marked_or_old(obj),
               "Must be marked in complete bitmap");
        break;
      case ShenandoahVerifier::_verify_marked_complete_except_references:
        check(ShenandoahAsserts::_safe_all, obj, _heap->complete_marking_context()->is_marked_or_old(obj),
              "Must be marked in complete bitmap, except j.l.r.Reference referents");
        break;
      default:
        assert(false, "Unhandled mark verification");
    }

    switch (_options._verify_forwarded) {
      case ShenandoahVerifier::_verify_forwarded_disable:
        // skip
        break;
      case ShenandoahVerifier::_verify_forwarded_none: {
        check(ShenandoahAsserts::_safe_all, obj, (obj == fwd),
               "Should not be forwarded");
        break;
      }
      case ShenandoahVerifier::_verify_forwarded_allow: {
        if (obj != fwd) {
          check(ShenandoahAsserts::_safe_all, obj, obj_reg != fwd_reg,
                 "Forwardee should be in another region");
        }
        break;
      }
      default:
        assert(false, "Unhandled forwarding verification");
    }

    switch (_options._verify_cset) {
      case ShenandoahVerifier::_verify_cset_disable:
        // skip
        break;
      case ShenandoahVerifier::_verify_cset_none:
        check(ShenandoahAsserts::_safe_all, obj, !_heap->in_collection_set(obj),
               "Should not have references to collection set");
        break;
      case ShenandoahVerifier::_verify_cset_forwarded:
        if (_heap->in_collection_set(obj)) {
          check(ShenandoahAsserts::_safe_all, obj, (obj != fwd),
                 "Object in collection set, should have forwardee");
        }
        break;
      default:
        assert(false, "Unhandled cset verification");
    }

  }

public:
  /**
   * Verify object with known interior reference.
   * @param p interior reference where the object is referenced from; can be off-heap
   * @param obj verified object
   */
  template <class T>
  void verify_oop_at(T* p, oop obj) {
    _interior_loc = p;
    verify_oop(obj);
    _interior_loc = nullptr;
  }

  /**
   * Verify object without known interior reference.
   * Useful when picking up the object at known offset in heap,
   * but without knowing what objects reference it.
   * @param obj verified object
   */
  void verify_oop_standalone(oop obj) {
    _interior_loc = nullptr;
    verify_oop(obj);
    _interior_loc = nullptr;
  }

  /**
   * Verify oop fields from this object.
   * @param obj host object for verified fields
   */
  void verify_oops_from(oop obj) {
    _loc = obj;
    obj->oop_iterate(this);
    _loc = nullptr;
  }

  virtual void do_oop(oop* p) { do_oop_work(p); }
  virtual void do_oop(narrowOop* p) { do_oop_work(p); }
};

// This closure computes the amounts of used, committed, and garbage memory and the number of regions contained within
// a subset (e.g. the young generation or old generation) of the total heap.
class ShenandoahCalculateRegionStatsClosure : public ShenandoahHeapRegionClosure {
private:
  size_t _used, _committed, _garbage, _regions, _humongous_waste;
public:
  ShenandoahCalculateRegionStatsClosure() : _used(0), _committed(0), _garbage(0), _regions(0), _humongous_waste(0) {};

  void heap_region_do(ShenandoahHeapRegion* r) {
    _used += r->used();
    _garbage += r->garbage();
    _committed += r->is_committed() ? ShenandoahHeapRegion::region_size_bytes() : 0;
    if (r->is_humongous()) {
      _humongous_waste += r->free();
    }
    _regions++;
    log_debug(gc)("ShenandoahCalculateRegionStatsClosure: adding " SIZE_FORMAT " for %s Region " SIZE_FORMAT ", yielding: " SIZE_FORMAT,
            r->used(), (r->is_humongous() ? "humongous" : "regular"), r->index(), _used);
  }

  size_t used() { return _used; }
  size_t committed() { return _committed; }
  size_t garbage() { return _garbage; }
  size_t regions() { return _regions; }
  size_t waste() { return _humongous_waste; }

  // span is the total memory affiliated with these stats (some of which is in use and other is available)
  size_t span() { return _regions * ShenandoahHeapRegion::region_size_bytes(); }
};

class ShenandoahGenerationStatsClosure : public ShenandoahHeapRegionClosure {
 public:
  ShenandoahCalculateRegionStatsClosure old;
  ShenandoahCalculateRegionStatsClosure young;
  ShenandoahCalculateRegionStatsClosure global;

  void heap_region_do(ShenandoahHeapRegion* r) override {
    switch (r->affiliation()) {
      case FREE:
        return;
      case YOUNG_GENERATION:
        young.heap_region_do(r);
        global.heap_region_do(r);
        break;
      case OLD_GENERATION:
        old.heap_region_do(r);
        global.heap_region_do(r);
        break;
      default:
        ShouldNotReachHere();
    }
  }

  static void log_usage(ShenandoahGeneration* generation, ShenandoahCalculateRegionStatsClosure& stats) {
    log_debug(gc)("Safepoint verification: %s verified usage: " SIZE_FORMAT "%s, recorded usage: " SIZE_FORMAT "%s",
                  generation->name(),
                  byte_size_in_proper_unit(generation->used()), proper_unit_for_byte_size(generation->used()),
                  byte_size_in_proper_unit(stats.used()),       proper_unit_for_byte_size(stats.used()));
  }

<<<<<<< HEAD
  static void validate_usage(const char* label, ShenandoahGeneration* generation, ShenandoahCalculateRegionStatsClosure& stats) {
    size_t generation_used = generation->used();
=======
  static void validate_usage(const bool adjust_for_padding,
                             const char* label, ShenandoahGeneration* generation, ShenandoahCalculateRegionStatsClosure& stats) {
    ShenandoahHeap* heap = ShenandoahHeap::heap();
    size_t generation_used = generation->used();
    size_t generation_used_regions = generation->used_regions();
    if (adjust_for_padding && (generation->is_young() || generation->is_global())) {
      size_t pad = ShenandoahHeap::heap()->get_pad_for_promote_in_place();
      generation_used += pad;
    }

>>>>>>> 57fdc186
    guarantee(stats.used() == generation_used,
              "%s: generation (%s) used size must be consistent: generation-used: " SIZE_FORMAT "%s, regions-used: " SIZE_FORMAT "%s",
              label, generation->name(),
              byte_size_in_proper_unit(generation_used), proper_unit_for_byte_size(generation_used),
              byte_size_in_proper_unit(stats.used()),    proper_unit_for_byte_size(stats.used()));

<<<<<<< HEAD
    guarantee(stats.regions() == generation->used_regions(),
              "%s: generation (%s) used regions (" SIZE_FORMAT ") must equal regions that are in use (" SIZE_FORMAT ")",
              label, generation->name(), generation->used_regions(), stats.regions());

// This check is disabled because of known issues with this feature. We expect this code to be updated by 05/2023.
//    size_t capacity = generation->adjusted_capacity();
//    guarantee(stats.span() <= capacity,
//              "%s: generation (%s) size spanned by regions (" SIZE_FORMAT ") must not exceed current capacity (" SIZE_FORMAT "%s)",
//              label, generation->name(), stats.regions(),
//              byte_size_in_proper_unit(capacity), proper_unit_for_byte_size(capacity));
=======
    guarantee(stats.regions() == generation_used_regions,
              "%s: generation (%s) used regions (" SIZE_FORMAT ") must equal regions that are in use (" SIZE_FORMAT ")",
              label, generation->name(), generation->used_regions(), stats.regions());

    size_t generation_capacity = generation->max_capacity();
    size_t humongous_regions_promoted = 0;
    guarantee(stats.span() <= generation_capacity,
              "%s: generation (%s) size spanned by regions (" SIZE_FORMAT ") must not exceed current capacity (" SIZE_FORMAT "%s)",
              label, generation->name(), stats.regions(),
              byte_size_in_proper_unit(generation_capacity), proper_unit_for_byte_size(generation_capacity));
>>>>>>> 57fdc186

    size_t humongous_waste = generation->get_humongous_waste();
    guarantee(stats.waste() == humongous_waste,
              "%s: generation (%s) humongous waste must be consistent: generation: " SIZE_FORMAT "%s, regions: " SIZE_FORMAT "%s",
              label, generation->name(),
              byte_size_in_proper_unit(humongous_waste), proper_unit_for_byte_size(humongous_waste),
              byte_size_in_proper_unit(stats.waste()),   proper_unit_for_byte_size(stats.waste()));
  }
};

class ShenandoahVerifyHeapRegionClosure : public ShenandoahHeapRegionClosure {
private:
  ShenandoahHeap* _heap;
  const char* _phase;
  ShenandoahVerifier::VerifyRegions _regions;
public:
  ShenandoahVerifyHeapRegionClosure(const char* phase, ShenandoahVerifier::VerifyRegions regions) :
    _heap(ShenandoahHeap::heap()),
    _phase(phase),
    _regions(regions) {};

  void print_failure(ShenandoahHeapRegion* r, const char* label) {
    ResourceMark rm;

    ShenandoahMessageBuffer msg("Shenandoah verification failed; %s: %s\n\n", _phase, label);

    stringStream ss;
    r->print_on(&ss);
    msg.append("%s", ss.as_string());

    report_vm_error(__FILE__, __LINE__, msg.buffer());
  }

  void verify(ShenandoahHeapRegion* r, bool test, const char* msg) {
    if (!test) {
      print_failure(r, msg);
    }
  }

  void heap_region_do(ShenandoahHeapRegion* r) {
    switch (_regions) {
      case ShenandoahVerifier::_verify_regions_disable:
        break;
      case ShenandoahVerifier::_verify_regions_notrash:
        verify(r, !r->is_trash(),
               "Should not have trash regions");
        break;
      case ShenandoahVerifier::_verify_regions_nocset:
        verify(r, !r->is_cset(),
               "Should not have cset regions");
        break;
      case ShenandoahVerifier::_verify_regions_notrash_nocset:
        verify(r, !r->is_trash(),
               "Should not have trash regions");
        verify(r, !r->is_cset(),
               "Should not have cset regions");
        break;
      default:
        ShouldNotReachHere();
    }

    verify(r, r->capacity() == ShenandoahHeapRegion::region_size_bytes(),
           "Capacity should match region size");

    verify(r, r->bottom() <= r->top(),
           "Region top should not be less than bottom");

    verify(r, r->bottom() <= _heap->marking_context()->top_at_mark_start(r),
           "Region TAMS should not be less than bottom");

    verify(r, _heap->marking_context()->top_at_mark_start(r) <= r->top(),
           "Complete TAMS should not be larger than top");

    verify(r, r->get_live_data_bytes() <= r->capacity(),
           "Live data cannot be larger than capacity");

    verify(r, r->garbage() <= r->capacity(),
           "Garbage cannot be larger than capacity");

    verify(r, r->used() <= r->capacity(),
           "Used cannot be larger than capacity");

    verify(r, r->get_shared_allocs() <= r->capacity(),
           "Shared alloc count should not be larger than capacity");

    verify(r, r->get_tlab_allocs() <= r->capacity(),
           "TLAB alloc count should not be larger than capacity");

    verify(r, r->get_gclab_allocs() <= r->capacity(),
           "GCLAB alloc count should not be larger than capacity");

    verify(r, r->get_plab_allocs() <= r->capacity(),
           "PLAB alloc count should not be larger than capacity");

    verify(r, r->get_shared_allocs() + r->get_tlab_allocs() + r->get_gclab_allocs() + r->get_plab_allocs() == r->used(),
           "Accurate accounting: shared + TLAB + GCLAB + PLAB = used");

    verify(r, !r->is_empty() || !r->has_live(),
           "Empty regions should not have live data");

    verify(r, r->is_cset() == _heap->collection_set()->is_in(r),
           "Transitional: region flags and collection set agree");
  }
};

class ShenandoahVerifierReachableTask : public WorkerTask {
private:
  const char* _label;
  ShenandoahVerifier::VerifyOptions _options;
  ShenandoahHeap* _heap;
  ShenandoahLivenessData* _ld;
  MarkBitMap* _bitmap;
  volatile size_t _processed;

public:
  ShenandoahVerifierReachableTask(MarkBitMap* bitmap,
                                  ShenandoahLivenessData* ld,
                                  const char* label,
                                  ShenandoahVerifier::VerifyOptions options) :
    WorkerTask("Shenandoah Verifier Reachable Objects"),
    _label(label),
    _options(options),
    _heap(ShenandoahHeap::heap()),
    _ld(ld),
    _bitmap(bitmap),
    _processed(0) {};

  size_t processed() {
    return _processed;
  }

  virtual void work(uint worker_id) {
    ResourceMark rm;
    ShenandoahVerifierStack stack;

    // On level 2, we need to only check the roots once.
    // On level 3, we want to check the roots, and seed the local stack.
    // It is a lesser evil to accept multiple root scans at level 3, because
    // extended parallelism would buy us out.
    if (((ShenandoahVerifyLevel == 2) && (worker_id == 0))
        || (ShenandoahVerifyLevel >= 3)) {
        ShenandoahVerifyOopClosure cl(&stack, _bitmap, _ld,
                                      ShenandoahMessageBuffer("%s, Roots", _label),
                                      _options);
        if (_heap->unload_classes()) {
          ShenandoahRootVerifier::strong_roots_do(&cl);
        } else {
          ShenandoahRootVerifier::roots_do(&cl);
        }
    }

    size_t processed = 0;

    if (ShenandoahVerifyLevel >= 3) {
      ShenandoahVerifyOopClosure cl(&stack, _bitmap, _ld,
                                    ShenandoahMessageBuffer("%s, Reachable", _label),
                                    _options);
      while (!stack.is_empty()) {
        processed++;
        ShenandoahVerifierTask task = stack.pop();
        cl.verify_oops_from(task.obj());
      }
    }

    Atomic::add(&_processed, processed, memory_order_relaxed);
  }
};

class ShenandoahVerifierMarkedRegionTask : public WorkerTask {
private:
  const char* _label;
  ShenandoahVerifier::VerifyOptions _options;
  ShenandoahHeap *_heap;
  MarkBitMap* _bitmap;
  ShenandoahLivenessData* _ld;
  volatile size_t _claimed;
  volatile size_t _processed;
  ShenandoahGeneration* _generation;

public:
  ShenandoahVerifierMarkedRegionTask(MarkBitMap* bitmap,
                                     ShenandoahLivenessData* ld,
                                     const char* label,
                                     ShenandoahVerifier::VerifyOptions options) :
          WorkerTask("Shenandoah Verifier Marked Objects"),
          _label(label),
          _options(options),
          _heap(ShenandoahHeap::heap()),
          _bitmap(bitmap),
          _ld(ld),
          _claimed(0),
          _processed(0),
          _generation(nullptr) {
    if (_heap->mode()->is_generational()) {
      _generation = _heap->active_generation();
      assert(_generation != nullptr, "Expected active generation in this mode.");
    }
  };

  size_t processed() {
    return Atomic::load(&_processed);
  }

  virtual void work(uint worker_id) {
    ShenandoahVerifierStack stack;
    ShenandoahVerifyOopClosure cl(&stack, _bitmap, _ld,
                                  ShenandoahMessageBuffer("%s, Marked", _label),
                                  _options);

    while (true) {
      size_t v = Atomic::fetch_then_add(&_claimed, 1u, memory_order_relaxed);
      if (v < _heap->num_regions()) {
        ShenandoahHeapRegion* r = _heap->get_region(v);
        if (!in_generation(r)) {
          continue;
        }

        if (!r->is_humongous() && !r->is_trash()) {
          work_regular(r, stack, cl);
        } else if (r->is_humongous_start()) {
          work_humongous(r, stack, cl);
        }
      } else {
        break;
      }
    }
  }

  bool in_generation(ShenandoahHeapRegion* r) {
    return _generation == nullptr || _generation->contains(r);
  }

  virtual void work_humongous(ShenandoahHeapRegion *r, ShenandoahVerifierStack& stack, ShenandoahVerifyOopClosure& cl) {
    size_t processed = 0;
    HeapWord* obj = r->bottom();
    if (_heap->complete_marking_context()->is_marked(cast_to_oop(obj))) {
      verify_and_follow(obj, stack, cl, &processed);
    }
    Atomic::add(&_processed, processed, memory_order_relaxed);
  }

  virtual void work_regular(ShenandoahHeapRegion *r, ShenandoahVerifierStack &stack, ShenandoahVerifyOopClosure &cl) {
    size_t processed = 0;
    ShenandoahMarkingContext* ctx = _heap->complete_marking_context();
    HeapWord* tams = ctx->top_at_mark_start(r);

    // Bitmaps, before TAMS
    if (tams > r->bottom()) {
      HeapWord* start = r->bottom();
      HeapWord* addr = ctx->get_next_marked_addr(start, tams);

      while (addr < tams) {
        verify_and_follow(addr, stack, cl, &processed);
        addr += 1;
        if (addr < tams) {
          addr = ctx->get_next_marked_addr(addr, tams);
        }
      }
    }

    // Size-based, after TAMS
    {
      HeapWord* limit = r->top();
      HeapWord* addr = tams;

      while (addr < limit) {
        verify_and_follow(addr, stack, cl, &processed);
        addr += cast_to_oop(addr)->size();
      }
    }

    Atomic::add(&_processed, processed, memory_order_relaxed);
  }

  void verify_and_follow(HeapWord *addr, ShenandoahVerifierStack &stack, ShenandoahVerifyOopClosure &cl, size_t *processed) {
    if (!_bitmap->par_mark(addr)) return;

    // Verify the object itself:
    oop obj = cast_to_oop(addr);
    cl.verify_oop_standalone(obj);

    // Verify everything reachable from that object too, hopefully realizing
    // everything was already marked, and never touching further:
    if (!is_instance_ref_klass(obj->klass())) {
      cl.verify_oops_from(obj);
      (*processed)++;
    }
    while (!stack.is_empty()) {
      ShenandoahVerifierTask task = stack.pop();
      cl.verify_oops_from(task.obj());
      (*processed)++;
    }
  }
};

class VerifyThreadGCState : public ThreadClosure {
private:
  const char* const _label;
         char const _expected;

public:
  VerifyThreadGCState(const char* label, char expected) : _label(label), _expected(expected) {}
  void do_thread(Thread* t) {
    char actual = ShenandoahThreadLocalData::gc_state(t);
    if (!verify_gc_state(actual, _expected)) {
      fatal("%s: Thread %s: expected gc-state %d, actual %d", _label, t->name(), _expected, actual);
    }
  }

  static bool verify_gc_state(char actual, char expected) {
    // Old generation marking is allowed in all states.
    // TODO: This actually accepts more than just OLD_MARKING.
    // TODO: Also, only accept OLD_MARKING in generational mode.
    return (actual == expected) || (actual & ShenandoahHeap::OLD_MARKING);
  }
};

void ShenandoahVerifier::verify_at_safepoint(const char* label,
                                             VerifyRememberedSet remembered,
                                             VerifyForwarded forwarded, VerifyMarked marked,
                                             VerifyCollectionSet cset,
                                             VerifyLiveness liveness, VerifyRegions regions,
                                             VerifySize sizeness,
                                             VerifyGCState gcstate) {
  guarantee(ShenandoahSafepoint::is_at_shenandoah_safepoint(), "only when nothing else happens");
  guarantee(ShenandoahVerify, "only when enabled, and bitmap is initialized in ShenandoahHeap::initialize");

  // Avoid side-effect of changing workers' active thread count, but bypass concurrent/parallel protocol check
  ShenandoahPushWorkerScope verify_worker_scope(_heap->workers(), _heap->max_workers(), false /*bypass check*/);

  log_info(gc,start)("Verify %s, Level " INTX_FORMAT, label, ShenandoahVerifyLevel);

  // GC state checks
  {
    char expected = -1;
    bool enabled;
    switch (gcstate) {
      case _verify_gcstate_disable:
        enabled = false;
        break;
      case _verify_gcstate_forwarded:
        enabled = true;
        expected = ShenandoahHeap::HAS_FORWARDED;
        break;
      case _verify_gcstate_evacuation:
        enabled = true;
        expected = ShenandoahHeap::HAS_FORWARDED | ShenandoahHeap::EVACUATION;
        if (!_heap->is_stw_gc_in_progress()) {
          // Only concurrent GC sets this.
          expected |= ShenandoahHeap::WEAK_ROOTS;
        }
        break;
      case _verify_gcstate_updating:
        enabled = true;
        expected = ShenandoahHeap::HAS_FORWARDED | ShenandoahHeap::UPDATEREFS;
        break;
      case _verify_gcstate_stable:
        enabled = true;
        expected = ShenandoahHeap::STABLE;
        break;
      case _verify_gcstate_stable_weakroots:
        enabled = true;
        expected = ShenandoahHeap::STABLE;
        if (!_heap->is_stw_gc_in_progress()) {
          // Only concurrent GC sets this.
          expected |= ShenandoahHeap::WEAK_ROOTS;
        }
        break;
      default:
        enabled = false;
        assert(false, "Unhandled gc-state verification");
    }

    if (enabled) {
      char actual = _heap->gc_state();
<<<<<<< HEAD
=======
      // Old generation marking is allowed in all states.
>>>>>>> 57fdc186
      if (!VerifyThreadGCState::verify_gc_state(actual, expected)) {
        fatal("%s: Global gc-state: expected %d, actual %d", label, expected, actual);
      }

      VerifyThreadGCState vtgcs(label, expected);
      Threads::java_threads_do(&vtgcs);
    }
  }

  // Deactivate barriers temporarily: Verifier wants plain heap accesses
  ShenandoahGCStateResetter resetter;

  // Heap size checks
  {
    ShenandoahHeapLocker lock(_heap->lock());

    ShenandoahCalculateRegionStatsClosure cl;
    _heap->heap_region_iterate(&cl);
    size_t heap_used;
    if (_heap->mode()->is_generational() && (sizeness == _verify_size_adjusted_for_padding)) {
      // Prior to evacuation, regular regions that are to be evacuated in place are padded to prevent further allocations
      heap_used = _heap->used() + _heap->get_pad_for_promote_in_place();
    } else if (sizeness != _verify_size_disable) {
      heap_used = _heap->used();
    }
    if (sizeness != _verify_size_disable) {
      guarantee(cl.used() == heap_used,
                "%s: heap used size must be consistent: heap-used = " SIZE_FORMAT "%s, regions-used = " SIZE_FORMAT "%s",
                label,
                byte_size_in_proper_unit(heap_used), proper_unit_for_byte_size(heap_used),
                byte_size_in_proper_unit(cl.used()), proper_unit_for_byte_size(cl.used()));
    }
    size_t heap_committed = _heap->committed();
    guarantee(cl.committed() == heap_committed,
              "%s: heap committed size must be consistent: heap-committed = " SIZE_FORMAT "%s, regions-committed = " SIZE_FORMAT "%s",
              label,
              byte_size_in_proper_unit(heap_committed), proper_unit_for_byte_size(heap_committed),
              byte_size_in_proper_unit(cl.committed()), proper_unit_for_byte_size(cl.committed()));
  }

  log_debug(gc)("Safepoint verification finished heap usage verification");

  ShenandoahGeneration* generation;
  if (_heap->mode()->is_generational()) {
    generation = _heap->active_generation();
    guarantee(generation != nullptr, "Need to know which generation to verify.");
  } else {
    generation = nullptr;
  }

  if (generation != nullptr) {
    ShenandoahHeapLocker lock(_heap->lock());

    switch (remembered) {
      case _verify_remembered_disable:
        break;
      case _verify_remembered_before_marking:
        log_debug(gc)("Safepoint verification of remembered set at mark");
        verify_rem_set_before_mark();
        break;
      case _verify_remembered_before_updating_references:
        log_debug(gc)("Safepoint verification of remembered set at update ref");
        verify_rem_set_before_update_ref();
        break;
      case _verify_remembered_after_full_gc:
        log_debug(gc)("Safepoint verification of remembered set after full gc");
        verify_rem_set_after_full_gc();
        break;
      default:
        fatal("Unhandled remembered set verification mode");
    }

    ShenandoahGenerationStatsClosure cl;
    _heap->heap_region_iterate(&cl);

    if (LogTarget(Debug, gc)::is_enabled()) {
      ShenandoahGenerationStatsClosure::log_usage(_heap->old_generation(),    cl.old);
      ShenandoahGenerationStatsClosure::log_usage(_heap->young_generation(),  cl.young);
      ShenandoahGenerationStatsClosure::log_usage(_heap->global_generation(), cl.global);
    }
<<<<<<< HEAD

    ShenandoahGenerationStatsClosure::validate_usage(label, _heap->old_generation(),    cl.old);
    ShenandoahGenerationStatsClosure::validate_usage(label, _heap->young_generation(),  cl.young);
    ShenandoahGenerationStatsClosure::validate_usage(label, _heap->global_generation(), cl.global);
=======
    if (sizeness == _verify_size_adjusted_for_padding) {
      ShenandoahGenerationStatsClosure::validate_usage(false, label, _heap->old_generation(), cl.old);
      ShenandoahGenerationStatsClosure::validate_usage(true, label, _heap->young_generation(), cl.young);
      ShenandoahGenerationStatsClosure::validate_usage(true, label, _heap->global_generation(), cl.global);
    } else if (sizeness == _verify_size_exact) {
      ShenandoahGenerationStatsClosure::validate_usage(false, label, _heap->old_generation(), cl.old);
      ShenandoahGenerationStatsClosure::validate_usage(false, label, _heap->young_generation(), cl.young);
      ShenandoahGenerationStatsClosure::validate_usage(false, label, _heap->global_generation(), cl.global);
    }
    // else: sizeness must equal _verify_size_disable
>>>>>>> 57fdc186
  }

  log_debug(gc)("Safepoint verification finished remembered set verification");

  // Internal heap region checks
  if (ShenandoahVerifyLevel >= 1) {
    ShenandoahVerifyHeapRegionClosure cl(label, regions);
    if (generation != nullptr) {
      generation->heap_region_iterate(&cl);
    } else {
      _heap->heap_region_iterate(&cl);
    }
  }

  log_debug(gc)("Safepoint verification finished heap region closure verification");

  OrderAccess::fence();

  if (UseTLAB) {
    _heap->labs_make_parsable();
  }

  // Allocate temporary bitmap for storing marking wavefront:
  _verification_bit_map->clear();

  // Allocate temporary array for storing liveness data
  ShenandoahLivenessData* ld = NEW_C_HEAP_ARRAY(ShenandoahLivenessData, _heap->num_regions(), mtGC);
  Copy::fill_to_bytes((void*)ld, _heap->num_regions()*sizeof(ShenandoahLivenessData), 0);

  const VerifyOptions& options = ShenandoahVerifier::VerifyOptions(forwarded, marked, cset, liveness, regions, gcstate);

  // Steps 1-2. Scan root set to get initial reachable set. Finish walking the reachable heap.
  // This verifies what application can see, since it only cares about reachable objects.
  size_t count_reachable = 0;
  if (ShenandoahVerifyLevel >= 2) {
    ShenandoahVerifierReachableTask task(_verification_bit_map, ld, label, options);
    _heap->workers()->run_task(&task);
    count_reachable = task.processed();
  }

  log_debug(gc)("Safepoint verification finished getting initial reachable set");

  // Step 3. Walk marked objects. Marked objects might be unreachable. This verifies what collector,
  // not the application, can see during the region scans. There is no reason to process the objects
  // that were already verified, e.g. those marked in verification bitmap. There is interaction with TAMS:
  // before TAMS, we verify the bitmaps, if available; after TAMS, we walk until the top(). It mimics
  // what marked_object_iterate is doing, without calling into that optimized (and possibly incorrect)
  // version

  size_t count_marked = 0;
  if (ShenandoahVerifyLevel >= 4 && (marked == _verify_marked_complete || marked == _verify_marked_complete_except_references)) {
    guarantee(_heap->marking_context()->is_complete(), "Marking context should be complete");
    ShenandoahVerifierMarkedRegionTask task(_verification_bit_map, ld, label, options);
    _heap->workers()->run_task(&task);
    count_marked = task.processed();
  } else {
    guarantee(ShenandoahVerifyLevel < 4 || marked == _verify_marked_incomplete || marked == _verify_marked_disable, "Should be");
  }

  log_debug(gc)("Safepoint verification finished walking marked objects");

  // Step 4. Verify accumulated liveness data, if needed. Only reliable if verification level includes
  // marked objects.

  if (ShenandoahVerifyLevel >= 4 && marked == _verify_marked_complete && liveness == _verify_liveness_complete) {
    for (size_t i = 0; i < _heap->num_regions(); i++) {
      ShenandoahHeapRegion* r = _heap->get_region(i);
      if (generation != nullptr && !generation->contains(r)) {
        continue;
      }

      juint verf_live = 0;
      if (r->is_humongous()) {
        // For humongous objects, test if start region is marked live, and if so,
        // all humongous regions in that chain have live data equal to their "used".
        juint start_live = Atomic::load(&ld[r->humongous_start_region()->index()]);
        if (start_live > 0) {
          verf_live = (juint)(r->used() / HeapWordSize);
        }
      } else {
        verf_live = Atomic::load(&ld[r->index()]);
      }

      size_t reg_live = r->get_live_data_words();
      if (reg_live != verf_live) {
        stringStream ss;
        r->print_on(&ss);
        fatal("%s: Live data should match: region-live = " SIZE_FORMAT ", verifier-live = " UINT32_FORMAT "\n%s",
              label, reg_live, verf_live, ss.freeze());
      }
    }
  }

  log_debug(gc)("Safepoint verification finished accumulation of liveness data");


  log_info(gc)("Verify %s, Level " INTX_FORMAT " (" SIZE_FORMAT " reachable, " SIZE_FORMAT " marked)",
               label, ShenandoahVerifyLevel, count_reachable, count_marked);

  FREE_C_HEAP_ARRAY(ShenandoahLivenessData, ld);
}

void ShenandoahVerifier::verify_generic(VerifyOption vo) {
  verify_at_safepoint(
          "Generic Verification",
          _verify_remembered_disable,  // do not verify remembered set
          _verify_forwarded_allow,     // conservatively allow forwarded
          _verify_marked_disable,      // do not verify marked: lots ot time wasted checking dead allocations
          _verify_cset_disable,        // cset may be inconsistent
          _verify_liveness_disable,    // no reliable liveness data
          _verify_regions_disable,     // no reliable region data
          _verify_size_exact,          // expect generation and heap sizes to match exactly
          _verify_gcstate_disable      // no data about gcstate
  );
}

void ShenandoahVerifier::verify_before_concmark() {
    verify_at_safepoint(
<<<<<<< HEAD
            "Before Mark",
            _verify_remembered_before_marking,  // verify read-only remembered set from bottom() to top()
=======
          "Before Mark",
          _verify_remembered_before_marking,
                                       // verify read-only remembered set from bottom() to top()
>>>>>>> 57fdc186
          _verify_forwarded_none,      // UR should have fixed up
          _verify_marked_disable,      // do not verify marked: lots ot time wasted checking dead allocations
          _verify_cset_none,           // UR should have fixed this
          _verify_liveness_disable,    // no reliable liveness data
          _verify_regions_notrash,     // no trash regions
          _verify_size_exact,          // expect generation and heap sizes to match exactly
          _verify_gcstate_stable       // there are no forwarded objects
  );
}

void ShenandoahVerifier::verify_after_concmark() {
  verify_at_safepoint(
          "After Mark",
          _verify_remembered_disable,  // do not verify remembered set
          _verify_forwarded_none,      // no forwarded references
          _verify_marked_complete_except_references,
                                       // bitmaps as precise as we can get, except dangling j.l.r.Refs
          _verify_cset_none,           // no references to cset anymore
          _verify_liveness_complete,   // liveness data must be complete here
          _verify_regions_disable,     // trash regions not yet recycled
          _verify_size_exact,          // expect generation and heap sizes to match exactly
          _verify_gcstate_stable_weakroots  // heap is still stable, weakroots are in progress
  );
}

void ShenandoahVerifier::verify_before_evacuation() {
  verify_at_safepoint(
          "Before Evacuation",
          _verify_remembered_disable,                // do not verify remembered set
          _verify_forwarded_none,                    // no forwarded references
          _verify_marked_complete_except_references, // walk over marked objects too
          _verify_cset_disable,                      // non-forwarded references to cset expected
          _verify_liveness_complete,                 // liveness data must be complete here
          _verify_regions_disable,                   // trash regions not yet recycled
          _verify_size_adjusted_for_padding,         // expect generation and heap sizes to match after adjustments
                                                     //  for promote in place padding
          _verify_gcstate_stable_weakroots           // heap is still stable, weakroots are in progress
  );
}

void ShenandoahVerifier::verify_during_evacuation() {
  verify_at_safepoint(
          "During Evacuation",
          _verify_remembered_disable, // do not verify remembered set
          _verify_forwarded_allow,    // some forwarded references are allowed
          _verify_marked_disable,     // walk only roots
          _verify_cset_disable,       // some cset references are not forwarded yet
          _verify_liveness_disable,   // liveness data might be already stale after pre-evacs
          _verify_regions_disable,    // trash regions not yet recycled
          _verify_size_disable,       // we don't know how much of promote-in-place work has been completed
          _verify_gcstate_evacuation  // evacuation is in progress
  );
}

void ShenandoahVerifier::verify_after_evacuation() {
  verify_at_safepoint(
          "After Evacuation",
          _verify_remembered_disable,  // do not verify remembered set
          _verify_forwarded_allow,     // objects are still forwarded
          _verify_marked_complete,     // bitmaps might be stale, but alloc-after-mark should be well
          _verify_cset_forwarded,      // all cset refs are fully forwarded
          _verify_liveness_disable,    // no reliable liveness data anymore
          _verify_regions_notrash,     // trash regions have been recycled already
          _verify_size_exact,          // expect generation and heap sizes to match exactly
          _verify_gcstate_forwarded    // evacuation produced some forwarded objects
  );
}

void ShenandoahVerifier::verify_before_updaterefs() {
  verify_at_safepoint(
          "Before Updating References",
          _verify_remembered_before_updating_references,  // verify read-write remembered set
<<<<<<< HEAD
          _verify_forwarded_allow,                     // forwarded references allowed
          _verify_marked_complete,                     // bitmaps might be stale, but alloc-after-mark should be well
          _verify_cset_forwarded,                      // all cset refs are fully forwarded
          _verify_liveness_disable,                    // no reliable liveness data anymore
          _verify_regions_notrash,                     // trash regions have been recycled already
          _verify_gcstate_updating                     // evacuation should have produced some forwarded objects
=======
          _verify_forwarded_allow,     // forwarded references allowed
          _verify_marked_complete,     // bitmaps might be stale, but alloc-after-mark should be well
          _verify_cset_forwarded,      // all cset refs are fully forwarded
          _verify_liveness_disable,    // no reliable liveness data anymore
          _verify_regions_notrash,     // trash regions have been recycled already
          _verify_size_exact,          // expect generation and heap sizes to match exactly
          _verify_gcstate_updating     // evacuation should have produced some forwarded objects
>>>>>>> 57fdc186
  );
}

// We have not yet cleanup (reclaimed) the collection set
void ShenandoahVerifier::verify_after_updaterefs() {
  verify_at_safepoint(
          "After Updating References",
          _verify_remembered_disable,  // do not verify remembered set
          _verify_forwarded_none,      // no forwarded references
          _verify_marked_complete,     // bitmaps might be stale, but alloc-after-mark should be well
          _verify_cset_none,           // no cset references, all updated
          _verify_liveness_disable,    // no reliable liveness data anymore
          _verify_regions_nocset,      // no cset regions, trash regions have appeared
          _verify_size_exact,          // expect generation and heap sizes to match exactly
          _verify_gcstate_stable       // update refs had cleaned up forwarded objects
  );
}

void ShenandoahVerifier::verify_after_degenerated() {
  verify_at_safepoint(
          "After Degenerated GC",
          _verify_remembered_disable,  // do not verify remembered set
          _verify_forwarded_none,      // all objects are non-forwarded
          _verify_marked_complete,     // all objects are marked in complete bitmap
          _verify_cset_none,           // no cset references
          _verify_liveness_disable,    // no reliable liveness data anymore
          _verify_regions_notrash_nocset, // no trash, no cset
          _verify_size_exact,          // expect generation and heap sizes to match exactly
          _verify_gcstate_stable       // degenerated refs had cleaned up forwarded objects
  );
}

void ShenandoahVerifier::verify_before_fullgc() {
  verify_at_safepoint(
          "Before Full GC",
          _verify_remembered_disable,  // do not verify remembered set
          _verify_forwarded_allow,     // can have forwarded objects
          _verify_marked_disable,      // do not verify marked: lots ot time wasted checking dead allocations
          _verify_cset_disable,        // cset might be foobared
          _verify_liveness_disable,    // no reliable liveness data anymore
          _verify_regions_disable,     // no reliable region data here
          _verify_size_disable,        // if we degenerate during evacuation, usage not valid: padding and deferred accounting
          _verify_gcstate_disable      // no reliable gcstate data
  );
}

void ShenandoahVerifier::verify_after_fullgc() {
  verify_at_safepoint(
          "After Full GC",
          _verify_remembered_after_full_gc,  // verify read-write remembered set
          _verify_forwarded_none,      // all objects are non-forwarded
          _verify_marked_complete,     // all objects are marked in complete bitmap
          _verify_cset_none,           // no cset references
          _verify_liveness_disable,    // no reliable liveness data anymore
          _verify_regions_notrash_nocset, // no trash, no cset
          _verify_size_exact,           // expect generation and heap sizes to match exactly
          _verify_gcstate_stable        // full gc cleaned up everything
  );
}

// TODO: Why this closure does not visit metadata?
class ShenandoahVerifyNoForwared : public BasicOopIterateClosure {
private:
  template <class T>
  void do_oop_work(T* p) {
    T o = RawAccess<>::oop_load(p);
    if (!CompressedOops::is_null(o)) {
      oop obj = CompressedOops::decode_not_null(o);
      oop fwd = ShenandoahForwarding::get_forwardee_raw_unchecked(obj);
      if (obj != fwd) {
        ShenandoahAsserts::print_failure(ShenandoahAsserts::_safe_all, obj, p, nullptr,
                                         "Verify Roots", "Should not be forwarded", __FILE__, __LINE__);
      }
    }
  }

public:
  void do_oop(narrowOop* p) { do_oop_work(p); }
  void do_oop(oop* p)       { do_oop_work(p); }
};

// TODO: Why this closure does not visit metadata?
class ShenandoahVerifyInToSpaceClosure : public BasicOopIterateClosure {
private:
  template <class T>
  void do_oop_work(T* p) {
    T o = RawAccess<>::oop_load(p);
    if (!CompressedOops::is_null(o)) {
      oop obj = CompressedOops::decode_not_null(o);
      ShenandoahHeap* heap = ShenandoahHeap::heap();

      if (!heap->marking_context()->is_marked_or_old(obj)) {
        ShenandoahAsserts::print_failure(ShenandoahAsserts::_safe_all, obj, p, nullptr,
                "Verify Roots In To-Space", "Should be marked", __FILE__, __LINE__);
      }

      if (heap->in_collection_set(obj)) {
        ShenandoahAsserts::print_failure(ShenandoahAsserts::_safe_all, obj, p, nullptr,
                "Verify Roots In To-Space", "Should not be in collection set", __FILE__, __LINE__);
      }

      oop fwd = ShenandoahForwarding::get_forwardee_raw_unchecked(obj);
      if (obj != fwd) {
        ShenandoahAsserts::print_failure(ShenandoahAsserts::_safe_all, obj, p, nullptr,
                "Verify Roots In To-Space", "Should not be forwarded", __FILE__, __LINE__);
      }
    }
  }

public:
  void do_oop(narrowOop* p) { do_oop_work(p); }
  void do_oop(oop* p)       { do_oop_work(p); }
};

void ShenandoahVerifier::verify_roots_in_to_space() {
  ShenandoahVerifyInToSpaceClosure cl;
  ShenandoahRootVerifier::roots_do(&cl);
}

void ShenandoahVerifier::verify_roots_no_forwarded() {
  ShenandoahVerifyNoForwared cl;
  ShenandoahRootVerifier::roots_do(&cl);
}

class ShenandoahVerifyRemSetClosure : public BasicOopIterateClosure {
protected:
  bool               const _init_mark;
  ShenandoahHeap*    const _heap;
  RememberedScanner* const _scanner;

public:
  // Argument distinguishes between initial mark or start of update refs verification.
  ShenandoahVerifyRemSetClosure(bool init_mark) :
            _init_mark(init_mark),
            _heap(ShenandoahHeap::heap()),
            _scanner(_heap->card_scan()) {}

  template<class T>
  inline void work(T* p) {
    T o = RawAccess<>::oop_load(p);
    if (!CompressedOops::is_null(o)) {
      oop obj = CompressedOops::decode_not_null(o);
      if (_heap->is_in_young(obj)) {
        size_t card_index = _scanner->card_index_for_addr((HeapWord*) p);
        if (_init_mark && !_scanner->is_card_dirty(card_index)) {
          ShenandoahAsserts::print_failure(ShenandoahAsserts::_safe_all, obj, p, nullptr,
                                           "Verify init-mark remembered set violation", "clean card should be dirty", __FILE__, __LINE__);
        } else if (!_init_mark && !_scanner->is_write_card_dirty(card_index)) {
          ShenandoahAsserts::print_failure(ShenandoahAsserts::_safe_all, obj, p, nullptr,
                                           "Verify init-update-refs remembered set violation", "clean card should be dirty", __FILE__, __LINE__);
        }
      }
    }
  }

  virtual void do_oop(narrowOop* p) { work(p); }
  virtual void do_oop(oop* p)       { work(p); }
};

void ShenandoahVerifier::help_verify_region_rem_set(ShenandoahHeapRegion* r, ShenandoahMarkingContext* ctx, HeapWord* from,
                                                    HeapWord* top, HeapWord* registration_watermark, const char* message) {
  RememberedScanner* scanner = _heap->card_scan();
  ShenandoahVerifyRemSetClosure check_interesting_pointers(false);

  HeapWord* obj_addr = from;
  if (r->is_humongous_start()) {
    oop obj = cast_to_oop(obj_addr);
    if ((ctx == nullptr) || ctx->is_marked(obj)) {
      size_t card_index = scanner->card_index_for_addr(obj_addr);
      // For humongous objects, the typical object is an array, so the following checks may be overkill
      // For regular objects (not object arrays), if the card holding the start of the object is dirty,
      // we do not need to verify that cards spanning interesting pointers within this object are dirty.
      if (!scanner->is_write_card_dirty(card_index) || obj->is_objArray()) {
        obj->oop_iterate(&check_interesting_pointers);
      }
      // else, object's start is marked dirty and obj is not an objArray, so any interesting pointers are covered
    }
    // else, this humongous object is not live so no need to verify its internal pointers

    if ((obj_addr < registration_watermark) && !scanner->verify_registration(obj_addr, ctx)) {
      ShenandoahAsserts::print_failure(ShenandoahAsserts::_safe_all, obj, obj_addr, nullptr, message,
                                       "object not properly registered", __FILE__, __LINE__);
    }
  } else if (!r->is_humongous()) {
    while (obj_addr < top) {
      oop obj = cast_to_oop(obj_addr);
      // ctx->is_marked() returns true if mark bit set or if obj above TAMS.
      if ((ctx == nullptr) || ctx->is_marked(obj)) {
        size_t card_index = scanner->card_index_for_addr(obj_addr);
        // For regular objects (not object arrays), if the card holding the start of the object is dirty,
        // we do not need to verify that cards spanning interesting pointers within this object are dirty.
        if (!scanner->is_write_card_dirty(card_index) || obj->is_objArray()) {
          obj->oop_iterate(&check_interesting_pointers);
        }
        // else, object's start is marked dirty and obj is not an objArray, so any interesting pointers are covered

        if ((obj_addr < registration_watermark) && !scanner->verify_registration(obj_addr, ctx)) {
          ShenandoahAsserts::print_failure(ShenandoahAsserts::_safe_all, obj, obj_addr, nullptr, message,
                                           "object not properly registered", __FILE__, __LINE__);
        }
        obj_addr += obj->size();
      } else {
        // This object is not live so we don't verify dirty cards contained therein
        HeapWord* tams = ctx->top_at_mark_start(r);
        obj_addr = ctx->get_next_marked_addr(obj_addr, tams);
      }
    }
  }
}

// Assure that the remember set has a dirty card everywhere there is an interesting pointer.
// This examines the read_card_table between bottom() and top() since all PLABS are retired
// before the safepoint for init_mark.  Actually, we retire them before update-references and don't
// restore them until the start of evacuation.
void ShenandoahVerifier::verify_rem_set_before_mark() {
  shenandoah_assert_safepoint();
  assert(_heap->mode()->is_generational(), "Only verify remembered set for generational operational modes");

  ShenandoahRegionIterator iterator;
  RememberedScanner* scanner = _heap->card_scan();
  ShenandoahVerifyRemSetClosure check_interesting_pointers(true);
  ShenandoahMarkingContext* ctx;

  log_debug(gc)("Verifying remembered set at %s mark", _heap->doing_mixed_evacuations()? "mixed": "young");

  if (_heap->is_old_bitmap_stable() || _heap->active_generation()->is_global()) {
    ctx = _heap->complete_marking_context();
  } else {
    ctx = nullptr;
  }

  while (iterator.has_next()) {
    ShenandoahHeapRegion* r = iterator.next();
    if (r == nullptr) {
      // TODO: Can this really happen?
      break;
    }

    HeapWord* tams = (ctx != nullptr) ? ctx->top_at_mark_start(r) : nullptr;

    // TODO: Is this replaceable with call to help_verify_region_rem_set?

    if (r->is_old() && r->is_active()) {
      HeapWord* obj_addr = r->bottom();
      if (r->is_humongous_start()) {
        oop obj = cast_to_oop(obj_addr);
        if ((ctx == nullptr) || ctx->is_marked(obj)) {
          // For humongous objects, the typical object is an array, so the following checks may be overkill
          // For regular objects (not object arrays), if the card holding the start of the object is dirty,
          // we do not need to verify that cards spanning interesting pointers within this object are dirty.
          if (!scanner->is_card_dirty(obj_addr) || obj->is_objArray()) {
            obj->oop_iterate(&check_interesting_pointers);
          }
          // else, object's start is marked dirty and obj is not an objArray, so any interesting pointers are covered
        }
        // else, this humongous object is not marked so no need to verify its internal pointers
        if (!scanner->verify_registration(obj_addr, ctx)) {
<<<<<<< HEAD
          ShenandoahAsserts::print_failure(ShenandoahAsserts::_safe_all, obj, obj_addr, nullptr,
=======
          ShenandoahAsserts::print_failure(ShenandoahAsserts::_safe_all, obj, nullptr, nullptr,
>>>>>>> 57fdc186
                                           "Verify init-mark remembered set violation", "object not properly registered", __FILE__, __LINE__);
        }
      } else if (!r->is_humongous()) {
        HeapWord* top = r->top();
        while (obj_addr < top) {
          oop obj = cast_to_oop(obj_addr);
          // ctx->is_marked() returns true if mark bit set (TAMS not relevant during init mark)
          if ((ctx == nullptr) || ctx->is_marked(obj)) {
            // For regular objects (not object arrays), if the card holding the start of the object is dirty,
            // we do not need to verify that cards spanning interesting pointers within this object are dirty.
            if (!scanner->is_card_dirty(obj_addr) || obj->is_objArray()) {
              obj->oop_iterate(&check_interesting_pointers);
            }
            // else, object's start is marked dirty and obj is not an objArray, so any interesting pointers are covered
            if (!scanner->verify_registration(obj_addr, ctx)) {
<<<<<<< HEAD
              ShenandoahAsserts::print_failure(ShenandoahAsserts::_safe_all, obj, obj_addr, nullptr,
=======
              ShenandoahAsserts::print_failure(ShenandoahAsserts::_safe_all, obj, nullptr, nullptr,
>>>>>>> 57fdc186
                                               "Verify init-mark remembered set violation", "object not properly registered", __FILE__, __LINE__);
            }
            obj_addr += obj->size();
          } else {
            // This object is not live so we don't verify dirty cards contained therein
            assert(tams != nullptr, "If object is not live, ctx and tams should be non-null");
            obj_addr = ctx->get_next_marked_addr(obj_addr, tams);
          }
        }
      } // else, we ignore humongous continuation region
    } // else, this is not an OLD region so we ignore it
  } // all regions have been processed
}

void ShenandoahVerifier::verify_rem_set_after_full_gc() {
  shenandoah_assert_safepoint();
  assert(_heap->mode()->is_generational(), "Only verify remembered set for generational operational modes");

  ShenandoahRegionIterator iterator;

  while (iterator.has_next()) {
    ShenandoahHeapRegion* r = iterator.next();
    if (r == nullptr) {
      // TODO: Can this really happen?
      break;
    }
    if (r->is_old() && !r->is_cset()) {
      help_verify_region_rem_set(r, nullptr, r->bottom(), r->top(), r->top(), "Remembered set violation at end of Full GC");
    }
  }
}

// Assure that the remember set has a dirty card everywhere there is an interesting pointer.  Even though
// the update-references scan of remembered set only examines cards up to update_watermark, the remembered
// set should be valid through top.  This examines the write_card_table between bottom() and top() because
// all PLABS are retired immediately before the start of update refs.
void ShenandoahVerifier::verify_rem_set_before_update_ref() {
  shenandoah_assert_safepoint();
  assert(_heap->mode()->is_generational(), "Only verify remembered set for generational operational modes");

  ShenandoahRegionIterator iterator;
  ShenandoahMarkingContext* ctx;

  if (_heap->is_old_bitmap_stable() || _heap->active_generation()->is_global()) {
    ctx = _heap->complete_marking_context();
  } else {
    ctx = nullptr;
  }

  while (iterator.has_next()) {
    ShenandoahHeapRegion* r = iterator.next();
    if (r == nullptr) {
      // TODO: Can this really happen?
      break;
    }
    if (r->is_old() && !r->is_cset()) {
      help_verify_region_rem_set(r, ctx, r->bottom(), r->top(), r->get_update_watermark(),
                                 "Remembered set violation at init-update-references");
    }
  }
}<|MERGE_RESOLUTION|>--- conflicted
+++ resolved
@@ -403,10 +403,6 @@
                   byte_size_in_proper_unit(stats.used()),       proper_unit_for_byte_size(stats.used()));
   }
 
-<<<<<<< HEAD
-  static void validate_usage(const char* label, ShenandoahGeneration* generation, ShenandoahCalculateRegionStatsClosure& stats) {
-    size_t generation_used = generation->used();
-=======
   static void validate_usage(const bool adjust_for_padding,
                              const char* label, ShenandoahGeneration* generation, ShenandoahCalculateRegionStatsClosure& stats) {
     ShenandoahHeap* heap = ShenandoahHeap::heap();
@@ -417,25 +413,12 @@
       generation_used += pad;
     }
 
->>>>>>> 57fdc186
     guarantee(stats.used() == generation_used,
               "%s: generation (%s) used size must be consistent: generation-used: " SIZE_FORMAT "%s, regions-used: " SIZE_FORMAT "%s",
               label, generation->name(),
               byte_size_in_proper_unit(generation_used), proper_unit_for_byte_size(generation_used),
               byte_size_in_proper_unit(stats.used()),    proper_unit_for_byte_size(stats.used()));
 
-<<<<<<< HEAD
-    guarantee(stats.regions() == generation->used_regions(),
-              "%s: generation (%s) used regions (" SIZE_FORMAT ") must equal regions that are in use (" SIZE_FORMAT ")",
-              label, generation->name(), generation->used_regions(), stats.regions());
-
-// This check is disabled because of known issues with this feature. We expect this code to be updated by 05/2023.
-//    size_t capacity = generation->adjusted_capacity();
-//    guarantee(stats.span() <= capacity,
-//              "%s: generation (%s) size spanned by regions (" SIZE_FORMAT ") must not exceed current capacity (" SIZE_FORMAT "%s)",
-//              label, generation->name(), stats.regions(),
-//              byte_size_in_proper_unit(capacity), proper_unit_for_byte_size(capacity));
-=======
     guarantee(stats.regions() == generation_used_regions,
               "%s: generation (%s) used regions (" SIZE_FORMAT ") must equal regions that are in use (" SIZE_FORMAT ")",
               label, generation->name(), generation->used_regions(), stats.regions());
@@ -446,7 +429,6 @@
               "%s: generation (%s) size spanned by regions (" SIZE_FORMAT ") must not exceed current capacity (" SIZE_FORMAT "%s)",
               label, generation->name(), stats.regions(),
               byte_size_in_proper_unit(generation_capacity), proper_unit_for_byte_size(generation_capacity));
->>>>>>> 57fdc186
 
     size_t humongous_waste = generation->get_humongous_waste();
     guarantee(stats.waste() == humongous_waste,
@@ -822,10 +804,7 @@
 
     if (enabled) {
       char actual = _heap->gc_state();
-<<<<<<< HEAD
-=======
       // Old generation marking is allowed in all states.
->>>>>>> 57fdc186
       if (!VerifyThreadGCState::verify_gc_state(actual, expected)) {
         fatal("%s: Global gc-state: expected %d, actual %d", label, expected, actual);
       }
@@ -906,12 +885,6 @@
       ShenandoahGenerationStatsClosure::log_usage(_heap->young_generation(),  cl.young);
       ShenandoahGenerationStatsClosure::log_usage(_heap->global_generation(), cl.global);
     }
-<<<<<<< HEAD
-
-    ShenandoahGenerationStatsClosure::validate_usage(label, _heap->old_generation(),    cl.old);
-    ShenandoahGenerationStatsClosure::validate_usage(label, _heap->young_generation(),  cl.young);
-    ShenandoahGenerationStatsClosure::validate_usage(label, _heap->global_generation(), cl.global);
-=======
     if (sizeness == _verify_size_adjusted_for_padding) {
       ShenandoahGenerationStatsClosure::validate_usage(false, label, _heap->old_generation(), cl.old);
       ShenandoahGenerationStatsClosure::validate_usage(true, label, _heap->young_generation(), cl.young);
@@ -922,7 +895,6 @@
       ShenandoahGenerationStatsClosure::validate_usage(false, label, _heap->global_generation(), cl.global);
     }
     // else: sizeness must equal _verify_size_disable
->>>>>>> 57fdc186
   }
 
   log_debug(gc)("Safepoint verification finished remembered set verification");
@@ -1041,14 +1013,9 @@
 
 void ShenandoahVerifier::verify_before_concmark() {
     verify_at_safepoint(
-<<<<<<< HEAD
-            "Before Mark",
-            _verify_remembered_before_marking,  // verify read-only remembered set from bottom() to top()
-=======
           "Before Mark",
           _verify_remembered_before_marking,
                                        // verify read-only remembered set from bottom() to top()
->>>>>>> 57fdc186
           _verify_forwarded_none,      // UR should have fixed up
           _verify_marked_disable,      // do not verify marked: lots ot time wasted checking dead allocations
           _verify_cset_none,           // UR should have fixed this
@@ -1121,14 +1088,6 @@
   verify_at_safepoint(
           "Before Updating References",
           _verify_remembered_before_updating_references,  // verify read-write remembered set
-<<<<<<< HEAD
-          _verify_forwarded_allow,                     // forwarded references allowed
-          _verify_marked_complete,                     // bitmaps might be stale, but alloc-after-mark should be well
-          _verify_cset_forwarded,                      // all cset refs are fully forwarded
-          _verify_liveness_disable,                    // no reliable liveness data anymore
-          _verify_regions_notrash,                     // trash regions have been recycled already
-          _verify_gcstate_updating                     // evacuation should have produced some forwarded objects
-=======
           _verify_forwarded_allow,     // forwarded references allowed
           _verify_marked_complete,     // bitmaps might be stale, but alloc-after-mark should be well
           _verify_cset_forwarded,      // all cset refs are fully forwarded
@@ -1136,7 +1095,6 @@
           _verify_regions_notrash,     // trash regions have been recycled already
           _verify_size_exact,          // expect generation and heap sizes to match exactly
           _verify_gcstate_updating     // evacuation should have produced some forwarded objects
->>>>>>> 57fdc186
   );
 }
 
@@ -1394,11 +1352,7 @@
         }
         // else, this humongous object is not marked so no need to verify its internal pointers
         if (!scanner->verify_registration(obj_addr, ctx)) {
-<<<<<<< HEAD
-          ShenandoahAsserts::print_failure(ShenandoahAsserts::_safe_all, obj, obj_addr, nullptr,
-=======
           ShenandoahAsserts::print_failure(ShenandoahAsserts::_safe_all, obj, nullptr, nullptr,
->>>>>>> 57fdc186
                                            "Verify init-mark remembered set violation", "object not properly registered", __FILE__, __LINE__);
         }
       } else if (!r->is_humongous()) {
@@ -1414,11 +1368,7 @@
             }
             // else, object's start is marked dirty and obj is not an objArray, so any interesting pointers are covered
             if (!scanner->verify_registration(obj_addr, ctx)) {
-<<<<<<< HEAD
-              ShenandoahAsserts::print_failure(ShenandoahAsserts::_safe_all, obj, obj_addr, nullptr,
-=======
               ShenandoahAsserts::print_failure(ShenandoahAsserts::_safe_all, obj, nullptr, nullptr,
->>>>>>> 57fdc186
                                                "Verify init-mark remembered set violation", "object not properly registered", __FILE__, __LINE__);
             }
             obj_addr += obj->size();
