--- conflicted
+++ resolved
@@ -956,12 +956,8 @@
   phase->register_new_node(cset_bool,      old_ctrl);
 }
 
-<<<<<<< HEAD
 void ShenandoahBarrierC2Support::call_lrb_stub(Node*& ctrl, Node*& val, Node* load_addr, Node*& result_mem, Node* raw_mem,
                                                ShenandoahBarrierSet::AccessKind kind, PhaseIdealLoop* phase) {
-=======
-void ShenandoahBarrierC2Support::call_lrb_stub(Node*& ctrl, Node*& val, Node* load_addr, Node*& result_mem, Node* raw_mem, bool is_weak, PhaseIdealLoop* phase) {
->>>>>>> 4c66b158
   IdealLoopTree*loop = phase->get_loop(ctrl);
   const TypePtr* obj_type = phase->igvn().type(val)->is_oopptr();
 
@@ -972,18 +968,17 @@
   mm->set_memory_at(Compile::AliasIdxRaw, raw_mem);
   phase->register_new_node(mm, ctrl);
 
-<<<<<<< HEAD
   address calladdr = NULL;
   const char* name = NULL;
   switch (kind) {
     case ShenandoahBarrierSet::AccessKind::NATIVE:
-      calladdr = CAST_FROM_FN_PTR(address, ShenandoahRuntime::load_reference_barrier_native);
+      calladdr = CAST_FROM_FN_PTR(address, ShenandoahRuntime::load_reference_barrier_weak);
       name = "load_reference_barrier_native";
       break;
     case ShenandoahBarrierSet::AccessKind::WEAK:
       calladdr = LP64_ONLY(UseCompressedOops) NOT_LP64(false) ?
-                 CAST_FROM_FN_PTR(address, ShenandoahRuntime::load_reference_barrier_native_narrow) :
-                 CAST_FROM_FN_PTR(address, ShenandoahRuntime::load_reference_barrier_native);
+                 CAST_FROM_FN_PTR(address, ShenandoahRuntime::load_reference_barrier_weak_narrow) :
+                 CAST_FROM_FN_PTR(address, ShenandoahRuntime::load_reference_barrier_weak);
       name = "load_reference_barrier_weak";
       break;
     case ShenandoahBarrierSet::AccessKind::NORMAL:
@@ -995,15 +990,6 @@
     default:
       ShouldNotReachHere();
   }
-=======
-  address target = LP64_ONLY(UseCompressedOops) NOT_LP64(false) ?
-          CAST_FROM_FN_PTR(address, ShenandoahRuntime::load_reference_barrier_narrow) :
-          CAST_FROM_FN_PTR(address, ShenandoahRuntime::load_reference_barrier);
-
-  address calladdr = is_weak ? CAST_FROM_FN_PTR(address, ShenandoahRuntime::load_reference_barrier_weak)
-                             : target;
-  const char* name = is_weak ? "load_reference_barrier_native" : "load_reference_barrier";
->>>>>>> 4c66b158
   Node* call = new CallLeafNode(ShenandoahBarrierSetC2::shenandoah_load_reference_barrier_Type(), calladdr, name, TypeRawPtr::BOTTOM);
 
   call->init_req(TypeFunc::Control, ctrl);
@@ -1368,11 +1354,7 @@
     // even for non-cset objects to prevent ressurrection of such objects.
     // Wires !in_cset(obj) to slot 2 of region and phis
     Node* not_cset_ctrl = NULL;
-<<<<<<< HEAD
     if (lrb->kind() == ShenandoahBarrierSet::AccessKind::NORMAL) {
-=======
-    if (!lrb->is_weak()) {
->>>>>>> 4c66b158
       test_in_cset(ctrl, not_cset_ctrl, val, raw_mem, phase);
     }
     if (not_cset_ctrl != NULL) {
@@ -1423,11 +1405,7 @@
         }
       }
     }
-<<<<<<< HEAD
     call_lrb_stub(ctrl, val, addr, result_mem, raw_mem, lrb->kind(), phase);
-=======
-    call_lrb_stub(ctrl, val, addr, result_mem, raw_mem, lrb->is_weak(), phase);
->>>>>>> 4c66b158
     region->init_req(_evac_path, ctrl);
     val_phi->init_req(_evac_path, val);
     raw_mem_phi->init_req(_evac_path, result_mem);
@@ -2917,7 +2895,6 @@
   }
 }
 
-<<<<<<< HEAD
 ShenandoahLoadReferenceBarrierNode::ShenandoahLoadReferenceBarrierNode(Node* ctrl, Node* obj, ShenandoahBarrierSet::AccessKind kind)
 : Node(ctrl, obj), _kind(kind) {
   ShenandoahBarrierSetC2::bsc2()->state()->add_load_reference_barrier(this);
@@ -2925,15 +2902,6 @@
 
 ShenandoahBarrierSet::AccessKind ShenandoahLoadReferenceBarrierNode::kind() const {
   return _kind;
-=======
-ShenandoahLoadReferenceBarrierNode::ShenandoahLoadReferenceBarrierNode(Node* ctrl, Node* obj, bool weak)
-: Node(ctrl, obj), _weak(weak) {
-  ShenandoahBarrierSetC2::bsc2()->state()->add_load_reference_barrier(this);
-}
-
-bool ShenandoahLoadReferenceBarrierNode::is_weak() const {
-  return _weak;
->>>>>>> 4c66b158
 }
 
 uint ShenandoahLoadReferenceBarrierNode::size_of() const {
@@ -2941,7 +2909,6 @@
 }
 
 uint ShenandoahLoadReferenceBarrierNode::hash() const {
-<<<<<<< HEAD
   uint hash = Node::hash();
   switch (_kind) {
     case ShenandoahBarrierSet::AccessKind::NORMAL:
@@ -2957,18 +2924,11 @@
       ShouldNotReachHere();
   }
   return hash;
-=======
-  return Node::hash() + (_weak ? 1 : 0);
->>>>>>> 4c66b158
 }
 
 bool ShenandoahLoadReferenceBarrierNode::cmp( const Node &n ) const {
   return Node::cmp(n) && n.Opcode() == Op_ShenandoahLoadReferenceBarrier &&
-<<<<<<< HEAD
          _kind == ((const ShenandoahLoadReferenceBarrierNode&)n)._kind;
-=======
-         _weak == ((const ShenandoahLoadReferenceBarrierNode&)n)._weak;
->>>>>>> 4c66b158
 }
 
 const Type* ShenandoahLoadReferenceBarrierNode::bottom_type() const {
