/*
 * Copyright (c) 2017, 2021, Red Hat, Inc. All rights reserved.
 * DO NOT ALTER OR REMOVE COPYRIGHT NOTICES OR THIS FILE HEADER.
 *
 * This code is free software; you can redistribute it and/or modify it
 * under the terms of the GNU General Public License version 2 only, as
 * published by the Free Software Foundation.
 *
 * This code is distributed in the hope that it will be useful, but WITHOUT
 * ANY WARRANTY; without even the implied warranty of MERCHANTABILITY or
 * FITNESS FOR A PARTICULAR PURPOSE.  See the GNU General Public License
 * version 2 for more details (a copy is included in the LICENSE file that
 * accompanied this code).
 *
 * You should have received a copy of the GNU General Public License version
 * 2 along with this work; if not, write to the Free Software Foundation,
 * Inc., 51 Franklin St, Fifth Floor, Boston, MA 02110-1301 USA.
 *
 * Please contact Oracle, 500 Oracle Parkway, Redwood Shores, CA 94065 USA
 * or visit www.oracle.com if you need additional information or have any
 * questions.
 *
 */

#include "precompiled.hpp"

#include "gc/shared/workerDataArray.inline.hpp"
#include "gc/shenandoah/shenandoahCollectorPolicy.hpp"
#include "gc/shenandoah/shenandoahPhaseTimings.hpp"
#include "gc/shenandoah/shenandoahHeap.inline.hpp"
#include "gc/shenandoah/shenandoahUtils.hpp"
#include "gc/shenandoah/heuristics/shenandoahHeuristics.hpp"
#include "runtime/orderAccess.hpp"
#include "utilities/ostream.hpp"

#define SHENANDOAH_PHASE_NAME_FORMAT "%-30s"
#define SHENANDOAH_S_TIME_FORMAT "%8.3lf"
#define SHENANDOAH_US_TIME_FORMAT "%8.0lf"
#define SHENANDOAH_US_WORKER_TIME_FORMAT "%3.0lf"
#define SHENANDOAH_US_WORKER_NOTIME_FORMAT "%3s"
#define SHENANDOAH_PARALLELISM_FORMAT "%4.2lf"

#define SHENANDOAH_PHASE_DECLARE_NAME(type, title) \
  title,

const char* ShenandoahPhaseTimings::_phase_names[] = {
  SHENANDOAH_PHASE_DO(SHENANDOAH_PHASE_DECLARE_NAME)
};

#undef SHENANDOAH_PHASE_DECLARE_NAME

ShenandoahPhaseTimings::ShenandoahPhaseTimings(uint max_workers) :
  _max_workers(max_workers) {
  assert(_max_workers > 0, "Must have some GC threads");

  // Initialize everything to sane defaults
  for (uint i = 0; i < _num_phases; i++) {
#define SHENANDOAH_WORKER_DATA_NULL(type, title) \
    _worker_data[i] = NULL;
    SHENANDOAH_PAR_PHASE_DO(,, SHENANDOAH_WORKER_DATA_NULL)
#undef SHENANDOAH_WORKER_DATA_NULL
    _cycle_data[i] = uninitialized();
  }

  // Then punch in the worker-related data.
  // Every worker phase get a bunch of internal objects, except
  // the very first slot, which is "<total>" and is not populated.
  for (uint i = 0; i < _num_phases; i++) {
    if (is_worker_phase(Phase(i))) {
      int c = 0;
#define SHENANDOAH_WORKER_DATA_INIT(type, title) \
      if (c++ != 0) _worker_data[i + c] = new ShenandoahWorkerData(NULL, title, _max_workers);
      SHENANDOAH_PAR_PHASE_DO(,, SHENANDOAH_WORKER_DATA_INIT)
#undef SHENANDOAH_WORKER_DATA_INIT
    }
  }

  _policy = ShenandoahHeap::heap()->shenandoah_policy();
  assert(_policy != NULL, "Can not be NULL");
}

ShenandoahPhaseTimings::Phase ShenandoahPhaseTimings::worker_par_phase(Phase phase, ParPhase par_phase) {
  assert(is_worker_phase(phase), "Phase should accept worker phase times: %s", phase_name(phase));
  Phase p = Phase(phase + 1 + par_phase);
  assert(p >= 0 && p < _num_phases, "Out of bound for: %s", phase_name(phase));
  return p;
}

ShenandoahWorkerData* ShenandoahPhaseTimings::worker_data(Phase phase, ParPhase par_phase) {
  Phase p = worker_par_phase(phase, par_phase);
  ShenandoahWorkerData* wd = _worker_data[p];
  assert(wd != NULL, "Counter initialized: %s", phase_name(p));
  return wd;
}

bool ShenandoahPhaseTimings::is_worker_phase(Phase phase) {
  assert(phase >= 0 && phase < _num_phases, "Out of bounds");
  switch (phase) {
    case init_evac:
    case scan_roots:
    case update_roots:
    case final_update_refs_roots:
    case full_gc_mark:
    case full_gc_update_roots:
    case full_gc_adjust_roots:
    case degen_gc_stw_mark:
    case degen_gc_mark:
    case degen_gc_update_roots:
<<<<<<< HEAD
    case full_gc_weakrefs_process:
=======
    case full_gc_weakrefs:
    case full_gc_scan_conc_roots:
>>>>>>> ff3e6e46
    case full_gc_purge_class_unload:
    case full_gc_purge_weak_par:
    case degen_gc_weakrefs:
    case degen_gc_purge_class_unload:
    case degen_gc_purge_weak_par:
    case heap_iteration_roots:
    case conc_mark_roots:
    case conc_weak_roots_work:
    case conc_weak_refs_work:
    case conc_strong_roots:
      return true;
    default:
      return false;
  }
}

bool ShenandoahPhaseTimings::is_root_work_phase(Phase phase) {
  switch (phase) {
    case scan_roots:
    case update_roots:
    case init_evac:
    case final_update_refs_roots:
    case degen_gc_update_roots:
    case full_gc_mark:
    case full_gc_update_roots:
    case full_gc_adjust_roots:
      return true;
    default:
      return false;
  }
}

void ShenandoahPhaseTimings::set_cycle_data(Phase phase, double time) {
#ifdef ASSERT
  double d = _cycle_data[phase];
  assert(d == uninitialized(), "Should not be set yet: %s, current value: %lf", phase_name(phase), d);
#endif
  _cycle_data[phase] = time;
}

void ShenandoahPhaseTimings::record_phase_time(Phase phase, double time) {
  if (!_policy->is_at_shutdown()) {
    set_cycle_data(phase, time);
  }
}

void ShenandoahPhaseTimings::record_workers_start(Phase phase) {
  assert(is_worker_phase(phase), "Phase should accept worker phase times: %s", phase_name(phase));

  // Special case: these phases can enter multiple times, need to reset
  // their worker data every time.
  if (phase == heap_iteration_roots) {
    for (uint i = 1; i < _num_par_phases; i++) {
      worker_data(phase, ParPhase(i))->reset();
    }
  }

#ifdef ASSERT
  for (uint i = 1; i < _num_par_phases; i++) {
    ShenandoahWorkerData* wd = worker_data(phase, ParPhase(i));
    for (uint c = 0; c < _max_workers; c++) {
      assert(wd->get(c) == ShenandoahWorkerData::uninitialized(),
             "Should not be set: %s", phase_name(worker_par_phase(phase, ParPhase(i))));
    }
  }
#endif
}

void ShenandoahPhaseTimings::record_workers_end(Phase phase) {
  assert(is_worker_phase(phase), "Phase should accept worker phase times: %s", phase_name(phase));
}

void ShenandoahPhaseTimings::flush_par_workers_to_cycle() {
  for (uint pi = 0; pi < _num_phases; pi++) {
    Phase phase = Phase(pi);
    if (is_worker_phase(phase)) {
      double s = uninitialized();
      for (uint i = 1; i < _num_par_phases; i++) {
        ShenandoahWorkerData* wd = worker_data(phase, ParPhase(i));
        double ws = uninitialized();
        for (uint c = 0; c < _max_workers; c++) {
          double v = wd->get(c);
          if (v != ShenandoahWorkerData::uninitialized()) {
            if (ws == uninitialized()) {
              ws = v;
            } else {
              ws += v;
            }
          }
        }
        if (ws != uninitialized()) {
          // add to each line in phase
          set_cycle_data(Phase(phase + i + 1), ws);
          if (s == uninitialized()) {
            s = ws;
          } else {
            s += ws;
          }
        }
      }
      if (s != uninitialized()) {
        // add to total for phase
        set_cycle_data(Phase(phase + 1), s);
      }
    }
  }
}

void ShenandoahPhaseTimings::flush_cycle_to_global() {
  for (uint i = 0; i < _num_phases; i++) {
    if (_cycle_data[i] != uninitialized()) {
      _global_data[i].add(_cycle_data[i]);
      _cycle_data[i] = uninitialized();
    }
    if (_worker_data[i] != NULL) {
      _worker_data[i]->reset();
    }
  }
  OrderAccess::fence();
}

void ShenandoahPhaseTimings::print_cycle_on(outputStream* out) const {
  out->cr();
  out->print_cr("All times are wall-clock times, except per-root-class counters, that are sum over");
  out->print_cr("all workers. Dividing the <total> over the root stage time estimates parallelism.");
  out->cr();
  for (uint i = 0; i < _num_phases; i++) {
    double v = _cycle_data[i] * 1000000.0;
    if (v > 0) {
      out->print(SHENANDOAH_PHASE_NAME_FORMAT " " SHENANDOAH_US_TIME_FORMAT " us", _phase_names[i], v);

      if (is_worker_phase(Phase(i))) {
        double total = _cycle_data[i + 1] * 1000000.0;
        if (total > 0) {
          out->print(", parallelism: " SHENANDOAH_PARALLELISM_FORMAT "x", total / v);
        }
      }

      if (_worker_data[i] != NULL) {
        out->print(", workers (us): ");
        for (uint c = 0; c < _max_workers; c++) {
          double tv = _worker_data[i]->get(c);
          if (tv != ShenandoahWorkerData::uninitialized()) {
            out->print(SHENANDOAH_US_WORKER_TIME_FORMAT ", ", tv * 1000000.0);
          } else {
            out->print(SHENANDOAH_US_WORKER_NOTIME_FORMAT ", ", "---");
          }
        }
      }
      out->cr();
    }
  }
}

void ShenandoahPhaseTimings::print_global_on(outputStream* out) const {
  out->cr();
  out->print_cr("GC STATISTICS:");
  out->print_cr("  \"(G)\" (gross) pauses include VM time: time to notify and block threads, do the pre-");
  out->print_cr("        and post-safepoint housekeeping. Use -Xlog:safepoint+stats to dissect.");
  out->print_cr("  \"(N)\" (net) pauses are the times spent in the actual GC code.");
  out->print_cr("  \"a\" is average time for each phase, look at levels to see if average makes sense.");
  out->print_cr("  \"lvls\" are quantiles: 0%% (minimum), 25%%, 50%% (median), 75%%, 100%% (maximum).");
  out->cr();
  out->print_cr("  All times are wall-clock times, except per-root-class counters, that are sum over");
  out->print_cr("  all workers. Dividing the <total> over the root stage time estimates parallelism.");
  out->cr();

  out->print_cr("  Pacing delays are measured from entering the pacing code till exiting it. Therefore,");
  out->print_cr("  observed pacing delays may be higher than the threshold when paced thread spent more");
  out->print_cr("  time in the pacing code. It usually happens when thread is de-scheduled while paced,");
  out->print_cr("  OS takes longer to unblock the thread, or JVM experiences an STW pause.");
  out->cr();
  out->print_cr("  Higher delay would prevent application outpacing the GC, but it will hide the GC latencies");
  out->print_cr("  from the STW pause times. Pacing affects the individual threads, and so it would also be");
  out->print_cr("  invisible to the usual profiling tools, but would add up to end-to-end application latency.");
  out->print_cr("  Raise max pacing delay with care.");
  out->cr();

  for (uint i = 0; i < _num_phases; i++) {
    if (_global_data[i].maximum() != 0) {
      out->print_cr(SHENANDOAH_PHASE_NAME_FORMAT " = " SHENANDOAH_S_TIME_FORMAT " s "
                    "(a = " SHENANDOAH_US_TIME_FORMAT " us) "
                    "(n = " INT32_FORMAT_W(5) ") (lvls, us = "
                    SHENANDOAH_US_TIME_FORMAT ", "
                    SHENANDOAH_US_TIME_FORMAT ", "
                    SHENANDOAH_US_TIME_FORMAT ", "
                    SHENANDOAH_US_TIME_FORMAT ", "
                    SHENANDOAH_US_TIME_FORMAT ")",
                    _phase_names[i],
                    _global_data[i].sum(),
                    _global_data[i].avg() * 1000000.0,
                    _global_data[i].num(),
                    _global_data[i].percentile(0) * 1000000.0,
                    _global_data[i].percentile(25) * 1000000.0,
                    _global_data[i].percentile(50) * 1000000.0,
                    _global_data[i].percentile(75) * 1000000.0,
                    _global_data[i].maximum() * 1000000.0
      );
    }
  }
}

ShenandoahWorkerTimingsTracker::ShenandoahWorkerTimingsTracker(ShenandoahPhaseTimings::Phase phase,
        ShenandoahPhaseTimings::ParPhase par_phase, uint worker_id) :
        _timings(ShenandoahHeap::heap()->phase_timings()),
        _phase(phase), _par_phase(par_phase), _worker_id(worker_id) {

  assert(_timings->worker_data(_phase, _par_phase)->get(_worker_id) == ShenandoahWorkerData::uninitialized(),
         "Should not be set yet: %s", ShenandoahPhaseTimings::phase_name(_timings->worker_par_phase(_phase, _par_phase)));
  _start_time = os::elapsedTime();
}

ShenandoahWorkerTimingsTracker::~ShenandoahWorkerTimingsTracker() {
  _timings->worker_data(_phase, _par_phase)->set(_worker_id, os::elapsedTime() - _start_time);

  if (ShenandoahPhaseTimings::is_root_work_phase(_phase)) {
    ShenandoahPhaseTimings::Phase root_phase = _phase;
    ShenandoahPhaseTimings::Phase cur_phase = _timings->worker_par_phase(root_phase, _par_phase);
    _event.commit(GCId::current(), _worker_id, ShenandoahPhaseTimings::phase_name(cur_phase));
  }
}
<|MERGE_RESOLUTION|>--- conflicted
+++ resolved
@@ -106,12 +106,7 @@
     case degen_gc_stw_mark:
     case degen_gc_mark:
     case degen_gc_update_roots:
-<<<<<<< HEAD
-    case full_gc_weakrefs_process:
-=======
     case full_gc_weakrefs:
-    case full_gc_scan_conc_roots:
->>>>>>> ff3e6e46
     case full_gc_purge_class_unload:
     case full_gc_purge_weak_par:
     case degen_gc_weakrefs:
