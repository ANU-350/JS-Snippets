/*
 * Copyright (c) 2015, 2021, Red Hat, Inc. All rights reserved.
 * DO NOT ALTER OR REMOVE COPYRIGHT NOTICES OR THIS FILE HEADER.
 *
 * This code is free software; you can redistribute it and/or modify it
 * under the terms of the GNU General Public License version 2 only, as
 * published by the Free Software Foundation.
 *
 * This code is distributed in the hope that it will be useful, but WITHOUT
 * ANY WARRANTY; without even the implied warranty of MERCHANTABILITY or
 * FITNESS FOR A PARTICULAR PURPOSE.  See the GNU General Public License
 * version 2 for more details (a copy is included in the LICENSE file that
 * accompanied this code).
 *
 * You should have received a copy of the GNU General Public License version
 * 2 along with this work; if not, write to the Free Software Foundation,
 * Inc., 51 Franklin St, Fifth Floor, Boston, MA 02110-1301 USA.
 *
 * Please contact Oracle, 500 Oracle Parkway, Redwood Shores, CA 94065 USA
 * or visit www.oracle.com if you need additional information or have any
 * questions.
 *
 */

#ifndef SHARE_GC_SHENANDOAH_SHENANDOAHMARK_INLINE_HPP
#define SHARE_GC_SHENANDOAH_SHENANDOAHMARK_INLINE_HPP

#include "gc/shenandoah/shenandoahMark.hpp"

#include "gc/shenandoah/shenandoahAsserts.hpp"
#include "gc/shenandoah/shenandoahBarrierSet.inline.hpp"
#include "gc/shenandoah/shenandoahHeap.inline.hpp"
#include "gc/shenandoah/shenandoahMarkingContext.inline.hpp"
#include "gc/shenandoah/shenandoahStringDedup.inline.hpp"
#include "gc/shenandoah/shenandoahTaskqueue.inline.hpp"
#include "gc/shenandoah/shenandoahUtils.hpp"
#include "memory/iterator.inline.hpp"
#include "oops/compressedOops.inline.hpp"
#include "oops/oop.inline.hpp"
#include "runtime/prefetch.inline.hpp"
#include "utilities/powerOfTwo.hpp"

<<<<<<< HEAD
template<GenerationMode GENERATION>
ShenandoahInitMarkRootsClosure<GENERATION>::ShenandoahInitMarkRootsClosure(ShenandoahObjToScanQueue* q) :
  _queue(q),
  _mark_context(ShenandoahHeap::heap()->marking_context()) {
}

template <GenerationMode GENERATION>
template <class T>
void ShenandoahInitMarkRootsClosure<GENERATION>::do_oop_work(T* p) {
  // Only called from STW mark, should not be used to bootstrap old generation marking.
  ShenandoahMark::mark_through_ref<T, GENERATION, NO_DEDUP>(p, _queue, nullptr, _mark_context, false);
=======
template <StringDedupMode STRING_DEDUP>
void ShenandoahMark::dedup_string(oop obj, StringDedup::Requests* const req) {
  if (STRING_DEDUP == ENQUEUE_DEDUP) {
    if (ShenandoahStringDedup::is_candidate(obj)) {
      req->add(obj);
    }
  } else if (STRING_DEDUP == ALWAYS_DEDUP) {
    if (ShenandoahStringDedup::is_string_candidate(obj) &&
        !ShenandoahStringDedup::dedup_requested(obj)) {
        req->add(obj);
    }
  }
>>>>>>> df05b4d1
}

template <class T, StringDedupMode STRING_DEDUP>
void ShenandoahMark::do_task(ShenandoahObjToScanQueue* q, T* cl, ShenandoahLiveData* live_data, StringDedup::Requests* const req, ShenandoahMarkTask* task) {
  oop obj = task->obj();

  // HEY! This will push array chunks into the mark queue with no regard for
  // generations. I don't think it will break anything, but the young generation
  // scan might end up processing some old generation array chunks.

  shenandoah_assert_not_forwarded(NULL, obj);
  shenandoah_assert_marked(NULL, obj);
  shenandoah_assert_not_in_cset_except(NULL, obj, ShenandoahHeap::heap()->cancelled_gc());

  // Are we in weak subgraph scan?
  bool weak = task->is_weak();
  cl->set_weak(weak);

  if (task->is_not_chunked()) {
    if (obj->is_instance()) {
      // Case 1: Normal oop, process as usual.
      obj->oop_iterate(cl);
      dedup_string<STRING_DEDUP>(obj, req);
    } else if (obj->is_objArray()) {
      // Case 2: Object array instance and no chunk is set. Must be the first
      // time we visit it, start the chunked processing.
      do_chunked_array_start<T>(q, cl, obj, weak);
    } else {
      // Case 3: Primitive array. Do nothing, no oops there. We use the same
      // performance tweak TypeArrayKlass::oop_oop_iterate_impl is using:
      // We skip iterating over the klass pointer since we know that
      // Universe::TypeArrayKlass never moves.
      assert (obj->is_typeArray(), "should be type array");
    }
    // Count liveness the last: push the outstanding work to the queues first
    // Avoid double-counting objects that are visited twice due to upgrade
    // from final- to strong mark.
    if (task->count_liveness()) {
      count_liveness(live_data, obj);
    }
  } else {
    // Case 4: Array chunk, has sensible chunk id. Process it.
    do_chunked_array<T>(q, cl, obj, task->chunk(), task->pow(), weak);
  }
}

inline void ShenandoahMark::count_liveness(ShenandoahLiveData* live_data, oop obj) {
  ShenandoahHeap* const heap = ShenandoahHeap::heap();
  size_t region_idx = heap->heap_region_index_containing(obj);
  ShenandoahHeapRegion* region = heap->get_region(region_idx);
  size_t size = obj->size();

  if (!region->is_humongous_start()) {
    assert(!region->is_humongous(), "Cannot have continuations here");
    assert(region->affiliation() != FREE, "Do not count live data within Free Regular Region " SIZE_FORMAT, region_idx);
    ShenandoahLiveData cur = live_data[region_idx];
    size_t new_val = size + cur;
    if (new_val >= SHENANDOAH_LIVEDATA_MAX) {
      // overflow, flush to region data
      region->increase_live_data_gc_words(new_val);
      live_data[region_idx] = 0;
    } else {
      // still good, remember in locals
      live_data[region_idx] = (ShenandoahLiveData) new_val;
    }
  } else {
    shenandoah_assert_in_correct_region(NULL, obj);
    size_t num_regions = ShenandoahHeapRegion::required_regions(size * HeapWordSize);

    assert(region->affiliation() != FREE, "Do not count live data within FREE Humongous Start Region " SIZE_FORMAT, region_idx);
    for (size_t i = region_idx; i < region_idx + num_regions; i++) {
      ShenandoahHeapRegion* chain_reg = heap->get_region(i);
      assert(chain_reg->is_humongous(), "Expecting a humongous region");
      assert(chain_reg->affiliation() != FREE, "Do not count live data within FREE Humongous Continuation Region " SIZE_FORMAT, i);
      chain_reg->increase_live_data_gc_words(chain_reg->used() >> LogHeapWordSize);
    }
  }
}

template <class T>
inline void ShenandoahMark::do_chunked_array_start(ShenandoahObjToScanQueue* q, T* cl, oop obj, bool weak) {
  assert(obj->is_objArray(), "expect object array");
  objArrayOop array = objArrayOop(obj);
  int len = array->length();

  // Mark objArray klass metadata
  if (Devirtualizer::do_metadata(cl)) {
    Devirtualizer::do_klass(cl, array->klass());
  }

  if (len <= (int) ObjArrayMarkingStride*2) {
    // A few slices only, process directly
    array->oop_iterate_range(cl, 0, len);
  } else {
    int bits = log2i_graceful(len);
    // Compensate for non-power-of-two arrays, cover the array in excess:
    if (len != (1 << bits)) bits++;

    // Only allow full chunks on the queue. This frees do_chunked_array() from checking from/to
    // boundaries against array->length(), touching the array header on every chunk.
    //
    // To do this, we cut the prefix in full-sized chunks, and submit them on the queue.
    // If the array is not divided in chunk sizes, then there would be an irregular tail,
    // which we will process separately.

    int last_idx = 0;

    int chunk = 1;
    int pow = bits;

    // Handle overflow
    if (pow >= 31) {
      assert (pow == 31, "sanity");
      pow--;
      chunk = 2;
      last_idx = (1 << pow);
      bool pushed = q->push(ShenandoahMarkTask(array, true, weak, 1, pow));
      assert(pushed, "overflow queue should always succeed pushing");
    }

    // Split out tasks, as suggested in ShenandoahMarkTask docs. Record the last
    // successful right boundary to figure out the irregular tail.
    while ((1 << pow) > (int)ObjArrayMarkingStride &&
           (chunk*2 < ShenandoahMarkTask::chunk_size())) {
      pow--;
      int left_chunk = chunk*2 - 1;
      int right_chunk = chunk*2;
      int left_chunk_end = left_chunk * (1 << pow);
      if (left_chunk_end < len) {
        bool pushed = q->push(ShenandoahMarkTask(array, true, weak, left_chunk, pow));
        assert(pushed, "overflow queue should always succeed pushing");
        chunk = right_chunk;
        last_idx = left_chunk_end;
      } else {
        chunk = left_chunk;
      }
    }

    // Process the irregular tail, if present
    int from = last_idx;
    if (from < len) {
      array->oop_iterate_range(cl, from, len);
    }
  }
}

template <class T>
inline void ShenandoahMark::do_chunked_array(ShenandoahObjToScanQueue* q, T* cl, oop obj, int chunk, int pow, bool weak) {
  assert(obj->is_objArray(), "expect object array");
  objArrayOop array = objArrayOop(obj);

  assert (ObjArrayMarkingStride > 0, "sanity");

  // Split out tasks, as suggested in ShenandoahMarkTask docs. Avoid pushing tasks that
  // are known to start beyond the array.
  while ((1 << pow) > (int)ObjArrayMarkingStride && (chunk*2 < ShenandoahMarkTask::chunk_size())) {
    pow--;
    chunk *= 2;
    bool pushed = q->push(ShenandoahMarkTask(array, true, weak, chunk - 1, pow));
    assert(pushed, "overflow queue should always succeed pushing");
  }

  int chunk_size = 1 << pow;

  int from = (chunk - 1) * chunk_size;
  int to = chunk * chunk_size;

#ifdef ASSERT
  int len = array->length();
  assert (0 <= from && from < len, "from is sane: %d/%d", from, len);
  assert (0 < to && to <= len, "to is sane: %d/%d", to, len);
#endif

  array->oop_iterate_range(cl, from, to);
}

template <GenerationMode GENERATION>
class ShenandoahSATBBufferClosure : public SATBBufferClosure {
private:
  ShenandoahObjToScanQueue* _queue;
  ShenandoahObjToScanQueue* _old;
  ShenandoahHeap* _heap;
  ShenandoahMarkingContext* const _mark_context;
public:
  ShenandoahSATBBufferClosure(ShenandoahObjToScanQueue* q, ShenandoahObjToScanQueue* old) :
    _queue(q),
    _old(old),
    _heap(ShenandoahHeap::heap()),
    _mark_context(_heap->marking_context())
  {
  }

  void do_buffer(void **buffer, size_t size) {
<<<<<<< HEAD
    assert(size == 0 || !_heap->has_forwarded_objects() || _heap->is_concurrent_old_mark_in_progress(), "Forwarded objects are not expected here");
    if (ShenandoahStringDedup::is_enabled()) {
      do_buffer_impl<ENQUEUE_DEDUP>(buffer, size);
    } else {
      do_buffer_impl<NO_DEDUP>(buffer, size);
    }
  }

  template<StringDedupMode STRING_DEDUP>
  void do_buffer_impl(void **buffer, size_t size) {
    for (size_t i = 0; i < size; ++i) {
      oop *p = (oop *) &buffer[i];
      ShenandoahMark::mark_through_ref<oop, GENERATION, STRING_DEDUP>(p, _queue, _old, _mark_context, false);
    }
  }
};

template<GenerationMode GENERATION>
bool ShenandoahMark::in_generation(oop obj) {
  // Each in-line expansion of in_generation() resolves GENERATION at compile time.
  if (GENERATION == YOUNG)
    return ShenandoahHeap::heap()->is_in_young(obj);
  else if (GENERATION == OLD)
    return ShenandoahHeap::heap()->is_in_old(obj);
  else if (GENERATION == GLOBAL)
    return true;
  else
    return false;
}

template<class T, GenerationMode GENERATION, StringDedupMode STRING_DEDUP>
inline void ShenandoahMark::mark_through_ref(T *p, ShenandoahObjToScanQueue* q, ShenandoahObjToScanQueue* old, ShenandoahMarkingContext* const mark_context, bool weak) {
=======
    assert(size == 0 || !_heap->has_forwarded_objects(), "Forwarded objects are not expected here");
    for (size_t i = 0; i < size; ++i) {
      oop *p = (oop *) &buffer[i];
      ShenandoahMark::mark_through_ref<oop>(p, _queue, _mark_context, false);
    }
  }
};

template<class T>
inline void ShenandoahMark::mark_through_ref(T* p, ShenandoahObjToScanQueue* q, ShenandoahMarkingContext* const mark_context, bool weak) {
>>>>>>> df05b4d1
  T o = RawAccess<>::oop_load(p);
  if (!CompressedOops::is_null(o)) {
    oop obj = CompressedOops::decode_not_null(o);

    shenandoah_assert_not_forwarded(p, obj);
    shenandoah_assert_not_in_cset_except(p, obj, ShenandoahHeap::heap()->cancelled_gc());
<<<<<<< HEAD
    if (in_generation<GENERATION>(obj)) {
      mark_ref<STRING_DEDUP>(q, mark_context, weak, obj);
      shenandoah_assert_marked(p, obj);
      if (ShenandoahHeap::heap()->mode()->is_generational()) {
        // TODO: As implemented herein, GLOBAL collections reconstruct the card table during GLOBAL concurrent
        // marking. Note that the card table is cleaned at init_mark time so it needs to be reconstructed to support
        // future young-gen collections.  It might be better to reconstruct card table in
        // ShenandoahHeapRegion::global_oop_iterate_and_fill_dead.  We could either mark all live memory as dirty, or could
        // use the GLOBAL update-refs scanning of pointers to determine precisely which cards to flag as dirty.
        //
        if ((GENERATION == YOUNG) && ShenandoahHeap::heap()->is_in(p) && ShenandoahHeap::heap()->is_in_old(p)) {
          RememberedScanner* scanner = ShenandoahHeap::heap()->card_scan();
          // Mark card as dirty because remembered set scanning still finds interesting pointer.
          ShenandoahHeap::heap()->mark_card_as_dirty((HeapWord*)p);
        } else if ((GENERATION == GLOBAL) && in_generation<YOUNG>(obj) &&
                   ShenandoahHeap::heap()->is_in(p) && ShenandoahHeap::heap()->is_in_old(p)) {
          RememberedScanner* scanner = ShenandoahHeap::heap()->card_scan();
          // Mark card as dirty because GLOBAL marking finds interesting pointer.
          ShenandoahHeap::heap()->mark_card_as_dirty((HeapWord*)p);
        }
      }
    } else if (old != nullptr) {
      // Young mark, bootstrapping old or concurrent with old marking.
      mark_ref<STRING_DEDUP>(old, mark_context, weak, obj);
      shenandoah_assert_marked(p, obj);
    } else if (GENERATION == OLD) {
      // Old mark, found a young pointer.
      // TODO:  Rethink this: may be redundant with dirtying of cards identified during young-gen remembered set scanning
      // and by mutator write barriers.  Assert
      assert(ShenandoahHeap::heap()->is_in_young(obj), "Expected young object.");
      ShenandoahHeap::heap()->mark_card_as_dirty(p);
=======

    bool skip_live = false;
    bool marked;
    if (weak) {
      marked = mark_context->mark_weak(obj);
    } else {
      marked = mark_context->mark_strong(obj, /* was_upgraded = */ skip_live);
    }
    if (marked) {
      bool pushed = q->push(ShenandoahMarkTask(obj, skip_live, weak));
      assert(pushed, "overflow queue should always succeed pushing");
>>>>>>> df05b4d1
    }
  }
}

template<StringDedupMode STRING_DEDUP>
void ShenandoahMark::mark_ref(ShenandoahObjToScanQueue* q,
                              ShenandoahMarkingContext* const mark_context,
                              bool weak, oop obj) {
  bool skip_live = false;
  bool marked;
  if (weak) {
    marked = mark_context->mark_weak(obj);
  } else {
    marked = mark_context->mark_strong(obj, /* was_upgraded = */ skip_live);
  }
  if (marked) {
    bool pushed = q->push(ShenandoahMarkTask(obj, skip_live, weak));
    assert(pushed, "overflow queue should always succeed pushing");

    if ((STRING_DEDUP == ENQUEUE_DEDUP) && ShenandoahStringDedup::is_candidate(obj)) {
      assert(ShenandoahStringDedup::is_enabled(), "Must be enabled");
      ShenandoahStringDedup::enqueue_candidate(obj);
    }
  }
}

ShenandoahObjToScanQueueSet* ShenandoahMark::task_queues() const {
  return _task_queues;
}

ShenandoahObjToScanQueue* ShenandoahMark::get_queue(uint index) const {
  return _task_queues->queue(index);
}

ShenandoahObjToScanQueue* ShenandoahMark::get_old_queue(uint index) const {
  if (_old_gen_task_queues != nullptr) {
    return _old_gen_task_queues->queue(index);
  }
  return nullptr;
}

#endif // SHARE_GC_SHENANDOAH_SHENANDOAHMARK_INLINE_HPP<|MERGE_RESOLUTION|>--- conflicted
+++ resolved
@@ -40,19 +40,6 @@
 #include "runtime/prefetch.inline.hpp"
 #include "utilities/powerOfTwo.hpp"
 
-<<<<<<< HEAD
-template<GenerationMode GENERATION>
-ShenandoahInitMarkRootsClosure<GENERATION>::ShenandoahInitMarkRootsClosure(ShenandoahObjToScanQueue* q) :
-  _queue(q),
-  _mark_context(ShenandoahHeap::heap()->marking_context()) {
-}
-
-template <GenerationMode GENERATION>
-template <class T>
-void ShenandoahInitMarkRootsClosure<GENERATION>::do_oop_work(T* p) {
-  // Only called from STW mark, should not be used to bootstrap old generation marking.
-  ShenandoahMark::mark_through_ref<T, GENERATION, NO_DEDUP>(p, _queue, nullptr, _mark_context, false);
-=======
 template <StringDedupMode STRING_DEDUP>
 void ShenandoahMark::dedup_string(oop obj, StringDedup::Requests* const req) {
   if (STRING_DEDUP == ENQUEUE_DEDUP) {
@@ -65,7 +52,6 @@
         req->add(obj);
     }
   }
->>>>>>> df05b4d1
 }
 
 template <class T, StringDedupMode STRING_DEDUP>
@@ -259,20 +245,10 @@
   }
 
   void do_buffer(void **buffer, size_t size) {
-<<<<<<< HEAD
     assert(size == 0 || !_heap->has_forwarded_objects() || _heap->is_concurrent_old_mark_in_progress(), "Forwarded objects are not expected here");
-    if (ShenandoahStringDedup::is_enabled()) {
-      do_buffer_impl<ENQUEUE_DEDUP>(buffer, size);
-    } else {
-      do_buffer_impl<NO_DEDUP>(buffer, size);
-    }
-  }
-
-  template<StringDedupMode STRING_DEDUP>
-  void do_buffer_impl(void **buffer, size_t size) {
     for (size_t i = 0; i < size; ++i) {
       oop *p = (oop *) &buffer[i];
-      ShenandoahMark::mark_through_ref<oop, GENERATION, STRING_DEDUP>(p, _queue, _old, _mark_context, false);
+      ShenandoahMark::mark_through_ref<oop, GENERATION>(p, _queue, _old, _mark_context, false);
     }
   }
 };
@@ -290,29 +266,16 @@
     return false;
 }
 
-template<class T, GenerationMode GENERATION, StringDedupMode STRING_DEDUP>
+template<class T, GenerationMode GENERATION>
 inline void ShenandoahMark::mark_through_ref(T *p, ShenandoahObjToScanQueue* q, ShenandoahObjToScanQueue* old, ShenandoahMarkingContext* const mark_context, bool weak) {
-=======
-    assert(size == 0 || !_heap->has_forwarded_objects(), "Forwarded objects are not expected here");
-    for (size_t i = 0; i < size; ++i) {
-      oop *p = (oop *) &buffer[i];
-      ShenandoahMark::mark_through_ref<oop>(p, _queue, _mark_context, false);
-    }
-  }
-};
-
-template<class T>
-inline void ShenandoahMark::mark_through_ref(T* p, ShenandoahObjToScanQueue* q, ShenandoahMarkingContext* const mark_context, bool weak) {
->>>>>>> df05b4d1
   T o = RawAccess<>::oop_load(p);
   if (!CompressedOops::is_null(o)) {
     oop obj = CompressedOops::decode_not_null(o);
 
     shenandoah_assert_not_forwarded(p, obj);
     shenandoah_assert_not_in_cset_except(p, obj, ShenandoahHeap::heap()->cancelled_gc());
-<<<<<<< HEAD
     if (in_generation<GENERATION>(obj)) {
-      mark_ref<STRING_DEDUP>(q, mark_context, weak, obj);
+      mark_ref(q, mark_context, weak, obj);
       shenandoah_assert_marked(p, obj);
       if (ShenandoahHeap::heap()->mode()->is_generational()) {
         // TODO: As implemented herein, GLOBAL collections reconstruct the card table during GLOBAL concurrent
@@ -334,7 +297,7 @@
       }
     } else if (old != nullptr) {
       // Young mark, bootstrapping old or concurrent with old marking.
-      mark_ref<STRING_DEDUP>(old, mark_context, weak, obj);
+      mark_ref(old, mark_context, weak, obj);
       shenandoah_assert_marked(p, obj);
     } else if (GENERATION == OLD) {
       // Old mark, found a young pointer.
@@ -342,25 +305,11 @@
       // and by mutator write barriers.  Assert
       assert(ShenandoahHeap::heap()->is_in_young(obj), "Expected young object.");
       ShenandoahHeap::heap()->mark_card_as_dirty(p);
-=======
-
-    bool skip_live = false;
-    bool marked;
-    if (weak) {
-      marked = mark_context->mark_weak(obj);
-    } else {
-      marked = mark_context->mark_strong(obj, /* was_upgraded = */ skip_live);
-    }
-    if (marked) {
-      bool pushed = q->push(ShenandoahMarkTask(obj, skip_live, weak));
-      assert(pushed, "overflow queue should always succeed pushing");
->>>>>>> df05b4d1
-    }
-  }
-}
-
-template<StringDedupMode STRING_DEDUP>
-void ShenandoahMark::mark_ref(ShenandoahObjToScanQueue* q,
+    }
+  }
+}
+
+inline void ShenandoahMark::mark_ref(ShenandoahObjToScanQueue* q,
                               ShenandoahMarkingContext* const mark_context,
                               bool weak, oop obj) {
   bool skip_live = false;
@@ -373,11 +322,6 @@
   if (marked) {
     bool pushed = q->push(ShenandoahMarkTask(obj, skip_live, weak));
     assert(pushed, "overflow queue should always succeed pushing");
-
-    if ((STRING_DEDUP == ENQUEUE_DEDUP) && ShenandoahStringDedup::is_candidate(obj)) {
-      assert(ShenandoahStringDedup::is_enabled(), "Must be enabled");
-      ShenandoahStringDedup::enqueue_candidate(obj);
-    }
   }
 }
 
