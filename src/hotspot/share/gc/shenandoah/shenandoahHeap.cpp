--- conflicted
+++ resolved
@@ -1821,13 +1821,8 @@
 
 void ShenandoahHeap::stw_unload_classes(bool full_gc) {
   if (!unload_classes()) return;
-<<<<<<< HEAD
-  DefaultClassUnloadingContext ctx(_workers->active_workers(),
-                                   false /* lock_codeblob_free_separately */);
-=======
   ClassUnloadingContext ctx(_workers->active_workers(),
                             false /* lock_codeblob_free_separately */);
->>>>>>> 672f3732
 
   // Unload classes and purge SystemDictionary.
   {
