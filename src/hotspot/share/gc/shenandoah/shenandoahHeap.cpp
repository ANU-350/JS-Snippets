/*
 * Copyright (c) 2013, 2022, Red Hat, Inc. All rights reserved.
 * DO NOT ALTER OR REMOVE COPYRIGHT NOTICES OR THIS FILE HEADER.
 *
 * This code is free software; you can redistribute it and/or modify it
 * under the terms of the GNU General Public License version 2 only, as
 * published by the Free Software Foundation.
 *
 * This code is distributed in the hope that it will be useful, but WITHOUT
 * ANY WARRANTY; without even the implied warranty of MERCHANTABILITY or
 * FITNESS FOR A PARTICULAR PURPOSE.  See the GNU General Public License
 * version 2 for more details (a copy is included in the LICENSE file that
 * accompanied this code).
 *
 * You should have received a copy of the GNU General Public License version
 * 2 along with this work; if not, write to the Free Software Foundation,
 * Inc., 51 Franklin St, Fifth Floor, Boston, MA 02110-1301 USA.
 *
 * Please contact Oracle, 500 Oracle Parkway, Redwood Shores, CA 94065 USA
 * or visit www.oracle.com if you need additional information or have any
 * questions.
 *
 */

#include "precompiled.hpp"
#include "memory/allocation.hpp"
#include "memory/universe.hpp"

#include "gc/shared/gcArguments.hpp"
#include "gc/shared/gcTimer.hpp"
#include "gc/shared/gcTraceTime.inline.hpp"
#include "gc/shared/locationPrinter.inline.hpp"
#include "gc/shared/memAllocator.hpp"
#include "gc/shared/plab.hpp"
#include "gc/shared/slidingForwarding.hpp"
#include "gc/shared/tlab_globals.hpp"

#include "gc/shenandoah/shenandoahBarrierSet.hpp"
#include "gc/shenandoah/shenandoahClosures.inline.hpp"
#include "gc/shenandoah/shenandoahCollectionSet.hpp"
#include "gc/shenandoah/shenandoahCollectorPolicy.hpp"
#include "gc/shenandoah/shenandoahConcurrentMark.hpp"
#include "gc/shenandoah/shenandoahMarkingContext.inline.hpp"
#include "gc/shenandoah/shenandoahControlThread.hpp"
#include "gc/shenandoah/shenandoahFreeSet.hpp"
#include "gc/shenandoah/shenandoahPhaseTimings.hpp"
#include "gc/shenandoah/shenandoahHeap.inline.hpp"
#include "gc/shenandoah/shenandoahHeapRegion.inline.hpp"
#include "gc/shenandoah/shenandoahHeapRegionSet.hpp"
#include "gc/shenandoah/shenandoahInitLogger.hpp"
#include "gc/shenandoah/shenandoahMarkingContext.inline.hpp"
#include "gc/shenandoah/shenandoahMemoryPool.hpp"
#include "gc/shenandoah/shenandoahMetrics.hpp"
#include "gc/shenandoah/shenandoahMonitoringSupport.hpp"
#include "gc/shenandoah/shenandoahOopClosures.inline.hpp"
#include "gc/shenandoah/shenandoahPacer.inline.hpp"
#include "gc/shenandoah/shenandoahPadding.hpp"
#include "gc/shenandoah/shenandoahParallelCleaning.inline.hpp"
#include "gc/shenandoah/shenandoahReferenceProcessor.hpp"
#include "gc/shenandoah/shenandoahRootProcessor.inline.hpp"
#include "gc/shenandoah/shenandoahStringDedup.hpp"
#include "gc/shenandoah/shenandoahSTWMark.hpp"
#include "gc/shenandoah/shenandoahUtils.hpp"
#include "gc/shenandoah/shenandoahVerifier.hpp"
#include "gc/shenandoah/shenandoahCodeRoots.hpp"
#include "gc/shenandoah/shenandoahVMOperations.hpp"
#include "gc/shenandoah/shenandoahWorkGroup.hpp"
#include "gc/shenandoah/shenandoahWorkerPolicy.hpp"
#include "gc/shenandoah/mode/shenandoahIUMode.hpp"
#include "gc/shenandoah/mode/shenandoahPassiveMode.hpp"
#include "gc/shenandoah/mode/shenandoahSATBMode.hpp"
#if INCLUDE_JFR
#include "gc/shenandoah/shenandoahJfrSupport.hpp"
#endif

#include "classfile/systemDictionary.hpp"
#include "code/codeCache.hpp"
#include "memory/classLoaderMetaspace.hpp"
#include "memory/metaspaceUtils.hpp"
#include "oops/compressedOops.inline.hpp"
#include "prims/jvmtiTagMap.hpp"
#include "runtime/atomic.hpp"
#include "runtime/globals.hpp"
#include "runtime/interfaceSupport.inline.hpp"
#include "runtime/java.hpp"
#include "runtime/orderAccess.hpp"
#include "runtime/safepointMechanism.hpp"
#include "runtime/vmThread.hpp"
#include "services/mallocTracker.hpp"
#include "services/memTracker.hpp"
#include "utilities/events.hpp"
#include "utilities/powerOfTwo.hpp"

class ShenandoahPretouchHeapTask : public WorkerTask {
private:
  ShenandoahRegionIterator _regions;
  const size_t _page_size;
public:
  ShenandoahPretouchHeapTask(size_t page_size) :
    WorkerTask("Shenandoah Pretouch Heap"),
    _page_size(page_size) {}

  virtual void work(uint worker_id) {
    ShenandoahHeapRegion* r = _regions.next();
    while (r != NULL) {
      if (r->is_committed()) {
        os::pretouch_memory(r->bottom(), r->end(), _page_size);
      }
      r = _regions.next();
    }
  }
};

class ShenandoahPretouchBitmapTask : public WorkerTask {
private:
  ShenandoahRegionIterator _regions;
  char* _bitmap_base;
  const size_t _bitmap_size;
  const size_t _page_size;
public:
  ShenandoahPretouchBitmapTask(char* bitmap_base, size_t bitmap_size, size_t page_size) :
    WorkerTask("Shenandoah Pretouch Bitmap"),
    _bitmap_base(bitmap_base),
    _bitmap_size(bitmap_size),
    _page_size(page_size) {}

  virtual void work(uint worker_id) {
    ShenandoahHeapRegion* r = _regions.next();
    while (r != NULL) {
      size_t start = r->index()       * ShenandoahHeapRegion::region_size_bytes() / MarkBitMap::heap_map_factor();
      size_t end   = (r->index() + 1) * ShenandoahHeapRegion::region_size_bytes() / MarkBitMap::heap_map_factor();
      assert (end <= _bitmap_size, "end is sane: " SIZE_FORMAT " < " SIZE_FORMAT, end, _bitmap_size);

      if (r->is_committed()) {
        os::pretouch_memory(_bitmap_base + start, _bitmap_base + end, _page_size);
      }

      r = _regions.next();
    }
  }
};

jint ShenandoahHeap::initialize() {
  //
  // Figure out heap sizing
  //

  size_t init_byte_size = InitialHeapSize;
  size_t min_byte_size  = MinHeapSize;
  size_t max_byte_size  = MaxHeapSize;
  size_t heap_alignment = HeapAlignment;

  size_t reg_size_bytes = ShenandoahHeapRegion::region_size_bytes();

  Universe::check_alignment(max_byte_size,  reg_size_bytes, "Shenandoah heap");
  Universe::check_alignment(init_byte_size, reg_size_bytes, "Shenandoah heap");

  _num_regions = ShenandoahHeapRegion::region_count();
  assert(_num_regions == (max_byte_size / reg_size_bytes),
         "Regions should cover entire heap exactly: " SIZE_FORMAT " != " SIZE_FORMAT "/" SIZE_FORMAT,
         _num_regions, max_byte_size, reg_size_bytes);

  // Now we know the number of regions, initialize the heuristics.
  initialize_heuristics();

  size_t num_committed_regions = init_byte_size / reg_size_bytes;
  num_committed_regions = MIN2(num_committed_regions, _num_regions);
  assert(num_committed_regions <= _num_regions, "sanity");
  _initial_size = num_committed_regions * reg_size_bytes;

  size_t num_min_regions = min_byte_size / reg_size_bytes;
  num_min_regions = MIN2(num_min_regions, _num_regions);
  assert(num_min_regions <= _num_regions, "sanity");
  _minimum_size = num_min_regions * reg_size_bytes;

  // Default to max heap size.
  _soft_max_size = _num_regions * reg_size_bytes;

  _committed = _initial_size;

  size_t heap_page_size   = UseLargePages ? (size_t)os::large_page_size() : (size_t)os::vm_page_size();
  size_t bitmap_page_size = UseLargePages ? (size_t)os::large_page_size() : (size_t)os::vm_page_size();
  size_t region_page_size = UseLargePages ? (size_t)os::large_page_size() : (size_t)os::vm_page_size();

  //
  // Reserve and commit memory for heap
  //

  ReservedHeapSpace heap_rs = Universe::reserve_heap(max_byte_size, heap_alignment);
  initialize_reserved_region(heap_rs);
  _heap_region = MemRegion((HeapWord*)heap_rs.base(), heap_rs.size() / HeapWordSize);
  _heap_region_special = heap_rs.special();

  assert((((size_t) base()) & ShenandoahHeapRegion::region_size_bytes_mask()) == 0,
         "Misaligned heap: " PTR_FORMAT, p2i(base()));

  _forwarding = new SlidingForwarding(_heap_region, ShenandoahHeapRegion::region_size_words_shift());

#if SHENANDOAH_OPTIMIZED_MARKTASK
  // The optimized ShenandoahMarkTask takes some bits away from the full object bits.
  // Fail if we ever attempt to address more than we can.
  if ((uintptr_t)heap_rs.end() >= ShenandoahMarkTask::max_addressable()) {
    FormatBuffer<512> buf("Shenandoah reserved [" PTR_FORMAT ", " PTR_FORMAT") for the heap, \n"
                          "but max object address is " PTR_FORMAT ". Try to reduce heap size, or try other \n"
                          "VM options that allocate heap at lower addresses (HeapBaseMinAddress, AllocateHeapAt, etc).",
                p2i(heap_rs.base()), p2i(heap_rs.end()), ShenandoahMarkTask::max_addressable());
    vm_exit_during_initialization("Fatal Error", buf);
  }
#endif

  ReservedSpace sh_rs = heap_rs.first_part(max_byte_size);
  if (!_heap_region_special) {
    os::commit_memory_or_exit(sh_rs.base(), _initial_size, heap_alignment, false,
                              "Cannot commit heap memory");
  }

  //
  // Reserve and commit memory for bitmap(s)
  //

  _bitmap_size = ShenandoahMarkBitMap::compute_size(heap_rs.size());
  _bitmap_size = align_up(_bitmap_size, bitmap_page_size);

  size_t bitmap_bytes_per_region = reg_size_bytes / ShenandoahMarkBitMap::heap_map_factor();

  guarantee(bitmap_bytes_per_region != 0,
            "Bitmap bytes per region should not be zero");
  guarantee(is_power_of_2(bitmap_bytes_per_region),
            "Bitmap bytes per region should be power of two: " SIZE_FORMAT, bitmap_bytes_per_region);

  if (bitmap_page_size > bitmap_bytes_per_region) {
    _bitmap_regions_per_slice = bitmap_page_size / bitmap_bytes_per_region;
    _bitmap_bytes_per_slice = bitmap_page_size;
  } else {
    _bitmap_regions_per_slice = 1;
    _bitmap_bytes_per_slice = bitmap_bytes_per_region;
  }

  guarantee(_bitmap_regions_per_slice >= 1,
            "Should have at least one region per slice: " SIZE_FORMAT,
            _bitmap_regions_per_slice);

  guarantee(((_bitmap_bytes_per_slice) % bitmap_page_size) == 0,
            "Bitmap slices should be page-granular: bps = " SIZE_FORMAT ", page size = " SIZE_FORMAT,
            _bitmap_bytes_per_slice, bitmap_page_size);

  ReservedSpace bitmap(_bitmap_size, bitmap_page_size);
  MemTracker::record_virtual_memory_type(bitmap.base(), mtGC);
  _bitmap_region = MemRegion((HeapWord*) bitmap.base(), bitmap.size() / HeapWordSize);
  _bitmap_region_special = bitmap.special();

  size_t bitmap_init_commit = _bitmap_bytes_per_slice *
                              align_up(num_committed_regions, _bitmap_regions_per_slice) / _bitmap_regions_per_slice;
  bitmap_init_commit = MIN2(_bitmap_size, bitmap_init_commit);
  if (!_bitmap_region_special) {
    os::commit_memory_or_exit((char *) _bitmap_region.start(), bitmap_init_commit, bitmap_page_size, false,
                              "Cannot commit bitmap memory");
  }

  _marking_context = new ShenandoahMarkingContext(_heap_region, _bitmap_region, _num_regions, _max_workers);

  if (ShenandoahVerify) {
    ReservedSpace verify_bitmap(_bitmap_size, bitmap_page_size);
    if (!verify_bitmap.special()) {
      os::commit_memory_or_exit(verify_bitmap.base(), verify_bitmap.size(), bitmap_page_size, false,
                                "Cannot commit verification bitmap memory");
    }
    MemTracker::record_virtual_memory_type(verify_bitmap.base(), mtGC);
    MemRegion verify_bitmap_region = MemRegion((HeapWord *) verify_bitmap.base(), verify_bitmap.size() / HeapWordSize);
    _verification_bit_map.initialize(_heap_region, verify_bitmap_region);
    _verifier = new ShenandoahVerifier(this, &_verification_bit_map);
  }

  // Reserve aux bitmap for use in object_iterate(). We don't commit it here.
  ReservedSpace aux_bitmap(_bitmap_size, bitmap_page_size);
  MemTracker::record_virtual_memory_type(aux_bitmap.base(), mtGC);
  _aux_bitmap_region = MemRegion((HeapWord*) aux_bitmap.base(), aux_bitmap.size() / HeapWordSize);
  _aux_bitmap_region_special = aux_bitmap.special();
  _aux_bit_map.initialize(_heap_region, _aux_bitmap_region);

  //
  // Create regions and region sets
  //
  size_t region_align = align_up(sizeof(ShenandoahHeapRegion), SHENANDOAH_CACHE_LINE_SIZE);
  size_t region_storage_size = align_up(region_align * _num_regions, region_page_size);
  region_storage_size = align_up(region_storage_size, os::vm_allocation_granularity());

  ReservedSpace region_storage(region_storage_size, region_page_size);
  MemTracker::record_virtual_memory_type(region_storage.base(), mtGC);
  if (!region_storage.special()) {
    os::commit_memory_or_exit(region_storage.base(), region_storage_size, region_page_size, false,
                              "Cannot commit region memory");
  }

  // Try to fit the collection set bitmap at lower addresses. This optimizes code generation for cset checks.
  // Go up until a sensible limit (subject to encoding constraints) and try to reserve the space there.
  // If not successful, bite a bullet and allocate at whatever address.
  {
    size_t cset_align = MAX2<size_t>(os::vm_page_size(), os::vm_allocation_granularity());
    size_t cset_size = align_up(((size_t) sh_rs.base() + sh_rs.size()) >> ShenandoahHeapRegion::region_size_bytes_shift(), cset_align);

    uintptr_t min = round_up_power_of_2(cset_align);
    uintptr_t max = (1u << 30u);

    for (uintptr_t addr = min; addr <= max; addr <<= 1u) {
      char* req_addr = (char*)addr;
      assert(is_aligned(req_addr, cset_align), "Should be aligned");
      ReservedSpace cset_rs(cset_size, cset_align, os::vm_page_size(), req_addr);
      if (cset_rs.is_reserved()) {
        assert(cset_rs.base() == req_addr, "Allocated where requested: " PTR_FORMAT ", " PTR_FORMAT, p2i(cset_rs.base()), addr);
        _collection_set = new ShenandoahCollectionSet(this, cset_rs, sh_rs.base());
        break;
      }
    }

    if (_collection_set == NULL) {
      ReservedSpace cset_rs(cset_size, cset_align, os::vm_page_size());
      _collection_set = new ShenandoahCollectionSet(this, cset_rs, sh_rs.base());
    }
  }

  _regions = NEW_C_HEAP_ARRAY(ShenandoahHeapRegion*, _num_regions, mtGC);
  _free_set = new ShenandoahFreeSet(this, _num_regions);

  {
    ShenandoahHeapLocker locker(lock());

    for (size_t i = 0; i < _num_regions; i++) {
      HeapWord* start = (HeapWord*)sh_rs.base() + ShenandoahHeapRegion::region_size_words() * i;
      bool is_committed = i < num_committed_regions;
      void* loc = region_storage.base() + i * region_align;

      ShenandoahHeapRegion* r = new (loc) ShenandoahHeapRegion(start, i, is_committed);
      assert(is_aligned(r, SHENANDOAH_CACHE_LINE_SIZE), "Sanity");

      _marking_context->initialize_top_at_mark_start(r);
      _regions[i] = r;
      assert(!collection_set()->is_in(i), "New region should not be in collection set");
    }

    // Initialize to complete
    _marking_context->mark_complete();

    _free_set->rebuild();
  }

  if (AlwaysPreTouch) {
    // For NUMA, it is important to pre-touch the storage under bitmaps with worker threads,
    // before initialize() below zeroes it with initializing thread. For any given region,
    // we touch the region and the corresponding bitmaps from the same thread.
    ShenandoahPushWorkerScope scope(workers(), _max_workers, false);

    _pretouch_heap_page_size = heap_page_size;
    _pretouch_bitmap_page_size = bitmap_page_size;

#ifdef LINUX
    // UseTransparentHugePages would madvise that backing memory can be coalesced into huge
    // pages. But, the kernel needs to know that every small page is used, in order to coalesce
    // them into huge one. Therefore, we need to pretouch with smaller pages.
    if (UseTransparentHugePages) {
      _pretouch_heap_page_size = (size_t)os::vm_page_size();
      _pretouch_bitmap_page_size = (size_t)os::vm_page_size();
    }
#endif

    // OS memory managers may want to coalesce back-to-back pages. Make their jobs
    // simpler by pre-touching continuous spaces (heap and bitmap) separately.

    ShenandoahPretouchBitmapTask bcl(bitmap.base(), _bitmap_size, _pretouch_bitmap_page_size);
    _workers->run_task(&bcl);

    ShenandoahPretouchHeapTask hcl(_pretouch_heap_page_size);
    _workers->run_task(&hcl);
  }

  //
  // Initialize the rest of GC subsystems
  //

  _liveness_cache = NEW_C_HEAP_ARRAY(ShenandoahLiveData*, _max_workers, mtGC);
  for (uint worker = 0; worker < _max_workers; worker++) {
    _liveness_cache[worker] = NEW_C_HEAP_ARRAY(ShenandoahLiveData, _num_regions, mtGC);
    Copy::fill_to_bytes(_liveness_cache[worker], _num_regions * sizeof(ShenandoahLiveData));
  }

  // There should probably be Shenandoah-specific options for these,
  // just as there are G1-specific options.
  {
    ShenandoahSATBMarkQueueSet& satbqs = ShenandoahBarrierSet::satb_mark_queue_set();
    satbqs.set_process_completed_buffers_threshold(20); // G1SATBProcessCompletedThreshold
    satbqs.set_buffer_enqueue_threshold_percentage(60); // G1SATBBufferEnqueueingThresholdPercent
  }

  _monitoring_support = new ShenandoahMonitoringSupport(this);
  _phase_timings = new ShenandoahPhaseTimings(max_workers());
  ShenandoahCodeRoots::initialize();

  if (ShenandoahPacing) {
    _pacer = new ShenandoahPacer(this);
    _pacer->setup_for_idle();
  } else {
    _pacer = NULL;
  }

  _control_thread = new ShenandoahControlThread();

  ShenandoahInitLogger::print();

  return JNI_OK;
}

void ShenandoahHeap::initialize_mode() {
  if (ShenandoahGCMode != NULL) {
    if (strcmp(ShenandoahGCMode, "satb") == 0) {
      _gc_mode = new ShenandoahSATBMode();
    } else if (strcmp(ShenandoahGCMode, "iu") == 0) {
      _gc_mode = new ShenandoahIUMode();
    } else if (strcmp(ShenandoahGCMode, "passive") == 0) {
      _gc_mode = new ShenandoahPassiveMode();
    } else {
      vm_exit_during_initialization("Unknown -XX:ShenandoahGCMode option");
    }
  } else {
    vm_exit_during_initialization("Unknown -XX:ShenandoahGCMode option (null)");
  }
  _gc_mode->initialize_flags();
  if (_gc_mode->is_diagnostic() && !UnlockDiagnosticVMOptions) {
    vm_exit_during_initialization(
            err_msg("GC mode \"%s\" is diagnostic, and must be enabled via -XX:+UnlockDiagnosticVMOptions.",
                    _gc_mode->name()));
  }
  if (_gc_mode->is_experimental() && !UnlockExperimentalVMOptions) {
    vm_exit_during_initialization(
            err_msg("GC mode \"%s\" is experimental, and must be enabled via -XX:+UnlockExperimentalVMOptions.",
                    _gc_mode->name()));
  }
}

void ShenandoahHeap::initialize_heuristics() {
  assert(_gc_mode != NULL, "Must be initialized");
  _heuristics = _gc_mode->initialize_heuristics();

  if (_heuristics->is_diagnostic() && !UnlockDiagnosticVMOptions) {
    vm_exit_during_initialization(
            err_msg("Heuristics \"%s\" is diagnostic, and must be enabled via -XX:+UnlockDiagnosticVMOptions.",
                    _heuristics->name()));
  }
  if (_heuristics->is_experimental() && !UnlockExperimentalVMOptions) {
    vm_exit_during_initialization(
            err_msg("Heuristics \"%s\" is experimental, and must be enabled via -XX:+UnlockExperimentalVMOptions.",
                    _heuristics->name()));
  }
}

#ifdef _MSC_VER
#pragma warning( push )
#pragma warning( disable:4355 ) // 'this' : used in base member initializer list
#endif

ShenandoahHeap::ShenandoahHeap(ShenandoahCollectorPolicy* policy) :
  CollectedHeap(),
  _initial_size(0),
  _used(0),
  _committed(0),
  _bytes_allocated_since_gc_start(0),
  _max_workers(MAX2(ConcGCThreads, ParallelGCThreads)),
  _workers(NULL),
  _safepoint_workers(NULL),
  _heap_region_special(false),
  _num_regions(0),
  _regions(NULL),
  _update_refs_iterator(this),
  _control_thread(NULL),
  _shenandoah_policy(policy),
  _gc_mode(NULL),
  _heuristics(NULL),
  _free_set(NULL),
  _pacer(NULL),
  _verifier(NULL),
  _phase_timings(NULL),
  _monitoring_support(NULL),
  _memory_pool(NULL),
  _stw_memory_manager("Shenandoah Pauses", "end of GC pause"),
  _cycle_memory_manager("Shenandoah Cycles", "end of GC cycle"),
  _gc_timer(new (ResourceObj::C_HEAP, mtGC) ConcurrentGCTimer()),
  _soft_ref_policy(),
  _log_min_obj_alignment_in_bytes(LogMinObjAlignmentInBytes),
  _ref_processor(new ShenandoahReferenceProcessor(MAX2(_max_workers, 1U))),
  _marking_context(NULL),
  _bitmap_size(0),
  _bitmap_regions_per_slice(0),
  _bitmap_bytes_per_slice(0),
  _bitmap_region_special(false),
  _aux_bitmap_region_special(false),
  _liveness_cache(NULL),
  _collection_set(NULL)
{
  // Initialize GC mode early, so we can adjust barrier support
  initialize_mode();
  BarrierSet::set_barrier_set(new ShenandoahBarrierSet(this));

  _max_workers = MAX2(_max_workers, 1U);
  _workers = new ShenandoahWorkerThreads("Shenandoah GC Threads", _max_workers);
  if (_workers == NULL) {
    vm_exit_during_initialization("Failed necessary allocation.");
  } else {
    _workers->initialize_workers();
  }

  if (ParallelGCThreads > 1) {
    _safepoint_workers = new ShenandoahWorkerThreads("Safepoint Cleanup Thread",
                                                ParallelGCThreads);
    _safepoint_workers->initialize_workers();
  }
}

#ifdef _MSC_VER
#pragma warning( pop )
#endif

class ShenandoahResetBitmapTask : public WorkerTask {
private:
  ShenandoahRegionIterator _regions;

public:
  ShenandoahResetBitmapTask() :
    WorkerTask("Shenandoah Reset Bitmap") {}

  void work(uint worker_id) {
    ShenandoahHeapRegion* region = _regions.next();
    ShenandoahHeap* heap = ShenandoahHeap::heap();
    ShenandoahMarkingContext* const ctx = heap->marking_context();
    while (region != NULL) {
      if (heap->is_bitmap_slice_committed(region)) {
        ctx->clear_bitmap(region);
      }
      region = _regions.next();
    }
  }
};

void ShenandoahHeap::reset_mark_bitmap() {
  assert_gc_workers(_workers->active_workers());
  mark_incomplete_marking_context();

  ShenandoahResetBitmapTask task;
  _workers->run_task(&task);
}

void ShenandoahHeap::print_on(outputStream* st) const {
  st->print_cr("Shenandoah Heap");
  st->print_cr(" " SIZE_FORMAT "%s max, " SIZE_FORMAT "%s soft max, " SIZE_FORMAT "%s committed, " SIZE_FORMAT "%s used",
               byte_size_in_proper_unit(max_capacity()), proper_unit_for_byte_size(max_capacity()),
               byte_size_in_proper_unit(soft_max_capacity()), proper_unit_for_byte_size(soft_max_capacity()),
               byte_size_in_proper_unit(committed()),    proper_unit_for_byte_size(committed()),
               byte_size_in_proper_unit(used()),         proper_unit_for_byte_size(used()));
  st->print_cr(" " SIZE_FORMAT " x " SIZE_FORMAT"%s regions",
               num_regions(),
               byte_size_in_proper_unit(ShenandoahHeapRegion::region_size_bytes()),
               proper_unit_for_byte_size(ShenandoahHeapRegion::region_size_bytes()));

  st->print("Status: ");
  if (has_forwarded_objects())                 st->print("has forwarded objects, ");
  if (is_concurrent_mark_in_progress())        st->print("marking, ");
  if (is_evacuation_in_progress())             st->print("evacuating, ");
  if (is_update_refs_in_progress())            st->print("updating refs, ");
  if (is_degenerated_gc_in_progress())         st->print("degenerated gc, ");
  if (is_full_gc_in_progress())                st->print("full gc, ");
  if (is_full_gc_move_in_progress())           st->print("full gc move, ");
  if (is_concurrent_weak_root_in_progress())   st->print("concurrent weak roots, ");
  if (is_concurrent_strong_root_in_progress() &&
      !is_concurrent_weak_root_in_progress())  st->print("concurrent strong roots, ");

  if (cancelled_gc()) {
    st->print("cancelled");
  } else {
    st->print("not cancelled");
  }
  st->cr();

  st->print_cr("Reserved region:");
  st->print_cr(" - [" PTR_FORMAT ", " PTR_FORMAT ") ",
               p2i(reserved_region().start()),
               p2i(reserved_region().end()));

  ShenandoahCollectionSet* cset = collection_set();
  st->print_cr("Collection set:");
  if (cset != NULL) {
    st->print_cr(" - map (vanilla): " PTR_FORMAT, p2i(cset->map_address()));
    st->print_cr(" - map (biased):  " PTR_FORMAT, p2i(cset->biased_map_address()));
  } else {
    st->print_cr(" (NULL)");
  }

  st->cr();
  MetaspaceUtils::print_on(st);

  if (Verbose) {
    print_heap_regions_on(st);
  }
}

class ShenandoahInitWorkerGCLABClosure : public ThreadClosure {
public:
  void do_thread(Thread* thread) {
    assert(thread != NULL, "Sanity");
    assert(thread->is_Worker_thread(), "Only worker thread expected");
    ShenandoahThreadLocalData::initialize_gclab(thread);
  }
};

void ShenandoahHeap::post_initialize() {
  CollectedHeap::post_initialize();
  MutexLocker ml(Threads_lock);

  ShenandoahInitWorkerGCLABClosure init_gclabs;
  _workers->threads_do(&init_gclabs);

  // gclab can not be initialized early during VM startup, as it can not determinate its max_size.
  // Now, we will let WorkerThreads to initialize gclab when new worker is created.
  _workers->set_initialize_gclab();
  if (_safepoint_workers != NULL) {
    _safepoint_workers->threads_do(&init_gclabs);
    _safepoint_workers->set_initialize_gclab();
  }

  _heuristics->initialize();

  JFR_ONLY(ShenandoahJFRSupport::register_jfr_type_serializers());
}

size_t ShenandoahHeap::used() const {
  return Atomic::load(&_used);
}

size_t ShenandoahHeap::committed() const {
  return Atomic::load(&_committed);
}

void ShenandoahHeap::increase_committed(size_t bytes) {
  shenandoah_assert_heaplocked_or_safepoint();
  _committed += bytes;
}

void ShenandoahHeap::decrease_committed(size_t bytes) {
  shenandoah_assert_heaplocked_or_safepoint();
  _committed -= bytes;
}

void ShenandoahHeap::increase_used(size_t bytes) {
  Atomic::add(&_used, bytes, memory_order_relaxed);
}

void ShenandoahHeap::set_used(size_t bytes) {
  Atomic::store(&_used, bytes);
}

void ShenandoahHeap::decrease_used(size_t bytes) {
  assert(used() >= bytes, "never decrease heap size by more than we've left");
  Atomic::sub(&_used, bytes, memory_order_relaxed);
}

void ShenandoahHeap::increase_allocated(size_t bytes) {
  Atomic::add(&_bytes_allocated_since_gc_start, bytes, memory_order_relaxed);
}

void ShenandoahHeap::notify_mutator_alloc_words(size_t words, bool waste) {
  size_t bytes = words * HeapWordSize;
  if (!waste) {
    increase_used(bytes);
  }
  increase_allocated(bytes);
  if (ShenandoahPacing) {
    control_thread()->pacing_notify_alloc(words);
    if (waste) {
      pacer()->claim_for_alloc(words, true);
    }
  }
}

size_t ShenandoahHeap::capacity() const {
  return committed();
}

size_t ShenandoahHeap::max_capacity() const {
  return _num_regions * ShenandoahHeapRegion::region_size_bytes();
}

size_t ShenandoahHeap::soft_max_capacity() const {
  size_t v = Atomic::load(&_soft_max_size);
  assert(min_capacity() <= v && v <= max_capacity(),
         "Should be in bounds: " SIZE_FORMAT " <= " SIZE_FORMAT " <= " SIZE_FORMAT,
         min_capacity(), v, max_capacity());
  return v;
}

void ShenandoahHeap::set_soft_max_capacity(size_t v) {
  assert(min_capacity() <= v && v <= max_capacity(),
         "Should be in bounds: " SIZE_FORMAT " <= " SIZE_FORMAT " <= " SIZE_FORMAT,
         min_capacity(), v, max_capacity());
  Atomic::store(&_soft_max_size, v);
}

size_t ShenandoahHeap::min_capacity() const {
  return _minimum_size;
}

size_t ShenandoahHeap::initial_capacity() const {
  return _initial_size;
}

bool ShenandoahHeap::is_in(const void* p) const {
  HeapWord* heap_base = (HeapWord*) base();
  HeapWord* last_region_end = heap_base + ShenandoahHeapRegion::region_size_words() * num_regions();
  return p >= heap_base && p < last_region_end;
}

void ShenandoahHeap::op_uncommit(double shrink_before, size_t shrink_until) {
  assert (ShenandoahUncommit, "should be enabled");

  // Application allocates from the beginning of the heap, and GC allocates at
  // the end of it. It is more efficient to uncommit from the end, so that applications
  // could enjoy the near committed regions. GC allocations are much less frequent,
  // and therefore can accept the committing costs.

  size_t count = 0;
  for (size_t i = num_regions(); i > 0; i--) { // care about size_t underflow
    ShenandoahHeapRegion* r = get_region(i - 1);
    if (r->is_empty_committed() && (r->empty_time() < shrink_before)) {
      ShenandoahHeapLocker locker(lock());
      if (r->is_empty_committed()) {
        if (committed() < shrink_until + ShenandoahHeapRegion::region_size_bytes()) {
          break;
        }

        r->make_uncommitted();
        count++;
      }
    }
    SpinPause(); // allow allocators to take the lock
  }

  if (count > 0) {
    control_thread()->notify_heap_changed();
  }
}

HeapWord* ShenandoahHeap::allocate_from_gclab_slow(Thread* thread, size_t size) {
  // New object should fit the GCLAB size
  size_t min_size = MAX2(size, PLAB::min_size());

  // Figure out size of new GCLAB, looking back at heuristics. Expand aggressively.
  size_t new_size = ShenandoahThreadLocalData::gclab_size(thread) * 2;
  new_size = MIN2(new_size, PLAB::max_size());
  new_size = MAX2(new_size, PLAB::min_size());

  // Record new heuristic value even if we take any shortcut. This captures
  // the case when moderately-sized objects always take a shortcut. At some point,
  // heuristics should catch up with them.
  ShenandoahThreadLocalData::set_gclab_size(thread, new_size);

  if (new_size < size) {
    // New size still does not fit the object. Fall back to shared allocation.
    // This avoids retiring perfectly good GCLABs, when we encounter a large object.
    return NULL;
  }

  // Retire current GCLAB, and allocate a new one.
  PLAB* gclab = ShenandoahThreadLocalData::gclab(thread);
  gclab->retire();

  size_t actual_size = 0;
  HeapWord* gclab_buf = allocate_new_gclab(min_size, new_size, &actual_size);
  if (gclab_buf == NULL) {
    return NULL;
  }

  assert (size <= actual_size, "allocation should fit");

  if (ZeroTLAB) {
    // ..and clear it.
    Copy::zero_to_words(gclab_buf, actual_size);
  } else {
    // ...and zap just allocated object.
#ifdef ASSERT
    // Skip mangling the space corresponding to the object header to
    // ensure that the returned space is not considered parsable by
    // any concurrent GC thread.
    size_t hdr_size = oopDesc::header_size();
    Copy::fill_to_words(gclab_buf + hdr_size, actual_size - hdr_size, badHeapWordVal);
#endif // ASSERT
  }
  gclab->set_buf(gclab_buf, actual_size);
  return gclab->allocate(size);
}

HeapWord* ShenandoahHeap::allocate_new_tlab(size_t min_size,
                                            size_t requested_size,
                                            size_t* actual_size) {
  ShenandoahAllocRequest req = ShenandoahAllocRequest::for_tlab(min_size, requested_size);
  HeapWord* res = allocate_memory(req);
  if (res != NULL) {
    *actual_size = req.actual_size();
  } else {
    *actual_size = 0;
  }
  return res;
}

HeapWord* ShenandoahHeap::allocate_new_gclab(size_t min_size,
                                             size_t word_size,
                                             size_t* actual_size) {
  ShenandoahAllocRequest req = ShenandoahAllocRequest::for_gclab(min_size, word_size);
  HeapWord* res = allocate_memory(req);
  if (res != NULL) {
    *actual_size = req.actual_size();
  } else {
    *actual_size = 0;
  }
  return res;
}

HeapWord* ShenandoahHeap::allocate_memory(ShenandoahAllocRequest& req) {
  intptr_t pacer_epoch = 0;
  bool in_new_region = false;
  HeapWord* result = NULL;

  if (req.is_mutator_alloc()) {
    if (ShenandoahPacing) {
      pacer()->pace_for_alloc(req.size());
      pacer_epoch = pacer()->epoch();
    }

    if (!ShenandoahAllocFailureALot || !should_inject_alloc_failure()) {
      result = allocate_memory_under_lock(req, in_new_region);
    }

    // Allocation failed, block until control thread reacted, then retry allocation.
    //
    // It might happen that one of the threads requesting allocation would unblock
    // way later after GC happened, only to fail the second allocation, because
    // other threads have already depleted the free storage. In this case, a better
    // strategy is to try again, as long as GC makes progress.
    //
    // Then, we need to make sure the allocation was retried after at least one
    // Full GC, which means we want to try more than ShenandoahFullGCThreshold times.

    size_t tries = 0;

    while (result == NULL && _progress_last_gc.is_set()) {
      tries++;
      control_thread()->handle_alloc_failure(req);
      result = allocate_memory_under_lock(req, in_new_region);
    }

    while (result == NULL && tries <= ShenandoahFullGCThreshold) {
      tries++;
      control_thread()->handle_alloc_failure(req);
      result = allocate_memory_under_lock(req, in_new_region);
    }

  } else {
    assert(req.is_gc_alloc(), "Can only accept GC allocs here");
    result = allocate_memory_under_lock(req, in_new_region);
    // Do not call handle_alloc_failure() here, because we cannot block.
    // The allocation failure would be handled by the LRB slowpath with handle_alloc_failure_evac().
  }

  if (in_new_region) {
    control_thread()->notify_heap_changed();
  }

  if (result != NULL) {
    size_t requested = req.size();
    size_t actual = req.actual_size();

    assert (req.is_lab_alloc() || (requested == actual),
            "Only LAB allocations are elastic: %s, requested = " SIZE_FORMAT ", actual = " SIZE_FORMAT,
            ShenandoahAllocRequest::alloc_type_to_string(req.type()), requested, actual);

    if (req.is_mutator_alloc()) {
      notify_mutator_alloc_words(actual, false);

      // If we requested more than we were granted, give the rest back to pacer.
      // This only matters if we are in the same pacing epoch: do not try to unpace
      // over the budget for the other phase.
      if (ShenandoahPacing && (pacer_epoch > 0) && (requested > actual)) {
        pacer()->unpace_for_alloc(pacer_epoch, requested - actual);
      }
    } else {
      increase_used(actual*HeapWordSize);
    }
  }

  return result;
}

HeapWord* ShenandoahHeap::allocate_memory_under_lock(ShenandoahAllocRequest& req, bool& in_new_region) {
  ShenandoahHeapLocker locker(lock());
  return _free_set->allocate(req, in_new_region);
}

HeapWord* ShenandoahHeap::mem_allocate(size_t size,
                                        bool*  gc_overhead_limit_was_exceeded) {
  ShenandoahAllocRequest req = ShenandoahAllocRequest::for_shared(size);
  return allocate_memory(req);
}

MetaWord* ShenandoahHeap::satisfy_failed_metadata_allocation(ClassLoaderData* loader_data,
                                                             size_t size,
                                                             Metaspace::MetadataType mdtype) {
  MetaWord* result;

  // Inform metaspace OOM to GC heuristics if class unloading is possible.
  if (heuristics()->can_unload_classes()) {
    ShenandoahHeuristics* h = heuristics();
    h->record_metaspace_oom();
  }

  // Expand and retry allocation
  result = loader_data->metaspace_non_null()->expand_and_allocate(size, mdtype);
  if (result != NULL) {
    return result;
  }

  // Start full GC
  collect(GCCause::_metadata_GC_clear_soft_refs);

  // Retry allocation
  result = loader_data->metaspace_non_null()->allocate(size, mdtype);
  if (result != NULL) {
    return result;
  }

  // Expand and retry allocation
  result = loader_data->metaspace_non_null()->expand_and_allocate(size, mdtype);
  if (result != NULL) {
    return result;
  }

  // Out of memory
  return NULL;
}

class ShenandoahConcurrentEvacuateRegionObjectClosure : public ObjectClosure {
private:
  ShenandoahHeap* const _heap;
  Thread* const _thread;
public:
  ShenandoahConcurrentEvacuateRegionObjectClosure(ShenandoahHeap* heap) :
    _heap(heap), _thread(Thread::current()) {}

  void do_object(oop p) {
    shenandoah_assert_marked(NULL, p);
    if (!ShenandoahForwarding::is_forwarded(p)) {
      _heap->evacuate_object(p, _thread);
    }
  }
};

class ShenandoahEvacuationTask : public WorkerTask {
private:
  ShenandoahHeap* const _sh;
  ShenandoahCollectionSet* const _cs;
  bool _concurrent;
public:
  ShenandoahEvacuationTask(ShenandoahHeap* sh,
                           ShenandoahCollectionSet* cs,
                           bool concurrent) :
    WorkerTask("Shenandoah Evacuation"),
    _sh(sh),
    _cs(cs),
    _concurrent(concurrent)
  {}

  void work(uint worker_id) {
    if (_concurrent) {
      ShenandoahConcurrentWorkerSession worker_session(worker_id);
      ShenandoahSuspendibleThreadSetJoiner stsj(ShenandoahSuspendibleWorkers);
      ShenandoahEvacOOMScope oom_evac_scope;
      do_work();
    } else {
      ShenandoahParallelWorkerSession worker_session(worker_id);
      ShenandoahEvacOOMScope oom_evac_scope;
      do_work();
    }
  }

private:
  void do_work() {
    ShenandoahConcurrentEvacuateRegionObjectClosure cl(_sh);
    ShenandoahHeapRegion* r;
    while ((r =_cs->claim_next()) != NULL) {
      assert(r->has_live(), "Region " SIZE_FORMAT " should have been reclaimed early", r->index());
      _sh->marked_object_iterate(r, &cl);

      if (ShenandoahPacing) {
        _sh->pacer()->report_evac(r->used() >> LogHeapWordSize);
      }

      if (_sh->check_cancelled_gc_and_yield(_concurrent)) {
        break;
      }
    }
  }
};

void ShenandoahHeap::evacuate_collection_set(bool concurrent) {
  ShenandoahEvacuationTask task(this, _collection_set, concurrent);
  workers()->run_task(&task);
}

void ShenandoahHeap::trash_cset_regions() {
  ShenandoahHeapLocker locker(lock());

  ShenandoahCollectionSet* set = collection_set();
  ShenandoahHeapRegion* r;
  set->clear_current_index();
  while ((r = set->next()) != NULL) {
    r->make_trash();
  }
  collection_set()->clear();
}

void ShenandoahHeap::print_heap_regions_on(outputStream* st) const {
  st->print_cr("Heap Regions:");
  st->print_cr("EU=empty-uncommitted, EC=empty-committed, R=regular, H=humongous start, HC=humongous continuation, CS=collection set, T=trash, P=pinned");
  st->print_cr("BTE=bottom/top/end, U=used, T=TLAB allocs, G=GCLAB allocs, S=shared allocs, L=live data");
  st->print_cr("R=root, CP=critical pins, TAMS=top-at-mark-start, UWM=update watermark");
  st->print_cr("SN=alloc sequence number");

  for (size_t i = 0; i < num_regions(); i++) {
    get_region(i)->print_on(st);
  }
}

void ShenandoahHeap::trash_humongous_region_at(ShenandoahHeapRegion* start) {
  assert(start->is_humongous_start(), "reclaim regions starting with the first one");

  oop humongous_obj = cast_to_oop(start->bottom());
  size_t size = humongous_obj->size();
  size_t required_regions = ShenandoahHeapRegion::required_regions(size * HeapWordSize);
  size_t index = start->index() + required_regions - 1;

  assert(!start->has_live(), "liveness must be zero");

  for(size_t i = 0; i < required_regions; i++) {
    // Reclaim from tail. Otherwise, assertion fails when printing region to trace log,
    // as it expects that every region belongs to a humongous region starting with a humongous start region.
    ShenandoahHeapRegion* region = get_region(index --);

    assert(region->is_humongous(), "expect correct humongous start or continuation");
    assert(!region->is_cset(), "Humongous region should not be in collection set");

    region->make_trash_immediate();
  }
}

class ShenandoahCheckCleanGCLABClosure : public ThreadClosure {
public:
  ShenandoahCheckCleanGCLABClosure() {}
  void do_thread(Thread* thread) {
    PLAB* gclab = ShenandoahThreadLocalData::gclab(thread);
    assert(gclab != NULL, "GCLAB should be initialized for %s", thread->name());
    assert(gclab->words_remaining() == 0, "GCLAB should not need retirement");
  }
};

class ShenandoahRetireGCLABClosure : public ThreadClosure {
private:
  bool const _resize;
public:
  ShenandoahRetireGCLABClosure(bool resize) : _resize(resize) {}
  void do_thread(Thread* thread) {
    PLAB* gclab = ShenandoahThreadLocalData::gclab(thread);
    assert(gclab != NULL, "GCLAB should be initialized for %s", thread->name());
    gclab->retire();
    if (_resize && ShenandoahThreadLocalData::gclab_size(thread) > 0) {
      ShenandoahThreadLocalData::set_gclab_size(thread, 0);
    }
  }
};

void ShenandoahHeap::labs_make_parsable() {
  assert(UseTLAB, "Only call with UseTLAB");

  ShenandoahRetireGCLABClosure cl(false);

  for (JavaThreadIteratorWithHandle jtiwh; JavaThread *t = jtiwh.next(); ) {
    ThreadLocalAllocBuffer& tlab = t->tlab();
    tlab.make_parsable();
    cl.do_thread(t);
  }

  workers()->threads_do(&cl);
}

void ShenandoahHeap::tlabs_retire(bool resize) {
  assert(UseTLAB, "Only call with UseTLAB");
  assert(!resize || ResizeTLAB, "Only call for resize when ResizeTLAB is enabled");

  ThreadLocalAllocStats stats;

  for (JavaThreadIteratorWithHandle jtiwh; JavaThread *t = jtiwh.next(); ) {
    ThreadLocalAllocBuffer& tlab = t->tlab();
    tlab.retire(&stats);
    if (resize) {
      tlab.resize();
    }
  }

  stats.publish();

#ifdef ASSERT
  ShenandoahCheckCleanGCLABClosure cl;
  for (JavaThreadIteratorWithHandle jtiwh; JavaThread *t = jtiwh.next(); ) {
    cl.do_thread(t);
  }
  workers()->threads_do(&cl);
#endif
}

void ShenandoahHeap::gclabs_retire(bool resize) {
  assert(UseTLAB, "Only call with UseTLAB");
  assert(!resize || ResizeTLAB, "Only call for resize when ResizeTLAB is enabled");

  ShenandoahRetireGCLABClosure cl(resize);
  for (JavaThreadIteratorWithHandle jtiwh; JavaThread *t = jtiwh.next(); ) {
    cl.do_thread(t);
  }
  workers()->threads_do(&cl);

  if (safepoint_workers() != NULL) {
    safepoint_workers()->threads_do(&cl);
  }
}

// Returns size in bytes
size_t ShenandoahHeap::unsafe_max_tlab_alloc(Thread *thread) const {
  if (ShenandoahElasticTLAB) {
    // With Elastic TLABs, return the max allowed size, and let the allocation path
    // figure out the safe size for current allocation.
    return ShenandoahHeapRegion::max_tlab_size_bytes();
  } else {
    return MIN2(_free_set->unsafe_peek_free(), ShenandoahHeapRegion::max_tlab_size_bytes());
  }
}

size_t ShenandoahHeap::max_tlab_size() const {
  // Returns size in words
  return ShenandoahHeapRegion::max_tlab_size_words();
}

void ShenandoahHeap::collect(GCCause::Cause cause) {
  control_thread()->request_gc(cause);
}

void ShenandoahHeap::do_full_collection(bool clear_all_soft_refs) {
  //assert(false, "Shouldn't need to do full collections");
}

HeapWord* ShenandoahHeap::block_start(const void* addr) const {
  ShenandoahHeapRegion* r = heap_region_containing(addr);
  if (r != NULL) {
    return r->block_start(addr);
  }
  return NULL;
}

bool ShenandoahHeap::block_is_obj(const HeapWord* addr) const {
  ShenandoahHeapRegion* r = heap_region_containing(addr);
  return r->block_is_obj(addr);
}

bool ShenandoahHeap::print_location(outputStream* st, void* addr) const {
  return BlockLocationPrinter<ShenandoahHeap>::print_location(st, addr);
}

void ShenandoahHeap::prepare_for_verify() {
  if (SafepointSynchronize::is_at_safepoint() && UseTLAB) {
    labs_make_parsable();
  }
}

void ShenandoahHeap::gc_threads_do(ThreadClosure* tcl) const {
  tcl->do_thread(_control_thread);
  workers()->threads_do(tcl);
  if (_safepoint_workers != NULL) {
    _safepoint_workers->threads_do(tcl);
  }
  if (ShenandoahStringDedup::is_enabled()) {
    ShenandoahStringDedup::threads_do(tcl);
  }
}

void ShenandoahHeap::print_tracing_info() const {
  LogTarget(Info, gc, stats) lt;
  if (lt.is_enabled()) {
    ResourceMark rm;
    LogStream ls(lt);

    phase_timings()->print_global_on(&ls);

    ls.cr();
    ls.cr();

    shenandoah_policy()->print_gc_stats(&ls);

    ls.cr();
    ls.cr();
  }
}

void ShenandoahHeap::verify(VerifyOption vo) {
  if (ShenandoahSafepoint::is_at_shenandoah_safepoint()) {
    if (ShenandoahVerify) {
      verifier()->verify_generic(vo);
    } else {
      // TODO: Consider allocating verification bitmaps on demand,
      // and turn this on unconditionally.
    }
  }
}
size_t ShenandoahHeap::tlab_capacity(Thread *thr) const {
  return _free_set->capacity();
}

class ObjectIterateScanRootClosure : public BasicOopIterateClosure {
private:
  MarkBitMap* _bitmap;
  ShenandoahScanObjectStack* _oop_stack;
  ShenandoahHeap* const _heap;
  ShenandoahMarkingContext* const _marking_context;

  template <class T>
  void do_oop_work(T* p) {
    T o = RawAccess<>::oop_load(p);
    if (!CompressedOops::is_null(o)) {
      oop obj = CompressedOops::decode_not_null(o);
      if (_heap->is_concurrent_weak_root_in_progress() && !_marking_context->is_marked(obj)) {
        // There may be dead oops in weak roots in concurrent root phase, do not touch them.
        return;
      }
<<<<<<< HEAD

      // We must not expose from-space oops to the rest of runtime, or else it
      // will call klass() on it, which might fail because of unexpected header.
=======
>>>>>>> 79ccc791
      obj = ShenandoahBarrierSet::barrier_set()->load_reference_barrier(obj);

      assert(oopDesc::is_oop(obj), "must be a valid oop");
      if (!_bitmap->is_marked(obj)) {
        _bitmap->mark(obj);
        _oop_stack->push(obj);
      }
    }
  }
public:
  ObjectIterateScanRootClosure(MarkBitMap* bitmap, ShenandoahScanObjectStack* oop_stack) :
    _bitmap(bitmap), _oop_stack(oop_stack), _heap(ShenandoahHeap::heap()),
    _marking_context(_heap->marking_context()) {}
  void do_oop(oop* p)       { do_oop_work(p); }
  void do_oop(narrowOop* p) { do_oop_work(p); }
};

/*
 * This is public API, used in preparation of object_iterate().
 * Since we don't do linear scan of heap in object_iterate() (see comment below), we don't
 * need to make the heap parsable. For Shenandoah-internal linear heap scans that we can
 * control, we call SH::tlabs_retire, SH::gclabs_retire.
 */
void ShenandoahHeap::ensure_parsability(bool retire_tlabs) {
  // No-op.
}

/*
 * Iterates objects in the heap. This is public API, used for, e.g., heap dumping.
 *
 * We cannot safely iterate objects by doing a linear scan at random points in time. Linear
 * scanning needs to deal with dead objects, which may have dead Klass* pointers (e.g.
 * calling oopDesc::size() would crash) or dangling reference fields (crashes) etc. Linear
 * scanning therefore depends on having a valid marking bitmap to support it. However, we only
 * have a valid marking bitmap after successful marking. In particular, we *don't* have a valid
 * marking bitmap during marking, after aborted marking or during/after cleanup (when we just
 * wiped the bitmap in preparation for next marking).
 *
 * For all those reasons, we implement object iteration as a single marking traversal, reporting
 * objects as we mark+traverse through the heap, starting from GC roots. JVMTI IterateThroughHeap
 * is allowed to report dead objects, but is not required to do so.
 */
void ShenandoahHeap::object_iterate(ObjectClosure* cl) {
  // Reset bitmap
  if (!prepare_aux_bitmap_for_iteration())
    return;

  ShenandoahScanObjectStack oop_stack;
  ObjectIterateScanRootClosure oops(&_aux_bit_map, &oop_stack);
  // Seed the stack with root scan
  scan_roots_for_iteration(&oop_stack, &oops);

  // Work through the oop stack to traverse heap
  while (! oop_stack.is_empty()) {
    oop obj = oop_stack.pop();
    assert(oopDesc::is_oop(obj), "must be a valid oop");
    shenandoah_assert_not_in_cset_except(NULL, obj, cancelled_gc());
    cl->do_object(obj);
    obj->oop_iterate(&oops);
  }

  assert(oop_stack.is_empty(), "should be empty");
  // Reclaim bitmap
  reclaim_aux_bitmap_for_iteration();
}

bool ShenandoahHeap::prepare_aux_bitmap_for_iteration() {
  assert(SafepointSynchronize::is_at_safepoint(), "safe iteration is only available during safepoints");

  if (!_aux_bitmap_region_special && !os::commit_memory((char*)_aux_bitmap_region.start(), _aux_bitmap_region.byte_size(), false)) {
    log_warning(gc)("Could not commit native memory for auxiliary marking bitmap for heap iteration");
    return false;
  }
  // Reset bitmap
  _aux_bit_map.clear();
  return true;
}

void ShenandoahHeap::scan_roots_for_iteration(ShenandoahScanObjectStack* oop_stack, ObjectIterateScanRootClosure* oops) {
  // Process GC roots according to current GC cycle
  // This populates the work stack with initial objects
  // It is important to relinquish the associated locks before diving
  // into heap dumper
  uint n_workers = safepoint_workers() != NULL ? safepoint_workers()->active_workers() : 1;
  ShenandoahHeapIterationRootScanner rp(n_workers);
  rp.roots_do(oops);
}

void ShenandoahHeap::reclaim_aux_bitmap_for_iteration() {
  if (!_aux_bitmap_region_special && !os::uncommit_memory((char*)_aux_bitmap_region.start(), _aux_bitmap_region.byte_size())) {
    log_warning(gc)("Could not uncommit native memory for auxiliary marking bitmap for heap iteration");
  }
}

// Closure for parallelly iterate objects
class ShenandoahObjectIterateParScanClosure : public BasicOopIterateClosure {
private:
  MarkBitMap* _bitmap;
  ShenandoahObjToScanQueue* _queue;
  ShenandoahHeap* const _heap;
  ShenandoahMarkingContext* const _marking_context;

  template <class T>
  void do_oop_work(T* p) {
    T o = RawAccess<>::oop_load(p);
    if (!CompressedOops::is_null(o)) {
      oop obj = CompressedOops::decode_not_null(o);
      if (_heap->is_concurrent_weak_root_in_progress() && !_marking_context->is_marked(obj)) {
        // There may be dead oops in weak roots in concurrent root phase, do not touch them.
        return;
      }
      obj = ShenandoahBarrierSet::barrier_set()->load_reference_barrier(obj);

      assert(oopDesc::is_oop(obj), "Must be a valid oop");
      if (_bitmap->par_mark(obj)) {
        _queue->push(ShenandoahMarkTask(obj));
      }
    }
  }
public:
  ShenandoahObjectIterateParScanClosure(MarkBitMap* bitmap, ShenandoahObjToScanQueue* q) :
    _bitmap(bitmap), _queue(q), _heap(ShenandoahHeap::heap()),
    _marking_context(_heap->marking_context()) {}
  void do_oop(oop* p)       { do_oop_work(p); }
  void do_oop(narrowOop* p) { do_oop_work(p); }
};

// Object iterator for parallel heap iteraion.
// The root scanning phase happenes in construction as a preparation of
// parallel marking queues.
// Every worker processes it's own marking queue. work-stealing is used
// to balance workload.
class ShenandoahParallelObjectIterator : public ParallelObjectIteratorImpl {
private:
  uint                         _num_workers;
  bool                         _init_ready;
  MarkBitMap*                  _aux_bit_map;
  ShenandoahHeap*              _heap;
  ShenandoahScanObjectStack    _roots_stack; // global roots stack
  ShenandoahObjToScanQueueSet* _task_queues;
public:
  ShenandoahParallelObjectIterator(uint num_workers, MarkBitMap* bitmap) :
        _num_workers(num_workers),
        _init_ready(false),
        _aux_bit_map(bitmap),
        _heap(ShenandoahHeap::heap()) {
    // Initialize bitmap
    _init_ready = _heap->prepare_aux_bitmap_for_iteration();
    if (!_init_ready) {
      return;
    }

    ObjectIterateScanRootClosure oops(_aux_bit_map, &_roots_stack);
    _heap->scan_roots_for_iteration(&_roots_stack, &oops);

    _init_ready = prepare_worker_queues();
  }

  ~ShenandoahParallelObjectIterator() {
    // Reclaim bitmap
    _heap->reclaim_aux_bitmap_for_iteration();
    // Reclaim queue for workers
    if (_task_queues!= NULL) {
      for (uint i = 0; i < _num_workers; ++i) {
        ShenandoahObjToScanQueue* q = _task_queues->queue(i);
        if (q != NULL) {
          delete q;
          _task_queues->register_queue(i, NULL);
        }
      }
      delete _task_queues;
      _task_queues = NULL;
    }
  }

  virtual void object_iterate(ObjectClosure* cl, uint worker_id) {
    if (_init_ready) {
      object_iterate_parallel(cl, worker_id, _task_queues);
    }
  }

private:
  // Divide global root_stack into worker queues
  bool prepare_worker_queues() {
    _task_queues = new ShenandoahObjToScanQueueSet((int) _num_workers);
    // Initialize queues for every workers
    for (uint i = 0; i < _num_workers; ++i) {
      ShenandoahObjToScanQueue* task_queue = new ShenandoahObjToScanQueue();
      _task_queues->register_queue(i, task_queue);
    }
    // Divide roots among the workers. Assume that object referencing distribution
    // is related with root kind, use round-robin to make every worker have same chance
    // to process every kind of roots
    size_t roots_num = _roots_stack.size();
    if (roots_num == 0) {
      // No work to do
      return false;
    }

    for (uint j = 0; j < roots_num; j++) {
      uint stack_id = j % _num_workers;
      oop obj = _roots_stack.pop();
      _task_queues->queue(stack_id)->push(ShenandoahMarkTask(obj));
    }
    return true;
  }

  void object_iterate_parallel(ObjectClosure* cl,
                               uint worker_id,
                               ShenandoahObjToScanQueueSet* queue_set) {
    assert(SafepointSynchronize::is_at_safepoint(), "safe iteration is only available during safepoints");
    assert(queue_set != NULL, "task queue must not be NULL");

    ShenandoahObjToScanQueue* q = queue_set->queue(worker_id);
    assert(q != NULL, "object iterate queue must not be NULL");

    ShenandoahMarkTask t;
    ShenandoahObjectIterateParScanClosure oops(_aux_bit_map, q);

    // Work through the queue to traverse heap.
    // Steal when there is no task in queue.
    while (q->pop(t) || queue_set->steal(worker_id, t)) {
      oop obj = t.obj();
      assert(oopDesc::is_oop(obj), "must be a valid oop");
      cl->do_object(obj);
      obj->oop_iterate(&oops);
    }
    assert(q->is_empty(), "should be empty");
  }
};

ParallelObjectIteratorImpl* ShenandoahHeap::parallel_object_iterator(uint workers) {
  return new ShenandoahParallelObjectIterator(workers, &_aux_bit_map);
}

// Keep alive an object that was loaded with AS_NO_KEEPALIVE.
void ShenandoahHeap::keep_alive(oop obj) {
  if (is_concurrent_mark_in_progress() && (obj != NULL)) {
    ShenandoahBarrierSet::barrier_set()->enqueue(obj);
  }
}

void ShenandoahHeap::heap_region_iterate(ShenandoahHeapRegionClosure* blk) const {
  for (size_t i = 0; i < num_regions(); i++) {
    ShenandoahHeapRegion* current = get_region(i);
    blk->heap_region_do(current);
  }
}

class ShenandoahParallelHeapRegionTask : public WorkerTask {
private:
  ShenandoahHeap* const _heap;
  ShenandoahHeapRegionClosure* const _blk;

  shenandoah_padding(0);
  volatile size_t _index;
  shenandoah_padding(1);

public:
  ShenandoahParallelHeapRegionTask(ShenandoahHeapRegionClosure* blk) :
          WorkerTask("Shenandoah Parallel Region Operation"),
          _heap(ShenandoahHeap::heap()), _blk(blk), _index(0) {}

  void work(uint worker_id) {
    ShenandoahParallelWorkerSession worker_session(worker_id);
    size_t stride = ShenandoahParallelRegionStride;

    size_t max = _heap->num_regions();
    while (Atomic::load(&_index) < max) {
      size_t cur = Atomic::fetch_and_add(&_index, stride, memory_order_relaxed);
      size_t start = cur;
      size_t end = MIN2(cur + stride, max);
      if (start >= max) break;

      for (size_t i = cur; i < end; i++) {
        ShenandoahHeapRegion* current = _heap->get_region(i);
        _blk->heap_region_do(current);
      }
    }
  }
};

void ShenandoahHeap::parallel_heap_region_iterate(ShenandoahHeapRegionClosure* blk) const {
  assert(blk->is_thread_safe(), "Only thread-safe closures here");
  if (num_regions() > ShenandoahParallelRegionStride) {
    ShenandoahParallelHeapRegionTask task(blk);
    workers()->run_task(&task);
  } else {
    heap_region_iterate(blk);
  }
}

class ShenandoahInitMarkUpdateRegionStateClosure : public ShenandoahHeapRegionClosure {
private:
  ShenandoahMarkingContext* const _ctx;
public:
  ShenandoahInitMarkUpdateRegionStateClosure() : _ctx(ShenandoahHeap::heap()->marking_context()) {}

  void heap_region_do(ShenandoahHeapRegion* r) {
    assert(!r->has_live(), "Region " SIZE_FORMAT " should have no live data", r->index());
    if (r->is_active()) {
      // Check if region needs updating its TAMS. We have updated it already during concurrent
      // reset, so it is very likely we don't need to do another write here.
      if (_ctx->top_at_mark_start(r) != r->top()) {
        _ctx->capture_top_at_mark_start(r);
      }
    } else {
      assert(_ctx->top_at_mark_start(r) == r->top(),
             "Region " SIZE_FORMAT " should already have correct TAMS", r->index());
    }
  }

  bool is_thread_safe() { return true; }
};

class ShenandoahRendezvousClosure : public HandshakeClosure {
public:
  inline ShenandoahRendezvousClosure() : HandshakeClosure("ShenandoahRendezvous") {}
  inline void do_thread(Thread* thread) {}
};

void ShenandoahHeap::rendezvous_threads() {
  ShenandoahRendezvousClosure cl;
  Handshake::execute(&cl);
}

void ShenandoahHeap::recycle_trash() {
  free_set()->recycle_trash();
}

class ShenandoahResetUpdateRegionStateClosure : public ShenandoahHeapRegionClosure {
private:
  ShenandoahMarkingContext* const _ctx;
public:
  ShenandoahResetUpdateRegionStateClosure() : _ctx(ShenandoahHeap::heap()->marking_context()) {}

  void heap_region_do(ShenandoahHeapRegion* r) {
    if (r->is_active()) {
      // Reset live data and set TAMS optimistically. We would recheck these under the pause
      // anyway to capture any updates that happened since now.
      r->clear_live_data();
      _ctx->capture_top_at_mark_start(r);
    }
  }

  bool is_thread_safe() { return true; }
};

void ShenandoahHeap::prepare_gc() {
  reset_mark_bitmap();

  ShenandoahResetUpdateRegionStateClosure cl;
  parallel_heap_region_iterate(&cl);
}

class ShenandoahFinalMarkUpdateRegionStateClosure : public ShenandoahHeapRegionClosure {
private:
  ShenandoahMarkingContext* const _ctx;
  ShenandoahHeapLock* const _lock;

public:
  ShenandoahFinalMarkUpdateRegionStateClosure() :
    _ctx(ShenandoahHeap::heap()->complete_marking_context()), _lock(ShenandoahHeap::heap()->lock()) {}

  void heap_region_do(ShenandoahHeapRegion* r) {
    if (r->is_active()) {
      // All allocations past TAMS are implicitly live, adjust the region data.
      // Bitmaps/TAMS are swapped at this point, so we need to poll complete bitmap.
      HeapWord *tams = _ctx->top_at_mark_start(r);
      HeapWord *top = r->top();
      if (top > tams) {
        r->increase_live_data_alloc_words(pointer_delta(top, tams));
      }

      // We are about to select the collection set, make sure it knows about
      // current pinning status. Also, this allows trashing more regions that
      // now have their pinning status dropped.
      if (r->is_pinned()) {
        if (r->pin_count() == 0) {
          ShenandoahHeapLocker locker(_lock);
          r->make_unpinned();
        }
      } else {
        if (r->pin_count() > 0) {
          ShenandoahHeapLocker locker(_lock);
          r->make_pinned();
        }
      }

      // Remember limit for updating refs. It's guaranteed that we get no
      // from-space-refs written from here on.
      r->set_update_watermark_at_safepoint(r->top());
    } else {
      assert(!r->has_live(), "Region " SIZE_FORMAT " should have no live data", r->index());
      assert(_ctx->top_at_mark_start(r) == r->top(),
             "Region " SIZE_FORMAT " should have correct TAMS", r->index());
    }
  }

  bool is_thread_safe() { return true; }
};

void ShenandoahHeap::prepare_regions_and_collection_set(bool concurrent) {
  assert(!is_full_gc_in_progress(), "Only for concurrent and degenerated GC");
  {
    ShenandoahGCPhase phase(concurrent ? ShenandoahPhaseTimings::final_update_region_states :
                                         ShenandoahPhaseTimings::degen_gc_final_update_region_states);
    ShenandoahFinalMarkUpdateRegionStateClosure cl;
    parallel_heap_region_iterate(&cl);

    assert_pinned_region_status();
  }

  {
    ShenandoahGCPhase phase(concurrent ? ShenandoahPhaseTimings::choose_cset :
                                         ShenandoahPhaseTimings::degen_gc_choose_cset);
    ShenandoahHeapLocker locker(lock());
    _collection_set->clear();
    heuristics()->choose_collection_set(_collection_set);
  }

  {
    ShenandoahGCPhase phase(concurrent ? ShenandoahPhaseTimings::final_rebuild_freeset :
                                         ShenandoahPhaseTimings::degen_gc_final_rebuild_freeset);
    ShenandoahHeapLocker locker(lock());
    _free_set->rebuild();
  }
}

void ShenandoahHeap::do_class_unloading() {
  _unloader.unload();
}

void ShenandoahHeap::stw_weak_refs(bool full_gc) {
  // Weak refs processing
  ShenandoahPhaseTimings::Phase phase = full_gc ? ShenandoahPhaseTimings::full_gc_weakrefs
                                                : ShenandoahPhaseTimings::degen_gc_weakrefs;
  ShenandoahTimingsTracker t(phase);
  ShenandoahGCWorkerPhase worker_phase(phase);
  ref_processor()->process_references(phase, workers(), false /* concurrent */);
}

void ShenandoahHeap::prepare_update_heap_references(bool concurrent) {
  assert(ShenandoahSafepoint::is_at_shenandoah_safepoint(), "must be at safepoint");

  // Evacuation is over, no GCLABs are needed anymore. GCLABs are under URWM, so we need to
  // make them parsable for update code to work correctly. Plus, we can compute new sizes
  // for future GCLABs here.
  if (UseTLAB) {
    ShenandoahGCPhase phase(concurrent ?
                            ShenandoahPhaseTimings::init_update_refs_manage_gclabs :
                            ShenandoahPhaseTimings::degen_gc_init_update_refs_manage_gclabs);
    gclabs_retire(ResizeTLAB);
  }

  _update_refs_iterator.reset();
}

void ShenandoahHeap::set_gc_state_all_threads(char state) {
  for (JavaThreadIteratorWithHandle jtiwh; JavaThread *t = jtiwh.next(); ) {
    ShenandoahThreadLocalData::set_gc_state(t, state);
  }
}

void ShenandoahHeap::set_gc_state_mask(uint mask, bool value) {
  assert(ShenandoahSafepoint::is_at_shenandoah_safepoint(), "Should really be Shenandoah safepoint");
  _gc_state.set_cond(mask, value);
  set_gc_state_all_threads(_gc_state.raw_value());
}

void ShenandoahHeap::set_concurrent_mark_in_progress(bool in_progress) {
  assert(!has_forwarded_objects(), "Not expected before/after mark phase");
  set_gc_state_mask(MARKING, in_progress);
  ShenandoahBarrierSet::satb_mark_queue_set().set_active_all_threads(in_progress, !in_progress);
}

void ShenandoahHeap::set_evacuation_in_progress(bool in_progress) {
  assert(ShenandoahSafepoint::is_at_shenandoah_safepoint(), "Only call this at safepoint");
  set_gc_state_mask(EVACUATION, in_progress);
}

void ShenandoahHeap::set_concurrent_strong_root_in_progress(bool in_progress) {
  if (in_progress) {
    _concurrent_strong_root_in_progress.set();
  } else {
    _concurrent_strong_root_in_progress.unset();
  }
}

void ShenandoahHeap::set_concurrent_weak_root_in_progress(bool cond) {
  set_gc_state_mask(WEAK_ROOTS, cond);
}

GCTracer* ShenandoahHeap::tracer() {
  return shenandoah_policy()->tracer();
}

size_t ShenandoahHeap::tlab_used(Thread* thread) const {
  return _free_set->used();
}

bool ShenandoahHeap::try_cancel_gc() {
  while (true) {
    jbyte prev = _cancelled_gc.cmpxchg(CANCELLED, CANCELLABLE);
    if (prev == CANCELLABLE) return true;
    else if (prev == CANCELLED) return false;
    assert(ShenandoahSuspendibleWorkers, "should not get here when not using suspendible workers");
    assert(prev == NOT_CANCELLED, "must be NOT_CANCELLED");
    Thread* thread = Thread::current();
    if (thread->is_Java_thread()) {
      // We need to provide a safepoint here, otherwise we might
      // spin forever if a SP is pending.
      ThreadBlockInVM sp(JavaThread::cast(thread));
      SpinPause();
    }
  }
}

void ShenandoahHeap::cancel_gc(GCCause::Cause cause) {
  if (try_cancel_gc()) {
    FormatBuffer<> msg("Cancelling GC: %s", GCCause::to_string(cause));
    log_info(gc)("%s", msg.buffer());
    Events::log(Thread::current(), "%s", msg.buffer());
  }
}

uint ShenandoahHeap::max_workers() {
  return _max_workers;
}

void ShenandoahHeap::stop() {
  // The shutdown sequence should be able to terminate when GC is running.

  // Step 0. Notify policy to disable event recording.
  _shenandoah_policy->record_shutdown();

  // Step 1. Notify control thread that we are in shutdown.
  // Note that we cannot do that with stop(), because stop() is blocking and waits for the actual shutdown.
  // Doing stop() here would wait for the normal GC cycle to complete, never falling through to cancel below.
  control_thread()->prepare_for_graceful_shutdown();

  // Step 2. Notify GC workers that we are cancelling GC.
  cancel_gc(GCCause::_shenandoah_stop_vm);

  // Step 3. Wait until GC worker exits normally.
  control_thread()->stop();
}

void ShenandoahHeap::stw_unload_classes(bool full_gc) {
  if (!unload_classes()) return;
  // Unload classes and purge SystemDictionary.
  {
    ShenandoahPhaseTimings::Phase phase = full_gc ?
                                          ShenandoahPhaseTimings::full_gc_purge_class_unload :
                                          ShenandoahPhaseTimings::degen_gc_purge_class_unload;
    ShenandoahIsAliveSelector is_alive;
    CodeCache::UnloadingScope scope(is_alive.is_alive_closure());
    ShenandoahGCPhase gc_phase(phase);
    ShenandoahGCWorkerPhase worker_phase(phase);
    bool purged_class = SystemDictionary::do_unloading(gc_timer());

    uint num_workers = _workers->active_workers();
    ShenandoahClassUnloadingTask unlink_task(phase, num_workers, purged_class);
    _workers->run_task(&unlink_task);
  }

  {
    ShenandoahGCPhase phase(full_gc ?
                            ShenandoahPhaseTimings::full_gc_purge_cldg :
                            ShenandoahPhaseTimings::degen_gc_purge_cldg);
    ClassLoaderDataGraph::purge(/*at_safepoint*/true);
  }
  // Resize and verify metaspace
  MetaspaceGC::compute_new_size();
  DEBUG_ONLY(MetaspaceUtils::verify();)
}

// Weak roots are either pre-evacuated (final mark) or updated (final updaterefs),
// so they should not have forwarded oops.
// However, we do need to "null" dead oops in the roots, if can not be done
// in concurrent cycles.
void ShenandoahHeap::stw_process_weak_roots(bool full_gc) {
  uint num_workers = _workers->active_workers();
  ShenandoahPhaseTimings::Phase timing_phase = full_gc ?
                                               ShenandoahPhaseTimings::full_gc_purge_weak_par :
                                               ShenandoahPhaseTimings::degen_gc_purge_weak_par;
  ShenandoahGCPhase phase(timing_phase);
  ShenandoahGCWorkerPhase worker_phase(timing_phase);
  // Cleanup weak roots
  if (has_forwarded_objects()) {
    ShenandoahForwardedIsAliveClosure is_alive;
    ShenandoahUpdateRefsClosure keep_alive;
    ShenandoahParallelWeakRootsCleaningTask<ShenandoahForwardedIsAliveClosure, ShenandoahUpdateRefsClosure>
      cleaning_task(timing_phase, &is_alive, &keep_alive, num_workers);
    _workers->run_task(&cleaning_task);
  } else {
    ShenandoahIsAliveClosure is_alive;
#ifdef ASSERT
    ShenandoahAssertNotForwardedClosure verify_cl;
    ShenandoahParallelWeakRootsCleaningTask<ShenandoahIsAliveClosure, ShenandoahAssertNotForwardedClosure>
      cleaning_task(timing_phase, &is_alive, &verify_cl, num_workers);
#else
    ShenandoahParallelWeakRootsCleaningTask<ShenandoahIsAliveClosure, DoNothingClosure>
      cleaning_task(timing_phase, &is_alive, &do_nothing_cl, num_workers);
#endif
    _workers->run_task(&cleaning_task);
  }
}

void ShenandoahHeap::parallel_cleaning(bool full_gc) {
  assert(SafepointSynchronize::is_at_safepoint(), "Must be at a safepoint");
  assert(is_stw_gc_in_progress(), "Only for Degenerated and Full GC");
  ShenandoahGCPhase phase(full_gc ?
                          ShenandoahPhaseTimings::full_gc_purge :
                          ShenandoahPhaseTimings::degen_gc_purge);
  stw_weak_refs(full_gc);
  stw_process_weak_roots(full_gc);
  stw_unload_classes(full_gc);
}

void ShenandoahHeap::set_has_forwarded_objects(bool cond) {
  set_gc_state_mask(HAS_FORWARDED, cond);
}

void ShenandoahHeap::set_unload_classes(bool uc) {
  _unload_classes.set_cond(uc);
}

bool ShenandoahHeap::unload_classes() const {
  return _unload_classes.is_set();
}

address ShenandoahHeap::in_cset_fast_test_addr() {
  ShenandoahHeap* heap = ShenandoahHeap::heap();
  assert(heap->collection_set() != NULL, "Sanity");
  return (address) heap->collection_set()->biased_map_address();
}

address ShenandoahHeap::cancelled_gc_addr() {
  return (address) ShenandoahHeap::heap()->_cancelled_gc.addr_of();
}

address ShenandoahHeap::gc_state_addr() {
  return (address) ShenandoahHeap::heap()->_gc_state.addr_of();
}

size_t ShenandoahHeap::bytes_allocated_since_gc_start() {
  return Atomic::load(&_bytes_allocated_since_gc_start);
}

void ShenandoahHeap::reset_bytes_allocated_since_gc_start() {
  Atomic::store(&_bytes_allocated_since_gc_start, (size_t)0);
}

void ShenandoahHeap::set_degenerated_gc_in_progress(bool in_progress) {
  _degenerated_gc_in_progress.set_cond(in_progress);
}

void ShenandoahHeap::set_full_gc_in_progress(bool in_progress) {
  _full_gc_in_progress.set_cond(in_progress);
}

void ShenandoahHeap::set_full_gc_move_in_progress(bool in_progress) {
  assert (is_full_gc_in_progress(), "should be");
  _full_gc_move_in_progress.set_cond(in_progress);
}

void ShenandoahHeap::set_update_refs_in_progress(bool in_progress) {
  set_gc_state_mask(UPDATEREFS, in_progress);
}

void ShenandoahHeap::register_nmethod(nmethod* nm) {
  ShenandoahCodeRoots::register_nmethod(nm);
}

void ShenandoahHeap::unregister_nmethod(nmethod* nm) {
  ShenandoahCodeRoots::unregister_nmethod(nm);
}

oop ShenandoahHeap::pin_object(JavaThread* thr, oop o) {
  heap_region_containing(o)->record_pin();
  return o;
}

void ShenandoahHeap::unpin_object(JavaThread* thr, oop o) {
  ShenandoahHeapRegion* r = heap_region_containing(o);
  assert(r != NULL, "Sanity");
  assert(r->pin_count() > 0, "Region " SIZE_FORMAT " should have non-zero pins", r->index());
  r->record_unpin();
}

void ShenandoahHeap::sync_pinned_region_status() {
  ShenandoahHeapLocker locker(lock());

  for (size_t i = 0; i < num_regions(); i++) {
    ShenandoahHeapRegion *r = get_region(i);
    if (r->is_active()) {
      if (r->is_pinned()) {
        if (r->pin_count() == 0) {
          r->make_unpinned();
        }
      } else {
        if (r->pin_count() > 0) {
          r->make_pinned();
        }
      }
    }
  }

  assert_pinned_region_status();
}

#ifdef ASSERT
void ShenandoahHeap::assert_pinned_region_status() {
  for (size_t i = 0; i < num_regions(); i++) {
    ShenandoahHeapRegion* r = get_region(i);
    assert((r->is_pinned() && r->pin_count() > 0) || (!r->is_pinned() && r->pin_count() == 0),
           "Region " SIZE_FORMAT " pinning status is inconsistent", i);
  }
}
#endif

ConcurrentGCTimer* ShenandoahHeap::gc_timer() const {
  return _gc_timer;
}

void ShenandoahHeap::prepare_concurrent_roots() {
  assert(SafepointSynchronize::is_at_safepoint(), "Must be at a safepoint");
  assert(!is_stw_gc_in_progress(), "Only concurrent GC");
  set_concurrent_strong_root_in_progress(!collection_set()->is_empty());
  set_concurrent_weak_root_in_progress(true);
  if (unload_classes()) {
    _unloader.prepare();
  }
}

void ShenandoahHeap::finish_concurrent_roots() {
  assert(SafepointSynchronize::is_at_safepoint(), "Must be at a safepoint");
  assert(!is_stw_gc_in_progress(), "Only concurrent GC");
  if (unload_classes()) {
    _unloader.finish();
  }
}

#ifdef ASSERT
void ShenandoahHeap::assert_gc_workers(uint nworkers) {
  assert(nworkers > 0 && nworkers <= max_workers(), "Sanity");

  if (ShenandoahSafepoint::is_at_shenandoah_safepoint()) {
    if (UseDynamicNumberOfGCThreads) {
      assert(nworkers <= ParallelGCThreads, "Cannot use more than it has");
    } else {
      // Use ParallelGCThreads inside safepoints
      assert(nworkers == ParallelGCThreads, "Use ParallelGCThreads within safepoints");
    }
  } else {
    if (UseDynamicNumberOfGCThreads) {
      assert(nworkers <= ConcGCThreads, "Cannot use more than it has");
    } else {
      // Use ConcGCThreads outside safepoints
      assert(nworkers == ConcGCThreads, "Use ConcGCThreads outside safepoints");
    }
  }
}
#endif

ShenandoahVerifier* ShenandoahHeap::verifier() {
  guarantee(ShenandoahVerify, "Should be enabled");
  assert (_verifier != NULL, "sanity");
  return _verifier;
}

template<bool CONCURRENT>
class ShenandoahUpdateHeapRefsTask : public WorkerTask {
private:
  ShenandoahHeap* _heap;
  ShenandoahRegionIterator* _regions;
public:
  ShenandoahUpdateHeapRefsTask(ShenandoahRegionIterator* regions) :
    WorkerTask("Shenandoah Update References"),
    _heap(ShenandoahHeap::heap()),
    _regions(regions) {
  }

  void work(uint worker_id) {
    if (CONCURRENT) {
      ShenandoahConcurrentWorkerSession worker_session(worker_id);
      ShenandoahSuspendibleThreadSetJoiner stsj(ShenandoahSuspendibleWorkers);
      do_work<ShenandoahConcUpdateRefsClosure>();
    } else {
      ShenandoahParallelWorkerSession worker_session(worker_id);
      do_work<ShenandoahSTWUpdateRefsClosure>();
    }
  }

private:
  template<class T>
  void do_work() {
    T cl;
    ShenandoahHeapRegion* r = _regions->next();
    ShenandoahMarkingContext* const ctx = _heap->complete_marking_context();
    while (r != NULL) {
      HeapWord* update_watermark = r->get_update_watermark();
      assert (update_watermark >= r->bottom(), "sanity");
      if (r->is_active() && !r->is_cset()) {
        _heap->marked_object_oop_iterate(r, &cl, update_watermark);
      }
      if (ShenandoahPacing) {
        _heap->pacer()->report_updaterefs(pointer_delta(update_watermark, r->bottom()));
      }
      if (_heap->check_cancelled_gc_and_yield(CONCURRENT)) {
        return;
      }
      r = _regions->next();
    }
  }
};

void ShenandoahHeap::update_heap_references(bool concurrent) {
  assert(!is_full_gc_in_progress(), "Only for concurrent and degenerated GC");

  if (concurrent) {
    ShenandoahUpdateHeapRefsTask<true> task(&_update_refs_iterator);
    workers()->run_task(&task);
  } else {
    ShenandoahUpdateHeapRefsTask<false> task(&_update_refs_iterator);
    workers()->run_task(&task);
  }
}


class ShenandoahFinalUpdateRefsUpdateRegionStateClosure : public ShenandoahHeapRegionClosure {
private:
  ShenandoahHeapLock* const _lock;

public:
  ShenandoahFinalUpdateRefsUpdateRegionStateClosure() : _lock(ShenandoahHeap::heap()->lock()) {}

  void heap_region_do(ShenandoahHeapRegion* r) {
    // Drop unnecessary "pinned" state from regions that does not have CP marks
    // anymore, as this would allow trashing them.

    if (r->is_active()) {
      if (r->is_pinned()) {
        if (r->pin_count() == 0) {
          ShenandoahHeapLocker locker(_lock);
          r->make_unpinned();
        }
      } else {
        if (r->pin_count() > 0) {
          ShenandoahHeapLocker locker(_lock);
          r->make_pinned();
        }
      }
    }
  }

  bool is_thread_safe() { return true; }
};

void ShenandoahHeap::update_heap_region_states(bool concurrent) {
  assert(SafepointSynchronize::is_at_safepoint(), "Must be at a safepoint");
  assert(!is_full_gc_in_progress(), "Only for concurrent and degenerated GC");

  {
    ShenandoahGCPhase phase(concurrent ?
                            ShenandoahPhaseTimings::final_update_refs_update_region_states :
                            ShenandoahPhaseTimings::degen_gc_final_update_refs_update_region_states);
    ShenandoahFinalUpdateRefsUpdateRegionStateClosure cl;
    parallel_heap_region_iterate(&cl);

    assert_pinned_region_status();
  }

  {
    ShenandoahGCPhase phase(concurrent ?
                            ShenandoahPhaseTimings::final_update_refs_trash_cset :
                            ShenandoahPhaseTimings::degen_gc_final_update_refs_trash_cset);
    trash_cset_regions();
  }
}

void ShenandoahHeap::rebuild_free_set(bool concurrent) {
  {
    ShenandoahGCPhase phase(concurrent ?
                            ShenandoahPhaseTimings::final_update_refs_rebuild_freeset :
                            ShenandoahPhaseTimings::degen_gc_final_update_refs_rebuild_freeset);
    ShenandoahHeapLocker locker(lock());
    _free_set->rebuild();
  }
}

void ShenandoahHeap::print_extended_on(outputStream *st) const {
  print_on(st);
  print_heap_regions_on(st);
}

bool ShenandoahHeap::is_bitmap_slice_committed(ShenandoahHeapRegion* r, bool skip_self) {
  size_t slice = r->index() / _bitmap_regions_per_slice;

  size_t regions_from = _bitmap_regions_per_slice * slice;
  size_t regions_to   = MIN2(num_regions(), _bitmap_regions_per_slice * (slice + 1));
  for (size_t g = regions_from; g < regions_to; g++) {
    assert (g / _bitmap_regions_per_slice == slice, "same slice");
    if (skip_self && g == r->index()) continue;
    if (get_region(g)->is_committed()) {
      return true;
    }
  }
  return false;
}

bool ShenandoahHeap::commit_bitmap_slice(ShenandoahHeapRegion* r) {
  shenandoah_assert_heaplocked();

  // Bitmaps in special regions do not need commits
  if (_bitmap_region_special) {
    return true;
  }

  if (is_bitmap_slice_committed(r, true)) {
    // Some other region from the group is already committed, meaning the bitmap
    // slice is already committed, we exit right away.
    return true;
  }

  // Commit the bitmap slice:
  size_t slice = r->index() / _bitmap_regions_per_slice;
  size_t off = _bitmap_bytes_per_slice * slice;
  size_t len = _bitmap_bytes_per_slice;
  char* start = (char*) _bitmap_region.start() + off;

  if (!os::commit_memory(start, len, false)) {
    return false;
  }

  if (AlwaysPreTouch) {
    os::pretouch_memory(start, start + len, _pretouch_bitmap_page_size);
  }

  return true;
}

bool ShenandoahHeap::uncommit_bitmap_slice(ShenandoahHeapRegion *r) {
  shenandoah_assert_heaplocked();

  // Bitmaps in special regions do not need uncommits
  if (_bitmap_region_special) {
    return true;
  }

  if (is_bitmap_slice_committed(r, true)) {
    // Some other region from the group is still committed, meaning the bitmap
    // slice is should stay committed, exit right away.
    return true;
  }

  // Uncommit the bitmap slice:
  size_t slice = r->index() / _bitmap_regions_per_slice;
  size_t off = _bitmap_bytes_per_slice * slice;
  size_t len = _bitmap_bytes_per_slice;
  if (!os::uncommit_memory((char*)_bitmap_region.start() + off, len)) {
    return false;
  }
  return true;
}

void ShenandoahHeap::safepoint_synchronize_begin() {
  if (ShenandoahSuspendibleWorkers || UseStringDeduplication) {
    SuspendibleThreadSet::synchronize();
  }
}

void ShenandoahHeap::safepoint_synchronize_end() {
  if (ShenandoahSuspendibleWorkers || UseStringDeduplication) {
    SuspendibleThreadSet::desynchronize();
  }
}

void ShenandoahHeap::entry_uncommit(double shrink_before, size_t shrink_until) {
  static const char *msg = "Concurrent uncommit";
  ShenandoahConcurrentPhase gc_phase(msg, ShenandoahPhaseTimings::conc_uncommit, true /* log_heap_usage */);
  EventMark em("%s", msg);

  op_uncommit(shrink_before, shrink_until);
}

void ShenandoahHeap::try_inject_alloc_failure() {
  if (ShenandoahAllocFailureALot && !cancelled_gc() && ((os::random() % 1000) > 950)) {
    _inject_alloc_failure.set();
    os::naked_short_sleep(1);
    if (cancelled_gc()) {
      log_info(gc)("Allocation failure was successfully injected");
    }
  }
}

bool ShenandoahHeap::should_inject_alloc_failure() {
  return _inject_alloc_failure.is_set() && _inject_alloc_failure.try_unset();
}

void ShenandoahHeap::initialize_serviceability() {
  _memory_pool = new ShenandoahMemoryPool(this);
  _cycle_memory_manager.add_pool(_memory_pool);
  _stw_memory_manager.add_pool(_memory_pool);
}

GrowableArray<GCMemoryManager*> ShenandoahHeap::memory_managers() {
  GrowableArray<GCMemoryManager*> memory_managers(2);
  memory_managers.append(&_cycle_memory_manager);
  memory_managers.append(&_stw_memory_manager);
  return memory_managers;
}

GrowableArray<MemoryPool*> ShenandoahHeap::memory_pools() {
  GrowableArray<MemoryPool*> memory_pools(1);
  memory_pools.append(_memory_pool);
  return memory_pools;
}

MemoryUsage ShenandoahHeap::memory_usage() {
  return _memory_pool->get_memory_usage();
}

ShenandoahRegionIterator::ShenandoahRegionIterator() :
  _heap(ShenandoahHeap::heap()),
  _index(0) {}

ShenandoahRegionIterator::ShenandoahRegionIterator(ShenandoahHeap* heap) :
  _heap(heap),
  _index(0) {}

void ShenandoahRegionIterator::reset() {
  _index = 0;
}

bool ShenandoahRegionIterator::has_next() const {
  return _index < _heap->num_regions();
}

char ShenandoahHeap::gc_state() const {
  return _gc_state.raw_value();
}

ShenandoahLiveData* ShenandoahHeap::get_liveness_cache(uint worker_id) {
#ifdef ASSERT
  assert(_liveness_cache != NULL, "sanity");
  assert(worker_id < _max_workers, "sanity");
  for (uint i = 0; i < num_regions(); i++) {
    assert(_liveness_cache[worker_id][i] == 0, "liveness cache should be empty");
  }
#endif
  return _liveness_cache[worker_id];
}

void ShenandoahHeap::flush_liveness_cache(uint worker_id) {
  assert(worker_id < _max_workers, "sanity");
  assert(_liveness_cache != NULL, "sanity");
  ShenandoahLiveData* ld = _liveness_cache[worker_id];
  for (uint i = 0; i < num_regions(); i++) {
    ShenandoahLiveData live = ld[i];
    if (live > 0) {
      ShenandoahHeapRegion* r = get_region(i);
      r->increase_live_data_gc_words(live);
      ld[i] = 0;
    }
  }
}

bool ShenandoahHeap::requires_barriers(stackChunkOop obj) const {
  if (is_idle()) return false;

  // Objects allocated after marking start are implicitly alive, don't need any barriers during
  // marking phase.
  if (is_concurrent_mark_in_progress() &&
     !marking_context()->allocated_after_mark_start(obj)) {
    return true;
  }

  // Can not guarantee obj is deeply good.
  if (has_forwarded_objects()) {
    return true;
  }

  return false;
}<|MERGE_RESOLUTION|>--- conflicted
+++ resolved
@@ -1241,12 +1241,6 @@
         // There may be dead oops in weak roots in concurrent root phase, do not touch them.
         return;
       }
-<<<<<<< HEAD
-
-      // We must not expose from-space oops to the rest of runtime, or else it
-      // will call klass() on it, which might fail because of unexpected header.
-=======
->>>>>>> 79ccc791
       obj = ShenandoahBarrierSet::barrier_set()->load_reference_barrier(obj);
 
       assert(oopDesc::is_oop(obj), "must be a valid oop");
