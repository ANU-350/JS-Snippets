--- conflicted
+++ resolved
@@ -537,6 +537,10 @@
       // Notify JVMTI that oops are changed.
       JvmtiTagMap::set_needs_rehashing();
 
+      if (ShenandoahVerify) {
+        heap()->verifier()->verify_during_evacuation();
+      }
+
       if (ShenandoahPacing) {
         heap()->pacer()->setup_for_evac();
       }
@@ -784,13 +788,7 @@
   void do_nmethod(nmethod* n) {
     ShenandoahNMethod* data = ShenandoahNMethod::gc_data(n);
     ShenandoahReentrantLocker locker(data->lock());
-<<<<<<< HEAD
     ShenandoahEvacOOMScope scope;
-=======
-    // Setup EvacOOM scope below reentrant lock to avoid deadlock with
-    // nmethod_entry_barrier
-    ShenandoahEvacOOMScope oom;
->>>>>>> 37fd7171
     data->oops_do(&_cl, true/*fix relocation*/);
     _bs->disarm(n);
   }
@@ -832,21 +830,12 @@
       {
         // vm_roots and weak_roots are OopStorage backed roots, concurrent iteration
         // may race against OopStorage::release() calls.
-<<<<<<< HEAD
         ShenandoahContextEvacuateUpdateRootsClosure cl;
         _vm_roots.oops_do<ShenandoahContextEvacuateUpdateRootsClosure>(&cl, worker_id);
       }
 
       {
         ShenandoahEvacuateUpdateMetadataClosure<> cl;
-=======
-        ShenandoahEvacUpdateOopStorageRootsClosure cl;
-        _vm_roots.oops_do<ShenandoahEvacUpdateOopStorageRootsClosure>(&cl, worker_id);
-      }
-
-      {
-        ShenandoahEvacuateUpdateRootsClosure<> cl;
->>>>>>> 37fd7171
         CLDToOopClosure clds(&cl, ClassLoaderData::_claim_strong);
         _cld_roots.cld_do(&clds, worker_id);
       }
