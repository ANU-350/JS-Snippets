/*
 * Copyright (c) 2013, 2021, Red Hat, Inc. All rights reserved.
 * DO NOT ALTER OR REMOVE COPYRIGHT NOTICES OR THIS FILE HEADER.
 *
 * This code is free software; you can redistribute it and/or modify it
 * under the terms of the GNU General Public License version 2 only, as
 * published by the Free Software Foundation.
 *
 * This code is distributed in the hope that it will be useful, but WITHOUT
 * ANY WARRANTY; without even the implied warranty of MERCHANTABILITY or
 * FITNESS FOR A PARTICULAR PURPOSE.  See the GNU General Public License
 * version 2 for more details (a copy is included in the LICENSE file that
 * accompanied this code).
 *
 * You should have received a copy of the GNU General Public License version
 * 2 along with this work; if not, write to the Free Software Foundation,
 * Inc., 51 Franklin St, Fifth Floor, Boston, MA 02110-1301 USA.
 *
 * Please contact Oracle, 500 Oracle Parkway, Redwood Shores, CA 94065 USA
 * or visit www.oracle.com if you need additional information or have any
 * questions.
 *
 */

#include "precompiled.hpp"

#include "classfile/symbolTable.hpp"
#include "classfile/systemDictionary.hpp"
#include "code/codeCache.hpp"

#include "gc/shared/weakProcessor.inline.hpp"
#include "gc/shared/gcTimer.hpp"
#include "gc/shared/gcTrace.hpp"
#include "gc/shared/strongRootsScope.hpp"

#include "gc/shenandoah/shenandoahBarrierSet.inline.hpp"
#include "gc/shenandoah/shenandoahClosures.inline.hpp"
#include "gc/shenandoah/shenandoahConcurrentMark.hpp"
#include "gc/shenandoah/shenandoahHeap.inline.hpp"
#include "gc/shenandoah/shenandoahMark.inline.hpp"
#include "gc/shenandoah/shenandoahReferenceProcessor.hpp"
#include "gc/shenandoah/shenandoahRootProcessor.inline.hpp"
#include "gc/shenandoah/shenandoahOopClosures.inline.hpp"
#include "gc/shenandoah/shenandoahPhaseTimings.hpp"
#include "gc/shenandoah/shenandoahStringDedup.hpp"
#include "gc/shenandoah/shenandoahTaskqueue.inline.hpp"
#include "gc/shenandoah/shenandoahUtils.hpp"

#include "memory/iterator.inline.hpp"
#include "memory/metaspace.hpp"
#include "memory/resourceArea.hpp"
#include "oops/oop.inline.hpp"
#include "runtime/handles.inline.hpp"


class ShenandoahUpdateRootsTask : public AbstractGangTask {
private:
  ShenandoahRootUpdater*  _root_updater;
  bool                    _check_alive;
public:
  ShenandoahUpdateRootsTask(ShenandoahRootUpdater* root_updater, bool check_alive) :
    AbstractGangTask("Shenandoah Update Roots"),
    _root_updater(root_updater),
    _check_alive(check_alive){
  }

  void work(uint worker_id) {
    assert(ShenandoahSafepoint::is_at_shenandoah_safepoint(), "Must be at a safepoint");
    ShenandoahParallelWorkerSession worker_session(worker_id);

    ShenandoahHeap* heap = ShenandoahHeap::heap();
    ShenandoahUpdateRefsClosure cl;
    if (_check_alive) {
      ShenandoahForwardedIsAliveClosure is_alive;
      _root_updater->roots_do<ShenandoahForwardedIsAliveClosure, ShenandoahUpdateRefsClosure>(worker_id, &is_alive, &cl);
    } else {
      AlwaysTrueClosure always_true;;
      _root_updater->roots_do<AlwaysTrueClosure, ShenandoahUpdateRefsClosure>(worker_id, &always_true, &cl);
    }
  }
};

class ShenandoahConcurrentMarkingTask : public AbstractGangTask {
private:
  ShenandoahConcurrentMark* const _cm;
  TaskTerminator* const           _terminator;

public:
  ShenandoahConcurrentMarkingTask(ShenandoahConcurrentMark* cm, TaskTerminator* terminator) :
    AbstractGangTask("Shenandoah Concurrent Mark"), _cm(cm), _terminator(terminator) {
  }

  void work(uint worker_id) {
    ShenandoahHeap* heap = ShenandoahHeap::heap();
    ShenandoahConcurrentWorkerSession worker_session(worker_id);
    ShenandoahSuspendibleThreadSetJoiner stsj(ShenandoahSuspendibleWorkers);
    ShenandoahObjToScanQueue* q = _cm->get_queue(worker_id);
    ShenandoahReferenceProcessor* rp = heap->ref_processor();
    assert(rp != NULL, "need reference processor");
    _cm->mark_loop(worker_id, _terminator, rp,
                   true, // cancellable
                   ShenandoahStringDedup::is_enabled()); // perform string dedup
  }
};

class ShenandoahSATBAndRemarkCodeRootsThreadsClosure : public ThreadClosure {
private:
  ShenandoahSATBBufferClosure* _satb_cl;
  OopClosure*            const _cl;
  MarkingCodeBlobClosure*      _code_cl;
  uintx _claim_token;

public:
  ShenandoahSATBAndRemarkCodeRootsThreadsClosure(ShenandoahSATBBufferClosure* satb_cl, OopClosure* cl, MarkingCodeBlobClosure* code_cl) :
    _satb_cl(satb_cl), _cl(cl), _code_cl(code_cl),
    _claim_token(Threads::thread_claim_token()) {}

  void do_thread(Thread* thread) {
    if (thread->claim_threads_do(true, _claim_token)) {
      ShenandoahThreadLocalData::satb_mark_queue(thread).apply_closure_and_empty(_satb_cl);
      if (thread->is_Java_thread()) {
        if (_cl != NULL) {
          ResourceMark rm;
          thread->oops_do(_cl, _code_cl);
        } else if (_code_cl != NULL) {
          // In theory it should not be neccessary to explicitly walk the nmethods to find roots for concurrent marking
          // however the liveness of oops reachable from nmethods have very complex lifecycles:
          // * Alive if on the stack of an executing method
          // * Weakly reachable otherwise
          // Some objects reachable from nmethods, such as the class loader (or klass_holder) of the receiver should be
          // live by the SATB invariant but other oops recorded in nmethods may behave differently.
          thread->as_Java_thread()->nmethods_do(_code_cl);
        }
      }
    }
  }
};

class ShenandoahFinalMarkingTask : public AbstractGangTask {
private:
  ShenandoahConcurrentMark* _cm;
  TaskTerminator*           _terminator;
  bool                      _dedup_string;

public:
  ShenandoahFinalMarkingTask(ShenandoahConcurrentMark* cm, TaskTerminator* terminator, bool dedup_string) :
    AbstractGangTask("Shenandoah Final Mark"), _cm(cm), _terminator(terminator), _dedup_string(dedup_string) {
  }

  void work(uint worker_id) {
    ShenandoahHeap* heap = ShenandoahHeap::heap();

    ShenandoahParallelWorkerSession worker_session(worker_id);
    ShenandoahReferenceProcessor* rp = heap->ref_processor();

    // First drain remaining SATB buffers.
    // Notice that this is not strictly necessary for mark-compact. But since
    // it requires a StrongRootsScope around the task, we need to claim the
    // threads, and performance-wise it doesn't really matter. Adds about 1ms to
    // full-gc.
    {
      ShenandoahObjToScanQueue* q = _cm->get_queue(worker_id);

      ShenandoahSATBBufferClosure cl(q);
      SATBMarkQueueSet& satb_mq_set = ShenandoahBarrierSet::satb_mark_queue_set();
      while (satb_mq_set.apply_closure_to_completed_buffer(&cl)) {}
      assert(!heap->has_forwarded_objects(), "Not expected");
      bool do_nmethods = heap->unload_classes() && !ShenandoahConcurrentRoots::can_do_concurrent_class_unloading();
      ShenandoahMarkRefsClosure mark_cl(q, rp);
      MarkingCodeBlobClosure blobsCl(&mark_cl, !CodeBlobToOopClosure::FixRelocations);
      ShenandoahSATBAndRemarkCodeRootsThreadsClosure tc(&cl,
                                                        ShenandoahStoreValEnqueueBarrier ? &mark_cl : NULL,
                                                        do_nmethods ? &blobsCl : NULL);
      Threads::threads_do(&tc);
    }

    _cm->mark_loop(worker_id, _terminator, rp,
                   false, // not cancellable
                   _dedup_string);

    assert(_cm->task_queues()->is_empty(), "Should be empty");
  }
};

class ShenandoahInitMarkRootsTask : public AbstractGangTask {
private:
  ShenandoahRootScanner              _root_scanner;
  ShenandoahObjToScanQueueSet* const _task_queues;
public:
  ShenandoahInitMarkRootsTask(uint n_workers, ShenandoahObjToScanQueueSet* task_queues) :
    AbstractGangTask("Shenandoah Init Mark Roots"),
    _root_scanner(n_workers, ShenandoahPhaseTimings::scan_roots),
    _task_queues(task_queues) {
    assert(ShenandoahSafepoint::is_at_shenandoah_safepoint(), "Must be at a safepoint");
  }

  void work(uint worker_id) {
    ShenandoahParallelWorkerSession worker_session(worker_id);
    assert(_task_queues->get_reserved() > worker_id, "Queue has not been reserved for worker id: %d", worker_id);

    ShenandoahObjToScanQueue* q = _task_queues->queue(worker_id);
    ShenandoahInitMarkRootsClosure mark_cl(q);
    _root_scanner.roots_do(worker_id, &mark_cl);
  }
};

ShenandoahConcurrentMark::ShenandoahConcurrentMark() :
  ShenandoahMark() {}

void ShenandoahConcurrentMark::mark_stw_roots() {
  assert(Thread::current()->is_VM_thread(), "Can only do this in VMThread");
  assert(ShenandoahSafepoint::is_at_shenandoah_safepoint(), "Must be at a safepoint");
  assert(!ShenandoahHeap::heap()->has_forwarded_objects(), "Not expected");

  ShenandoahGCPhase phase(ShenandoahPhaseTimings::scan_roots);

  WorkGang* workers = ShenandoahHeap::heap()->workers();
  uint nworkers = workers->active_workers();

  assert(nworkers <= task_queues()->size(), "Just check");

  TASKQUEUE_STATS_ONLY(task_queues()->reset_taskqueue_stats());
  task_queues()->reserve(nworkers);

  ShenandoahInitMarkRootsTask mark_roots(nworkers, task_queues());
  workers->run_task(&mark_roots);
}

// Mark concurrent roots during concurrent phases
class ShenandoahMarkConcurrentRootsTask : public AbstractGangTask {
private:
  SuspendibleThreadSetJoiner          _sts_joiner;
  ShenandoahConcurrentRootScanner     _root_scanner;
  ShenandoahObjToScanQueueSet* const  _queue_set;
  ShenandoahReferenceProcessor* const _rp;

public:
  ShenandoahMarkConcurrentRootsTask(ShenandoahObjToScanQueueSet* qs,
                                    ShenandoahReferenceProcessor* rp,
                                    ShenandoahPhaseTimings::Phase phase,
                                    uint nworkers);
  void work(uint worker_id);
};

ShenandoahMarkConcurrentRootsTask::ShenandoahMarkConcurrentRootsTask(ShenandoahObjToScanQueueSet* qs,
                                                                     ShenandoahReferenceProcessor* rp,
                                                                     ShenandoahPhaseTimings::Phase phase,
                                                                     uint nworkers) :
  AbstractGangTask("Shenandoah Concurrent Mark Roots"),
  _root_scanner(nworkers, phase),
  _queue_set(qs),
  _rp(rp) {
  assert(!ShenandoahHeap::heap()->has_forwarded_objects(), "Not expected");
}

void ShenandoahMarkConcurrentRootsTask::work(uint worker_id) {
  ShenandoahConcurrentWorkerSession worker_session(worker_id);
  ShenandoahObjToScanQueue* q = _queue_set->queue(worker_id);
  ShenandoahMarkRefsClosure cl(q, _rp);
  _root_scanner.roots_do(&cl, worker_id);
}

void ShenandoahConcurrentMark::mark_concurrent_roots() {
  ShenandoahHeap* const heap = ShenandoahHeap::heap();
  assert(!heap->has_forwarded_objects(), "Not expected");

  WorkGang* workers = heap->workers();
  ShenandoahReferenceProcessor* rp = heap->ref_processor();
  task_queues()->reserve(workers->active_workers());
  ShenandoahMarkConcurrentRootsTask task(task_queues(), rp, ShenandoahPhaseTimings::conc_mark_roots, workers->active_workers());

  workers->run_task(&task);
}

void ShenandoahConcurrentMark::concurrent_mark() {
  ShenandoahHeap* const heap = ShenandoahHeap::heap();
  WorkGang* workers = heap->workers();
  uint nworkers = workers->active_workers();
  task_queues()->reserve(nworkers);
  TaskTerminator terminator(nworkers, task_queues());

  {
    TaskTerminator terminator(nworkers, task_queues());
    ShenandoahConcurrentMarkingTask task(this, &terminator);
    workers->run_task(&task);
  }

  assert(task_queues()->is_empty() || heap->cancelled_gc(), "Should be empty when not cancelled");
}

void ShenandoahConcurrentMark::finish_mark() {
  assert(ShenandoahSafepoint::is_at_shenandoah_safepoint(), "Must be at a safepoint");
  assert(Thread::current()->is_VM_thread(), "Must by VM Thread");
  finish_mark_work();
  assert(task_queues()->is_empty(), "Should be empty");
  TASKQUEUE_STATS_ONLY(task_queues()->print_taskqueue_stats());
  TASKQUEUE_STATS_ONLY(task_queues()->reset_taskqueue_stats());

  heap()->set_concurrent_mark_in_progress(false);
  heap()->mark_complete_marking_context();
}

void ShenandoahConcurrentMark::finish_mark_work() {
  // Finally mark everything else we've got in our queues during the previous steps.
  // It does two different things for concurrent vs. mark-compact GC:
  // - For concurrent GC, it starts with empty task queues, drains the remaining
  //   SATB buffers, and then completes the marking closure.
  // - For mark-compact GC, it starts out with the task queues seeded by initial
  //   root scan, and completes the closure, thus marking through all live objects
  // The implementation is the same, so it's shared here.
<<<<<<< HEAD
  ShenandoahGCPhase phase(ShenandoahPhaseTimings::finish_mark);
  uint nworkers = _heap->workers()->active_workers();
=======
  ShenandoahHeap* const heap = ShenandoahHeap::heap();
  ShenandoahGCPhase phase(ShenandoahPhaseTimings::finish_queues);
  uint nworkers = heap->workers()->active_workers();
>>>>>>> 074397c9
  task_queues()->reserve(nworkers);

  StrongRootsScope scope(nworkers);
  TaskTerminator terminator(nworkers, task_queues());
  ShenandoahFinalMarkingTask task(this, &terminator, ShenandoahStringDedup::is_enabled());
  heap->workers()->run_task(&task);

  assert(task_queues()->is_empty(), "Should be empty");
}


void ShenandoahConcurrentMark::cancel() {
  clear();
  ShenandoahReferenceProcessor* rp = ShenandoahHeap::heap()->ref_processor();
  rp->abandon_partial_discovery();
}<|MERGE_RESOLUTION|>--- conflicted
+++ resolved
@@ -164,8 +164,8 @@
       ShenandoahSATBBufferClosure cl(q);
       SATBMarkQueueSet& satb_mq_set = ShenandoahBarrierSet::satb_mark_queue_set();
       while (satb_mq_set.apply_closure_to_completed_buffer(&cl)) {}
+      bool do_nmethods = heap->unload_classes() && !ShenandoahConcurrentRoots::can_do_concurrent_class_unloading();
       assert(!heap->has_forwarded_objects(), "Not expected");
-      bool do_nmethods = heap->unload_classes() && !ShenandoahConcurrentRoots::can_do_concurrent_class_unloading();
       ShenandoahMarkRefsClosure mark_cl(q, rp);
       MarkingCodeBlobClosure blobsCl(&mark_cl, !CodeBlobToOopClosure::FixRelocations);
       ShenandoahSATBAndRemarkCodeRootsThreadsClosure tc(&cl,
@@ -296,8 +296,9 @@
   TASKQUEUE_STATS_ONLY(task_queues()->print_taskqueue_stats());
   TASKQUEUE_STATS_ONLY(task_queues()->reset_taskqueue_stats());
 
-  heap()->set_concurrent_mark_in_progress(false);
-  heap()->mark_complete_marking_context();
+  ShenandoahHeap* const heap = ShenandoahHeap::heap();
+  heap->set_concurrent_mark_in_progress(false);
+  heap->mark_complete_marking_context();
 }
 
 void ShenandoahConcurrentMark::finish_mark_work() {
@@ -308,14 +309,9 @@
   // - For mark-compact GC, it starts out with the task queues seeded by initial
   //   root scan, and completes the closure, thus marking through all live objects
   // The implementation is the same, so it's shared here.
-<<<<<<< HEAD
+  ShenandoahHeap* const heap = ShenandoahHeap::heap();
   ShenandoahGCPhase phase(ShenandoahPhaseTimings::finish_mark);
-  uint nworkers = _heap->workers()->active_workers();
-=======
-  ShenandoahHeap* const heap = ShenandoahHeap::heap();
-  ShenandoahGCPhase phase(ShenandoahPhaseTimings::finish_queues);
   uint nworkers = heap->workers()->active_workers();
->>>>>>> 074397c9
   task_queues()->reserve(nworkers);
 
   StrongRootsScope scope(nworkers);
