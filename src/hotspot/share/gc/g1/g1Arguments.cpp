--- conflicted
+++ resolved
@@ -135,13 +135,8 @@
   uint region_size_log_mb = (uint)MAX2(HeapRegion::LogOfHRGrainBytes - LOG_M, 0);
 
   if (FLAG_IS_DEFAULT(G1RemSetArrayOfCardsEntries)) {
-<<<<<<< HEAD
-    uint num_cards_in_inline_ptr = G1CardSetConfiguration::num_cards_in_inline_ptr(HeapRegion::LogOfHRGrainBytes - CardTable::card_shift());
-    FLAG_SET_ERGO(G1RemSetArrayOfCardsEntries, MAX2(num_cards_in_inline_ptr * 2,
-=======
-    uint max_cards_in_inline_ptr = G1CardSetConfiguration::max_cards_in_inline_ptr(HeapRegion::LogOfHRGrainBytes - CardTable::card_shift);
+    uint max_cards_in_inline_ptr = G1CardSetConfiguration::max_cards_in_inline_ptr(HeapRegion::LogOfHRGrainBytes - CardTable::card_shift());
     FLAG_SET_ERGO(G1RemSetArrayOfCardsEntries, MAX2(max_cards_in_inline_ptr * 2,
->>>>>>> fecf906f
                                                     G1RemSetArrayOfCardsEntriesBase * (1u << (region_size_log_mb + 1))));
   }
 
