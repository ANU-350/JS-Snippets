/*
 * Copyright (c) 2013, 2016, Oracle and/or its affiliates. All rights reserved.
 * DO NOT ALTER OR REMOVE COPYRIGHT NOTICES OR THIS FILE HEADER.
 *
 * This code is free software; you can redistribute it and/or modify it
 * under the terms of the GNU General Public License version 2 only, as
 * published by the Free Software Foundation.
 *
 * This code is distributed in the hope that it will be useful, but WITHOUT
 * ANY WARRANTY; without even the implied warranty of MERCHANTABILITY or
 * FITNESS FOR A PARTICULAR PURPOSE.  See the GNU General Public License
 * version 2 for more details (a copy is included in the LICENSE file that
 * accompanied this code).
 *
 * You should have received a copy of the GNU General Public License version
 * 2 along with this work; if not, write to the Free Software Foundation,
 * Inc., 51 Franklin St, Fifth Floor, Boston, MA 02110-1301 USA.
 *
 * Please contact Oracle, 500 Oracle Parkway, Redwood Shores, CA 94065 USA
 * or visit www.oracle.com if you need additional information or have any
 * questions.
 *
 */

#include "precompiled.hpp"
#include "gc/g1/g1BiasedArray.hpp"
#include "memory/padded.inline.hpp"

G1BiasedMappedArrayBase::G1BiasedMappedArrayBase() :
  _alloc_base(NULL),
  _base(NULL),
  _length(0),
  _biased_base(NULL),
  _bias(0),
  _shift_by(0) { }

G1BiasedMappedArrayBase::~G1BiasedMappedArrayBase() {
<<<<<<< HEAD
  if (_alloc_base != NULL) {
    FREE_C_HEAP_ARRAY(u_char, _alloc_base);
    _alloc_base = NULL;
    _base = NULL;
    _length = 0;
    _biased_base = NULL;
    _bias = 0;
    _shift_by = 0;
  }
=======
  FreeHeap(_alloc_base);
>>>>>>> d5138d1f
}

// Allocate a new array, generic version.
address G1BiasedMappedArrayBase::create_new_base_array(size_t length, size_t elem_size) {
  assert(length > 0, "just checking");
  assert(elem_size > 0, "just checking");
  return PaddedPrimitiveArray<u_char, mtGC>::create(length * elem_size, &_alloc_base);
}

#ifndef PRODUCT
void G1BiasedMappedArrayBase::verify_index(idx_t index) const {
  guarantee(_base != NULL, "Array not initialized");
  guarantee(index < length(), "Index out of bounds index: " SIZE_FORMAT " length: " SIZE_FORMAT, index, length());
}

void G1BiasedMappedArrayBase::verify_biased_index(idx_t biased_index) const {
  guarantee(_biased_base != NULL, "Array not initialized");
  guarantee(biased_index >= bias() && biased_index < (bias() + length()),
            "Biased index out of bounds, index: " SIZE_FORMAT " bias: " SIZE_FORMAT " length: " SIZE_FORMAT,
            biased_index, bias(), length());
}

void G1BiasedMappedArrayBase::verify_biased_index_inclusive_end(idx_t biased_index) const {
  guarantee(_biased_base != NULL, "Array not initialized");
  guarantee(biased_index >= bias() && biased_index <= (bias() + length()),
            "Biased index out of inclusive bounds, index: " SIZE_FORMAT " bias: " SIZE_FORMAT " length: " SIZE_FORMAT,
            biased_index, bias(), length());
}

#endif<|MERGE_RESOLUTION|>--- conflicted
+++ resolved
@@ -35,19 +35,7 @@
   _shift_by(0) { }
 
 G1BiasedMappedArrayBase::~G1BiasedMappedArrayBase() {
-<<<<<<< HEAD
-  if (_alloc_base != NULL) {
-    FREE_C_HEAP_ARRAY(u_char, _alloc_base);
-    _alloc_base = NULL;
-    _base = NULL;
-    _length = 0;
-    _biased_base = NULL;
-    _bias = 0;
-    _shift_by = 0;
-  }
-=======
   FreeHeap(_alloc_base);
->>>>>>> d5138d1f
 }
 
 // Allocate a new array, generic version.
