--- conflicted
+++ resolved
@@ -925,13 +925,8 @@
       soft_ref_policy()->should_clear_all_soft_refs();
 
   G1FullGCMark gc_mark;
-<<<<<<< HEAD
   GCTraceTime(Info, gc) tm("Pause Full", nullptr, gc_cause(), true);
-  G1FullCollector collector(this, explicit_gc, do_clear_all_soft_refs, do_maximal_compaction, gc_mark.tracer());
-=======
-  GCTraceTime(Info, gc) tm("Pause Full", NULL, gc_cause(), true);
   G1FullCollector collector(this, do_clear_all_soft_refs, do_maximal_compaction, gc_mark.tracer());
->>>>>>> 1532a1b0
 
   collector.prepare_collection();
   collector.collect();
