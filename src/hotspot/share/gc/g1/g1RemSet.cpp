--- conflicted
+++ resolved
@@ -1280,19 +1280,8 @@
 
       // Evacuation failure uses the bitmap to record evacuation failed objects,
       // so the bitmap for the regions in the collection set must be cleared if not already.
-<<<<<<< HEAD
-      //
-      // A clear bitmap is obvious for young regions as we never mark through them;
-      // old regions are only in the collection set after the concurrent cycle completed,
-      // so their bitmaps must also be clear except when the pause occurs during the
-      // concurrent bitmap clear. At that point the region's bitmap may contain marks
-      // while being in the collection set at the same time.
-      if (_g1h->collector_state()->clearing_bitmap() && hr->is_old()) {
+      if (should_clear_region(hr)) {
         _g1h->clear_bitmap_for_region(hr, true /* update_tams */);
-=======
-      if (should_clear_region(hr)) {
-        _g1h->clear_bitmap_for_region(hr);
->>>>>>> 37df5f56
       } else {
         assert_bitmap_clear(hr, _g1h->concurrent_mark()->mark_bitmap());
       }
