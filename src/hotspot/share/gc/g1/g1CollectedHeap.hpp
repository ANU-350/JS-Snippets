/*
 * Copyright (c) 2001, 2021, Oracle and/or its affiliates. All rights reserved.
 * DO NOT ALTER OR REMOVE COPYRIGHT NOTICES OR THIS FILE HEADER.
 *
 * This code is free software; you can redistribute it and/or modify it
 * under the terms of the GNU General Public License version 2 only, as
 * published by the Free Software Foundation.
 *
 * This code is distributed in the hope that it will be useful, but WITHOUT
 * ANY WARRANTY; without even the implied warranty of MERCHANTABILITY or
 * FITNESS FOR A PARTICULAR PURPOSE.  See the GNU General Public License
 * version 2 for more details (a copy is included in the LICENSE file that
 * accompanied this code).
 *
 * You should have received a copy of the GNU General Public License version
 * 2 along with this work; if not, write to the Free Software Foundation,
 * Inc., 51 Franklin St, Fifth Floor, Boston, MA 02110-1301 USA.
 *
 * Please contact Oracle, 500 Oracle Parkway, Redwood Shores, CA 94065 USA
 * or visit www.oracle.com if you need additional information or have any
 * questions.
 *
 */

#ifndef SHARE_GC_G1_G1COLLECTEDHEAP_HPP
#define SHARE_GC_G1_G1COLLECTEDHEAP_HPP

#include "gc/g1/g1BarrierSet.hpp"
#include "gc/g1/g1BiasedArray.hpp"
#include "gc/g1/g1CardSetFreeMemoryTask.hpp"
#include "gc/g1/g1CardTable.hpp"
#include "gc/g1/g1CollectionSet.hpp"
#include "gc/g1/g1CollectorState.hpp"
#include "gc/g1/g1ConcurrentMark.hpp"
#include "gc/g1/g1EdenRegions.hpp"
<<<<<<< HEAD
#include "gc/g1/g1EvacFailure.hpp"
#include "gc/g1/g1EvacInfo.hpp"
#include "gc/g1/g1EvacStats.hpp"
#include "gc/g1/g1GCPhaseTimes.hpp"
=======
#include "gc/g1/g1EvacStats.hpp"
#include "gc/g1/g1EvacFailureRegions.hpp"
>>>>>>> a66629a4
#include "gc/g1/g1GCPauseType.hpp"
#include "gc/g1/g1HeapTransition.hpp"
#include "gc/g1/g1HeapVerifier.hpp"
#include "gc/g1/g1HRPrinter.hpp"
#include "gc/g1/g1HeapRegionAttr.hpp"
#include "gc/g1/g1MonitoringSupport.hpp"
#include "gc/g1/g1NUMA.hpp"
#include "gc/g1/g1SurvivorRegions.hpp"
#include "gc/g1/g1YoungGCEvacFailureInjector.hpp"
#include "gc/g1/heapRegionManager.hpp"
#include "gc/g1/heapRegionSet.hpp"
#include "gc/shared/barrierSet.hpp"
#include "gc/shared/collectedHeap.hpp"
#include "gc/shared/gcHeapSummary.hpp"
#include "gc/shared/plab.hpp"
#include "gc/shared/softRefPolicy.hpp"
#include "gc/shared/taskqueue.hpp"
#include "memory/memRegion.hpp"
#include "utilities/bitMap.hpp"
#include "utilities/stack.hpp"

// A "G1CollectedHeap" is an implementation of a java heap for HotSpot.
// It uses the "Garbage First" heap organization and algorithm, which
// may combine concurrent marking with parallel, incremental compaction of
// heap subsets that will yield large amounts of garbage.

// Forward declarations
class HeapRegion;
class GenerationSpec;
class G1CardSetFreeMemoryTask;
class G1ParScanThreadState;
class G1ParScanThreadStateSet;
class G1ParScanThreadState;
class MemoryPool;
class MemoryManager;
class ObjectClosure;
class SpaceClosure;
class CompactibleSpaceClosure;
class Space;
class G1BatchedGangTask;
class G1CardTableEntryClosure;
class G1CollectionSet;
class G1GCCounters;
class G1Policy;
class G1HotCardCache;
class G1RemSet;
class G1ServiceTask;
class G1ServiceThread;
class G1ConcurrentMark;
class G1ConcurrentMarkThread;
class G1ConcurrentRefine;
class GenerationCounters;
class STWGCTimer;
class G1NewTracer;
class nmethod;
class WorkGang;
class G1Allocator;
class G1ArchiveAllocator;
class G1FullGCScope;
class G1HeapVerifier;
class G1HeapSizingPolicy;
class G1HeapSummary;
class G1EvacSummary;
class G1GCPhaseTimes;
class ReferenceProcessor;
class G1BatchedGangTask;

typedef OverflowTaskQueue<ScannerTask, mtGC>           G1ScannerTasksQueue;
typedef GenericTaskQueueSet<G1ScannerTasksQueue, mtGC> G1ScannerTasksQueueSet;

typedef int RegionIdx_t;   // needs to hold [ 0..max_reserved_regions() )
typedef int CardIdx_t;     // needs to hold [ 0..CardsPerRegion )

// The G1 STW is alive closure.
// An instance is embedded into the G1CH and used as the
// (optional) _is_alive_non_header closure in the STW
// reference processor. It is also extensively used during
// reference processing during STW evacuation pauses.
class G1STWIsAliveClosure : public BoolObjectClosure {
  G1CollectedHeap* _g1h;
public:
  G1STWIsAliveClosure(G1CollectedHeap* g1h) : _g1h(g1h) {}
  bool do_object_b(oop p);
};

class G1STWSubjectToDiscoveryClosure : public BoolObjectClosure {
  G1CollectedHeap* _g1h;
public:
  G1STWSubjectToDiscoveryClosure(G1CollectedHeap* g1h) : _g1h(g1h) {}
  bool do_object_b(oop p);
};

class G1RegionMappingChangedListener : public G1MappingChangedListener {
 private:
  void reset_from_card_cache(uint start_idx, size_t num_regions);
 public:
  virtual void on_commit(uint start_idx, size_t num_regions, bool zero_filled);
};

class G1CollectedHeap : public CollectedHeap {
  friend class VM_G1CollectForAllocation;
  friend class VM_G1CollectFull;
  friend class VM_G1TryInitiateConcMark;
  friend class VMStructs;
  friend class MutatorAllocRegion;
  friend class G1FullCollector;
  friend class G1GCAllocRegion;
  friend class G1HeapVerifier;

  friend class G1YoungGCVerifierMark;

  // Closures used in implementation.
  friend class G1EvacuateRegionsTask;
  friend class G1PLABAllocator;

  // Other related classes.
  friend class G1HeapPrinterMark;
  friend class HeapRegionClaimer;

  // Testing classes.
  friend class G1CheckRegionAttrTableClosure;

private:
  G1ServiceThread* _service_thread;
  G1ServiceTask* _periodic_gc_task;
  G1CardSetFreeMemoryTask* _free_card_set_memory_task;

  WorkGang* _workers;
  G1CardTable* _card_table;

  Ticks _collection_pause_end;

  SoftRefPolicy      _soft_ref_policy;

  static size_t _humongous_object_threshold_in_words;

  // These sets keep track of old, archive and humongous regions respectively.
  HeapRegionSet _old_set;
  HeapRegionSet _archive_set;
  HeapRegionSet _humongous_set;

  // Young gen memory statistics before GC.
  G1CardSetMemoryStats _young_gen_card_set_stats;
  // Collection set candidates memory statistics after GC.
  G1CardSetMemoryStats _collection_set_candidates_card_set_stats;

  // The block offset table for the G1 heap.
  G1BlockOffsetTable* _bot;

public:
  void rebuild_free_region_list();
  // Start a new incremental collection set for the next pause.
  void start_new_collection_set();

  void prepare_region_for_full_compaction(HeapRegion* hr);

private:
  // Rebuilds the region sets / lists so that they are repopulated to
  // reflect the contents of the heap. The only exception is the
  // humongous set which was not torn down in the first place. If
  // free_list_only is true, it will only rebuild the free list.
  void rebuild_region_sets(bool free_list_only);

  // Callback for region mapping changed events.
  G1RegionMappingChangedListener _listener;

  // Handle G1 NUMA support.
  G1NUMA* _numa;

  // The sequence of all heap regions in the heap.
  HeapRegionManager _hrm;

  // Manages all allocations with regions except humongous object allocations.
  G1Allocator* _allocator;

  G1YoungGCEvacFailureInjector _evac_failure_injector;

  // Manages all heap verification.
  G1HeapVerifier* _verifier;

  // Outside of GC pauses, the number of bytes used in all regions other
  // than the current allocation region(s).
  volatile size_t _summary_bytes_used;

  void increase_used(size_t bytes);
  void decrease_used(size_t bytes);

  void set_used(size_t bytes);

  // Number of bytes used in all regions during GC. Typically changed when
  // retiring a GC alloc region.
  size_t _bytes_used_during_gc;

public:
  size_t bytes_used_during_gc() const { return _bytes_used_during_gc; }

private:
  // Class that handles archive allocation ranges.
  G1ArchiveAllocator* _archive_allocator;

  // GC allocation statistics policy for survivors.
  G1EvacStats _survivor_evac_stats;

  // GC allocation statistics policy for tenured objects.
  G1EvacStats _old_evac_stats;

  // Helper for monitoring and management support.
  G1MonitoringSupport* _monitoring_support;

  // Records whether the region at the given index is (still) a
  // candidate for eager reclaim.  Only valid for humongous start
  // regions; other regions have unspecified values.  Humongous start
  // regions are initialized at start of collection pause, with
  // candidates removed from the set as they are found reachable from
  // roots or the young generation.
  class HumongousReclaimCandidates : public G1BiasedMappedArray<bool> {
  protected:
    bool default_value() const { return false; }
  public:
    void clear() { G1BiasedMappedArray<bool>::clear(); }
    void set_candidate(uint region, bool value) {
      set_by_index(region, value);
    }
    bool is_candidate(uint region) {
      return get_by_index(region);
    }
  };

  HumongousReclaimCandidates _humongous_reclaim_candidates;
  uint _num_humongous_objects; // Current amount of (all) humongous objects found in the heap.
  uint _num_humongous_reclaim_candidates; // Number of humongous object eager reclaim candidates.
public:
  uint num_humongous_objects() const { return _num_humongous_objects; }
  uint num_humongous_reclaim_candidates() const { return _num_humongous_reclaim_candidates; }
  bool has_humongous_reclaim_candidates() const { return _num_humongous_reclaim_candidates > 0; }

  bool should_do_eager_reclaim() const;

  void set_humongous_stats(uint num_humongous_total, uint num_humongous_candidates);

  bool should_sample_collection_set_candidates() const;
  void set_collection_set_candidates_stats(G1CardSetMemoryStats& stats);
  void set_young_gen_card_set_stats(const G1CardSetMemoryStats& stats);

private:

  G1HRPrinter _hr_printer;

  // Return true if an explicit GC should start a concurrent cycle instead
  // of doing a STW full GC. A concurrent cycle should be started if:
  // (a) cause == _g1_humongous_allocation,
  // (b) cause == _java_lang_system_gc and +ExplicitGCInvokesConcurrent,
  // (c) cause == _dcmd_gc_run and +ExplicitGCInvokesConcurrent,
  // (d) cause == _wb_conc_mark or _wb_breakpoint,
  // (e) cause == _g1_periodic_collection and +G1PeriodicGCInvokesConcurrent.
  bool should_do_concurrent_full_gc(GCCause::Cause cause);

  // Attempt to start a concurrent cycle with the indicated cause.
  // precondition: should_do_concurrent_full_gc(cause)
  bool try_collect_concurrently(GCCause::Cause cause,
                                uint gc_counter,
                                uint old_marking_started_before);

  // indicates whether we are in young or mixed GC mode
  G1CollectorState _collector_state;

  // Keeps track of how many "old marking cycles" (i.e., Full GCs or
  // concurrent cycles) we have started.
  volatile uint _old_marking_cycles_started;

  // Keeps track of how many "old marking cycles" (i.e., Full GCs or
  // concurrent cycles) we have completed.
  volatile uint _old_marking_cycles_completed;

  // This is a non-product method that is helpful for testing. It is
  // called at the end of a GC and artificially expands the heap by
  // allocating a number of dead regions. This way we can induce very
  // frequent marking cycles and stress the cleanup / concurrent
  // cleanup code more (as all the regions that will be allocated by
  // this method will be found dead by the marking cycle).
  void allocate_dummy_regions() PRODUCT_RETURN;

  // Create a memory mapper for auxiliary data structures of the given size and
  // translation factor.
  static G1RegionToSpaceMapper* create_aux_memory_mapper(const char* description,
                                                         size_t size,
                                                         size_t translation_factor);

  void trace_heap(GCWhen::Type when, const GCTracer* tracer);

  // These are macros so that, if the assert fires, we get the correct
  // line number, file, etc.

#define heap_locking_asserts_params(_extra_message_)                          \
  "%s : Heap_lock locked: %s, at safepoint: %s, is VM thread: %s",            \
  (_extra_message_),                                                          \
  BOOL_TO_STR(Heap_lock->owned_by_self()),                                    \
  BOOL_TO_STR(SafepointSynchronize::is_at_safepoint()),                       \
  BOOL_TO_STR(Thread::current()->is_VM_thread())

#define assert_heap_locked()                                                  \
  do {                                                                        \
    assert(Heap_lock->owned_by_self(),                                        \
           heap_locking_asserts_params("should be holding the Heap_lock"));   \
  } while (0)

#define assert_heap_locked_or_at_safepoint(_should_be_vm_thread_)             \
  do {                                                                        \
    assert(Heap_lock->owned_by_self() ||                                      \
           (SafepointSynchronize::is_at_safepoint() &&                        \
             ((_should_be_vm_thread_) == Thread::current()->is_VM_thread())), \
           heap_locking_asserts_params("should be holding the Heap_lock or "  \
                                        "should be at a safepoint"));         \
  } while (0)

#define assert_heap_locked_and_not_at_safepoint()                             \
  do {                                                                        \
    assert(Heap_lock->owned_by_self() &&                                      \
                                    !SafepointSynchronize::is_at_safepoint(), \
          heap_locking_asserts_params("should be holding the Heap_lock and "  \
                                       "should not be at a safepoint"));      \
  } while (0)

#define assert_heap_not_locked()                                              \
  do {                                                                        \
    assert(!Heap_lock->owned_by_self(),                                       \
        heap_locking_asserts_params("should not be holding the Heap_lock"));  \
  } while (0)

#define assert_heap_not_locked_and_not_at_safepoint()                         \
  do {                                                                        \
    assert(!Heap_lock->owned_by_self() &&                                     \
                                    !SafepointSynchronize::is_at_safepoint(), \
      heap_locking_asserts_params("should not be holding the Heap_lock and "  \
                                   "should not be at a safepoint"));          \
  } while (0)

#define assert_at_safepoint_on_vm_thread()                                    \
  do {                                                                        \
    assert_at_safepoint();                                                    \
    assert(Thread::current_or_null() != NULL, "no current thread");           \
    assert(Thread::current()->is_VM_thread(), "current thread is not VM thread"); \
  } while (0)

#ifdef ASSERT
#define assert_used_and_recalculate_used_equal(g1h)                           \
  do {                                                                        \
    size_t cur_used_bytes = g1h->used();                                      \
    size_t recal_used_bytes = g1h->recalculate_used();                        \
    assert(cur_used_bytes == recal_used_bytes, "Used(" SIZE_FORMAT ") is not" \
           " same as recalculated used(" SIZE_FORMAT ").",                    \
           cur_used_bytes, recal_used_bytes);                                 \
  } while (0)
#else
#define assert_used_and_recalculate_used_equal(g1h) do {} while(0)
#endif

  // The young region list.
  G1EdenRegions _eden;
  G1SurvivorRegions _survivor;

  STWGCTimer* _gc_timer_stw;

  G1NewTracer* _gc_tracer_stw;

  // The current policy object for the collector.
  G1Policy* _policy;
  G1HeapSizingPolicy* _heap_sizing_policy;

  G1CollectionSet _collection_set;

  // Try to allocate a single non-humongous HeapRegion sufficient for
  // an allocation of the given word_size. If do_expand is true,
  // attempt to expand the heap if necessary to satisfy the allocation
  // request. 'type' takes the type of region to be allocated. (Use constants
  // Old, Eden, Humongous, Survivor defined in HeapRegionType.)
  HeapRegion* new_region(size_t word_size,
                         HeapRegionType type,
                         bool do_expand,
                         uint node_index = G1NUMA::AnyNodeIndex);

  // Initialize a contiguous set of free regions of length num_regions
  // and starting at index first so that they appear as a single
  // humongous region.
  HeapWord* humongous_obj_allocate_initialize_regions(HeapRegion* first_hr,
                                                      uint num_regions,
                                                      size_t word_size);

  // Attempt to allocate a humongous object of the given size. Return
  // NULL if unsuccessful.
  HeapWord* humongous_obj_allocate(size_t word_size);

  // The following two methods, allocate_new_tlab() and
  // mem_allocate(), are the two main entry points from the runtime
  // into the G1's allocation routines. They have the following
  // assumptions:
  //
  // * They should both be called outside safepoints.
  //
  // * They should both be called without holding the Heap_lock.
  //
  // * All allocation requests for new TLABs should go to
  //   allocate_new_tlab().
  //
  // * All non-TLAB allocation requests should go to mem_allocate().
  //
  // * If either call cannot satisfy the allocation request using the
  //   current allocating region, they will try to get a new one. If
  //   this fails, they will attempt to do an evacuation pause and
  //   retry the allocation.
  //
  // * If all allocation attempts fail, even after trying to schedule
  //   an evacuation pause, allocate_new_tlab() will return NULL,
  //   whereas mem_allocate() will attempt a heap expansion and/or
  //   schedule a Full GC.
  //
  // * We do not allow humongous-sized TLABs. So, allocate_new_tlab
  //   should never be called with word_size being humongous. All
  //   humongous allocation requests should go to mem_allocate() which
  //   will satisfy them with a special path.

  virtual HeapWord* allocate_new_tlab(size_t min_size,
                                      size_t requested_size,
                                      size_t* actual_size);

  virtual HeapWord* mem_allocate(size_t word_size,
                                 bool*  gc_overhead_limit_was_exceeded);

  // First-level mutator allocation attempt: try to allocate out of
  // the mutator alloc region without taking the Heap_lock. This
  // should only be used for non-humongous allocations.
  inline HeapWord* attempt_allocation(size_t min_word_size,
                                      size_t desired_word_size,
                                      size_t* actual_word_size);

  // Second-level mutator allocation attempt: take the Heap_lock and
  // retry the allocation attempt, potentially scheduling a GC
  // pause. This should only be used for non-humongous allocations.
  HeapWord* attempt_allocation_slow(size_t word_size);

  // Takes the Heap_lock and attempts a humongous allocation. It can
  // potentially schedule a GC pause.
  HeapWord* attempt_allocation_humongous(size_t word_size);

  // Allocation attempt that should be called during safepoints (e.g.,
  // at the end of a successful GC). expect_null_mutator_alloc_region
  // specifies whether the mutator alloc region is expected to be NULL
  // or not.
  HeapWord* attempt_allocation_at_safepoint(size_t word_size,
                                            bool expect_null_mutator_alloc_region);

  // These methods are the "callbacks" from the G1AllocRegion class.

  // For mutator alloc regions.
  HeapRegion* new_mutator_alloc_region(size_t word_size, bool force, uint node_index);
  void retire_mutator_alloc_region(HeapRegion* alloc_region,
                                   size_t allocated_bytes);

  // For GC alloc regions.
  bool has_more_regions(G1HeapRegionAttr dest);
  HeapRegion* new_gc_alloc_region(size_t word_size, G1HeapRegionAttr dest, uint node_index);
  void retire_gc_alloc_region(HeapRegion* alloc_region,
                              size_t allocated_bytes, G1HeapRegionAttr dest);

  // - if explicit_gc is true, the GC is for a System.gc() etc,
  //   otherwise it's for a failed allocation.
  // - if clear_all_soft_refs is true, all soft references should be
  //   cleared during the GC.
  // - if do_maximum_compaction is true, full gc will do a maximally
  //   compacting collection, leaving no dead wood.
  // - it returns false if it is unable to do the collection due to the
  //   GC locker being active, true otherwise.
  bool do_full_collection(bool explicit_gc,
                          bool clear_all_soft_refs,
                          bool do_maximum_compaction);

  // Callback from VM_G1CollectFull operation, or collect_as_vm_thread.
  virtual void do_full_collection(bool clear_all_soft_refs);

  // Helper to do a full collection that clears soft references.
  bool upgrade_to_full_collection();

  // Callback from VM_G1CollectForAllocation operation.
  // This function does everything necessary/possible to satisfy a
  // failed allocation request (including collection, expansion, etc.)
  HeapWord* satisfy_failed_allocation(size_t word_size,
                                      bool* succeeded);
  // Internal helpers used during full GC to split it up to
  // increase readability.
  void abort_concurrent_cycle();
  void verify_before_full_collection(bool explicit_gc);
  void prepare_heap_for_full_collection();
  void prepare_heap_for_mutators();
  void abort_refinement();
  void verify_after_full_collection();
  void print_heap_after_full_collection();

  // Helper method for satisfy_failed_allocation()
  HeapWord* satisfy_failed_allocation_helper(size_t word_size,
                                             bool do_gc,
                                             bool maximum_compaction,
                                             bool expect_null_mutator_alloc_region,
                                             bool* gc_succeeded);

  // Attempting to expand the heap sufficiently
  // to support an allocation of the given "word_size".  If
  // successful, perform the allocation and return the address of the
  // allocated block, or else "NULL".
  HeapWord* expand_and_allocate(size_t word_size);

  void verify_numa_regions(const char* desc);

public:
  // If during a concurrent start pause we may install a pending list head which is not
  // otherwise reachable, ensure that it is marked in the bitmap for concurrent marking
  // to discover.
  void make_pending_list_reachable();

  G1ServiceThread* service_thread() const { return _service_thread; }

  WorkGang* workers() const { return _workers; }

  // Run the given batch task using the work gang.
  void run_batch_task(G1BatchedGangTask* cl);

  G1Allocator* allocator() {
    return _allocator;
  }

  G1YoungGCEvacFailureInjector* evac_failure_injector() { return &_evac_failure_injector; }

  G1HeapVerifier* verifier() {
    return _verifier;
  }

  G1MonitoringSupport* monitoring_support() {
    assert(_monitoring_support != nullptr, "should have been initialized");
    return _monitoring_support;
  }

  void resize_heap_if_necessary();

  // Check if there is memory to uncommit and if so schedule a task to do it.
  void uncommit_regions_if_necessary();
  // Immediately uncommit uncommittable regions.
  uint uncommit_regions(uint region_limit);
  bool has_uncommittable_regions();

  G1NUMA* numa() const { return _numa; }

  // Expand the garbage-first heap by at least the given size (in bytes!).
  // Returns true if the heap was expanded by the requested amount;
  // false otherwise.
  // (Rounds up to a HeapRegion boundary.)
  bool expand(size_t expand_bytes, WorkGang* pretouch_workers = NULL, double* expand_time_ms = NULL);
  bool expand_single_region(uint node_index);

  // Returns the PLAB statistics for a given destination.
  inline G1EvacStats* alloc_buffer_stats(G1HeapRegionAttr dest);

  // Determines PLAB size for a given destination.
  inline size_t desired_plab_sz(G1HeapRegionAttr dest);

  // Do anything common to GC's.
  void gc_prologue(bool full);
  void gc_epilogue(bool full);

  // Does the given region fulfill remembered set based eager reclaim candidate requirements?
  bool is_potential_eager_reclaim_candidate(HeapRegion* r) const;

  // Modify the reclaim candidate set and test for presence.
  // These are only valid for starts_humongous regions.
  inline void set_humongous_reclaim_candidate(uint region, bool value);
  inline bool is_humongous_reclaim_candidate(uint region);

  // Remove from the reclaim candidate set.  Also remove from the
  // collection set so that later encounters avoid the slow path.
  inline void set_humongous_is_live(oop obj);

  // Register the given region to be part of the collection set.
  inline void register_humongous_region_with_region_attr(uint index);

  // We register a region with the fast "in collection set" test. We
  // simply set to true the array slot corresponding to this region.
  void register_young_region_with_region_attr(HeapRegion* r) {
    _region_attr.set_in_young(r->hrm_index());
  }
  inline void register_region_with_region_attr(HeapRegion* r);
  inline void register_old_region_with_region_attr(HeapRegion* r);
  inline void register_optional_region_with_region_attr(HeapRegion* r);

  void clear_region_attr(const HeapRegion* hr) {
    _region_attr.clear(hr);
  }

  void clear_region_attr() {
    _region_attr.clear();
  }

  // Verify that the G1RegionAttr remset tracking corresponds to actual remset tracking
  // for all regions.
  void verify_region_attr_remset_update() PRODUCT_RETURN;

  bool is_user_requested_concurrent_full_gc(GCCause::Cause cause);

  // This is called at the start of either a concurrent cycle or a Full
  // GC to update the number of old marking cycles started.
  void increment_old_marking_cycles_started();

  // This is called at the end of either a concurrent cycle or a Full
  // GC to update the number of old marking cycles completed. Those two
  // can happen in a nested fashion, i.e., we start a concurrent
  // cycle, a Full GC happens half-way through it which ends first,
  // and then the cycle notices that a Full GC happened and ends
  // too. The concurrent parameter is a boolean to help us do a bit
  // tighter consistency checking in the method. If concurrent is
  // false, the caller is the inner caller in the nesting (i.e., the
  // Full GC). If concurrent is true, the caller is the outer caller
  // in this nesting (i.e., the concurrent cycle). Further nesting is
  // not currently supported. The end of this call also notifies
  // the G1OldGCCount_lock in case a Java thread is waiting for a full
  // GC to happen (e.g., it called System.gc() with
  // +ExplicitGCInvokesConcurrent).
  // whole_heap_examined should indicate that during that old marking
  // cycle the whole heap has been examined for live objects (as opposed
  // to only parts, or aborted before completion).
  void increment_old_marking_cycles_completed(bool concurrent, bool whole_heap_examined);

  uint old_marking_cycles_started() const {
    return _old_marking_cycles_started;
  }

  uint old_marking_cycles_completed() const {
    return _old_marking_cycles_completed;
  }

  G1HRPrinter* hr_printer() { return &_hr_printer; }

  // Allocates a new heap region instance.
  HeapRegion* new_heap_region(uint hrs_index, MemRegion mr);

  // Allocate the highest free region in the reserved heap. This will commit
  // regions as necessary.
  HeapRegion* alloc_highest_free_region();

  // Frees a region by resetting its metadata and adding it to the free list
  // passed as a parameter (this is usually a local list which will be appended
  // to the master free list later or NULL if free list management is handled
  // in another way).
  // Callers must ensure they are the only one calling free on the given region
  // at the same time.
  void free_region(HeapRegion* hr, FreeRegionList* free_list);

  // It dirties the cards that cover the block so that the post
  // write barrier never queues anything when updating objects on this
  // block. It is assumed (and in fact we assert) that the block
  // belongs to a young region.
  inline void dirty_young_block(HeapWord* start, size_t word_size);

  // Frees a humongous region by collapsing it into individual regions
  // and calling free_region() for each of them. The freed regions
  // will be added to the free list that's passed as a parameter (this
  // is usually a local list which will be appended to the master free
  // list later).
  // The method assumes that only a single thread is ever calling
  // this for a particular region at once.
  void free_humongous_region(HeapRegion* hr,
                             FreeRegionList* free_list);

  // Facility for allocating in 'archive' regions in high heap memory and
  // recording the allocated ranges. These should all be called from the
  // VM thread at safepoints, without the heap lock held. They can be used
  // to create and archive a set of heap regions which can be mapped at the
  // same fixed addresses in a subsequent JVM invocation.
  void begin_archive_alloc_range(bool open = false);

  // Check if the requested size would be too large for an archive allocation.
  bool is_archive_alloc_too_large(size_t word_size);

  // Allocate memory of the requested size from the archive region. This will
  // return NULL if the size is too large or if no memory is available. It
  // does not trigger a garbage collection.
  HeapWord* archive_mem_allocate(size_t word_size);

  // Optionally aligns the end address and returns the allocated ranges in
  // an array of MemRegions in order of ascending addresses.
  void end_archive_alloc_range(GrowableArray<MemRegion>* ranges,
                               size_t end_alignment_in_bytes = 0);

  // Facility for allocating a fixed range within the heap and marking
  // the containing regions as 'archive'. For use at JVM init time, when the
  // caller may mmap archived heap data at the specified range(s).
  // Verify that the MemRegions specified in the argument array are within the
  // reserved heap.
  bool check_archive_addresses(MemRegion* range, size_t count);

  // Commit the appropriate G1 regions containing the specified MemRegions
  // and mark them as 'archive' regions. The regions in the array must be
  // non-overlapping and in order of ascending address.
  bool alloc_archive_regions(MemRegion* range, size_t count, bool open);

  // Insert any required filler objects in the G1 regions around the specified
  // ranges to make the regions parseable. This must be called after
  // alloc_archive_regions, and after class loading has occurred.
  void fill_archive_regions(MemRegion* range, size_t count);

  // Populate the G1BlockOffsetTablePart for archived regions with the given
  // memory ranges.
  void populate_archive_regions_bot_part(MemRegion* range, size_t count);

  // For each of the specified MemRegions, uncommit the containing G1 regions
  // which had been allocated by alloc_archive_regions. This should be called
  // rather than fill_archive_regions at JVM init time if the archive file
  // mapping failed, with the same non-overlapping and sorted MemRegion array.
  void dealloc_archive_regions(MemRegion* range, size_t count);

private:

  // Shrink the garbage-first heap by at most the given size (in bytes!).
  // (Rounds down to a HeapRegion boundary.)
  void shrink(size_t shrink_bytes);
  void shrink_helper(size_t expand_bytes);

  // Schedule the VM operation that will do an evacuation pause to
  // satisfy an allocation request of word_size. *succeeded will
  // return whether the VM operation was successful (it did do an
  // evacuation pause) or not (another thread beat us to it or the GC
  // locker was active). Given that we should not be holding the
  // Heap_lock when we enter this method, we will pass the
  // gc_count_before (i.e., total_collections()) as a parameter since
  // it has to be read while holding the Heap_lock. Currently, both
  // methods that call do_collection_pause() release the Heap_lock
  // before the call, so it's easy to read gc_count_before just before.
  HeapWord* do_collection_pause(size_t         word_size,
                                uint           gc_count_before,
                                bool*          succeeded,
                                GCCause::Cause gc_cause);

  // Perform an incremental collection at a safepoint, possibly
  // followed by a by-policy upgrade to a full collection.  Returns
  // false if unable to do the collection due to the GC locker being
  // active, true otherwise.
  // precondition: at safepoint on VM thread
  // precondition: !is_gc_active()
  bool do_collection_pause_at_safepoint(double target_pause_time_ms);

  // Helper for do_collection_pause_at_safepoint, containing the guts
  // of the incremental collection pause, executed by the vm thread.
  void do_collection_pause_at_safepoint_helper(double target_pause_time_ms);

  G1HeapVerifier::G1VerifyType young_collection_verify_type() const;
  void verify_before_young_collection(G1HeapVerifier::G1VerifyType type);
  void verify_after_young_collection(G1HeapVerifier::G1VerifyType type);

<<<<<<< HEAD
  void calculate_collection_set(G1EvacInfo* evacuation_info, double target_pause_time_ms);

  // Actually do the work of evacuating the parts of the collection set.
  // The has_optional_evacuation_work flag for the initial collection set
  // evacuation indicates whether one or more optional evacuation steps may
  // follow.
  // If not set, G1 can avoid clearing the card tables of regions that we scan
  // for roots from the heap: when scanning the card table for dirty cards after
  // all remembered sets have been dumped onto it, for optional evacuation we
  // mark these cards as "Scanned" to know that we do not need to re-scan them
  // in the additional optional evacuation passes. This means that in the "Clear
  // Card Table" phase we need to clear those marks. However, if there is no
  // optional evacuation, g1 can immediately clean the dirty cards it encounters
  // as nobody else will be looking at them again, saving the clear card table
  // work later.
  // This case is very common (young only collections and most mixed gcs), so
  // depending on the ratio between scanned and evacuated regions (which g1 always
  // needs to clear), this is a big win.
  void evacuate_initial_collection_set(G1ParScanThreadStateSet* per_thread_states,
                                       bool has_optional_evacuation_work);
  void evacuate_optional_collection_set(G1ParScanThreadStateSet* per_thread_states);
private:
  // Evacuate the next set of optional regions.
  void evacuate_next_optional_regions(G1ParScanThreadStateSet* per_thread_states);

public:
  void pre_evacuate_collection_set(G1EvacInfo* evacuation_info, G1ParScanThreadStateSet* pss);
  void post_evacuate_collection_set(G1EvacInfo* evacuation_info,
                                    G1ParScanThreadStateSet* pss);
=======
public:
  // Start a concurrent cycle.
  void start_concurrent_cycle(bool concurrent_operation_is_full_mark);

  void wait_for_root_region_scanning();

  void prepare_tlabs_for_mutator();

  void retire_tlabs();
>>>>>>> a66629a4

  void expand_heap_after_young_collection();
  // Update object copying statistics.
  void record_obj_copy_mem_stats();

private:
  // The hot card cache for remembered set insertion optimization.
  G1HotCardCache* _hot_card_cache;

  // The g1 remembered set of the heap.
  G1RemSet* _rem_set;
  // Global card set configuration
  G1CardSetConfiguration _card_set_config;

<<<<<<< HEAD
  void post_evacuate_cleanup_1(G1ParScanThreadStateSet* per_thread_states);
  void post_evacuate_cleanup_2(G1ParScanThreadStateSet* per_thread_states,
                               G1EvacInfo* evacuation_info);

=======
public:
>>>>>>> a66629a4
  // After a collection pause, reset eden and the collection set.
  void clear_eden();
  void clear_collection_set();

  // Abandon the current collection set without recording policy
  // statistics or updating free lists.
  void abandon_collection_set(G1CollectionSet* collection_set);

  // The concurrent marker (and the thread it runs in.)
  G1ConcurrentMark* _cm;
  G1ConcurrentMarkThread* _cm_thread;

  // The concurrent refiner.
  G1ConcurrentRefine* _cr;

  // The parallel task queues
  G1ScannerTasksQueueSet *_task_queues;

  G1EvacFailureRegions _evac_failure_regions;

  // ("Weak") Reference processing support.
  //
  // G1 has 2 instances of the reference processor class.
  //
  // One (_ref_processor_cm) handles reference object discovery and subsequent
  // processing during concurrent marking cycles. Discovery is enabled/disabled
  // at the start/end of a concurrent marking cycle.
  //
  // The other (_ref_processor_stw) handles reference object discovery and
  // processing during incremental evacuation pauses and full GC pauses.
  //
  // ## Incremental evacuation pauses
  //
  // STW ref processor discovery is enabled/disabled at the start/end of an
  // incremental evacuation pause. No particular handling of the CM ref
  // processor is needed, apart from treating the discovered references as
  // roots; CM discovery does not need to be temporarily disabled as all
  // marking threads are paused during incremental evacuation pauses.
  //
  // ## Full GC pauses
  //
  // We abort any ongoing concurrent marking cycle, disable CM discovery, and
  // temporarily substitute a new closure for the STW ref processor's
  // _is_alive_non_header field (old value is restored after the full GC). Then
  // STW ref processor discovery is enabled, and marking & compaction
  // commences.

  // The (stw) reference processor...
  ReferenceProcessor* _ref_processor_stw;

  // During reference object discovery, the _is_alive_non_header
  // closure (if non-null) is applied to the referent object to
  // determine whether the referent is live. If so then the
  // reference object does not need to be 'discovered' and can
  // be treated as a regular oop. This has the benefit of reducing
  // the number of 'discovered' reference objects that need to
  // be processed.
  //
  // Instance of the is_alive closure for embedding into the
  // STW reference processor as the _is_alive_non_header field.
  // Supplying a value for the _is_alive_non_header field is
  // optional but doing so prevents unnecessary additions to
  // the discovered lists during reference discovery.
  G1STWIsAliveClosure _is_alive_closure_stw;

  G1STWSubjectToDiscoveryClosure _is_subject_to_discovery_stw;

  // The (concurrent marking) reference processor...
  ReferenceProcessor* _ref_processor_cm;

  // Instance of the concurrent mark is_alive closure for embedding
  // into the Concurrent Marking reference processor as the
  // _is_alive_non_header field. Supplying a value for the
  // _is_alive_non_header field is optional but doing so prevents
  // unnecessary additions to the discovered lists during reference
  // discovery.
  G1CMIsAliveClosure _is_alive_closure_cm;

  G1CMSubjectToDiscoveryClosure _is_subject_to_discovery_cm;
public:

  G1ScannerTasksQueueSet* task_queues() const;
  G1ScannerTasksQueue* task_queue(uint i) const;

  // Create a G1CollectedHeap.
  // Must call the initialize method afterwards.
  // May not return if something goes wrong.
  G1CollectedHeap();

private:
  jint initialize_concurrent_refinement();
  jint initialize_service_thread();
public:
  // Initialize the G1CollectedHeap to have the initial and
  // maximum sizes and remembered and barrier sets
  // specified by the policy object.
  jint initialize();

  // Returns whether concurrent mark threads (and the VM) are about to terminate.
  bool concurrent_mark_is_terminating() const;

  virtual void stop();
  virtual void safepoint_synchronize_begin();
  virtual void safepoint_synchronize_end();

  // Does operations required after initialization has been done.
  void post_initialize();

  // Initialize weak reference processing.
  void ref_processing_init();

  virtual Name kind() const {
    return CollectedHeap::G1;
  }

  virtual const char* name() const {
    return "G1";
  }

  const G1CollectorState* collector_state() const { return &_collector_state; }
  G1CollectorState* collector_state() { return &_collector_state; }

  // The current policy object for the collector.
  G1Policy* policy() const { return _policy; }
  // The remembered set.
  G1RemSet* rem_set() const { return _rem_set; }

  inline G1GCPhaseTimes* phase_times() const;

  const G1CollectionSet* collection_set() const { return &_collection_set; }
  G1CollectionSet* collection_set() { return &_collection_set; }

  virtual SoftRefPolicy* soft_ref_policy();

  virtual void initialize_serviceability();
  virtual MemoryUsage memory_usage();
  virtual GrowableArray<GCMemoryManager*> memory_managers();
  virtual GrowableArray<MemoryPool*> memory_pools();

  // Try to minimize the remembered set.
  void scrub_rem_set();

  // Apply the given closure on all cards in the Hot Card Cache, emptying it.
  void iterate_hcc_closure(G1CardTableEntryClosure* cl, uint worker_id);

  // The shared block offset table array.
  G1BlockOffsetTable* bot() const { return _bot; }

  // Reference Processing accessors

  // The STW reference processor....
  ReferenceProcessor* ref_processor_stw() const { return _ref_processor_stw; }

  G1NewTracer* gc_tracer_stw() const { return _gc_tracer_stw; }
  STWGCTimer* gc_timer_stw() const { return _gc_timer_stw; }

  // The Concurrent Marking reference processor...
  ReferenceProcessor* ref_processor_cm() const { return _ref_processor_cm; }

  size_t unused_committed_regions_in_bytes() const;

  virtual size_t capacity() const;
  virtual size_t used() const;
  // This should be called when we're not holding the heap lock. The
  // result might be a bit inaccurate.
  size_t used_unlocked() const;
  size_t recalculate_used() const;

  // These virtual functions do the actual allocation.
  // Some heaps may offer a contiguous region for shared non-blocking
  // allocation, via inlined code (by exporting the address of the top and
  // end fields defining the extent of the contiguous allocation region.)
  // But G1CollectedHeap doesn't yet support this.

  virtual bool is_maximal_no_gc() const {
    return _hrm.available() == 0;
  }

  // Returns true if an incremental GC should be upgrade to a full gc. This
  // is done when there are no free regions and the heap can't be expanded.
  bool should_upgrade_to_full_gc() const {
    return is_maximal_no_gc() && num_free_regions() == 0;
  }

  // The current number of regions in the heap.
  uint num_regions() const { return _hrm.length(); }

  // The max number of regions reserved for the heap. Except for static array
  // sizing purposes you probably want to use max_regions().
  uint max_reserved_regions() const { return _hrm.reserved_length(); }

  // Max number of regions that can be committed.
  uint max_regions() const { return _hrm.max_length(); }

  // The number of regions that are completely free.
  uint num_free_regions() const { return _hrm.num_free_regions(); }

  // The number of regions that can be allocated into.
  uint num_free_or_available_regions() const { return num_free_regions() + _hrm.available(); }

  MemoryUsage get_auxiliary_data_memory_usage() const {
    return _hrm.get_auxiliary_data_memory_usage();
  }

  // The number of regions that are not completely free.
  uint num_used_regions() const { return num_regions() - num_free_regions(); }

#ifdef ASSERT
  bool is_on_master_free_list(HeapRegion* hr) {
    return _hrm.is_free(hr);
  }
#endif // ASSERT

  inline void old_set_add(HeapRegion* hr);
  inline void old_set_remove(HeapRegion* hr);

  inline void archive_set_add(HeapRegion* hr);

  size_t non_young_capacity_bytes() {
    return (old_regions_count() + _archive_set.length() + humongous_regions_count()) * HeapRegion::GrainBytes;
  }

  // Determine whether the given region is one that we are using as an
  // old GC alloc region.
  bool is_old_gc_alloc_region(HeapRegion* hr);

  // Perform a collection of the heap; intended for use in implementing
  // "System.gc".  This probably implies as full a collection as the
  // "CollectedHeap" supports.
  virtual void collect(GCCause::Cause cause);

  // Perform a collection of the heap with the given cause.
  // Returns whether this collection actually executed.
  bool try_collect(GCCause::Cause cause, const G1GCCounters& counters_before);

  void start_concurrent_gc_for_metadata_allocation(GCCause::Cause gc_cause);

  // True iff an evacuation has failed in the most-recent collection.
  inline bool evacuation_failed() const;

  void remove_from_old_gen_sets(const uint old_regions_removed,
                                const uint archive_regions_removed,
                                const uint humongous_regions_removed);
  void prepend_to_freelist(FreeRegionList* list);
  void decrement_summary_bytes(size_t bytes);

  virtual bool is_in(const void* p) const;

  // Return "TRUE" iff the given object address is within the collection
  // set. Assumes that the reference points into the heap.
  inline bool is_in_cset(const HeapRegion *hr);
  inline bool is_in_cset(oop obj);
  inline bool is_in_cset(HeapWord* addr);

  inline bool is_in_cset_or_humongous(const oop obj);

 private:
  // This array is used for a quick test on whether a reference points into
  // the collection set or not. Each of the array's elements denotes whether the
  // corresponding region is in the collection set or not.
  G1HeapRegionAttrBiasedMappedArray _region_attr;

 public:

  inline G1HeapRegionAttr region_attr(const void* obj) const;
  inline G1HeapRegionAttr region_attr(uint idx) const;

  MemRegion reserved() const {
    return _hrm.reserved();
  }

  bool is_in_reserved(const void* addr) const {
    return reserved().contains(addr);
  }

  G1HotCardCache* hot_card_cache() const { return _hot_card_cache; }

  G1CardTable* card_table() const {
    return _card_table;
  }

  // Iteration functions.

  void object_iterate_parallel(ObjectClosure* cl, uint worker_id, HeapRegionClaimer* claimer);

  // Iterate over all objects, calling "cl.do_object" on each.
  virtual void object_iterate(ObjectClosure* cl);

  virtual ParallelObjectIterator* parallel_object_iterator(uint thread_num);

  // Keep alive an object that was loaded with AS_NO_KEEPALIVE.
  virtual void keep_alive(oop obj);

  // Iterate over heap regions, in address order, terminating the
  // iteration early if the "do_heap_region" method returns "true".
  void heap_region_iterate(HeapRegionClosure* blk) const;

  // Return the region with the given index. It assumes the index is valid.
  inline HeapRegion* region_at(uint index) const;
  inline HeapRegion* region_at_or_null(uint index) const;

  // Return the next region (by index) that is part of the same
  // humongous object that hr is part of.
  inline HeapRegion* next_region_in_humongous(HeapRegion* hr) const;

  // Calculate the region index of the given address. Given address must be
  // within the heap.
  inline uint addr_to_region(HeapWord* addr) const;

  inline HeapWord* bottom_addr_for_region(uint index) const;

  // Two functions to iterate over the heap regions in parallel. Threads
  // compete using the HeapRegionClaimer to claim the regions before
  // applying the closure on them.
  // The _from_worker_offset version uses the HeapRegionClaimer and
  // the worker id to calculate a start offset to prevent all workers to
  // start from the point.
  void heap_region_par_iterate_from_worker_offset(HeapRegionClosure* cl,
                                                  HeapRegionClaimer* hrclaimer,
                                                  uint worker_id) const;

  void heap_region_par_iterate_from_start(HeapRegionClosure* cl,
                                          HeapRegionClaimer* hrclaimer) const;

  // Iterate over all regions in the collection set in parallel.
  void collection_set_par_iterate_all(HeapRegionClosure* cl,
                                      HeapRegionClaimer* hr_claimer,
                                      uint worker_id);

  // Iterate over all regions currently in the current collection set.
  void collection_set_iterate_all(HeapRegionClosure* blk);

  // Iterate over the regions in the current increment of the collection set.
  // Starts the iteration so that the start regions of a given worker id over the
  // set active_workers are evenly spread across the set of collection set regions
  // to be iterated.
  // The variant with the HeapRegionClaimer guarantees that the closure will be
  // applied to a particular region exactly once.
  void collection_set_iterate_increment_from(HeapRegionClosure *blk, uint worker_id) {
    collection_set_iterate_increment_from(blk, NULL, worker_id);
  }
  void collection_set_iterate_increment_from(HeapRegionClosure *blk, HeapRegionClaimer* hr_claimer, uint worker_id);
  // Iterate part of an array of region indexes given by offset and length, applying
  // the given HeapRegionClosure on each region. The worker_id will determine where
  // in the part to start the iteration to allow for more efficient parallel iteration.
  void par_iterate_regions_array_part_from(HeapRegionClosure* cl,
                                           HeapRegionClaimer* hr_claimer,
                                           const uint* regions,
                                           size_t offset,
                                           size_t length,
                                           uint worker_id) const;

  // Returns the HeapRegion that contains addr. addr must not be NULL.
  template <class T>
  inline HeapRegion* heap_region_containing(const T addr) const;

  // Returns the HeapRegion that contains addr, or NULL if that is an uncommitted
  // region. addr must not be NULL.
  template <class T>
  inline HeapRegion* heap_region_containing_or_null(const T addr) const;

  // A CollectedHeap is divided into a dense sequence of "blocks"; that is,
  // each address in the (reserved) heap is a member of exactly
  // one block.  The defining characteristic of a block is that it is
  // possible to find its size, and thus to progress forward to the next
  // block.  (Blocks may be of different sizes.)  Thus, blocks may
  // represent Java objects, or they might be free blocks in a
  // free-list-based heap (or subheap), as long as the two kinds are
  // distinguishable and the size of each is determinable.

  // Returns the address of the start of the "block" that contains the
  // address "addr".  We say "blocks" instead of "object" since some heaps
  // may not pack objects densely; a chunk may either be an object or a
  // non-object.
  HeapWord* block_start(const void* addr) const;

  // Requires "addr" to be the start of a block, and returns "TRUE" iff
  // the block is an object.
  bool block_is_obj(const HeapWord* addr) const;

  // Section on thread-local allocation buffers (TLABs)
  // See CollectedHeap for semantics.

  size_t tlab_capacity(Thread* ignored) const;
  size_t tlab_used(Thread* ignored) const;
  size_t max_tlab_size() const;
  size_t unsafe_max_tlab_alloc(Thread* ignored) const;

  inline bool is_in_young(const oop obj);

  // Returns "true" iff the given word_size is "very large".
  static bool is_humongous(size_t word_size) {
    // Note this has to be strictly greater-than as the TLABs
    // are capped at the humongous threshold and we want to
    // ensure that we don't try to allocate a TLAB as
    // humongous and that we don't allocate a humongous
    // object in a TLAB.
    return word_size > _humongous_object_threshold_in_words;
  }

  // Returns the humongous threshold for a specific region size
  static size_t humongous_threshold_for(size_t region_size) {
    return (region_size / 2);
  }

  // Returns the number of regions the humongous object of the given word size
  // requires.
  static size_t humongous_obj_size_in_regions(size_t word_size);

  // Print the maximum heap capacity.
  virtual size_t max_capacity() const;

  Tickspan time_since_last_collection() const { return Ticks::now() - _collection_pause_end; }

  // Convenience function to be used in situations where the heap type can be
  // asserted to be this type.
  static G1CollectedHeap* heap() {
    return named_heap<G1CollectedHeap>(CollectedHeap::G1);
  }

  void set_region_short_lived_locked(HeapRegion* hr);
  // add appropriate methods for any other surv rate groups

  G1SurvivorRegions* survivor() { return &_survivor; }

  uint eden_regions_count() const { return _eden.length(); }
  uint eden_regions_count(uint node_index) const { return _eden.regions_on_node(node_index); }
  uint survivor_regions_count() const { return _survivor.length(); }
  uint survivor_regions_count(uint node_index) const { return _survivor.regions_on_node(node_index); }
  size_t eden_regions_used_bytes() const { return _eden.used_bytes(); }
  size_t survivor_regions_used_bytes() const { return _survivor.used_bytes(); }
  uint young_regions_count() const { return _eden.length() + _survivor.length(); }
  uint old_regions_count() const { return _old_set.length(); }
  uint archive_regions_count() const { return _archive_set.length(); }
  uint humongous_regions_count() const { return _humongous_set.length(); }

#ifdef ASSERT
  bool check_young_list_empty();
#endif

  bool is_marked_next(oop obj) const;

  // Determine if an object is dead, given the object and also
  // the region to which the object belongs.
  bool is_obj_dead(const oop obj, const HeapRegion* hr) const {
    return hr->is_obj_dead(obj, _cm->prev_mark_bitmap());
  }

  // This function returns true when an object has been
  // around since the previous marking and hasn't yet
  // been marked during this marking, and is not in a closed archive region.
  bool is_obj_ill(const oop obj, const HeapRegion* hr) const {
    return
      !hr->obj_allocated_since_next_marking(obj) &&
      !is_marked_next(obj) &&
      !hr->is_closed_archive();
  }

  // Determine if an object is dead, given only the object itself.
  // This will find the region to which the object belongs and
  // then call the region version of the same function.

  // Added if it is NULL it isn't dead.

  inline bool is_obj_dead(const oop obj) const;

  inline bool is_obj_ill(const oop obj) const;

  inline bool is_obj_dead_full(const oop obj, const HeapRegion* hr) const;
  inline bool is_obj_dead_full(const oop obj) const;

  G1ConcurrentMark* concurrent_mark() const { return _cm; }

  // Refinement

  G1ConcurrentRefine* concurrent_refine() const { return _cr; }

  // Optimized nmethod scanning support routines

  // Register the given nmethod with the G1 heap.
  virtual void register_nmethod(nmethod* nm);

  // Unregister the given nmethod from the G1 heap.
  virtual void unregister_nmethod(nmethod* nm);

  // No nmethod flushing needed.
  virtual void flush_nmethod(nmethod* nm) {}

  // No nmethod verification implemented.
  virtual void verify_nmethod(nmethod* nm) {}

  // Recalculate amount of used memory after GC. Must be called after all allocation
  // has finished.
  void update_used_after_gc();
  // Reset and re-enable the hot card cache.
  // Note the counts for the cards in the regions in the
  // collection set are reset when the collection set is freed.
  void reset_hot_card_cache();
  // Free up superfluous code root memory.
  void purge_code_root_memory();

  // Rebuild the strong code root lists for each region
  // after a full GC.
  void rebuild_strong_code_roots();

  // Performs cleaning of data structures after class unloading.
  void complete_cleaning(BoolObjectClosure* is_alive, bool class_unloading_occurred);

  // Verification

  // Perform any cleanup actions necessary before allowing a verification.
  virtual void prepare_for_verify();

  // Perform verification.

  // vo == UsePrevMarking -> use "prev" marking information,
  // vo == UseNextMarking -> use "next" marking information
  // vo == UseFullMarking -> use "next" marking bitmap but no TAMS
  //
  // NOTE: Only the "prev" marking information is guaranteed to be
  // consistent most of the time, so most calls to this should use
  // vo == UsePrevMarking.
  // Currently, there is only one case where this is called with
  // vo == UseNextMarking, which is to verify the "next" marking
  // information at the end of remark.
  // Currently there is only one place where this is called with
  // vo == UseFullMarking, which is to verify the marking during a
  // full GC.
  void verify(VerifyOption vo);

  // WhiteBox testing support.
  virtual bool supports_concurrent_gc_breakpoints() const;

  virtual WorkGang* safepoint_workers() { return _workers; }

  virtual bool is_archived_object(oop object) const;

  // The methods below are here for convenience and dispatch the
  // appropriate method depending on value of the given VerifyOption
  // parameter. The values for that parameter, and their meanings,
  // are the same as those above.

  bool is_obj_dead_cond(const oop obj,
                        const HeapRegion* hr,
                        const VerifyOption vo) const;

  bool is_obj_dead_cond(const oop obj,
                        const VerifyOption vo) const;

  G1HeapSummary create_g1_heap_summary();
  G1EvacSummary create_g1_evac_summary(G1EvacStats* stats);

  // Printing
private:
  void print_heap_regions() const;
  void print_regions_on(outputStream* st) const;

public:
  virtual void print_on(outputStream* st) const;
  virtual void print_extended_on(outputStream* st) const;
  virtual void print_on_error(outputStream* st) const;

  virtual void gc_threads_do(ThreadClosure* tc) const;

  // Override
  void print_tracing_info() const;

  // The following two methods are helpful for debugging RSet issues.
  void print_cset_rsets() PRODUCT_RETURN;
  void print_all_rsets() PRODUCT_RETURN;

  // Used to print information about locations in the hs_err file.
  virtual bool print_location(outputStream* st, void* addr) const;
};

// Scoped object that performs common pre- and post-gc heap printing operations.
class G1HeapPrinterMark : public StackObj {
  G1CollectedHeap* _g1h;
  G1HeapTransition _heap_transition;

public:
  G1HeapPrinterMark(G1CollectedHeap* g1h);
  ~G1HeapPrinterMark();
};

// Scoped object that performs common pre- and post-gc operations related to
// JFR events.
class G1JFRTracerMark : public StackObj {
protected:
  STWGCTimer* _timer;
  GCTracer* _tracer;

public:
  G1JFRTracerMark(STWGCTimer* timer, GCTracer* tracer);
  ~G1JFRTracerMark();
};

#endif // SHARE_GC_G1_G1COLLECTEDHEAP_HPP<|MERGE_RESOLUTION|>--- conflicted
+++ resolved
@@ -33,15 +33,8 @@
 #include "gc/g1/g1CollectorState.hpp"
 #include "gc/g1/g1ConcurrentMark.hpp"
 #include "gc/g1/g1EdenRegions.hpp"
-<<<<<<< HEAD
-#include "gc/g1/g1EvacFailure.hpp"
-#include "gc/g1/g1EvacInfo.hpp"
-#include "gc/g1/g1EvacStats.hpp"
-#include "gc/g1/g1GCPhaseTimes.hpp"
-=======
 #include "gc/g1/g1EvacStats.hpp"
 #include "gc/g1/g1EvacFailureRegions.hpp"
->>>>>>> a66629a4
 #include "gc/g1/g1GCPauseType.hpp"
 #include "gc/g1/g1HeapTransition.hpp"
 #include "gc/g1/g1HeapVerifier.hpp"
@@ -796,37 +789,6 @@
   void verify_before_young_collection(G1HeapVerifier::G1VerifyType type);
   void verify_after_young_collection(G1HeapVerifier::G1VerifyType type);
 
-<<<<<<< HEAD
-  void calculate_collection_set(G1EvacInfo* evacuation_info, double target_pause_time_ms);
-
-  // Actually do the work of evacuating the parts of the collection set.
-  // The has_optional_evacuation_work flag for the initial collection set
-  // evacuation indicates whether one or more optional evacuation steps may
-  // follow.
-  // If not set, G1 can avoid clearing the card tables of regions that we scan
-  // for roots from the heap: when scanning the card table for dirty cards after
-  // all remembered sets have been dumped onto it, for optional evacuation we
-  // mark these cards as "Scanned" to know that we do not need to re-scan them
-  // in the additional optional evacuation passes. This means that in the "Clear
-  // Card Table" phase we need to clear those marks. However, if there is no
-  // optional evacuation, g1 can immediately clean the dirty cards it encounters
-  // as nobody else will be looking at them again, saving the clear card table
-  // work later.
-  // This case is very common (young only collections and most mixed gcs), so
-  // depending on the ratio between scanned and evacuated regions (which g1 always
-  // needs to clear), this is a big win.
-  void evacuate_initial_collection_set(G1ParScanThreadStateSet* per_thread_states,
-                                       bool has_optional_evacuation_work);
-  void evacuate_optional_collection_set(G1ParScanThreadStateSet* per_thread_states);
-private:
-  // Evacuate the next set of optional regions.
-  void evacuate_next_optional_regions(G1ParScanThreadStateSet* per_thread_states);
-
-public:
-  void pre_evacuate_collection_set(G1EvacInfo* evacuation_info, G1ParScanThreadStateSet* pss);
-  void post_evacuate_collection_set(G1EvacInfo* evacuation_info,
-                                    G1ParScanThreadStateSet* pss);
-=======
 public:
   // Start a concurrent cycle.
   void start_concurrent_cycle(bool concurrent_operation_is_full_mark);
@@ -836,7 +798,6 @@
   void prepare_tlabs_for_mutator();
 
   void retire_tlabs();
->>>>>>> a66629a4
 
   void expand_heap_after_young_collection();
   // Update object copying statistics.
@@ -851,14 +812,7 @@
   // Global card set configuration
   G1CardSetConfiguration _card_set_config;
 
-<<<<<<< HEAD
-  void post_evacuate_cleanup_1(G1ParScanThreadStateSet* per_thread_states);
-  void post_evacuate_cleanup_2(G1ParScanThreadStateSet* per_thread_states,
-                               G1EvacInfo* evacuation_info);
-
-=======
 public:
->>>>>>> a66629a4
   // After a collection pause, reset eden and the collection set.
   void clear_eden();
   void clear_collection_set();
