--- conflicted
+++ resolved
@@ -31,13 +31,8 @@
   if (is_active()) {
     FreeRegionListIterator iter(cleanup_list);
     while (iter.more_available()) {
-<<<<<<< HEAD
       G1HeapRegion* hr = iter.get_next();
-      cleanup(hr);
-=======
-      HeapRegion* hr = iter.get_next();
       mark_reclaim(hr);
->>>>>>> 553d45b1
     }
   }
 }