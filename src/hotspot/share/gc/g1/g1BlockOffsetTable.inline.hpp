/*
 * Copyright (c) 2001, 2022, Oracle and/or its affiliates. All rights reserved.
 * DO NOT ALTER OR REMOVE COPYRIGHT NOTICES OR THIS FILE HEADER.
 *
 * This code is free software; you can redistribute it and/or modify it
 * under the terms of the GNU General Public License version 2 only, as
 * published by the Free Software Foundation.
 *
 * This code is distributed in the hope that it will be useful, but WITHOUT
 * ANY WARRANTY; without even the implied warranty of MERCHANTABILITY or
 * FITNESS FOR A PARTICULAR PURPOSE.  See the GNU General Public License
 * version 2 for more details (a copy is included in the LICENSE file that
 * accompanied this code).
 *
 * You should have received a copy of the GNU General Public License version
 * 2 along with this work; if not, write to the Free Software Foundation,
 * Inc., 51 Franklin St, Fifth Floor, Boston, MA 02110-1301 USA.
 *
 * Please contact Oracle, 500 Oracle Parkway, Redwood Shores, CA 94065 USA
 * or visit www.oracle.com if you need additional information or have any
 * questions.
 *
 */

#ifndef SHARE_GC_G1_G1BLOCKOFFSETTABLE_INLINE_HPP
#define SHARE_GC_G1_G1BLOCKOFFSETTABLE_INLINE_HPP

#include "gc/g1/g1BlockOffsetTable.hpp"

#include "gc/g1/heapRegion.hpp"
#include "gc/shared/memset_with_concurrent_readers.hpp"
#include "runtime/atomic.hpp"
#include "oops/oop.inline.hpp"

<<<<<<< HEAD
inline HeapWord* G1BlockOffsetTablePart::block_start_reaching_into_card(const void* addr) const {
  assert(addr >= _hr->bottom() && addr < _hr->top(), "invalid address");

#ifdef ASSERT
  if (!_hr->is_continues_humongous()) {
    // For non-ContinuesHumongous regions, the first obj always starts from bottom.
    u_char offset = _bot->offset_array(_bot->index_for(_hr->bottom()));
    assert(offset == 0, "Found offset %u instead of 0 for region %u %s",
           offset, _hr->hrm_index(), _hr->get_short_type_str());
  }
#endif

  size_t index = _bot->index_for(addr);

  uint offset = _bot->offset_array(index);
  while (offset >= BOTConstants::card_size_in_words()) {
    // The excess of the offset from N_words indicates a power of Base
    // to go back by.
    size_t n_cards_back = BOTConstants::entry_to_cards_back(offset);
    index -= n_cards_back;
    offset = _bot->offset_array(index);
  }
  assert(offset < BOTConstants::card_size_in_words(), "offset too large");

  HeapWord* q = _bot->address_for_index(index);
  return q - offset;
=======
inline HeapWord* G1BlockOffsetTablePart::block_start(const void* addr, HeapWord* const pb) {
  assert(addr >= _hr->bottom() && addr < _hr->top(), "invalid address");
  HeapWord* q = block_at_or_preceding(addr);
  HeapWord* n = q + block_size(q, pb);
  return forward_to_block_containing_addr(q, n, addr, pb);
>>>>>>> 95e3190d
}

u_char G1BlockOffsetTable::offset_array(size_t index) const {
  check_index(index, "index out of range");
  return Atomic::load(&_offset_array[index]);
}

void G1BlockOffsetTable::set_offset_array_raw(size_t index, u_char offset) {
  Atomic::store(&_offset_array[index], offset);
}

void G1BlockOffsetTable::set_offset_array(size_t index, u_char offset) {
  check_index(index, "index out of range");
  set_offset_array_raw(index, offset);
}

void G1BlockOffsetTable::set_offset_array(size_t index, HeapWord* high, HeapWord* low) {
  check_index(index, "index out of range");
  assert(high >= low, "addresses out of order");
  size_t offset = pointer_delta(high, low);
  check_offset(offset, "offset too large");
  set_offset_array(index, (u_char)offset);
}

void G1BlockOffsetTable::set_offset_array(size_t left, size_t right, u_char offset) {
  check_index(right, "right index out of range");
  assert(left <= right, "indexes out of order");
  size_t num_cards = right - left + 1;
  memset_with_concurrent_readers
    (const_cast<u_char*> (&_offset_array[left]), offset, num_cards);
}

// Variant of index_for that does not check the index for validity.
inline size_t G1BlockOffsetTable::index_for_raw(const void* p) const {
  return pointer_delta((char*)p, _reserved.start(), sizeof(char)) >> BOTConstants::log_card_size();
}

inline size_t G1BlockOffsetTable::index_for(const void* p) const {
  char* pc = (char*)p;
  assert(pc >= (char*)_reserved.start() &&
         pc <  (char*)_reserved.end(),
         "p (" PTR_FORMAT ") not in reserved [" PTR_FORMAT ", " PTR_FORMAT ")",
         p2i(p), p2i(_reserved.start()), p2i(_reserved.end()));
  size_t result = index_for_raw(p);
  check_index(result, "bad index from address");
  return result;
}

inline HeapWord* G1BlockOffsetTable::address_for_index(size_t index) const {
  check_index(index, "index out of range");
  HeapWord* result = address_for_index_raw(index);
  assert(result >= _reserved.start() && result < _reserved.end(),
         "bad address from index result " PTR_FORMAT
         " _reserved.start() " PTR_FORMAT " _reserved.end() " PTR_FORMAT,
         p2i(result), p2i(_reserved.start()), p2i(_reserved.end()));
  return result;
}

<<<<<<< HEAD
=======
inline size_t G1BlockOffsetTablePart::block_size(const HeapWord* p) const {
  return _hr->block_size(p);
}

inline size_t G1BlockOffsetTablePart::block_size(const HeapWord* p, HeapWord* const pb) const {
  return _hr->block_size(p, pb);
}

inline HeapWord* G1BlockOffsetTablePart::block_at_or_preceding(const void* addr) const {
#ifdef ASSERT
  if (!_hr->is_continues_humongous()) {
    // For non-ContinuesHumongous regions, the first obj always starts from bottom.
    u_char offset = _bot->offset_array(_bot->index_for(_hr->bottom()));
    assert(offset == 0, "Found offset %u instead of 0 for region %u %s",
           offset, _hr->hrm_index(), _hr->get_short_type_str());
  }
#endif

  size_t index = _bot->index_for(addr);

  uint offset = _bot->offset_array(index);  // Extend u_char to uint.
  while (offset >= BOTConstants::card_size_in_words()) {
    // The excess of the offset from N_words indicates a power of Base
    // to go back by.
    size_t n_cards_back = BOTConstants::entry_to_cards_back(offset);
    index -= n_cards_back;
    offset = _bot->offset_array(index);
  }
  assert(offset < BOTConstants::card_size_in_words(), "offset too large");

  HeapWord* q = _bot->address_for_index(index);
  return q - offset;
}

inline HeapWord* G1BlockOffsetTablePart::forward_to_block_containing_addr(HeapWord* q, HeapWord* n,
                                                                          const void* addr,
                                                                          HeapWord* const pb) const {
  while (n <= addr) {
    // When addr is not covered by the block starting at q we need to
    // step forward until we find the correct block. With the BOT
    // being precise, we should never have to step through more than
    // a single card.
    assert(_bot->index_for(n) == _bot->index_for(addr),
           "BOT not precise. Index for n: " SIZE_FORMAT " must be equal to the index for addr: " SIZE_FORMAT,
           _bot->index_for(n), _bot->index_for(addr));
    q = n;
    assert(cast_to_oop(q)->klass_or_null() != nullptr,
        "start of block must be an initialized object");
    n += block_size(q, pb);
  }
  assert(q <= addr, "wrong order for q and addr");
  assert(addr < n, "wrong order for addr and n");
  return q;
}

>>>>>>> 95e3190d
#endif // SHARE_GC_G1_G1BLOCKOFFSETTABLE_INLINE_HPP<|MERGE_RESOLUTION|>--- conflicted
+++ resolved
@@ -32,7 +32,6 @@
 #include "runtime/atomic.hpp"
 #include "oops/oop.inline.hpp"
 
-<<<<<<< HEAD
 inline HeapWord* G1BlockOffsetTablePart::block_start_reaching_into_card(const void* addr) const {
   assert(addr >= _hr->bottom() && addr < _hr->top(), "invalid address");
 
@@ -59,13 +58,6 @@
 
   HeapWord* q = _bot->address_for_index(index);
   return q - offset;
-=======
-inline HeapWord* G1BlockOffsetTablePart::block_start(const void* addr, HeapWord* const pb) {
-  assert(addr >= _hr->bottom() && addr < _hr->top(), "invalid address");
-  HeapWord* q = block_at_or_preceding(addr);
-  HeapWord* n = q + block_size(q, pb);
-  return forward_to_block_containing_addr(q, n, addr, pb);
->>>>>>> 95e3190d
 }
 
 u_char G1BlockOffsetTable::offset_array(size_t index) const {
@@ -124,62 +116,4 @@
   return result;
 }
 
-<<<<<<< HEAD
-=======
-inline size_t G1BlockOffsetTablePart::block_size(const HeapWord* p) const {
-  return _hr->block_size(p);
-}
-
-inline size_t G1BlockOffsetTablePart::block_size(const HeapWord* p, HeapWord* const pb) const {
-  return _hr->block_size(p, pb);
-}
-
-inline HeapWord* G1BlockOffsetTablePart::block_at_or_preceding(const void* addr) const {
-#ifdef ASSERT
-  if (!_hr->is_continues_humongous()) {
-    // For non-ContinuesHumongous regions, the first obj always starts from bottom.
-    u_char offset = _bot->offset_array(_bot->index_for(_hr->bottom()));
-    assert(offset == 0, "Found offset %u instead of 0 for region %u %s",
-           offset, _hr->hrm_index(), _hr->get_short_type_str());
-  }
-#endif
-
-  size_t index = _bot->index_for(addr);
-
-  uint offset = _bot->offset_array(index);  // Extend u_char to uint.
-  while (offset >= BOTConstants::card_size_in_words()) {
-    // The excess of the offset from N_words indicates a power of Base
-    // to go back by.
-    size_t n_cards_back = BOTConstants::entry_to_cards_back(offset);
-    index -= n_cards_back;
-    offset = _bot->offset_array(index);
-  }
-  assert(offset < BOTConstants::card_size_in_words(), "offset too large");
-
-  HeapWord* q = _bot->address_for_index(index);
-  return q - offset;
-}
-
-inline HeapWord* G1BlockOffsetTablePart::forward_to_block_containing_addr(HeapWord* q, HeapWord* n,
-                                                                          const void* addr,
-                                                                          HeapWord* const pb) const {
-  while (n <= addr) {
-    // When addr is not covered by the block starting at q we need to
-    // step forward until we find the correct block. With the BOT
-    // being precise, we should never have to step through more than
-    // a single card.
-    assert(_bot->index_for(n) == _bot->index_for(addr),
-           "BOT not precise. Index for n: " SIZE_FORMAT " must be equal to the index for addr: " SIZE_FORMAT,
-           _bot->index_for(n), _bot->index_for(addr));
-    q = n;
-    assert(cast_to_oop(q)->klass_or_null() != nullptr,
-        "start of block must be an initialized object");
-    n += block_size(q, pb);
-  }
-  assert(q <= addr, "wrong order for q and addr");
-  assert(addr < n, "wrong order for addr and n");
-  return q;
-}
-
->>>>>>> 95e3190d
 #endif // SHARE_GC_G1_G1BLOCKOFFSETTABLE_INLINE_HPP