--- conflicted
+++ resolved
@@ -39,67 +39,4 @@
 void G1FollowStackClosure::do_void() { _marker->follow_marking_stacks(); }
 
 void G1FullKeepAliveClosure::do_oop(oop* p) { do_oop_work(p); }
-<<<<<<< HEAD
-void G1FullKeepAliveClosure::do_oop(narrowOop* p) { do_oop_work(p); }
-
-G1VerifyOopClosure::G1VerifyOopClosure(VerifyOption option) :
-   _g1h(G1CollectedHeap::heap()),
-   _failures(false),
-   _containing_obj(nullptr),
-   _verify_option(option),
-   _cc(0) {
-}
-
-void G1VerifyOopClosure::print_object(outputStream* out, oop obj) {
-#ifdef PRODUCT
-  Klass* k = obj->klass();
-  const char* class_name = InstanceKlass::cast(k)->external_name();
-  out->print_cr("class name %s", class_name);
-#else // PRODUCT
-  obj->print_on(out);
-#endif // PRODUCT
-}
-
-template <class T> void G1VerifyOopClosure::do_oop_work(T* p) {
-  T heap_oop = RawAccess<>::oop_load(p);
-  if (!CompressedOops::is_null(heap_oop)) {
-    _cc++;
-    oop obj = CompressedOops::decode_not_null(heap_oop);
-    bool failed = false;
-    if (!_g1h->is_in(obj) || _g1h->is_obj_dead_cond(obj, _verify_option)) {
-      MutexLocker x(ParGCRareEvent_lock, Mutex::_no_safepoint_check_flag);
-      LogStreamHandle(Error, gc, verify) yy;
-      if (!_failures) {
-        yy.cr();
-        yy.print_cr("----------");
-      }
-      if (!_g1h->is_in(obj)) {
-        HeapRegion* from = _g1h->heap_region_containing(p);
-        yy.print_cr("Field " PTR_FORMAT " of live obj " PTR_FORMAT " in region " HR_FORMAT,
-                    p2i(p), p2i(_containing_obj), HR_FORMAT_PARAMS(from));
-        print_object(&yy, _containing_obj);
-        yy.print_cr("points to obj " PTR_FORMAT " not in the heap",
-                    p2i(obj));
-      } else {
-        HeapRegion* from = _g1h->heap_region_containing(p);
-        HeapRegion* to   = _g1h->heap_region_containing(obj);
-        yy.print_cr("Field " PTR_FORMAT " of live obj " PTR_FORMAT " in region " HR_FORMAT,
-                    p2i(p), p2i(_containing_obj), HR_FORMAT_PARAMS(from));
-        print_object(&yy, _containing_obj);
-        yy.print_cr("points to dead obj " PTR_FORMAT " in region " HR_FORMAT,
-                    p2i(obj), HR_FORMAT_PARAMS(to));
-        print_object(&yy, obj);
-      }
-      yy.print_cr("----------");
-      yy.flush();
-      _failures = true;
-      failed = true;
-    }
-  }
-}
-
-template void G1VerifyOopClosure::do_oop_work(oop*);
-template void G1VerifyOopClosure::do_oop_work(narrowOop*);
-=======
-void G1FullKeepAliveClosure::do_oop(narrowOop* p) { do_oop_work(p); }
->>>>>>> 896207de
+void G1FullKeepAliveClosure::do_oop(narrowOop* p) { do_oop_work(p); }