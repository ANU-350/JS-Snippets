/*
 * Copyright (c) 2001, 2022, Oracle and/or its affiliates. All rights reserved.
 * DO NOT ALTER OR REMOVE COPYRIGHT NOTICES OR THIS FILE HEADER.
 *
 * This code is free software; you can redistribute it and/or modify it
 * under the terms of the GNU General Public License version 2 only, as
 * published by the Free Software Foundation.
 *
 * This code is distributed in the hope that it will be useful, but WITHOUT
 * ANY WARRANTY; without even the implied warranty of MERCHANTABILITY or
 * FITNESS FOR A PARTICULAR PURPOSE.  See the GNU General Public License
 * version 2 for more details (a copy is included in the LICENSE file that
 * accompanied this code).
 *
 * You should have received a copy of the GNU General Public License version
 * 2 along with this work; if not, write to the Free Software Foundation,
 * Inc., 51 Franklin St, Fifth Floor, Boston, MA 02110-1301 USA.
 *
 * Please contact Oracle, 500 Oracle Parkway, Redwood Shores, CA 94065 USA
 * or visit www.oracle.com if you need additional information or have any
 * questions.
 *
 */

#ifndef SHARE_GC_G1_HEAPREGION_INLINE_HPP
#define SHARE_GC_G1_HEAPREGION_INLINE_HPP

#include "gc/g1/heapRegion.hpp"

#include "classfile/vmClasses.hpp"
#include "gc/g1/g1BlockOffsetTable.inline.hpp"
#include "gc/g1/g1CollectedHeap.inline.hpp"
#include "gc/g1/g1ConcurrentMarkBitMap.inline.hpp"
#include "gc/g1/g1Predictions.hpp"
#include "gc/g1/g1SegmentedArray.inline.hpp"
#include "oops/oop.inline.hpp"
#include "runtime/atomic.hpp"
#include "runtime/init.hpp"
#include "runtime/prefetch.inline.hpp"
#include "runtime/safepoint.hpp"
#include "utilities/align.hpp"
#include "utilities/globalDefinitions.hpp"

inline HeapWord* HeapRegion::allocate_impl(size_t min_word_size,
                                           size_t desired_word_size,
                                           size_t* actual_size) {
  HeapWord* obj = top();
  size_t available = pointer_delta(end(), obj);
  size_t want_to_allocate = MIN2(available, desired_word_size);
  if (want_to_allocate >= min_word_size) {
    HeapWord* new_top = obj + want_to_allocate;
    set_top(new_top);
    assert(is_object_aligned(obj) && is_object_aligned(new_top), "checking alignment");
    *actual_size = want_to_allocate;
    return obj;
  } else {
    return NULL;
  }
}

inline HeapWord* HeapRegion::par_allocate_impl(size_t min_word_size,
                                               size_t desired_word_size,
                                               size_t* actual_size) {
  do {
    HeapWord* obj = top();
    size_t available = pointer_delta(end(), obj);
    size_t want_to_allocate = MIN2(available, desired_word_size);
    if (want_to_allocate >= min_word_size) {
      HeapWord* new_top = obj + want_to_allocate;
      HeapWord* result = Atomic::cmpxchg(&_top, obj, new_top);
      // result can be one of two:
      //  the old top value: the exchange succeeded
      //  otherwise: the new value of the top is returned.
      if (result == obj) {
        assert(is_object_aligned(obj) && is_object_aligned(new_top), "checking alignment");
        *actual_size = want_to_allocate;
        return obj;
      }
    } else {
      return NULL;
    }
  } while (true);
}

<<<<<<< HEAD
inline HeapWord* HeapRegion::forward_to_block_containing_addr(HeapWord* q, HeapWord* n,
                                                              const void* addr) const {
  while (n <= addr) {
    // When addr is not covered by the block starting at q we need to
    // step forward until we find the correct block. With the BOT
    // being precise, we should never have to step through more than
    // a single card.
    assert(!G1BlockOffsetTablePart::is_crossing_card_boundary(n, (HeapWord*)addr), "must be");
    q = n;
    assert(cast_to_oop(q)->klass_or_null() != nullptr,
        "start of block must be an initialized object");
    n += block_size(q);
  }
  assert(q <= addr, "wrong order for q and addr");
  assert(addr < n, "wrong order for addr and n");
  return q;
}

inline HeapWord* HeapRegion::block_start(const void* addr) const {
  HeapWord* q = _bot_part.block_start_reaching_into_card(addr);
  // The returned address is the block that reaches into the card of addr. Walk
  // the heap to get to the block reaching into addr.
  HeapWord* n = q + block_size(q);
  return forward_to_block_containing_addr(q, n, addr);
=======
inline HeapWord* HeapRegion::block_start(const void* addr, HeapWord* const pb) {
  return _bot_part.block_start(addr, pb);
>>>>>>> 95e3190d
}

inline bool HeapRegion::obj_in_unparsable_area(oop obj, HeapWord* const pb) {
  return !HeapRegion::obj_in_parsable_area(cast_from_oop<HeapWord*>(obj), pb);
}

inline bool HeapRegion::obj_in_parsable_area(const HeapWord* addr, HeapWord* const pb) {
  return addr >= pb;
}

inline bool HeapRegion::is_marked_in_bitmap(oop obj) const {
  return G1CollectedHeap::heap()->concurrent_mark()->mark_bitmap()->is_marked(obj);
}

inline bool HeapRegion::block_is_obj(const HeapWord* const p, HeapWord* const pb) const {
  assert(p >= bottom() && p < top(), "precondition");
  assert(!is_continues_humongous(), "p must point to block-start");

  if (obj_in_parsable_area(p, pb)) {
    return true;
  }

  // When class unloading is enabled it is not safe to only consider top() to conclude if the
  // given pointer is a valid object. The situation can occur both for class unloading in a
  // Full GC and during a concurrent cycle.
  // To make sure dead objects can be handled without always keeping an additional bitmap, we
  // scrub dead objects and create filler objects that are considered dead. We do this even if
  // class unloading is disabled to avoid special code.
  // From Remark until the region has been completely scrubbed obj_is_parsable will return false
  // and we have to use the bitmap to know if a block is a valid object.
  return is_marked_in_bitmap(cast_to_oop(p));
}

inline bool HeapRegion::obj_is_filler(const oop obj) {
  Klass* k = obj->klass();
  return k == Universe::fillerArrayKlassObj() || k == vmClasses::FillerObject_klass();
}

inline bool HeapRegion::is_obj_dead(const oop obj, HeapWord* const pb) const {
  assert(is_in_reserved(obj), "Object " PTR_FORMAT " must be in region", p2i(obj));

  // Objects in closed archive regions are always live.
  if (is_closed_archive()) {
    return false;
  }

  // From Remark until a region has been concurrently scrubbed, parts of the
  // region is not guaranteed to be parsable. Use the bitmap for liveness.
  if (obj_in_unparsable_area(obj, pb)) {
    return !is_marked_in_bitmap(obj);
  }

  // This object is in the parsable part of the heap, live unless scrubbed.
  return obj_is_filler(obj);
}

inline HeapWord* HeapRegion::next_live_in_unparsable(G1CMBitMap* const bitmap, const HeapWord* p, HeapWord* const limit) const {
  return bitmap->get_next_marked_addr(p, limit);
}

inline HeapWord* HeapRegion::next_live_in_unparsable(const HeapWord* p, HeapWord* const limit) const {
  G1CMBitMap* bitmap = G1CollectedHeap::heap()->concurrent_mark()->mark_bitmap();
  return next_live_in_unparsable(bitmap, p, limit);
}

inline size_t HeapRegion::block_size(const HeapWord* p) const {
  return block_size(p, parsable_bottom());
}

inline size_t HeapRegion::block_size(const HeapWord* p, HeapWord* const pb) const {
  assert(p < top(), "precondition");

  if (!block_is_obj(p, pb)) {
    return pointer_delta(next_live_in_unparsable(p, pb), p);
  }

  return cast_to_oop(p)->size();
}

inline void HeapRegion::reset_compaction_top_after_compaction() {
  set_top(compaction_top());
  _compaction_top = bottom();
}

inline void HeapRegion::reset_compacted_after_full_gc() {
  assert(!is_pinned(), "must be");

  reset_compaction_top_after_compaction();
  // After a compaction the mark bitmap in a non-pinned regions is invalid.
  // But all objects are live, we get this by setting TAMS to bottom.
  init_top_at_mark_start();

  reset_after_full_gc_common();
}

inline void HeapRegion::reset_skip_compacting_after_full_gc() {
  assert(!is_free(), "must be");

  assert(compaction_top() == bottom(),
         "region %u compaction_top " PTR_FORMAT " must not be different from bottom " PTR_FORMAT,
         hrm_index(), p2i(compaction_top()), p2i(bottom()));

  _marked_bytes = used();
  _garbage_bytes = 0;

  set_top_at_mark_start(bottom());

  reset_after_full_gc_common();
}

inline void HeapRegion::reset_after_full_gc_common() {
  // Everything above bottom() is parsable and live.
  _parsable_bottom = bottom();

  // Clear unused heap memory in debug builds.
  if (ZapUnusedHeapArea) {
    mangle_unused_area();
  }
}

template<typename ApplyToMarkedClosure>
inline void HeapRegion::apply_to_marked_objects(G1CMBitMap* bitmap, ApplyToMarkedClosure* closure) {
  HeapWord* limit = top();
  HeapWord* next_addr = bottom();

  while (next_addr < limit) {
    Prefetch::write(next_addr, PrefetchScanIntervalInBytes);
    // This explicit is_marked check is a way to avoid
    // some extra work done by get_next_marked_addr for
    // the case where next_addr is marked.
    if (bitmap->is_marked(next_addr)) {
      oop current = cast_to_oop(next_addr);
      next_addr += closure->apply(current);
    } else {
      next_addr = bitmap->get_next_marked_addr(next_addr, limit);
    }
  }

  assert(next_addr == limit, "Should stop the scan at the limit.");
}

inline HeapWord* HeapRegion::par_allocate(size_t min_word_size,
                                          size_t desired_word_size,
                                          size_t* actual_word_size) {
  return par_allocate_impl(min_word_size, desired_word_size, actual_word_size);
}

inline HeapWord* HeapRegion::allocate(size_t word_size) {
  size_t temp;
  return allocate(word_size, word_size, &temp);
}

inline HeapWord* HeapRegion::allocate(size_t min_word_size,
                                      size_t desired_word_size,
                                      size_t* actual_word_size) {
  return allocate_impl(min_word_size, desired_word_size, actual_word_size);
}

inline void HeapRegion::update_bot() {
  HeapWord* next_addr = bottom();

  HeapWord* prev_addr;
  while (next_addr < top()) {
    prev_addr = next_addr;
    next_addr  = prev_addr + cast_to_oop(prev_addr)->size();
    update_bot_for_block(prev_addr, next_addr);
  }
  assert(next_addr == top(), "Should stop the scan at the limit.");
}

inline void HeapRegion::update_bot_for_obj(HeapWord* obj_start, size_t obj_size) {
  assert(is_old(), "should only do BOT updates for old regions");

  HeapWord* obj_end = obj_start + obj_size;

  assert(is_in(obj_start), "obj_start must be in this region: " HR_FORMAT
         " obj_start " PTR_FORMAT " obj_end " PTR_FORMAT,
         HR_FORMAT_PARAMS(this),
         p2i(obj_start), p2i(obj_end));

  _bot_part.update_for_block(obj_start, obj_end);
}

inline HeapWord* HeapRegion::top_at_mark_start() const {
  return Atomic::load(&_top_at_mark_start);
}

inline void HeapRegion::set_top_at_mark_start(HeapWord* value) {
  Atomic::store(&_top_at_mark_start, value);
}

inline HeapWord* HeapRegion::parsable_bottom() const {
  assert(!is_init_completed() || SafepointSynchronize::is_at_safepoint(), "only during initialization or safepoint");
  return _parsable_bottom;
}

inline HeapWord* HeapRegion::parsable_bottom_acquire() const {
  return Atomic::load_acquire(&_parsable_bottom);
}

inline void HeapRegion::reset_parsable_bottom() {
  Atomic::release_store(&_parsable_bottom, bottom());
}

inline void HeapRegion::note_start_of_marking() {
  assert(!is_closed_archive() || top_at_mark_start() == bottom(), "CA region's TAMS must always be at bottom");
  if (!is_closed_archive()) {
    set_top_at_mark_start(top());
  }
  _gc_efficiency = -1.0;
}

inline void HeapRegion::note_end_of_marking(size_t marked_bytes) {
  assert_at_safepoint();

  _marked_bytes = marked_bytes;
  _garbage_bytes = byte_size(bottom(), top_at_mark_start()) - _marked_bytes;

  if (needs_scrubbing()) {
    _parsable_bottom = top_at_mark_start();
  }
}

inline void HeapRegion::note_end_of_scrubbing() {
  reset_parsable_bottom();
}

inline void HeapRegion::note_end_of_clearing() {
  // We do not need a release store here because
  //
  // - if this method is called during concurrent bitmap clearing, we do not read
  // the bitmap any more for live/dead information (we do not read the bitmap at
  // all at that point).
  // - otherwise we reclaim regions only during GC and we do not read tams and the
  // bitmap concurrently.
  set_top_at_mark_start(bottom());
}

inline bool HeapRegion::in_collection_set() const {
  return G1CollectedHeap::heap()->is_in_cset(this);
}

template <class Closure, bool in_gc_pause>
HeapWord* HeapRegion::do_oops_on_memregion_in_humongous(MemRegion mr,
                                                        Closure* cl) {
  assert(is_humongous(), "precondition");
  HeapRegion* sr = humongous_start_region();
  oop obj = cast_to_oop(sr->bottom());

  // If concurrent and klass_or_null is NULL, then space has been
  // allocated but the object has not yet been published by setting
  // the klass.  That can only happen if the card is stale.  However,
  // we've already set the card clean, so we must return failure,
  // since the allocating thread could have performed a write to the
  // card that might be missed otherwise.
  if (!in_gc_pause && (obj->klass_or_null_acquire() == NULL)) {
    return NULL;
  }

  // We have a well-formed humongous object at the start of sr.
  // Only filler objects follow a humongous object in the containing
  // regions, and we can ignore those.  So only process the one
  // humongous object.
  HeapWord* const pb = in_gc_pause ? sr->parsable_bottom() : sr->parsable_bottom_acquire();
  if (sr->is_obj_dead(obj, pb)) {
    // The object is dead. There can be no other object in this region, so return
    // the end of that region.
    return end();
  }
  if (obj->is_objArray() || (sr->bottom() < mr.start())) {
    // objArrays are always marked precisely, so limit processing
    // with mr.  Non-objArrays might be precisely marked, and since
    // it's humongous it's worthwhile avoiding full processing.
    // However, the card could be stale and only cover filler
    // objects.  That should be rare, so not worth checking for;
    // instead let it fall out from the bounded iteration.
    obj->oop_iterate(cl, mr);
    return mr.end();
  } else {
    // If obj is not an objArray and mr contains the start of the
    // obj, then this could be an imprecise mark, and we need to
    // process the entire object.
    size_t size = obj->oop_iterate_size(cl);
    // We have scanned to the end of the object, but since there can be no objects
    // after this humongous object in the region, we can return the end of the
    // region if it is greater.
    return MAX2(cast_from_oop<HeapWord*>(obj) + size, mr.end());
  }
}

template <class Closure>
inline HeapWord* HeapRegion::oops_on_memregion_iterate_in_unparsable(MemRegion mr, HeapWord* const pb, Closure* cl) {
  // Cache the boundaries of the area to scan in some locals.
  HeapWord* const start = mr.start();
  // Only scan until parsable_bottom.
  HeapWord* const end = MIN2(mr.end(), pb);

  G1CMBitMap* bitmap = G1CollectedHeap::heap()->concurrent_mark()->mark_bitmap();
  // Find the obj that extends onto mr.start().
  //
  // The BOT itself is stable enough to be read at any time as
  //
  // * during refinement the individual elements of the BOT are read and written
  //   atomically and any visible mix of new and old BOT entries will eventually lead
  //   to some (possibly outdated) object start.
  //   The result of block_start() during concurrent refinement may be outdated - the
  //   scrubbing may have written a (partial) filler object header exactly crossing
  //   that perceived object start. So we have to advance to the next live object
  //   (using the bitmap) to be able to start the following iteration.
  //
  // * during GC the BOT does not change while reading, and the objects corresponding
  //   to these block starts are valid as "holes" are filled atomically wrt to
  //   safepoints.
  //
  HeapWord* cur = block_start(start, pb);

  if (!bitmap->is_marked(cur)) {
    cur = bitmap->get_next_marked_addr(cur, end);
  }

  while (cur != end) {
    assert(bitmap->is_marked(cur), "must be");

    oop obj = cast_to_oop(cur);
    assert(oopDesc::is_oop(obj, true), "Not an oop at " PTR_FORMAT, p2i(cur));

    cur += obj->size();
    bool is_precise = false;

    if (!obj->is_objArray() || (cast_from_oop<HeapWord*>(obj) >= start && cur <= end)) {
      obj->oop_iterate(cl);
    } else {
      obj->oop_iterate(cl, mr);
      is_precise = true;
    }

    if (cur >= end) {
      return is_precise ? end : cur;
    }

    cur = bitmap->get_next_marked_addr(cur, end);
  }
  return end;
}

// Applies cl to all reference fields of live objects in mr in non-humongous regions.
//
// For performance, the strategy here is to divide the work into two parts: areas
// below parsable_bottom (unparsable) and above parsable_bottom. The unparsable parts
// use the bitmap to locate live objects.
// Otherwise we would need to check for every object what the current location is;
// we expect that the amount of GCs executed during scrubbing is very low so such
// tests would be unnecessary almost all the time.
template <class Closure, bool in_gc_pause>
inline HeapWord* HeapRegion::oops_on_memregion_iterate(MemRegion mr, Closure* cl) {
  // Cache the boundaries of the memory region in some const locals
  HeapWord* const start = mr.start();
  HeapWord* const end = mr.end();

  // Snapshot the region's parsable_bottom.
  HeapWord* const pb = in_gc_pause ? parsable_bottom() : parsable_bottom_acquire();

  // Find the obj that extends onto mr.start()
  HeapWord* cur;
  if (obj_in_parsable_area(start, pb)) {
    cur = block_start(start, pb);
  } else {
    cur = oops_on_memregion_iterate_in_unparsable<Closure>(mr, pb, cl);
    // We might have scanned beyond end at this point because of imprecise iteration.
    if (cur >= end) {
      return cur;
    }
    // Parsable_bottom is always the start of a valid parsable object, so we must either
    // have stopped at parsable_bottom, or already iterated beyond end. The
    // latter case is handled above.
    assert(cur == pb, "must be cur " PTR_FORMAT " pb " PTR_FORMAT, p2i(cur), p2i(pb));
  }
  assert(cur < top(), "must be cur " PTR_FORMAT " top " PTR_FORMAT, p2i(cur), p2i(top()));

  // All objects >= pb are parsable. So we can just take object sizes directly.
  while (true) {
    oop obj = cast_to_oop(cur);
    assert(oopDesc::is_oop(obj, true), "Not an oop at " PTR_FORMAT, p2i(cur));

    bool is_precise = false;

    cur += obj->size();
    // Process live object's references.

    // Non-objArrays are usually marked imprecise at the object
    // start, in which case we need to iterate over them in full.
    // objArrays are precisely marked, but can still be iterated
    // over in full if completely covered.
    if (!obj->is_objArray() || (cast_from_oop<HeapWord*>(obj) >= start && cur <= end)) {
      obj->oop_iterate(cl);
    } else {
      obj->oop_iterate(cl, mr);
      is_precise = true;
    }
    if (cur >= end) {
      return is_precise ? end : cur;
    }
  }
}

template <bool in_gc_pause, class Closure>
HeapWord* HeapRegion::oops_on_memregion_seq_iterate_careful(MemRegion mr,
                                                            Closure* cl) {
  assert(MemRegion(bottom(), top()).contains(mr), "Card region not in heap region");

  // Special handling for humongous regions.
  if (is_humongous()) {
    return do_oops_on_memregion_in_humongous<Closure, in_gc_pause>(mr, cl);
  }
  assert(is_old() || is_archive(), "Wrongly trying to iterate over region %u type %s", _hrm_index, get_type_str());

  // Because mr has been trimmed to what's been allocated in this
  // region, the objects in these parts of the heap have non-NULL
  // klass pointers. There's no need to use klass_or_null to detect
  // in-progress allocation.
  // We might be in the progress of scrubbing this region and in this
  // case there might be objects that have their classes unloaded and
  // therefore needs to be scanned using the bitmap.

  return oops_on_memregion_iterate<Closure, in_gc_pause>(mr, cl);
}

inline int HeapRegion::age_in_surv_rate_group() const {
  assert(has_surv_rate_group(), "pre-condition");
  assert(has_valid_age_in_surv_rate(), "pre-condition");
  return _surv_rate_group->age_in_group(_age_index);
}

inline bool HeapRegion::has_valid_age_in_surv_rate() const {
  return G1SurvRateGroup::is_valid_age_index(_age_index);
}

inline bool HeapRegion::has_surv_rate_group() const {
  return _surv_rate_group != NULL;
}

inline double HeapRegion::surv_rate_prediction(G1Predictions const& predictor) const {
  assert(has_surv_rate_group(), "pre-condition");
  return _surv_rate_group->surv_rate_pred(predictor, age_in_surv_rate_group());
}

inline void HeapRegion::install_surv_rate_group(G1SurvRateGroup* surv_rate_group) {
  assert(surv_rate_group != NULL, "pre-condition");
  assert(!has_surv_rate_group(), "pre-condition");
  assert(is_young(), "pre-condition");

  _surv_rate_group = surv_rate_group;
  _age_index = surv_rate_group->next_age_index();
}

inline void HeapRegion::uninstall_surv_rate_group() {
  if (has_surv_rate_group()) {
    assert(has_valid_age_in_surv_rate(), "pre-condition");
    assert(is_young(), "pre-condition");

    _surv_rate_group = NULL;
    _age_index = G1SurvRateGroup::InvalidAgeIndex;
  } else {
    assert(!has_valid_age_in_surv_rate(), "pre-condition");
  }
}

inline void HeapRegion::record_surv_words_in_group(size_t words_survived) {
  assert(has_surv_rate_group(), "pre-condition");
  assert(has_valid_age_in_surv_rate(), "pre-condition");
  int age_in_group = age_in_surv_rate_group();
  _surv_rate_group->record_surviving_words(age_in_group, words_survived);
}

#endif // SHARE_GC_G1_HEAPREGION_INLINE_HPP<|MERGE_RESOLUTION|>--- conflicted
+++ resolved
@@ -82,9 +82,9 @@
   } while (true);
 }
 
-<<<<<<< HEAD
 inline HeapWord* HeapRegion::forward_to_block_containing_addr(HeapWord* q, HeapWord* n,
-                                                              const void* addr) const {
+                                                              const void* addr,
+                                                              HeapWord* pb) const {
   while (n <= addr) {
     // When addr is not covered by the block starting at q we need to
     // step forward until we find the correct block. With the BOT
@@ -94,7 +94,7 @@
     q = n;
     assert(cast_to_oop(q)->klass_or_null() != nullptr,
         "start of block must be an initialized object");
-    n += block_size(q);
+    n += block_size(q, pb);
   }
   assert(q <= addr, "wrong order for q and addr");
   assert(addr < n, "wrong order for addr and n");
@@ -102,15 +102,15 @@
 }
 
 inline HeapWord* HeapRegion::block_start(const void* addr) const {
+  return block_start(addr, parsable_bottom_acquire());
+}
+
+inline HeapWord* HeapRegion::block_start(const void* addr, HeapWord* const pb) const {
   HeapWord* q = _bot_part.block_start_reaching_into_card(addr);
   // The returned address is the block that reaches into the card of addr. Walk
   // the heap to get to the block reaching into addr.
-  HeapWord* n = q + block_size(q);
-  return forward_to_block_containing_addr(q, n, addr);
-=======
-inline HeapWord* HeapRegion::block_start(const void* addr, HeapWord* const pb) {
-  return _bot_part.block_start(addr, pb);
->>>>>>> 95e3190d
+  HeapWord* n = q + block_size(q, pb);
+  return forward_to_block_containing_addr(q, n, addr, pb);
 }
 
 inline bool HeapRegion::obj_in_unparsable_area(oop obj, HeapWord* const pb) {
