/*
 * Copyright (c) 2016, 2021, Oracle and/or its affiliates. All rights reserved.
 * DO NOT ALTER OR REMOVE COPYRIGHT NOTICES OR THIS FILE HEADER.
 *
 * This code is free software; you can redistribute it and/or modify it
 * under the terms of the GNU General Public License version 2 only, as
 * published by the Free Software Foundation.
 *
 * This code is distributed in the hope that it will be useful, but WITHOUT
 * ANY WARRANTY; without even the implied warranty of MERCHANTABILITY or
 * FITNESS FOR A PARTICULAR PURPOSE.  See the GNU General Public License
 * version 2 for more details (a copy is included in the LICENSE file that
 * accompanied this code).
 *
 * You should have received a copy of the GNU General Public License version
 * 2 along with this work; if not, write to the Free Software Foundation,
 * Inc., 51 Franklin St, Fifth Floor, Boston, MA 02110-1301 USA.
 *
 * Please contact Oracle, 500 Oracle Parkway, Redwood Shores, CA 94065 USA
 * or visit www.oracle.com if you need additional information or have any
 * questions.
 *
 */

#include "precompiled.hpp"
#include "gc/g1/g1CollectedHeap.inline.hpp"
#include "gc/g1/g1CollectionSet.hpp"
#include "gc/g1/g1CollectionSetCandidates.hpp"
#include "gc/g1/g1CollectorState.hpp"
#include "gc/g1/g1HotCardCache.hpp"
#include "gc/g1/g1ParScanThreadState.hpp"
#include "gc/g1/g1Policy.hpp"
#include "gc/g1/heapRegion.inline.hpp"
#include "gc/g1/heapRegionRemSet.inline.hpp"
#include "gc/g1/heapRegionSet.hpp"
#include "logging/logStream.hpp"
#include "runtime/orderAccess.hpp"
#include "utilities/debug.hpp"
#include "utilities/globalDefinitions.hpp"
#include "utilities/quickSort.hpp"

G1CollectorState* G1CollectionSet::collector_state() const {
  return _g1h->collector_state();
}

G1GCPhaseTimes* G1CollectionSet::phase_times() {
  return _policy->phase_times();
}

double G1CollectionSet::predict_region_non_copy_time_ms(HeapRegion* hr) const {
  return _policy->predict_region_non_copy_time_ms(hr, collector_state()->in_young_only_phase());
}

G1CollectionSet::G1CollectionSet(G1CollectedHeap* g1h, G1Policy* policy) :
  _g1h(g1h),
  _policy(policy),
  _candidates(NULL),
  _eden_region_length(0),
  _survivor_region_length(0),
  _old_region_length(0),
  _collection_set_regions(NULL),
  _collection_set_cur_length(0),
  _collection_set_max_length(0),
  _num_optional_regions(0),
  _bytes_used_before(0),
  _recorded_rs_length(0),
  _inc_build_state(Inactive),
  _inc_part_start(0),
  _inc_collection_set_stats(NULL),
  _inc_bytes_used_before(0),
  _inc_recorded_rs_length(0),
  _inc_recorded_rs_length_diff(0),
  _inc_predicted_non_copy_time_ms(0.0),
  _inc_predicted_non_copy_time_ms_diff(0.0) {
}

G1CollectionSet::~G1CollectionSet() {
  FREE_C_HEAP_ARRAY(uint, _collection_set_regions);
  FREE_C_HEAP_ARRAY(IncCollectionSetRegionStat, _inc_collection_set_stats);
  free_optional_regions();
  clear_candidates();
}

void G1CollectionSet::init_region_lengths(uint eden_cset_region_length,
                                          uint survivor_cset_region_length) {
  assert_at_safepoint_on_vm_thread();

  _eden_region_length     = eden_cset_region_length;
  _survivor_region_length = survivor_cset_region_length;

  assert((size_t) young_region_length() == _collection_set_cur_length,
         "Young region length %u should match collection set length %u", young_region_length(), _collection_set_cur_length);

  _old_region_length = 0;
  free_optional_regions();
}

void G1CollectionSet::initialize(uint max_region_length) {
  guarantee(_collection_set_regions == NULL, "Must only initialize once.");
  _collection_set_max_length = max_region_length;
  _collection_set_regions = NEW_C_HEAP_ARRAY(uint, max_region_length, mtGC);
  _inc_collection_set_stats = NEW_C_HEAP_ARRAY(IncCollectionSetRegionStat, max_region_length, mtGC);
}

void G1CollectionSet::free_optional_regions() {
  _num_optional_regions = 0;
}

void G1CollectionSet::clear_candidates() {
  delete _candidates;
  _candidates = NULL;
}

bool G1CollectionSet::has_candidates() {
  return _candidates != NULL && !_candidates->is_empty();
}

void G1CollectionSet::set_recorded_rs_length(size_t rs_length) {
  _recorded_rs_length = rs_length;
}

// Add the heap region at the head of the non-incremental collection set
void G1CollectionSet::add_old_region(HeapRegion* hr) {
  assert_at_safepoint_on_vm_thread();

  assert(_inc_build_state == Active,
         "Precondition, actively building cset or adding optional later on");
  assert(hr->is_old(), "the region should be old");

  assert(!hr->in_collection_set(), "should not already be in the collection set");
  _g1h->register_old_region_with_region_attr(hr);

  assert(_collection_set_cur_length < _collection_set_max_length, "Collection set now larger than maximum size.");
  _collection_set_regions[_collection_set_cur_length++] = hr->hrm_index();

  _bytes_used_before += hr->used();
  _recorded_rs_length += hr->rem_set()->occupied();
  _old_region_length++;

  _g1h->old_set_remove(hr);
}

void G1CollectionSet::add_optional_region(HeapRegion* hr) {
  assert(hr->is_old(), "the region should be old");
  assert(!hr->in_collection_set(), "should not already be in the CSet");

  _g1h->register_optional_region_with_region_attr(hr);

  hr->set_index_in_cset(_num_optional_regions++);
}

void G1CollectionSet::start_incremental_building() {
  assert(_collection_set_cur_length == 0, "Collection set must be empty before starting a new collection set.");
  assert(_inc_build_state == Inactive, "Precondition");
#ifdef ASSERT
  for (uint i = 0; i < _collection_set_max_length; i++) {
    _inc_collection_set_stats[i].reset();
  }
#endif

  _inc_bytes_used_before = 0;

  _inc_recorded_rs_length = 0;
  _inc_recorded_rs_length_diff = 0;
  _inc_predicted_non_copy_time_ms = 0.0;
  _inc_predicted_non_copy_time_ms_diff = 0.0;

  update_incremental_marker();
}

void G1CollectionSet::finalize_incremental_building() {
  assert(_inc_build_state == Active, "Precondition");
  assert(SafepointSynchronize::is_at_safepoint(), "should be at a safepoint");

  // The two "main" fields, _inc_recorded_rs_length and
  // _inc_predicted_non_copy_time_ms, are updated by the thread
  // that adds a new region to the CSet. Further updates by the
  // concurrent refinement thread that samples the young RSet lengths
  // are accumulated in the *_diff fields. Here we add the diffs to
  // the "main" fields.

  _inc_recorded_rs_length += _inc_recorded_rs_length_diff;
  _inc_predicted_non_copy_time_ms += _inc_predicted_non_copy_time_ms_diff;

  _inc_recorded_rs_length_diff = 0;
  _inc_predicted_non_copy_time_ms_diff = 0.0;
}

void G1CollectionSet::clear() {
  assert_at_safepoint_on_vm_thread();
  _collection_set_cur_length = 0;
}

void G1CollectionSet::iterate(HeapRegionClosure* cl) const {
  size_t len = _collection_set_cur_length;
  OrderAccess::loadload();

  for (uint i = 0; i < len; i++) {
    HeapRegion* r = _g1h->region_at(_collection_set_regions[i]);
    bool result = cl->do_heap_region(r);
    if (result) {
      cl->set_incomplete();
      return;
    }
  }
}

void G1CollectionSet::par_iterate(HeapRegionClosure* cl,
                                  HeapRegionClaimer* hr_claimer,
                                  uint worker_id,
                                  uint total_workers) const {
  iterate_part_from(cl, hr_claimer, 0, cur_length(), worker_id, total_workers);
}

void G1CollectionSet::iterate_optional(HeapRegionClosure* cl) const {
  assert_at_safepoint();

  for (uint i = 0; i < _num_optional_regions; i++) {
    HeapRegion* r = _candidates->at(i);
    bool result = cl->do_heap_region(r);
    guarantee(!result, "Must not cancel iteration");
  }
}

void G1CollectionSet::iterate_incremental_part_from(HeapRegionClosure* cl,
                                                    HeapRegionClaimer* hr_claimer,
                                                    uint worker_id,
                                                    uint total_workers) const {
  iterate_part_from(cl, hr_claimer, _inc_part_start, increment_length(), worker_id, total_workers);
}

void G1CollectionSet::iterate_part_from(HeapRegionClosure* cl,
                                        HeapRegionClaimer* hr_claimer,
                                        size_t offset,
                                        size_t length,
                                        uint worker_id,
                                        uint total_workers) const {
  assert_at_safepoint();
  if (length == 0) {
    return;
  }

  size_t start_pos = (worker_id * length) / total_workers;
  size_t cur_pos = start_pos;

  do {
    uint region_idx = _collection_set_regions[cur_pos + offset];
    if (hr_claimer == NULL || hr_claimer->claim_region(region_idx)) {
      HeapRegion* r = _g1h->region_at(region_idx);
      bool result = cl->do_heap_region(r);
      guarantee(!result, "Must not cancel iteration");
    }

    cur_pos++;
    if (cur_pos == length) {
      cur_pos = 0;
    }
  } while (cur_pos != start_pos);
}

void G1CollectionSet::update_young_region_prediction(HeapRegion* hr,
                                                     size_t new_rs_length) {
  // Update the CSet information that is dependent on the new RS length
  assert(hr->is_young(), "Precondition");
  assert(!SafepointSynchronize::is_at_safepoint(), "should not be at a safepoint");

  IncCollectionSetRegionStat* stat = &_inc_collection_set_stats[hr->hrm_index()];

  size_t old_rs_length = stat->_rs_length;
  assert(old_rs_length <= new_rs_length,
         "Remembered set decreased (changed from " SIZE_FORMAT " to " SIZE_FORMAT " region %u type %s)",
         old_rs_length, new_rs_length, hr->hrm_index(), hr->get_short_type_str());
  size_t rs_length_diff = new_rs_length - old_rs_length;
  stat->_rs_length = new_rs_length;
  _inc_recorded_rs_length_diff += rs_length_diff;

  double old_non_copy_time = stat->_non_copy_time_ms;
  assert(old_non_copy_time >= 0.0, "Non copy time for region %u not initialized yet, is %.3f", hr->hrm_index(), old_non_copy_time);
  double new_non_copy_time = predict_region_non_copy_time_ms(hr);
  double non_copy_time_ms_diff = new_non_copy_time - old_non_copy_time;

  stat->_non_copy_time_ms = new_non_copy_time;
  _inc_predicted_non_copy_time_ms_diff += non_copy_time_ms_diff;
}

void G1CollectionSet::add_young_region_common(HeapRegion* hr) {
  assert(hr->is_young(), "invariant");
  assert(_inc_build_state == Active, "Precondition");

  // This routine is used when:
  // * adding survivor regions to the incremental cset at the end of an
  //   evacuation pause or
  // * adding the current allocation region to the incremental cset
  //   when it is retired.
  // Therefore this routine may be called at a safepoint by the
  // VM thread, or in-between safepoints by mutator threads (when
  // retiring the current allocation region)
  // We need to clear and set the cached recorded/cached collection set
  // information in the heap region here (before the region gets added
  // to the collection set). An individual heap region's cached values
  // are calculated, aggregated with the policy collection set info,
  // and cached in the heap region here (initially) and (subsequently)
  // by the Young List sampling code.
  // Ignore calls to this due to retirement during full gc.

  if (!_g1h->collector_state()->in_full_gc()) {
    size_t rs_length = hr->rem_set()->occupied();
    double non_copy_time = predict_region_non_copy_time_ms(hr);

    // Cache the values we have added to the aggregated information
    // in the heap region in case we have to remove this region from
    // the incremental collection set, or it is updated by the
    // rset sampling code

    IncCollectionSetRegionStat* stat = &_inc_collection_set_stats[hr->hrm_index()];
    stat->_rs_length = rs_length;
    stat->_non_copy_time_ms = non_copy_time;

    _inc_recorded_rs_length += rs_length;
    _inc_predicted_non_copy_time_ms += non_copy_time;
    _inc_bytes_used_before += hr->used();
  }

  assert(!hr->in_collection_set(), "invariant");
  _g1h->register_young_region_with_region_attr(hr);

  // We use UINT_MAX as "invalid" marker in verification.
  assert(_collection_set_cur_length < (UINT_MAX - 1),
<<<<<<< HEAD
         "Collection set is too large with " SIZE_FORMAT " entries", _collection_set_cur_length);
  hr->set_index_in_cset((uint)_collection_set_cur_length + 1);
=======
         "Collection set is too large with %u entries", _collection_set_cur_length);
  hr->set_young_index_in_cset(_collection_set_cur_length + 1);
>>>>>>> 03b5e99d

  assert(_collection_set_cur_length < _collection_set_max_length, "Collection set larger than maximum allowed.");
  _collection_set_regions[_collection_set_cur_length] = hr->hrm_index();
  // Concurrent readers must observe the store of the value in the array before an
  // update to the length field.
  OrderAccess::storestore();
  _collection_set_cur_length++;
}

void G1CollectionSet::add_survivor_regions(HeapRegion* hr) {
  assert(hr->is_survivor(), "Must only add survivor regions, but is %s", hr->get_type_str());
  add_young_region_common(hr);
}

void G1CollectionSet::add_eden_region(HeapRegion* hr) {
  assert(hr->is_eden(), "Must only add eden regions, but is %s", hr->get_type_str());
  add_young_region_common(hr);
}

#ifndef PRODUCT
class G1VerifyYoungAgesClosure : public HeapRegionClosure {
public:
  bool _valid;

  G1VerifyYoungAgesClosure() : HeapRegionClosure(), _valid(true) { }

  virtual bool do_heap_region(HeapRegion* r) {
    guarantee(r->is_young(), "Region must be young but is %s", r->get_type_str());

    if (!r->has_surv_rate_group()) {
      log_error(gc, verify)("## encountered young region without surv_rate_group");
      _valid = false;
    }

    if (!r->has_valid_age_in_surv_rate()) {
      log_error(gc, verify)("## encountered invalid age in young region");
      _valid = false;
    }

    return false;
  }

  bool valid() const { return _valid; }
};

bool G1CollectionSet::verify_young_ages() {
  assert_at_safepoint_on_vm_thread();

  G1VerifyYoungAgesClosure cl;
  iterate(&cl);

  if (!cl.valid()) {
    LogStreamHandle(Error, gc, verify) log;
    print(&log);
  }

  return cl.valid();
}

class G1PrintCollectionSetDetailClosure : public HeapRegionClosure {
  outputStream* _st;
public:
  G1PrintCollectionSetDetailClosure(outputStream* st) : HeapRegionClosure(), _st(st) { }

  virtual bool do_heap_region(HeapRegion* r) {
    assert(r->in_collection_set(), "Region %u should be in collection set", r->hrm_index());
    _st->print_cr("  " HR_FORMAT ", P: " PTR_FORMAT "N: " PTR_FORMAT ", age: %4d",
                  HR_FORMAT_PARAMS(r),
                  p2i(r->prev_top_at_mark_start()),
                  p2i(r->next_top_at_mark_start()),
                  r->has_surv_rate_group() ? r->age_in_surv_rate_group() : -1);
    return false;
  }
};

void G1CollectionSet::print(outputStream* st) {
  st->print_cr("\nCollection_set:");

  G1PrintCollectionSetDetailClosure cl(st);
  iterate(&cl);
}
#endif // !PRODUCT

double G1CollectionSet::finalize_young_part(double target_pause_time_ms, G1SurvivorRegions* survivors) {
  Ticks start_time = Ticks::now();

  finalize_incremental_building();

  guarantee(target_pause_time_ms > 0.0,
            "target_pause_time_ms = %1.6lf should be positive", target_pause_time_ms);

  size_t pending_cards = _policy->pending_cards_at_gc_start() + _g1h->hot_card_cache()->num_entries();

  log_trace(gc, ergo, cset)("Start choosing CSet. Pending cards: " SIZE_FORMAT " target pause time: %1.2fms",
                            pending_cards, target_pause_time_ms);

  // The young list is laid with the survivor regions from the previous
  // pause are appended to the RHS of the young list, i.e.
  //   [Newly Young Regions ++ Survivors from last pause].

  uint eden_region_length = _g1h->eden_regions_count();
  uint survivor_region_length = survivors->length();
  init_region_lengths(eden_region_length, survivor_region_length);

  verify_young_cset_indices();

  // Clear the fields that point to the survivor list - they are all young now.
  survivors->convert_to_eden();

  _bytes_used_before = _inc_bytes_used_before;

  // The number of recorded young regions is the incremental
  // collection set's current size
  set_recorded_rs_length(_inc_recorded_rs_length);

  double predicted_base_time_ms = _policy->predict_base_elapsed_time_ms(pending_cards);
  double predicted_eden_time = _inc_predicted_non_copy_time_ms + _policy->predict_eden_copy_time_ms(eden_region_length);
  double remaining_time_ms = MAX2(target_pause_time_ms - (predicted_base_time_ms + predicted_eden_time), 0.0);

  log_trace(gc, ergo, cset)("Added young regions to CSet. Eden: %u regions, Survivors: %u regions, "
                            "predicted eden time: %1.2fms, predicted base time: %1.2fms, target pause time: %1.2fms, remaining time: %1.2fms",
                            eden_region_length, survivor_region_length,
                            predicted_eden_time, predicted_base_time_ms, target_pause_time_ms, remaining_time_ms);

  phase_times()->record_young_cset_choice_time_ms((Ticks::now() - start_time).seconds() * 1000.0);

  return remaining_time_ms;
}

static int compare_region_idx(const uint a, const uint b) {
  return static_cast<int>(a-b);
}

void G1CollectionSet::finalize_old_part(double time_remaining_ms) {
  double non_young_start_time_sec = os::elapsedTime();

  if (collector_state()->in_mixed_phase()) {
    candidates()->verify();

    uint num_initial_old_regions;
    uint num_optional_old_regions;

    _policy->calculate_old_collection_set_regions(candidates(),
                                                  time_remaining_ms,
                                                  num_initial_old_regions,
                                                  num_optional_old_regions);

    // Prepare initial old regions.
    move_candidates_to_collection_set(num_initial_old_regions);

    // Prepare optional old regions for evacuation.
    uint candidate_idx = candidates()->cur_idx();
    for (uint i = 0; i < num_optional_old_regions; i++) {
      add_optional_region(candidates()->at(candidate_idx + i));
    }

    candidates()->verify();
  }

  stop_incremental_building();

  double non_young_end_time_sec = os::elapsedTime();
  phase_times()->record_non_young_cset_choice_time_ms((non_young_end_time_sec - non_young_start_time_sec) * 1000.0);

  QuickSort::sort(_collection_set_regions, _collection_set_cur_length, compare_region_idx, true);
}

void G1CollectionSet::move_candidates_to_collection_set(uint num_old_candidate_regions) {
  if (num_old_candidate_regions == 0) {
    return;
  }
  uint candidate_idx = candidates()->cur_idx();
  for (uint i = 0; i < num_old_candidate_regions; i++) {
    HeapRegion* r = candidates()->at(candidate_idx + i);
    // This potentially optional candidate region is going to be an actual collection
    // set region. Clear cset marker.
    _g1h->clear_region_attr(r);
    add_old_region(r);
  }
  candidates()->remove(num_old_candidate_regions);

  candidates()->verify();
}

void G1CollectionSet::finalize_initial_collection_set(double target_pause_time_ms, G1SurvivorRegions* survivor) {
  double time_remaining_ms = finalize_young_part(target_pause_time_ms, survivor);
  finalize_old_part(time_remaining_ms);
}

bool G1CollectionSet::finalize_optional_for_evacuation(double remaining_pause_time) {
  update_incremental_marker();

  uint num_selected_regions;
  _policy->calculate_optional_collection_set_regions(candidates(),
                                                     _num_optional_regions,
                                                     remaining_pause_time,
                                                     num_selected_regions);

  move_candidates_to_collection_set(num_selected_regions);

  _num_optional_regions -= num_selected_regions;

  stop_incremental_building();

  _g1h->verify_region_attr_remset_update();

  return num_selected_regions > 0;
}

void G1CollectionSet::abandon_optional_collection_set(G1ParScanThreadStateSet* pss) {
  for (uint i = 0; i < _num_optional_regions; i++) {
    HeapRegion* r = candidates()->at(candidates()->cur_idx() + i);
    pss->record_unused_optional_region(r);
    // Clear collection set marker and make sure that the remembered set information
    // is correct as we still need it later.
    _g1h->clear_region_attr(r);
    _g1h->register_region_with_region_attr(r);
    r->clear_index_in_cset();
  }
  free_optional_regions();

  _g1h->verify_region_attr_remset_update();
}

#ifdef ASSERT
class G1VerifyYoungCSetIndicesClosure : public HeapRegionClosure {
private:
  size_t _young_length;
  uint* _heap_region_indices;
public:
  G1VerifyYoungCSetIndicesClosure(size_t young_length) : HeapRegionClosure(), _young_length(young_length) {
    _heap_region_indices = NEW_C_HEAP_ARRAY(uint, young_length + 1, mtGC);
    for (size_t i = 0; i < young_length + 1; i++) {
      _heap_region_indices[i] = UINT_MAX;
    }
  }
  ~G1VerifyYoungCSetIndicesClosure() {
    FREE_C_HEAP_ARRAY(int, _heap_region_indices);
  }

  virtual bool do_heap_region(HeapRegion* r) {
    const uint idx = r->index_in_cset();

    assert(idx > 0, "Young index must be set for all regions in the incremental collection set but is not for region %u.", r->hrm_index());
    assert(idx <= _young_length, "Young cset index %u too large for region %u", idx, r->hrm_index());

    assert(_heap_region_indices[idx] == UINT_MAX,
           "Index %d used by multiple regions, first use by region %u, second by region %u",
           idx, _heap_region_indices[idx], r->hrm_index());

    _heap_region_indices[idx] = r->hrm_index();

    return false;
  }
};

void G1CollectionSet::verify_young_cset_indices() const {
  assert_at_safepoint_on_vm_thread();

  G1VerifyYoungCSetIndicesClosure cl(_collection_set_cur_length);
  iterate(&cl);
}
#endif<|MERGE_RESOLUTION|>--- conflicted
+++ resolved
@@ -326,15 +326,9 @@
 
   // We use UINT_MAX as "invalid" marker in verification.
   assert(_collection_set_cur_length < (UINT_MAX - 1),
-<<<<<<< HEAD
          "Collection set is too large with " SIZE_FORMAT " entries", _collection_set_cur_length);
   hr->set_index_in_cset((uint)_collection_set_cur_length + 1);
-=======
-         "Collection set is too large with %u entries", _collection_set_cur_length);
-  hr->set_young_index_in_cset(_collection_set_cur_length + 1);
->>>>>>> 03b5e99d
-
-  assert(_collection_set_cur_length < _collection_set_max_length, "Collection set larger than maximum allowed.");
+
   _collection_set_regions[_collection_set_cur_length] = hr->hrm_index();
   // Concurrent readers must observe the store of the value in the array before an
   // update to the length field.
