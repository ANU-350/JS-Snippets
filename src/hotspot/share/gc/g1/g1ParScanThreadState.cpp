/*
 * Copyright (c) 2014, 2021, Oracle and/or its affiliates. All rights reserved.
 * DO NOT ALTER OR REMOVE COPYRIGHT NOTICES OR THIS FILE HEADER.
 *
 * This code is free software; you can redistribute it and/or modify it
 * under the terms of the GNU General Public License version 2 only, as
 * published by the Free Software Foundation.
 *
 * This code is distributed in the hope that it will be useful, but WITHOUT
 * ANY WARRANTY; without even the implied warranty of MERCHANTABILITY or
 * FITNESS FOR A PARTICULAR PURPOSE.  See the GNU General Public License
 * version 2 for more details (a copy is included in the LICENSE file that
 * accompanied this code).
 *
 * You should have received a copy of the GNU General Public License version
 * 2 along with this work; if not, write to the Free Software Foundation,
 * Inc., 51 Franklin St, Fifth Floor, Boston, MA 02110-1301 USA.
 *
 * Please contact Oracle, 500 Oracle Parkway, Redwood Shores, CA 94065 USA
 * or visit www.oracle.com if you need additional information or have any
 * questions.
 *
 */

#include "precompiled.hpp"
#include "gc/g1/g1Allocator.inline.hpp"
#include "gc/g1/g1CollectedHeap.inline.hpp"
#include "gc/g1/g1CollectionSet.hpp"
#include "gc/g1/g1EvacFailureRegions.inline.hpp"
#include "gc/g1/g1OopClosures.inline.hpp"
#include "gc/g1/g1ParScanThreadState.inline.hpp"
#include "gc/g1/g1RootClosures.hpp"
#include "gc/g1/g1StringDedup.hpp"
#include "gc/g1/g1Trace.hpp"
#include "gc/g1/g1YoungGCEvacFailureInjector.inline.hpp"
#include "gc/shared/partialArrayTaskStepper.inline.hpp"
#include "gc/shared/preservedMarks.inline.hpp"
#include "gc/shared/stringdedup/stringDedup.hpp"
#include "gc/shared/taskqueue.inline.hpp"
#include "memory/allocation.inline.hpp"
#include "oops/access.inline.hpp"
#include "oops/oop.inline.hpp"
#include "runtime/atomic.hpp"
#include "runtime/prefetch.inline.hpp"
#include "utilities/globalDefinitions.hpp"
#include "utilities/macros.hpp"

// In fastdebug builds the code size can get out of hand, potentially
// tripping over compiler limits (which may be bugs, but nevertheless
// need to be taken into consideration).  A side benefit of limiting
// inlining is that we get more call frames that might aid debugging.
// And the fastdebug compile time for this file is much reduced.
// Explicit NOINLINE to block ATTRIBUTE_FLATTENing.
#define MAYBE_INLINE_EVACUATION NOT_DEBUG(inline) DEBUG_ONLY(NOINLINE)

G1ParScanThreadState::G1ParScanThreadState(G1CollectedHeap* g1h,
                                           G1RedirtyCardsQueueSet* rdcqs,
                                           PreservedMarks* preserved_marks,
                                           uint worker_id,
                                           uint n_workers,
                                           size_t young_cset_length,
                                           size_t optional_cset_length,
                                           G1EvacFailureRegions* evac_failure_regions)
  : _g1h(g1h),
    _task_queue(g1h->task_queue(worker_id)),
    _rdc_local_qset(rdcqs),
    _ct(g1h->card_table()),
    _closures(NULL),
    _plab_allocator(NULL),
    _age_table(false),
    _tenuring_threshold(g1h->policy()->tenuring_threshold()),
    _scanner(g1h, this),
    _worker_id(worker_id),
    _last_enqueued_card(SIZE_MAX),
    _stack_trim_upper_threshold(GCDrainStackTargetSize * 2 + 1),
    _stack_trim_lower_threshold(GCDrainStackTargetSize),
    _trim_ticks(),
    _surviving_young_words_base(NULL),
    _surviving_young_words(NULL),
    _surviving_words_length(young_cset_length + 1),
    _old_gen_is_full(false),
    _partial_objarray_chunk_size(ParGCArrayScanChunk),
    _partial_array_stepper(n_workers),
    _string_dedup_requests(),
    _num_optional_regions(optional_cset_length),
    _numa(g1h->numa()),
    _obj_alloc_stat(NULL),
    _preserved_marks(preserved_marks),
    _evacuation_failed_info(),
    _evac_failure_regions(evac_failure_regions)
{
  // We allocate number of young gen regions in the collection set plus one
  // entries, since entry 0 keeps track of surviving bytes for non-young regions.
  // We also add a few elements at the beginning and at the end in
  // an attempt to eliminate cache contention
  const size_t padding_elem_num = (DEFAULT_CACHE_LINE_SIZE / sizeof(size_t));
  size_t array_length = padding_elem_num + _surviving_words_length + padding_elem_num;

  _surviving_young_words_base = NEW_C_HEAP_ARRAY(size_t, array_length, mtGC);
  _surviving_young_words = _surviving_young_words_base + padding_elem_num;
  memset(_surviving_young_words, 0, _surviving_words_length * sizeof(size_t));

  _plab_allocator = new G1PLABAllocator(_g1h->allocator());

  _closures = G1EvacuationRootClosures::create_root_closures(this, _g1h);

  _oops_into_optional_regions = new G1OopStarChunkedList[_num_optional_regions];

  initialize_numa_stats();
}

size_t G1ParScanThreadState::flush(size_t* surviving_young_words) {
  _rdc_local_qset.flush();
  flush_numa_stats();
  // Update allocation statistics.
  _plab_allocator->flush_and_retire_stats();
  _g1h->policy()->record_age_table(&_age_table);

  if (_evacuation_failed_info.has_failed()) {
     _g1h->gc_tracer_stw()->report_evacuation_failed(_evacuation_failed_info);
  }

  size_t sum = 0;
  for (uint i = 0; i < _surviving_words_length; i++) {
    surviving_young_words[i] += _surviving_young_words[i];
    sum += _surviving_young_words[i];
  }
  return sum;
}

G1ParScanThreadState::~G1ParScanThreadState() {
  delete _plab_allocator;
  delete _closures;
  FREE_C_HEAP_ARRAY(size_t, _surviving_young_words_base);
  delete[] _oops_into_optional_regions;
  FREE_C_HEAP_ARRAY(size_t, _obj_alloc_stat);
}

size_t G1ParScanThreadState::lab_waste_words() const {
  return _plab_allocator->waste();
}

size_t G1ParScanThreadState::lab_undo_waste_words() const {
  return _plab_allocator->undo_waste();
}

#ifdef ASSERT
void G1ParScanThreadState::verify_task(narrowOop* task) const {
  assert(task != NULL, "invariant");
  assert(UseCompressedOops, "sanity");
  oop p = RawAccess<>::oop_load(task);
  assert(_g1h->is_in_reserved(p),
         "task=" PTR_FORMAT " p=" PTR_FORMAT, p2i(task), p2i(p));
}

void G1ParScanThreadState::verify_task(oop* task) const {
  assert(task != NULL, "invariant");
  oop p = RawAccess<>::oop_load(task);
  assert(_g1h->is_in_reserved(p),
         "task=" PTR_FORMAT " p=" PTR_FORMAT, p2i(task), p2i(p));
}

void G1ParScanThreadState::verify_task(PartialArrayScanTask task) const {
  // Must be in the collection set--it's already been copied.
  oop p = task.to_source_array();
  assert(_g1h->is_in_cset(p), "p=" PTR_FORMAT, p2i(p));
}

void G1ParScanThreadState::verify_task(ScannerTask task) const {
  if (task.is_narrow_oop_ptr()) {
    verify_task(task.to_narrow_oop_ptr());
  } else if (task.is_oop_ptr()) {
    verify_task(task.to_oop_ptr());
  } else if (task.is_partial_array_task()) {
    verify_task(task.to_partial_array_task());
  } else {
    ShouldNotReachHere();
  }
}
#endif // ASSERT

template <class T>
MAYBE_INLINE_EVACUATION
void G1ParScanThreadState::do_oop_evac(T* p) {
  // Reference should not be NULL here as such are never pushed to the task queue.
  oop obj = RawAccess<IS_NOT_NULL>::oop_load(p);

  // Although we never intentionally push references outside of the collection
  // set, due to (benign) races in the claim mechanism during RSet scanning more
  // than one thread might claim the same card. So the same card may be
  // processed multiple times, and so we might get references into old gen here.
  // So we need to redo this check.
  const G1HeapRegionAttr region_attr = _g1h->region_attr(obj);
  // References pushed onto the work stack should never point to a humongous region
  // as they are not added to the collection set due to above precondition.
  assert(!region_attr.is_humongous(),
         "Obj " PTR_FORMAT " should not refer to humongous region %u from " PTR_FORMAT,
         p2i(obj), _g1h->addr_to_region(cast_from_oop<HeapWord*>(obj)), p2i(p));

  if (!region_attr.is_in_cset()) {
    // In this case somebody else already did all the work.
    return;
  }

  markWord m = obj->mark();
  if (m.is_marked()) {
    obj = cast_to_oop(m.decode_pointer());
  } else {
    obj = do_copy_to_survivor_space(region_attr, obj, m);
  }
  RawAccess<IS_NOT_NULL>::oop_store(p, obj);

<<<<<<< HEAD
  enqueue_card_after_barrier_filters(p, obj);
=======
  write_ref_field_post(p, obj);
>>>>>>> aefd4ac4
}

MAYBE_INLINE_EVACUATION
void G1ParScanThreadState::do_partial_array(PartialArrayScanTask task) {
  oop from_obj = task.to_source_array();

  assert(_g1h->is_in_reserved(from_obj), "must be in heap.");
  assert(from_obj->is_objArray(), "must be obj array");
  assert(from_obj->is_forwarded(), "must be forwarded");

  oop to_obj = from_obj->forwardee();
  assert(from_obj != to_obj, "should not be chunking self-forwarded objects");
  assert(to_obj->is_objArray(), "must be obj array");
  objArrayOop to_array = objArrayOop(to_obj);

  PartialArrayTaskStepper::Step step
    = _partial_array_stepper.next(objArrayOop(from_obj),
                                  to_array,
                                  _partial_objarray_chunk_size);
  for (uint i = 0; i < step._ncreate; ++i) {
    push_on_queue(ScannerTask(PartialArrayScanTask(from_obj)));
  }

<<<<<<< HEAD
  G1HeapRegionAttr dest_attr = _g1h->region_attr(to_array);
  G1SkipCardEnqueueSetter x(&_scanner, dest_attr.is_new_survivor());
=======
  HeapRegion* hr = _g1h->heap_region_containing(to_array);
  G1SkipCardEnqueueSetter x(&_scanner, hr->is_young());
>>>>>>> aefd4ac4
  // Process claimed task.  The length of to_array is not correct, but
  // fortunately the iteration ignores the length field and just relies
  // on start/end.
  to_array->oop_iterate_range(&_scanner,
                              step._index,
                              step._index + _partial_objarray_chunk_size);
}

MAYBE_INLINE_EVACUATION
void G1ParScanThreadState::start_partial_objarray(G1HeapRegionAttr dest_attr,
                                                  oop from_obj,
                                                  oop to_obj) {
  assert(from_obj->is_objArray(), "precondition");
  assert(from_obj->is_forwarded(), "precondition");
  assert(from_obj->forwardee() == to_obj, "precondition");
  assert(from_obj != to_obj, "should not be scanning self-forwarded objects");
  assert(to_obj->is_objArray(), "precondition");

  objArrayOop to_array = objArrayOop(to_obj);

  PartialArrayTaskStepper::Step step
    = _partial_array_stepper.start(objArrayOop(from_obj),
                                   to_array,
                                   _partial_objarray_chunk_size);

  // Push any needed partial scan tasks.  Pushed before processing the
  // intitial chunk to allow other workers to steal while we're processing.
  for (uint i = 0; i < step._ncreate; ++i) {
    push_on_queue(ScannerTask(PartialArrayScanTask(from_obj)));
  }

<<<<<<< HEAD
  // Skip the card enqueue iff the objective (to_array) is in survivor region.
  // However, HeapRegion::is_survivor() is too expensive here.
  // Instead, we use dest_attr.is_young() because the two values are always
  // equal: successfully allocated young regions must be survivor regions.
  assert(dest_attr.is_young() == _g1h->heap_region_containing(to_array)->is_survivor(), "must be");
=======
>>>>>>> aefd4ac4
  G1SkipCardEnqueueSetter x(&_scanner, dest_attr.is_young());
  // Process the initial chunk.  No need to process the type in the
  // klass, as it will already be handled by processing the built-in
  // module. The length of to_array is not correct, but fortunately
  // the iteration ignores that length field and relies on start/end.
  to_array->oop_iterate_range(&_scanner, 0, step._index);
}

MAYBE_INLINE_EVACUATION
void G1ParScanThreadState::dispatch_task(ScannerTask task) {
  verify_task(task);
  if (task.is_narrow_oop_ptr()) {
    do_oop_evac(task.to_narrow_oop_ptr());
  } else if (task.is_oop_ptr()) {
    do_oop_evac(task.to_oop_ptr());
  } else {
    do_partial_array(task.to_partial_array_task());
  }
}

// Process tasks until overflow queue is empty and local queue
// contains no more than threshold entries.  NOINLINE to prevent
// inlining into steal_and_trim_queue.
ATTRIBUTE_FLATTEN NOINLINE
void G1ParScanThreadState::trim_queue_to_threshold(uint threshold) {
  ScannerTask task;
  do {
    while (_task_queue->pop_overflow(task)) {
      if (!_task_queue->try_push_to_taskqueue(task)) {
        dispatch_task(task);
      }
    }
    while (_task_queue->pop_local(task, threshold)) {
      dispatch_task(task);
    }
  } while (!_task_queue->overflow_empty());
}

ATTRIBUTE_FLATTEN
void G1ParScanThreadState::steal_and_trim_queue(G1ScannerTasksQueueSet* task_queues) {
  ScannerTask stolen_task;
  while (task_queues->steal(_worker_id, stolen_task)) {
    dispatch_task(stolen_task);
    // Processing stolen task may have added tasks to our queue.
    trim_queue();
  }
}

HeapWord* G1ParScanThreadState::allocate_in_next_plab(G1HeapRegionAttr* dest,
                                                      size_t word_sz,
                                                      bool previous_plab_refill_failed,
                                                      uint node_index) {

  assert(dest->is_in_cset_or_humongous(), "Unexpected dest: %s region attr", dest->get_type_str());

  // Right now we only have two types of regions (young / old) so
  // let's keep the logic here simple. We can generalize it when necessary.
  if (dest->is_young()) {
    bool plab_refill_in_old_failed = false;
    HeapWord* const obj_ptr = _plab_allocator->allocate(G1HeapRegionAttr::Old,
                                                        word_sz,
                                                        &plab_refill_in_old_failed,
                                                        node_index);
    // Make sure that we won't attempt to copy any other objects out
    // of a survivor region (given that apparently we cannot allocate
    // any new ones) to avoid coming into this slow path again and again.
    // Only consider failed PLAB refill here: failed inline allocations are
    // typically large, so not indicative of remaining space.
    if (previous_plab_refill_failed) {
      _tenuring_threshold = 0;
    }

    if (obj_ptr != NULL) {
      dest->set_old();
    } else {
      // We just failed to allocate in old gen. The same idea as explained above
      // for making survivor gen unavailable for allocation applies for old gen.
      _old_gen_is_full = plab_refill_in_old_failed;
    }
    return obj_ptr;
  } else {
    _old_gen_is_full = previous_plab_refill_failed;
    assert(dest->is_old(), "Unexpected dest region attr: %s", dest->get_type_str());
    // no other space to try.
    return NULL;
  }
}

G1HeapRegionAttr G1ParScanThreadState::next_region_attr(G1HeapRegionAttr const region_attr, markWord const m, uint& age) {
  assert(region_attr.is_young() || region_attr.is_old(), "must be either Young or Old");

  if (region_attr.is_young()) {
    age = !m.has_displaced_mark_helper() ? m.age()
                                         : m.displaced_mark_helper().age();
    if (age < _tenuring_threshold) {
      return region_attr;
    }
  }
  // young-to-old (promotion) or old-to-old; destination is old in both cases.
  return G1HeapRegionAttr::Old;
}

void G1ParScanThreadState::report_promotion_event(G1HeapRegionAttr const dest_attr,
                                                  oop const old, size_t word_sz, uint age,
                                                  HeapWord * const obj_ptr, uint node_index) const {
  PLAB* alloc_buf = _plab_allocator->alloc_buffer(dest_attr, node_index);
  if (alloc_buf->contains(obj_ptr)) {
    _g1h->gc_tracer_stw()->report_promotion_in_new_plab_event(old->klass(), word_sz * HeapWordSize, age,
                                                              dest_attr.type() == G1HeapRegionAttr::Old,
                                                              alloc_buf->word_sz() * HeapWordSize);
  } else {
    _g1h->gc_tracer_stw()->report_promotion_outside_plab_event(old->klass(), word_sz * HeapWordSize, age,
                                                               dest_attr.type() == G1HeapRegionAttr::Old);
  }
}

NOINLINE
HeapWord* G1ParScanThreadState::allocate_copy_slow(G1HeapRegionAttr* dest_attr,
                                                   oop old,
                                                   size_t word_sz,
                                                   uint age,
                                                   uint node_index) {
  HeapWord* obj_ptr = NULL;
  // Try slow-path allocation unless we're allocating old and old is already full.
  if (!(dest_attr->is_old() && _old_gen_is_full)) {
    bool plab_refill_failed = false;
    obj_ptr = _plab_allocator->allocate_direct_or_new_plab(*dest_attr,
                                                           word_sz,
                                                           &plab_refill_failed,
                                                           node_index);
    if (obj_ptr == NULL) {
      obj_ptr = allocate_in_next_plab(dest_attr,
                                      word_sz,
                                      plab_refill_failed,
                                      node_index);
    }
  }
  if (obj_ptr != NULL) {
    update_numa_stats(node_index);
    if (_g1h->gc_tracer_stw()->should_report_promotion_events()) {
      // The events are checked individually as part of the actual commit
      report_promotion_event(*dest_attr, old, word_sz, age, obj_ptr, node_index);
    }
  }
  return obj_ptr;
}

NOINLINE
void G1ParScanThreadState::undo_allocation(G1HeapRegionAttr dest_attr,
                                           HeapWord* obj_ptr,
                                           size_t word_sz,
                                           uint node_index) {
  _plab_allocator->undo_allocation(dest_attr, obj_ptr, word_sz, node_index);
}

// Private inline function, for direct internal use and providing the
// implementation of the public not-inline function.
MAYBE_INLINE_EVACUATION
oop G1ParScanThreadState::do_copy_to_survivor_space(G1HeapRegionAttr const region_attr,
                                                    oop const old,
                                                    markWord const old_mark) {
  assert(region_attr.is_in_cset(),
         "Unexpected region attr type: %s", region_attr.get_type_str());

  // Get the klass once.  We'll need it again later, and this avoids
  // re-decoding when it's compressed.
  Klass* klass = old->klass();
  const size_t word_sz = old->size_given_klass(klass);

  uint age = 0;
  G1HeapRegionAttr dest_attr = next_region_attr(region_attr, old_mark, age);
  HeapRegion* const from_region = _g1h->heap_region_containing(old);
  uint node_index = from_region->node_index();

  HeapWord* obj_ptr = _plab_allocator->plab_allocate(dest_attr, word_sz, node_index);

  // PLAB allocations should succeed most of the time, so we'll
  // normally check against NULL once and that's it.
  if (obj_ptr == NULL) {
    obj_ptr = allocate_copy_slow(&dest_attr, old, word_sz, age, node_index);
    if (obj_ptr == NULL) {
      // This will either forward-to-self, or detect that someone else has
      // installed a forwarding pointer.
      return handle_evacuation_failure_par(old, old_mark, word_sz);
    }
  }

  assert(obj_ptr != NULL, "when we get here, allocation should have succeeded");
  assert(_g1h->is_in_reserved(obj_ptr), "Allocated memory should be in the heap");

  // Should this evacuation fail?
  if (_g1h->evac_failure_injector()->evacuation_should_fail()) {
    // Doing this after all the allocation attempts also tests the
    // undo_allocation() method too.
    undo_allocation(dest_attr, obj_ptr, word_sz, node_index);
    return handle_evacuation_failure_par(old, old_mark, word_sz);
  }

  // We're going to allocate linearly, so might as well prefetch ahead.
  Prefetch::write(obj_ptr, PrefetchCopyIntervalInBytes);
  Copy::aligned_disjoint_words(cast_from_oop<HeapWord*>(old), obj_ptr, word_sz);

  const oop obj = cast_to_oop(obj_ptr);
  const oop forward_ptr = old->forward_to_atomic(obj, old_mark, memory_order_relaxed);
  if (forward_ptr == NULL) {

    {
      const uint young_index = from_region->young_index_in_cset();
      assert((from_region->is_young() && young_index >  0) ||
             (!from_region->is_young() && young_index == 0), "invariant" );
      _surviving_young_words[young_index] += word_sz;
    }

    if (dest_attr.is_young()) {
      if (age < markWord::max_age) {
        age++;
        obj->incr_age();
      }
      _age_table.add(age, word_sz);
    }

    // Most objects are not arrays, so do one array check rather than
    // checking for each array category for each object.
    if (klass->is_array_klass()) {
      if (klass->is_objArray_klass()) {
        start_partial_objarray(dest_attr, old, obj);
      } else {
        // Nothing needs to be done for typeArrays.  Body doesn't contain
        // any oops to scan, and the type in the klass will already be handled
        // by processing the built-in module.
        assert(klass->is_typeArray_klass(), "invariant");
      }
      return obj;
    }

    // Check for deduplicating young Strings.
    if (G1StringDedup::is_candidate_from_evacuation(klass,
                                                    region_attr,
                                                    dest_attr,
                                                    age)) {
      // Record old; request adds a new weak reference, which reference
      // processing expects to refer to a from-space object.
      _string_dedup_requests.add(old);
    }

<<<<<<< HEAD
    // Skip the card enqueue iff the objective (obj) is in survivor region.
    // However, HeapRegion::is_survivor() is too expensive here.
    // Instead, we use dest_attr.is_young() because the two values are always
    // equal: successfully allocated young regions must be survivor regions.
    assert(dest_attr.is_young() == _g1h->heap_region_containing(obj)->is_survivor(), "must be");
=======
>>>>>>> aefd4ac4
    G1SkipCardEnqueueSetter x(&_scanner, dest_attr.is_young());
    obj->oop_iterate_backwards(&_scanner, klass);
    return obj;

  } else {
    _plab_allocator->undo_allocation(dest_attr, obj_ptr, word_sz, node_index);
    return forward_ptr;
  }
}

// Public not-inline entry point.
ATTRIBUTE_FLATTEN
oop G1ParScanThreadState::copy_to_survivor_space(G1HeapRegionAttr region_attr,
                                                 oop old,
                                                 markWord old_mark) {
  return do_copy_to_survivor_space(region_attr, old, old_mark);
}

G1ParScanThreadState* G1ParScanThreadStateSet::state_for_worker(uint worker_id) {
  assert(worker_id < _n_workers, "out of bounds access");
  if (_states[worker_id] == NULL) {
    _states[worker_id] =
      new G1ParScanThreadState(_g1h, rdcqs(),
                               _preserved_marks_set->get(worker_id),
                               worker_id, _n_workers,
                               _young_cset_length, _optional_cset_length,
                               _evac_failure_regions);
  }
  return _states[worker_id];
}

const size_t* G1ParScanThreadStateSet::surviving_young_words() const {
  assert(_flushed, "thread local state from the per thread states should have been flushed");
  return _surviving_young_words_total;
}

void G1ParScanThreadStateSet::flush() {
  assert(!_flushed, "thread local state from the per thread states should be flushed once");

  for (uint worker_id = 0; worker_id < _n_workers; ++worker_id) {
    G1ParScanThreadState* pss = _states[worker_id];
    assert(pss != nullptr, "must be initialized");

    G1GCPhaseTimes* p = _g1h->phase_times();

    // Need to get the following two before the call to G1ParThreadScanState::flush()
    // because it resets the PLAB allocator where we get this info from.
    size_t lab_waste_bytes = pss->lab_waste_words() * HeapWordSize;
    size_t lab_undo_waste_bytes = pss->lab_undo_waste_words() * HeapWordSize;
    size_t copied_bytes = pss->flush(_surviving_young_words_total) * HeapWordSize;

    p->record_or_add_thread_work_item(G1GCPhaseTimes::MergePSS, worker_id, copied_bytes, G1GCPhaseTimes::MergePSSCopiedBytes);
    p->record_or_add_thread_work_item(G1GCPhaseTimes::MergePSS, worker_id, lab_waste_bytes, G1GCPhaseTimes::MergePSSLABWasteBytes);
    p->record_or_add_thread_work_item(G1GCPhaseTimes::MergePSS, worker_id, lab_undo_waste_bytes, G1GCPhaseTimes::MergePSSLABUndoWasteBytes);

    delete pss;
    _states[worker_id] = NULL;
  }
  _flushed = true;
}

void G1ParScanThreadStateSet::record_unused_optional_region(HeapRegion* hr) {
  for (uint worker_index = 0; worker_index < _n_workers; ++worker_index) {
    G1ParScanThreadState* pss = _states[worker_index];
    assert(pss != nullptr, "must be initialized");

    size_t used_memory = pss->oops_into_optional_region(hr)->used_memory();
    _g1h->phase_times()->record_or_add_thread_work_item(G1GCPhaseTimes::OptScanHR, worker_index, used_memory, G1GCPhaseTimes::ScanHRUsedMemory);
  }
}

NOINLINE
oop G1ParScanThreadState::handle_evacuation_failure_par(oop old, markWord m, size_t word_sz) {
  assert(_g1h->is_in_cset(old), "Object " PTR_FORMAT " should be in the CSet", p2i(old));

  oop forward_ptr = old->forward_to_atomic(old, m, memory_order_relaxed);
  if (forward_ptr == NULL) {
    // Forward-to-self succeeded. We are the "owner" of the object.
    HeapRegion* r = _g1h->heap_region_containing(old);

    if (_evac_failure_regions->record(r->hrm_index())) {
      _g1h->hr_printer()->evac_failure(r);
    }

    _preserved_marks->push_if_necessary(old, m);
    _evacuation_failed_info.register_copy_failure(word_sz);

<<<<<<< HEAD
    // For iterating objects that failed evacuation currently we can reuse the
    // existing closure to scan evacuated objects because:
    // - for objects into the collection set we do not need to gather cards at this
    // time. The regions they are in will be unconditionally turned to old regions
    // without remembered sets.
    // - since we are iterating from a collection set region (i.e. never a Survivor
    // region), we always need to gather cards for this case.
    G1SkipCardEnqueueSetter x(&_scanner, false /* skip_enqueue_cards */);
=======
    G1SkipCardEnqueueSetter x(&_scanner, r->is_young());
>>>>>>> aefd4ac4
    old->oop_iterate_backwards(&_scanner);

    return old;
  } else {
    // Forward-to-self failed. Either someone else managed to allocate
    // space for this object (old != forward_ptr) or they beat us in
    // self-forwarding it (old == forward_ptr).
    assert(old == forward_ptr || !_g1h->is_in_cset(forward_ptr),
           "Object " PTR_FORMAT " forwarded to: " PTR_FORMAT " "
           "should not be in the CSet",
           p2i(old), p2i(forward_ptr));
    return forward_ptr;
  }
}

void G1ParScanThreadState::initialize_numa_stats() {
  if (_numa->is_enabled()) {
    LogTarget(Info, gc, heap, numa) lt;

    if (lt.is_enabled()) {
      uint num_nodes = _numa->num_active_nodes();
      // Record only if there are multiple active nodes.
      _obj_alloc_stat = NEW_C_HEAP_ARRAY(size_t, num_nodes, mtGC);
      memset(_obj_alloc_stat, 0, sizeof(size_t) * num_nodes);
    }
  }
}

void G1ParScanThreadState::flush_numa_stats() {
  if (_obj_alloc_stat != NULL) {
    uint node_index = _numa->index_of_current_thread();
    _numa->copy_statistics(G1NUMAStats::LocalObjProcessAtCopyToSurv, node_index, _obj_alloc_stat);
  }
}

void G1ParScanThreadState::update_numa_stats(uint node_index) {
  if (_obj_alloc_stat != NULL) {
    _obj_alloc_stat[node_index]++;
  }
}

G1ParScanThreadStateSet::G1ParScanThreadStateSet(G1CollectedHeap* g1h,
                                                 G1RedirtyCardsQueueSet* rdcqs,
                                                 PreservedMarksSet* preserved_marks_set,
                                                 uint n_workers,
                                                 size_t young_cset_length,
                                                 size_t optional_cset_length,
                                                 G1EvacFailureRegions* evac_failure_regions) :
    _g1h(g1h),
    _rdcqs(rdcqs),
    _preserved_marks_set(preserved_marks_set),
    _states(NEW_C_HEAP_ARRAY(G1ParScanThreadState*, n_workers, mtGC)),
    _surviving_young_words_total(NEW_C_HEAP_ARRAY(size_t, young_cset_length + 1, mtGC)),
    _young_cset_length(young_cset_length),
    _optional_cset_length(optional_cset_length),
    _n_workers(n_workers),
    _flushed(false),
    _evac_failure_regions(evac_failure_regions) {
  for (uint i = 0; i < n_workers; ++i) {
    _states[i] = NULL;
  }
  memset(_surviving_young_words_total, 0, (young_cset_length + 1) * sizeof(size_t));
}

G1ParScanThreadStateSet::~G1ParScanThreadStateSet() {
  assert(_flushed, "thread local state from the per thread states should have been flushed");
  FREE_C_HEAP_ARRAY(G1ParScanThreadState*, _states);
  FREE_C_HEAP_ARRAY(size_t, _surviving_young_words_total);
}<|MERGE_RESOLUTION|>--- conflicted
+++ resolved
@@ -210,11 +210,7 @@
   }
   RawAccess<IS_NOT_NULL>::oop_store(p, obj);
 
-<<<<<<< HEAD
-  enqueue_card_after_barrier_filters(p, obj);
-=======
   write_ref_field_post(p, obj);
->>>>>>> aefd4ac4
 }
 
 MAYBE_INLINE_EVACUATION
@@ -238,13 +234,8 @@
     push_on_queue(ScannerTask(PartialArrayScanTask(from_obj)));
   }
 
-<<<<<<< HEAD
   G1HeapRegionAttr dest_attr = _g1h->region_attr(to_array);
   G1SkipCardEnqueueSetter x(&_scanner, dest_attr.is_new_survivor());
-=======
-  HeapRegion* hr = _g1h->heap_region_containing(to_array);
-  G1SkipCardEnqueueSetter x(&_scanner, hr->is_young());
->>>>>>> aefd4ac4
   // Process claimed task.  The length of to_array is not correct, but
   // fortunately the iteration ignores the length field and just relies
   // on start/end.
@@ -276,14 +267,11 @@
     push_on_queue(ScannerTask(PartialArrayScanTask(from_obj)));
   }
 
-<<<<<<< HEAD
   // Skip the card enqueue iff the objective (to_array) is in survivor region.
   // However, HeapRegion::is_survivor() is too expensive here.
   // Instead, we use dest_attr.is_young() because the two values are always
   // equal: successfully allocated young regions must be survivor regions.
   assert(dest_attr.is_young() == _g1h->heap_region_containing(to_array)->is_survivor(), "must be");
-=======
->>>>>>> aefd4ac4
   G1SkipCardEnqueueSetter x(&_scanner, dest_attr.is_young());
   // Process the initial chunk.  No need to process the type in the
   // klass, as it will already be handled by processing the built-in
@@ -529,14 +517,11 @@
       _string_dedup_requests.add(old);
     }
 
-<<<<<<< HEAD
     // Skip the card enqueue iff the objective (obj) is in survivor region.
     // However, HeapRegion::is_survivor() is too expensive here.
     // Instead, we use dest_attr.is_young() because the two values are always
     // equal: successfully allocated young regions must be survivor regions.
     assert(dest_attr.is_young() == _g1h->heap_region_containing(obj)->is_survivor(), "must be");
-=======
->>>>>>> aefd4ac4
     G1SkipCardEnqueueSetter x(&_scanner, dest_attr.is_young());
     obj->oop_iterate_backwards(&_scanner, klass);
     return obj;
@@ -624,7 +609,6 @@
     _preserved_marks->push_if_necessary(old, m);
     _evacuation_failed_info.register_copy_failure(word_sz);
 
-<<<<<<< HEAD
     // For iterating objects that failed evacuation currently we can reuse the
     // existing closure to scan evacuated objects because:
     // - for objects into the collection set we do not need to gather cards at this
@@ -633,9 +617,6 @@
     // - since we are iterating from a collection set region (i.e. never a Survivor
     // region), we always need to gather cards for this case.
     G1SkipCardEnqueueSetter x(&_scanner, false /* skip_enqueue_cards */);
-=======
-    G1SkipCardEnqueueSetter x(&_scanner, r->is_young());
->>>>>>> aefd4ac4
     old->oop_iterate_backwards(&_scanner);
 
     return old;
