/*
 * Copyright (c) 2014, 2023, Oracle and/or its affiliates. All rights reserved.
 * DO NOT ALTER OR REMOVE COPYRIGHT NOTICES OR THIS FILE HEADER.
 *
 * This code is free software; you can redistribute it and/or modify it
 * under the terms of the GNU General Public License version 2 only, as
 * published by the Free Software Foundation.
 *
 * This code is distributed in the hope that it will be useful, but WITHOUT
 * ANY WARRANTY; without even the implied warranty of MERCHANTABILITY or
 * FITNESS FOR A PARTICULAR PURPOSE.  See the GNU General Public License
 * version 2 for more details (a copy is included in the LICENSE file that
 * accompanied this code).
 *
 * You should have received a copy of the GNU General Public License version
 * 2 along with this work; if not, write to the Free Software Foundation,
 * Inc., 51 Franklin St, Fifth Floor, Boston, MA 02110-1301 USA.
 *
 * Please contact Oracle, 500 Oracle Parkway, Redwood Shores, CA 94065 USA
 * or visit www.oracle.com if you need additional information or have any
 * questions.
 *
 */

#include "precompiled.hpp"
#include "gc/g1/g1Allocator.inline.hpp"
#include "gc/g1/g1CollectedHeap.inline.hpp"
#include "gc/g1/g1CollectionSet.hpp"
#include "gc/g1/g1EvacFailureRegions.inline.hpp"
#include "gc/g1/g1OopClosures.inline.hpp"
#include "gc/g1/g1ParScanThreadState.inline.hpp"
#include "gc/g1/g1RootClosures.hpp"
#include "gc/g1/g1StringDedup.hpp"
#include "gc/g1/g1Trace.hpp"
#include "gc/g1/g1YoungGCEvacFailureInjector.inline.hpp"
#include "gc/shared/continuationGCSupport.inline.hpp"
#include "gc/shared/partialArrayTaskStepper.inline.hpp"
#include "gc/shared/preservedMarks.inline.hpp"
#include "gc/shared/stringdedup/stringDedup.hpp"
#include "gc/shared/taskqueue.inline.hpp"
#include "memory/allocation.inline.hpp"
#include "oops/access.inline.hpp"
#include "oops/oop.inline.hpp"
#include "runtime/atomic.hpp"
#include "runtime/prefetch.inline.hpp"
#include "utilities/globalDefinitions.hpp"
#include "utilities/macros.hpp"

// In fastdebug builds the code size can get out of hand, potentially
// tripping over compiler limits (which may be bugs, but nevertheless
// need to be taken into consideration).  A side benefit of limiting
// inlining is that we get more call frames that might aid debugging.
// And the fastdebug compile time for this file is much reduced.
// Explicit NOINLINE to block ATTRIBUTE_FLATTENing.
#define MAYBE_INLINE_EVACUATION NOT_DEBUG(inline) DEBUG_ONLY(NOINLINE)

G1ParScanThreadState::G1ParScanThreadState(G1CollectedHeap* g1h,
                                           G1RedirtyCardsQueueSet* rdcqs,
                                           PreservedMarks* preserved_marks,
                                           uint worker_id,
                                           uint num_workers,
                                           size_t young_cset_length,
                                           size_t optional_cset_length,
                                           G1EvacFailureRegions* evac_failure_regions)
  : _g1h(g1h),
    _task_queue(g1h->task_queue(worker_id)),
    _rdc_local_qset(rdcqs),
    _ct(g1h->card_table()),
    _closures(nullptr),
    _plab_allocator(nullptr),
    _age_table(false),
    _tenuring_threshold(g1h->policy()->tenuring_threshold()),
    _scanner(g1h, this),
    _worker_id(worker_id),
    _last_enqueued_card(SIZE_MAX),
    _stack_trim_upper_threshold(GCDrainStackTargetSize * 2 + 1),
    _stack_trim_lower_threshold(GCDrainStackTargetSize),
    _trim_ticks(),
    _surviving_young_words_base(nullptr),
    _surviving_young_words(nullptr),
    _surviving_words_length(young_cset_length + 1),
    _old_gen_is_full(false),
    _partial_objarray_chunk_size(ParGCArrayScanChunk),
    _partial_array_stepper(num_workers),
    _string_dedup_requests(),
    _max_num_optional_regions(optional_cset_length),
    _numa(g1h->numa()),
    _obj_alloc_stat(nullptr),
    EVAC_FAILURE_INJECTOR_ONLY(_evac_failure_inject_counter(0) COMMA)
    _preserved_marks(preserved_marks),
    _evacuation_failed_info(),
    _evac_failure_regions(evac_failure_regions)
{
  // We allocate number of young gen regions in the collection set plus one
  // entries, since entry 0 keeps track of surviving bytes for non-young regions.
  // We also add a few elements at the beginning and at the end in
  // an attempt to eliminate cache contention
  const size_t padding_elem_num = (DEFAULT_CACHE_LINE_SIZE / sizeof(size_t));
  size_t array_length = padding_elem_num + _surviving_words_length + padding_elem_num;

  _surviving_young_words_base = NEW_C_HEAP_ARRAY(size_t, array_length, mtGC);
  _surviving_young_words = _surviving_young_words_base + padding_elem_num;
  memset(_surviving_young_words, 0, _surviving_words_length * sizeof(size_t));

  _plab_allocator = new G1PLABAllocator(_g1h->allocator());

  _closures = G1EvacuationRootClosures::create_root_closures(this, _g1h);

  _oops_into_optional_regions = new G1OopStarChunkedList[_max_num_optional_regions];

  initialize_numa_stats();
}

size_t G1ParScanThreadState::flush_stats(size_t* surviving_young_words, uint num_workers) {
  _rdc_local_qset.flush();
  flush_numa_stats();
  // Update allocation statistics.
  _plab_allocator->flush_and_retire_stats(num_workers);
  _g1h->policy()->record_age_table(&_age_table);

  if (_evacuation_failed_info.has_failed()) {
     _g1h->gc_tracer_stw()->report_evacuation_failed(_evacuation_failed_info);
  }

  size_t sum = 0;
  for (uint i = 0; i < _surviving_words_length; i++) {
    surviving_young_words[i] += _surviving_young_words[i];
    sum += _surviving_young_words[i];
  }
  return sum;
}

G1ParScanThreadState::~G1ParScanThreadState() {
  delete _plab_allocator;
  delete _closures;
  FREE_C_HEAP_ARRAY(size_t, _surviving_young_words_base);
  delete[] _oops_into_optional_regions;
  FREE_C_HEAP_ARRAY(size_t, _obj_alloc_stat);
}

size_t G1ParScanThreadState::lab_waste_words() const {
  return _plab_allocator->waste();
}

size_t G1ParScanThreadState::lab_undo_waste_words() const {
  return _plab_allocator->undo_waste();
}

#ifdef ASSERT
void G1ParScanThreadState::verify_task(narrowOop* task) const {
  assert(task != nullptr, "invariant");
  assert(UseCompressedOops, "sanity");
  oop p = RawAccess<>::oop_load(task);
  assert(_g1h->is_in_reserved(p),
         "task=" PTR_FORMAT " p=" PTR_FORMAT, p2i(task), p2i(p));
}

void G1ParScanThreadState::verify_task(oop* task) const {
  assert(task != nullptr, "invariant");
  oop p = RawAccess<>::oop_load(task);
  assert(_g1h->is_in_reserved(p),
         "task=" PTR_FORMAT " p=" PTR_FORMAT, p2i(task), p2i(p));
}

void G1ParScanThreadState::verify_task(PartialArrayScanTask task) const {
  // Must be in the collection set--it's already been copied.
  oop p = task.to_source_array();
  assert(_g1h->is_in_cset(p), "p=" PTR_FORMAT, p2i(p));
}

void G1ParScanThreadState::verify_task(ScannerTask task) const {
  if (task.is_narrow_oop_ptr()) {
    verify_task(task.to_narrow_oop_ptr());
  } else if (task.is_oop_ptr()) {
    verify_task(task.to_oop_ptr());
  } else if (task.is_partial_array_task()) {
    verify_task(task.to_partial_array_task());
  } else {
    ShouldNotReachHere();
  }
}
#endif // ASSERT

template <class T>
MAYBE_INLINE_EVACUATION
void G1ParScanThreadState::do_oop_evac(T* p) {
  // Reference should not be null here as such are never pushed to the task queue.
  oop obj = RawAccess<IS_NOT_NULL>::oop_load(p);

  // Although we never intentionally push references outside of the collection
  // set, due to (benign) races in the claim mechanism during RSet scanning more
  // than one thread might claim the same card. So the same card may be
  // processed multiple times, and so we might get references into old gen here.
  // So we need to redo this check.
  const G1HeapRegionAttr region_attr = _g1h->region_attr(obj);
  // References pushed onto the work stack should never point to a humongous region
  // as they are not added to the collection set due to above precondition.
  assert(!region_attr.is_humongous_candidate(),
         "Obj " PTR_FORMAT " should not refer to humongous region %u from " PTR_FORMAT,
         p2i(obj), _g1h->addr_to_region(obj), p2i(p));

  if (!region_attr.is_in_cset()) {
    // In this case somebody else already did all the work.
    return;
  }

  markWord m = obj->mark();
  if (m.is_marked()) {
    obj = cast_to_oop(m.decode_pointer());
  } else {
    obj = do_copy_to_survivor_space(region_attr, obj, m);
  }
  RawAccess<IS_NOT_NULL>::oop_store(p, obj);

  write_ref_field_post(p, obj);
}

MAYBE_INLINE_EVACUATION
void G1ParScanThreadState::do_partial_array(PartialArrayScanTask task) {
  oop from_obj = task.to_source_array();

  assert(_g1h->is_in_reserved(from_obj), "must be in heap.");
  assert(from_obj->is_objArray(), "must be obj array");
  assert(from_obj->is_forwarded(), "must be forwarded");

  oop to_obj = from_obj->forwardee();
  assert(from_obj != to_obj, "should not be chunking self-forwarded objects");
  assert(to_obj->is_objArray(), "must be obj array");
  objArrayOop to_array = objArrayOop(to_obj);

  PartialArrayTaskStepper::Step step
    = _partial_array_stepper.next(objArrayOop(from_obj),
                                  to_array,
                                  _partial_objarray_chunk_size);
  for (uint i = 0; i < step._ncreate; ++i) {
    push_on_queue(ScannerTask(PartialArrayScanTask(from_obj)));
  }

  G1HeapRegionAttr dest_attr = _g1h->region_attr(to_array);
  G1SkipCardEnqueueSetter x(&_scanner, dest_attr.is_new_survivor());
  // Process claimed task.  The length of to_array is not correct, but
  // fortunately the iteration ignores the length field and just relies
  // on start/end.
  to_array->oop_iterate_range(&_scanner,
                              step._index,
                              step._index + _partial_objarray_chunk_size);
}

MAYBE_INLINE_EVACUATION
void G1ParScanThreadState::start_partial_objarray(G1HeapRegionAttr dest_attr,
                                                  oop from_obj,
                                                  oop to_obj) {
  assert(from_obj->is_objArray(), "precondition");
  assert(from_obj->is_forwarded(), "precondition");
  assert(from_obj->forwardee() == to_obj, "precondition");
  assert(from_obj != to_obj, "should not be scanning self-forwarded objects");
  assert(to_obj->is_objArray(), "precondition");

  objArrayOop to_array = objArrayOop(to_obj);

  PartialArrayTaskStepper::Step step
    = _partial_array_stepper.start(objArrayOop(from_obj),
                                   to_array,
                                   _partial_objarray_chunk_size);

  // Push any needed partial scan tasks.  Pushed before processing the
  // initial chunk to allow other workers to steal while we're processing.
  for (uint i = 0; i < step._ncreate; ++i) {
    push_on_queue(ScannerTask(PartialArrayScanTask(from_obj)));
  }

  // Skip the card enqueue iff the object (to_array) is in survivor region.
  // However, HeapRegion::is_survivor() is too expensive here.
  // Instead, we use dest_attr.is_young() because the two values are always
  // equal: successfully allocated young regions must be survivor regions.
  assert(dest_attr.is_young() == _g1h->heap_region_containing(to_array)->is_survivor(), "must be");
  G1SkipCardEnqueueSetter x(&_scanner, dest_attr.is_young());
  // Process the initial chunk.  No need to process the type in the
  // klass, as it will already be handled by processing the built-in
  // module. The length of to_array is not correct, but fortunately
  // the iteration ignores that length field and relies on start/end.
  to_array->oop_iterate_range(&_scanner, 0, step._index);
}

MAYBE_INLINE_EVACUATION
void G1ParScanThreadState::dispatch_task(ScannerTask task) {
  verify_task(task);
  if (task.is_narrow_oop_ptr()) {
    do_oop_evac(task.to_narrow_oop_ptr());
  } else if (task.is_oop_ptr()) {
    do_oop_evac(task.to_oop_ptr());
  } else {
    do_partial_array(task.to_partial_array_task());
  }
}

// Process tasks until overflow queue is empty and local queue
// contains no more than threshold entries.  NOINLINE to prevent
// inlining into steal_and_trim_queue.
ATTRIBUTE_FLATTEN NOINLINE
void G1ParScanThreadState::trim_queue_to_threshold(uint threshold) {
  ScannerTask task;
  do {
    while (_task_queue->pop_overflow(task)) {
      if (!_task_queue->try_push_to_taskqueue(task)) {
        dispatch_task(task);
      }
    }
    while (_task_queue->pop_local(task, threshold)) {
      dispatch_task(task);
    }
  } while (!_task_queue->overflow_empty());
}

ATTRIBUTE_FLATTEN
void G1ParScanThreadState::steal_and_trim_queue(G1ScannerTasksQueueSet* task_queues) {
  ScannerTask stolen_task;
  while (task_queues->steal(_worker_id, stolen_task)) {
    dispatch_task(stolen_task);
    // Processing stolen task may have added tasks to our queue.
    trim_queue();
  }
}

HeapWord* G1ParScanThreadState::allocate_in_next_plab(G1HeapRegionAttr* dest,
                                                      size_t word_sz,
                                                      bool previous_plab_refill_failed,
                                                      uint node_index) {

  assert(dest->is_in_cset_or_humongous_candidate(), "Unexpected dest: %s region attr", dest->get_type_str());

  // Right now we only have two types of regions (young / old) so
  // let's keep the logic here simple. We can generalize it when necessary.
  if (dest->is_young()) {
    bool plab_refill_in_old_failed = false;
    HeapWord* const obj_ptr = _plab_allocator->allocate(G1HeapRegionAttr::Old,
                                                        word_sz,
                                                        &plab_refill_in_old_failed,
                                                        node_index);
    // Make sure that we won't attempt to copy any other objects out
    // of a survivor region (given that apparently we cannot allocate
    // any new ones) to avoid coming into this slow path again and again.
    // Only consider failed PLAB refill here: failed inline allocations are
    // typically large, so not indicative of remaining space.
    if (previous_plab_refill_failed) {
      _tenuring_threshold = 0;
    }

    if (obj_ptr != nullptr) {
      dest->set_old();
    } else {
      // We just failed to allocate in old gen. The same idea as explained above
      // for making survivor gen unavailable for allocation applies for old gen.
      _old_gen_is_full = plab_refill_in_old_failed;
    }
    return obj_ptr;
  } else {
    _old_gen_is_full = previous_plab_refill_failed;
    assert(dest->is_old(), "Unexpected dest region attr: %s", dest->get_type_str());
    // no other space to try.
    return nullptr;
  }
}

G1HeapRegionAttr G1ParScanThreadState::next_region_attr(G1HeapRegionAttr const region_attr, markWord const m, uint& age) {
  assert(region_attr.is_young() || region_attr.is_old(), "must be either Young or Old");

  if (region_attr.is_young()) {
    age = !m.has_displaced_mark_helper() ? m.age()
                                         : m.displaced_mark_helper().age();
    if (age < _tenuring_threshold) {
      return region_attr;
    }
  }
  // young-to-old (promotion) or old-to-old; destination is old in both cases.
  return G1HeapRegionAttr::Old;
}

void G1ParScanThreadState::report_promotion_event(G1HeapRegionAttr const dest_attr,
                                                  oop const old, size_t word_sz, uint age,
                                                  HeapWord * const obj_ptr, uint node_index) const {
  PLAB* alloc_buf = _plab_allocator->alloc_buffer(dest_attr, node_index);
  if (alloc_buf->contains(obj_ptr)) {
    _g1h->gc_tracer_stw()->report_promotion_in_new_plab_event(old->klass(), word_sz * HeapWordSize, age,
                                                              dest_attr.type() == G1HeapRegionAttr::Old,
                                                              alloc_buf->word_sz() * HeapWordSize);
  } else {
    _g1h->gc_tracer_stw()->report_promotion_outside_plab_event(old->klass(), word_sz * HeapWordSize, age,
                                                               dest_attr.type() == G1HeapRegionAttr::Old);
  }
}

NOINLINE
HeapWord* G1ParScanThreadState::allocate_copy_slow(G1HeapRegionAttr* dest_attr,
                                                   oop old,
                                                   size_t word_sz,
                                                   uint age,
                                                   uint node_index) {
  HeapWord* obj_ptr = nullptr;
  // Try slow-path allocation unless we're allocating old and old is already full.
  if (!(dest_attr->is_old() && _old_gen_is_full)) {
    bool plab_refill_failed = false;
    obj_ptr = _plab_allocator->allocate_direct_or_new_plab(*dest_attr,
                                                           word_sz,
                                                           &plab_refill_failed,
                                                           node_index);
    if (obj_ptr == nullptr) {
      obj_ptr = allocate_in_next_plab(dest_attr,
                                      word_sz,
                                      plab_refill_failed,
                                      node_index);
    }
  }
  if (obj_ptr != nullptr) {
    update_numa_stats(node_index);
    if (_g1h->gc_tracer_stw()->should_report_promotion_events()) {
      // The events are checked individually as part of the actual commit
      report_promotion_event(*dest_attr, old, word_sz, age, obj_ptr, node_index);
    }
  }
  return obj_ptr;
}

#if EVAC_FAILURE_INJECTOR
bool G1ParScanThreadState::inject_evacuation_failure(uint region_idx) {
  return _g1h->evac_failure_injector()->evacuation_should_fail(_evac_failure_inject_counter, region_idx);
}
#endif

NOINLINE
void G1ParScanThreadState::undo_allocation(G1HeapRegionAttr dest_attr,
                                           HeapWord* obj_ptr,
                                           size_t word_sz,
                                           uint node_index) {
  _plab_allocator->undo_allocation(dest_attr, obj_ptr, word_sz, node_index);
}

void G1ParScanThreadState::update_bot_after_copying(oop obj, size_t word_sz) {
  HeapWord* obj_start = cast_from_oop<HeapWord*>(obj);
  HeapRegion* region = _g1h->heap_region_containing(obj_start);
  region->update_bot_for_obj(obj_start, word_sz);
}

// Private inline function, for direct internal use and providing the
// implementation of the public not-inline function.
MAYBE_INLINE_EVACUATION
oop G1ParScanThreadState::do_copy_to_survivor_space(G1HeapRegionAttr const region_attr,
                                                    oop const old,
                                                    markWord const old_mark) {
  assert(region_attr.is_in_cset(),
         "Unexpected region attr type: %s", region_attr.get_type_str());

  // Get the klass once.  We'll need it again later, and this avoids
  // re-decoding when it's compressed.
  Klass* klass = old->klass();
  const size_t word_sz = old->size_given_klass(klass);

  uint age = 0;
  G1HeapRegionAttr dest_attr = next_region_attr(region_attr, old_mark, age);
  HeapRegion* const from_region = _g1h->heap_region_containing(old);
  uint node_index = from_region->node_index();

  HeapWord* obj_ptr = _plab_allocator->plab_allocate(dest_attr, word_sz, node_index);

  // PLAB allocations should succeed most of the time, so we'll
  // normally check against null once and that's it.
  if (obj_ptr == nullptr) {
    obj_ptr = allocate_copy_slow(&dest_attr, old, word_sz, age, node_index);
    if (obj_ptr == nullptr) {
      // This will either forward-to-self, or detect that someone else has
      // installed a forwarding pointer.
      return handle_evacuation_failure_par(old, old_mark, word_sz);
    }
  }

  assert(obj_ptr != nullptr, "when we get here, allocation should have succeeded");
  assert(_g1h->is_in_reserved(obj_ptr), "Allocated memory should be in the heap");

  // Should this evacuation fail?
  if (inject_evacuation_failure(from_region->hrm_index())) {
    // Doing this after all the allocation attempts also tests the
    // undo_allocation() method too.
    undo_allocation(dest_attr, obj_ptr, word_sz, node_index);
    return handle_evacuation_failure_par(old, old_mark, word_sz);
  }

  // We're going to allocate linearly, so might as well prefetch ahead.
  Prefetch::write(obj_ptr, PrefetchCopyIntervalInBytes);
  Copy::aligned_disjoint_words(cast_from_oop<HeapWord*>(old), obj_ptr, word_sz);

  const oop obj = cast_to_oop(obj_ptr);
  // Because the forwarding is done with memory_order_relaxed there is no
  // ordering with the above copy.  Clients that get the forwardee must not
  // examine its contents without other synchronization, since the contents
  // may not be up to date for them.
  const oop forward_ptr = old->forward_to_atomic(obj, old_mark, memory_order_relaxed);
  if (forward_ptr == nullptr) {

    {
      const uint young_index = from_region->young_index_in_cset();
      assert((from_region->is_young() && young_index >  0) ||
             (!from_region->is_young() && young_index == 0), "invariant" );
      _surviving_young_words[young_index] += word_sz;
    }

    if (dest_attr.is_young()) {
      if (age < markWord::max_age) {
        age++;
        obj->incr_age();
      }
      _age_table.add(age, word_sz);
    } else {
      update_bot_after_copying(obj, word_sz);
    }

    // Most objects are not arrays, so do one array check rather than
    // checking for each array category for each object.
    if (klass->is_array_klass()) {
      if (klass->is_objArray_klass()) {
        start_partial_objarray(dest_attr, old, obj);
      } else {
        // Nothing needs to be done for typeArrays.  Body doesn't contain
        // any oops to scan, and the type in the klass will already be handled
        // by processing the built-in module.
        assert(klass->is_typeArray_klass(), "invariant");
      }
      return obj;
    }

    ContinuationGCSupport::transform_stack_chunk(obj);

    // Check for deduplicating young Strings.
    if (G1StringDedup::is_candidate_from_evacuation(klass,
                                                    region_attr,
                                                    dest_attr,
                                                    age)) {
      // Record old; request adds a new weak reference, which reference
      // processing expects to refer to a from-space object.
      _string_dedup_requests.add(old);
    }

    // Skip the card enqueue iff the object (obj) is in survivor region.
    // However, HeapRegion::is_survivor() is too expensive here.
    // Instead, we use dest_attr.is_young() because the two values are always
    // equal: successfully allocated young regions must be survivor regions.
    assert(dest_attr.is_young() == _g1h->heap_region_containing(obj)->is_survivor(), "must be");
    G1SkipCardEnqueueSetter x(&_scanner, dest_attr.is_young());
    obj->oop_iterate_backwards(&_scanner, klass);
    return obj;
  } else {
    _plab_allocator->undo_allocation(dest_attr, obj_ptr, word_sz, node_index);
    return forward_ptr;
  }
}

// Public not-inline entry point.
ATTRIBUTE_FLATTEN
oop G1ParScanThreadState::copy_to_survivor_space(G1HeapRegionAttr region_attr,
                                                 oop old,
                                                 markWord old_mark) {
  return do_copy_to_survivor_space(region_attr, old, old_mark);
}

G1ParScanThreadState* G1ParScanThreadStateSet::state_for_worker(uint worker_id) {
<<<<<<< HEAD
  assert(worker_id < _n_workers, "out of bounds access");
  if (_states[worker_id] == nullptr) {
=======
  assert(worker_id < _num_workers, "out of bounds access");
  if (_states[worker_id] == NULL) {
>>>>>>> a4a53858
    _states[worker_id] =
      new G1ParScanThreadState(_g1h, rdcqs(),
                               _preserved_marks_set.get(worker_id),
                               worker_id,
                               _num_workers,
                               _young_cset_length,
                               _optional_cset_length,
                               _evac_failure_regions);
  }
  return _states[worker_id];
}

const size_t* G1ParScanThreadStateSet::surviving_young_words() const {
  assert(_flushed, "thread local state from the per thread states should have been flushed");
  return _surviving_young_words_total;
}

void G1ParScanThreadStateSet::flush_stats() {
  assert(!_flushed, "thread local state from the per thread states should be flushed once");

  for (uint worker_id = 0; worker_id < _num_workers; ++worker_id) {
    G1ParScanThreadState* pss = _states[worker_id];
    assert(pss != nullptr, "must be initialized");

    G1GCPhaseTimes* p = _g1h->phase_times();

    // Need to get the following two before the call to G1ParThreadScanState::flush()
    // because it resets the PLAB allocator where we get this info from.
    size_t lab_waste_bytes = pss->lab_waste_words() * HeapWordSize;
    size_t lab_undo_waste_bytes = pss->lab_undo_waste_words() * HeapWordSize;
    size_t copied_bytes = pss->flush_stats(_surviving_young_words_total, _num_workers) * HeapWordSize;

    p->record_or_add_thread_work_item(G1GCPhaseTimes::MergePSS, worker_id, copied_bytes, G1GCPhaseTimes::MergePSSCopiedBytes);
    p->record_or_add_thread_work_item(G1GCPhaseTimes::MergePSS, worker_id, lab_waste_bytes, G1GCPhaseTimes::MergePSSLABWasteBytes);
    p->record_or_add_thread_work_item(G1GCPhaseTimes::MergePSS, worker_id, lab_undo_waste_bytes, G1GCPhaseTimes::MergePSSLABUndoWasteBytes);

    delete pss;
    _states[worker_id] = nullptr;
  }
  _flushed = true;
}

void G1ParScanThreadStateSet::record_unused_optional_region(HeapRegion* hr) {
  for (uint worker_index = 0; worker_index < _num_workers; ++worker_index) {
    G1ParScanThreadState* pss = _states[worker_index];
    assert(pss != nullptr, "must be initialized");

    size_t used_memory = pss->oops_into_optional_region(hr)->used_memory();
    _g1h->phase_times()->record_or_add_thread_work_item(G1GCPhaseTimes::OptScanHR, worker_index, used_memory, G1GCPhaseTimes::ScanHRUsedMemory);
  }
}

NOINLINE
oop G1ParScanThreadState::handle_evacuation_failure_par(oop old, markWord m, size_t word_sz) {
  assert(_g1h->is_in_cset(old), "Object " PTR_FORMAT " should be in the CSet", p2i(old));

  oop forward_ptr = old->forward_to_atomic(old, m, memory_order_relaxed);
  if (forward_ptr == nullptr) {
    // Forward-to-self succeeded. We are the "owner" of the object.
    HeapRegion* r = _g1h->heap_region_containing(old);

    if (_evac_failure_regions->record(r->hrm_index())) {
      _g1h->hr_printer()->evac_failure(r);
    }

    // Mark the failing object in the marking bitmap and later use the bitmap to handle
    // evacuation failure recovery.
    _g1h->mark_evac_failure_object(_worker_id, old, word_sz);

    _preserved_marks->push_if_necessary(old, m);

    ContinuationGCSupport::transform_stack_chunk(old);

    _evacuation_failed_info.register_copy_failure(word_sz);

    // For iterating objects that failed evacuation currently we can reuse the
    // existing closure to scan evacuated objects because:
    // - for objects referring into the collection set we do not need to gather
    // cards at this time. The regions they are in will be unconditionally turned
    // to old regions without remembered sets.
    // - since we are iterating from a collection set region (i.e. never a Survivor
    // region), we always need to gather cards for this case.
    G1SkipCardEnqueueSetter x(&_scanner, false /* skip_card_enqueue */);
    old->oop_iterate_backwards(&_scanner);

    return old;
  } else {
    // Forward-to-self failed. Either someone else managed to allocate
    // space for this object (old != forward_ptr) or they beat us in
    // self-forwarding it (old == forward_ptr).
    assert(old == forward_ptr || !_g1h->is_in_cset(forward_ptr),
           "Object " PTR_FORMAT " forwarded to: " PTR_FORMAT " "
           "should not be in the CSet",
           p2i(old), p2i(forward_ptr));
    return forward_ptr;
  }
}

void G1ParScanThreadState::initialize_numa_stats() {
  if (_numa->is_enabled()) {
    LogTarget(Info, gc, heap, numa) lt;

    if (lt.is_enabled()) {
      uint num_nodes = _numa->num_active_nodes();
      // Record only if there are multiple active nodes.
      _obj_alloc_stat = NEW_C_HEAP_ARRAY(size_t, num_nodes, mtGC);
      memset(_obj_alloc_stat, 0, sizeof(size_t) * num_nodes);
    }
  }
}

void G1ParScanThreadState::flush_numa_stats() {
  if (_obj_alloc_stat != nullptr) {
    uint node_index = _numa->index_of_current_thread();
    _numa->copy_statistics(G1NUMAStats::LocalObjProcessAtCopyToSurv, node_index, _obj_alloc_stat);
  }
}

void G1ParScanThreadState::update_numa_stats(uint node_index) {
  if (_obj_alloc_stat != nullptr) {
    _obj_alloc_stat[node_index]++;
  }
}

G1ParScanThreadStateSet::G1ParScanThreadStateSet(G1CollectedHeap* g1h,
                                                 uint num_workers,
                                                 size_t young_cset_length,
                                                 size_t optional_cset_length,
                                                 G1EvacFailureRegions* evac_failure_regions) :
    _g1h(g1h),
    _rdcqs(G1BarrierSet::dirty_card_queue_set().allocator()),
    _preserved_marks_set(true /* in_c_heap */),
    _states(NEW_C_HEAP_ARRAY(G1ParScanThreadState*, num_workers, mtGC)),
    _surviving_young_words_total(NEW_C_HEAP_ARRAY(size_t, young_cset_length + 1, mtGC)),
    _young_cset_length(young_cset_length),
    _optional_cset_length(optional_cset_length),
    _num_workers(num_workers),
    _flushed(false),
    _evac_failure_regions(evac_failure_regions) {
<<<<<<< HEAD
  _preserved_marks_set.init(n_workers);
  for (uint i = 0; i < n_workers; ++i) {
    _states[i] = nullptr;
=======
  _preserved_marks_set.init(num_workers);
  for (uint i = 0; i < num_workers; ++i) {
    _states[i] = NULL;
>>>>>>> a4a53858
  }
  memset(_surviving_young_words_total, 0, (young_cset_length + 1) * sizeof(size_t));
}

G1ParScanThreadStateSet::~G1ParScanThreadStateSet() {
  assert(_flushed, "thread local state from the per thread states should have been flushed");
  FREE_C_HEAP_ARRAY(G1ParScanThreadState*, _states);
  FREE_C_HEAP_ARRAY(size_t, _surviving_young_words_total);
  _preserved_marks_set.assert_empty();
  _preserved_marks_set.reclaim();
}<|MERGE_RESOLUTION|>--- conflicted
+++ resolved
@@ -562,13 +562,8 @@
 }
 
 G1ParScanThreadState* G1ParScanThreadStateSet::state_for_worker(uint worker_id) {
-<<<<<<< HEAD
-  assert(worker_id < _n_workers, "out of bounds access");
+  assert(worker_id < _num_workers, "out of bounds access");
   if (_states[worker_id] == nullptr) {
-=======
-  assert(worker_id < _num_workers, "out of bounds access");
-  if (_states[worker_id] == NULL) {
->>>>>>> a4a53858
     _states[worker_id] =
       new G1ParScanThreadState(_g1h, rdcqs(),
                                _preserved_marks_set.get(worker_id),
@@ -708,15 +703,9 @@
     _num_workers(num_workers),
     _flushed(false),
     _evac_failure_regions(evac_failure_regions) {
-<<<<<<< HEAD
-  _preserved_marks_set.init(n_workers);
-  for (uint i = 0; i < n_workers; ++i) {
-    _states[i] = nullptr;
-=======
   _preserved_marks_set.init(num_workers);
   for (uint i = 0; i < num_workers; ++i) {
-    _states[i] = NULL;
->>>>>>> a4a53858
+    _states[i] = nullptr;
   }
   memset(_surviving_young_words_total, 0, (young_cset_length + 1) * sizeof(size_t));
 }
