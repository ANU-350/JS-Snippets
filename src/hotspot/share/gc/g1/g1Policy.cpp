--- conflicted
+++ resolved
@@ -194,17 +194,9 @@
 }
 
 void G1Policy::update_young_length_bounds() {
-<<<<<<< HEAD
-  // We have no measure of the number of pending cards in the thread buffers,
-  // assume these are very few.
   bool for_young_only_phase = collector_state()->in_young_only_phase();
   update_young_length_bounds(_analytics->predict_pending_cards(for_young_only_phase),
                              _analytics->predict_rs_length(for_young_only_phase));
-=======
-  bool for_young_gc = collector_state()->in_young_only_phase();
-  update_young_length_bounds(_analytics->predict_pending_cards(for_young_gc),
-                             _analytics->predict_rs_length(for_young_gc));
->>>>>>> 774edd3d
 }
 
 void G1Policy::update_young_length_bounds(size_t pending_cards, size_t rs_length) {
