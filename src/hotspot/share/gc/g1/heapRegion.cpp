/*
 * Copyright (c) 2001, 2022, Oracle and/or its affiliates. All rights reserved.
 * DO NOT ALTER OR REMOVE COPYRIGHT NOTICES OR THIS FILE HEADER.
 *
 * This code is free software; you can redistribute it and/or modify it
 * under the terms of the GNU General Public License version 2 only, as
 * published by the Free Software Foundation.
 *
 * This code is distributed in the hope that it will be useful, but WITHOUT
 * ANY WARRANTY; without even the implied warranty of MERCHANTABILITY or
 * FITNESS FOR A PARTICULAR PURPOSE.  See the GNU General Public License
 * version 2 for more details (a copy is included in the LICENSE file that
 * accompanied this code).
 *
 * You should have received a copy of the GNU General Public License version
 * 2 along with this work; if not, write to the Free Software Foundation,
 * Inc., 51 Franklin St, Fifth Floor, Boston, MA 02110-1301 USA.
 *
 * Please contact Oracle, 500 Oracle Parkway, Redwood Shores, CA 94065 USA
 * or visit www.oracle.com if you need additional information or have any
 * questions.
 *
 */

#include "precompiled.hpp"
#include "code/nmethod.hpp"
#include "gc/g1/g1Allocator.inline.hpp"
#include "gc/g1/g1BlockOffsetTable.inline.hpp"
#include "gc/g1/g1CollectedHeap.inline.hpp"
#include "gc/g1/g1CollectionSet.hpp"
#include "gc/g1/g1HeapRegionTraceType.hpp"
#include "gc/g1/g1NUMA.hpp"
#include "gc/g1/g1OopClosures.inline.hpp"
#include "gc/g1/heapRegion.inline.hpp"
#include "gc/g1/heapRegionBounds.inline.hpp"
#include "gc/g1/heapRegionManager.inline.hpp"
#include "gc/g1/heapRegionRemSet.inline.hpp"
#include "gc/g1/heapRegionTracer.hpp"
#include "logging/log.hpp"
#include "logging/logStream.hpp"
#include "memory/iterator.inline.hpp"
#include "memory/resourceArea.hpp"
#include "oops/access.inline.hpp"
#include "oops/compressedOops.inline.hpp"
#include "oops/oop.inline.hpp"
#include "runtime/globals_extension.hpp"
#include "utilities/powerOfTwo.hpp"

int    HeapRegion::LogOfHRGrainBytes = 0;
int    HeapRegion::LogCardsPerRegion = 0;
size_t HeapRegion::GrainBytes        = 0;
size_t HeapRegion::GrainWords        = 0;
size_t HeapRegion::CardsPerRegion    = 0;

size_t HeapRegion::max_region_size() {
  return HeapRegionBounds::max_size();
}

size_t HeapRegion::min_region_size_in_words() {
  return HeapRegionBounds::min_size() >> LogHeapWordSize;
}

void HeapRegion::setup_heap_region_size(size_t max_heap_size) {
  size_t region_size = G1HeapRegionSize;
  // G1HeapRegionSize = 0 means decide ergonomically.
  if (region_size == 0) {
    region_size = clamp(max_heap_size / HeapRegionBounds::target_number(),
                        HeapRegionBounds::min_size(),
                        HeapRegionBounds::max_ergonomics_size());
  }

  // Make sure region size is a power of 2. Rounding up since this
  // is beneficial in most cases.
  region_size = round_up_power_of_2(region_size);

  // Now make sure that we don't go over or under our limits.
  region_size = clamp(region_size, HeapRegionBounds::min_size(), HeapRegionBounds::max_size());

  // Calculate the log for the region size.
  int region_size_log = log2i_exact(region_size);

  // Now, set up the globals.
  guarantee(LogOfHRGrainBytes == 0, "we should only set it once");
  LogOfHRGrainBytes = region_size_log;

  guarantee(GrainBytes == 0, "we should only set it once");
  GrainBytes = region_size;

  guarantee(GrainWords == 0, "we should only set it once");
  GrainWords = GrainBytes >> LogHeapWordSize;

  guarantee(CardsPerRegion == 0, "we should only set it once");
  CardsPerRegion = GrainBytes >> G1CardTable::card_shift();

  LogCardsPerRegion = log2i(CardsPerRegion);

  if (G1HeapRegionSize != GrainBytes) {
    FLAG_SET_ERGO(G1HeapRegionSize, GrainBytes);
  }
}

void HeapRegion::handle_evacuation_failure() {
  uninstall_surv_rate_group();
  clear_young_index_in_cset();
  clear_index_in_opt_cset();
  move_to_old();

  _rem_set->clean_code_roots(this);
  _rem_set->clear_locked(true /* only_cardset */);
}

void HeapRegion::unlink_from_list() {
  set_next(NULL);
  set_prev(NULL);
  set_containing_set(NULL);
}

void HeapRegion::hr_clear(bool clear_space) {
  assert(_humongous_start_region == NULL,
         "we should have already filtered out humongous regions");

  clear_young_index_in_cset();
  clear_index_in_opt_cset();
  uninstall_surv_rate_group();
  set_free();
  reset_pre_dummy_top();

  rem_set()->clear_locked();

  init_top_at_mark_start();
  if (clear_space) clear(SpaceDecorator::Mangle);

  _gc_efficiency = -1.0;
}

void HeapRegion::clear_cardtable() {
  G1CardTable* ct = G1CollectedHeap::heap()->card_table();
  ct->clear(MemRegion(bottom(), end()));
}

void HeapRegion::calc_gc_efficiency() {
  // GC efficiency is the ratio of how much space would be
  // reclaimed over how long we predict it would take to reclaim it.
  G1Policy* policy = G1CollectedHeap::heap()->policy();

  // Retrieve a prediction of the elapsed time for this region for
  // a mixed gc because the region will only be evacuated during a
  // mixed gc.
  double region_elapsed_time_ms = policy->predict_region_total_time_ms(this, false /* for_young_only_phase */);
  _gc_efficiency = (double) reclaimable_bytes() / region_elapsed_time_ms;
}

void HeapRegion::set_free() {
  report_region_type_change(G1HeapRegionTraceType::Free);
  _type.set_free();
}

void HeapRegion::set_eden() {
  report_region_type_change(G1HeapRegionTraceType::Eden);
  _type.set_eden();
}

void HeapRegion::set_eden_pre_gc() {
  report_region_type_change(G1HeapRegionTraceType::Eden);
  _type.set_eden_pre_gc();
}

void HeapRegion::set_survivor() {
  report_region_type_change(G1HeapRegionTraceType::Survivor);
  _type.set_survivor();
}

void HeapRegion::move_to_old() {
  if (_type.relabel_as_old()) {
    report_region_type_change(G1HeapRegionTraceType::Old);
  }
}

void HeapRegion::set_old() {
  report_region_type_change(G1HeapRegionTraceType::Old);
  _type.set_old();
}

void HeapRegion::set_open_archive() {
  report_region_type_change(G1HeapRegionTraceType::OpenArchive);
  _type.set_open_archive();
}

void HeapRegion::set_closed_archive() {
  report_region_type_change(G1HeapRegionTraceType::ClosedArchive);
  _type.set_closed_archive();
}

void HeapRegion::set_starts_humongous(HeapWord* obj_top, size_t fill_size) {
  assert(!is_humongous(), "sanity / pre-condition");
  assert(top() == bottom(), "should be empty");

  report_region_type_change(G1HeapRegionTraceType::StartsHumongous);
  _type.set_starts_humongous();
  _humongous_start_region = this;

  _bot_part.set_for_starts_humongous(obj_top, fill_size);
}

void HeapRegion::set_continues_humongous(HeapRegion* first_hr) {
  assert(!is_humongous(), "sanity / pre-condition");
  assert(top() == bottom(), "should be empty");
  assert(first_hr->is_starts_humongous(), "pre-condition");

  report_region_type_change(G1HeapRegionTraceType::ContinuesHumongous);
  _type.set_continues_humongous();
  _humongous_start_region = first_hr;
}

void HeapRegion::clear_humongous() {
  assert(is_humongous(), "pre-condition");

  assert(capacity() == HeapRegion::GrainBytes, "pre-condition");
  _humongous_start_region = NULL;
}

void HeapRegion::prepare_remset_for_scan() {
  return _rem_set->reset_table_scanner();
}

HeapRegion::HeapRegion(uint hrm_index,
                       G1BlockOffsetTable* bot,
                       MemRegion mr,
                       G1CardSetConfiguration* config) :
  _bottom(mr.start()),
  _end(mr.end()),
  _top(NULL),
  _bot_part(bot, this),
  _pre_dummy_top(NULL),
  _rem_set(NULL),
  _hrm_index(hrm_index),
  _type(),
  _humongous_start_region(NULL),
  _index_in_opt_cset(InvalidCSetIndex),
  _next(NULL), _prev(NULL),
#ifdef ASSERT
  _containing_set(NULL),
#endif
  _top_at_mark_start(NULL),
  _parsable_bottom(NULL),
  _garbage_bytes(0),
  _young_index_in_cset(-1),
  _surv_rate_group(NULL), _age_index(G1SurvRateGroup::InvalidAgeIndex), _gc_efficiency(-1.0),
  _node_index(G1NUMA::UnknownNodeIndex)
{
  assert(Universe::on_page_boundary(mr.start()) && Universe::on_page_boundary(mr.end()),
         "invalid space boundaries");

  _rem_set = new HeapRegionRemSet(this, config);
  initialize();
}

void HeapRegion::initialize(bool clear_space, bool mangle_space) {
  assert(_rem_set->is_empty(), "Remembered set must be empty");

  if (clear_space) {
    clear(mangle_space);
  }

  set_top(bottom());

  hr_clear(false /*clear_space*/);
}

void HeapRegion::report_region_type_change(G1HeapRegionTraceType::Type to) {
  HeapRegionTracer::send_region_type_change(_hrm_index,
                                            get_trace_type(),
                                            to,
                                            (uintptr_t)bottom(),
                                            used());
}

void HeapRegion::note_evacuation_failure(bool during_concurrent_start) {
  // PB must be bottom - we only evacuate old gen regions after scrubbing, and
  // young gen regions never have their PB set to anything other than bottom.
  assert(parsable_bottom_acquire() == bottom(), "must be");

  _garbage_bytes = 0;

  if (during_concurrent_start) {
    // Self-forwarding marks all objects. Adjust TAMS so that these marks are
    // below it.
    set_top_at_mark_start(top());
  } else {
    // Outside of the mixed phase all regions that had an evacuation failure must
    // be young regions, and their TAMS is always bottom. Similarly, before the
    // start of the mixed phase, we scrubbed and reset TAMS to bottom.
    assert(top_at_mark_start() == bottom(), "must be");
  }
}

void HeapRegion::note_self_forward_chunk_done(size_t garbage_bytes) {
  Atomic::add(&_garbage_bytes, garbage_bytes, memory_order_relaxed);
}

// Code roots support
void HeapRegion::add_code_root(nmethod* nm) {
  HeapRegionRemSet* hrrs = rem_set();
  hrrs->add_code_root(nm);
}

void HeapRegion::add_code_root_locked(nmethod* nm) {
  assert_locked_or_safepoint(CodeCache_lock);
  HeapRegionRemSet* hrrs = rem_set();
  hrrs->add_code_root_locked(nm);
}

void HeapRegion::remove_code_root(nmethod* nm) {
  HeapRegionRemSet* hrrs = rem_set();
  hrrs->remove_code_root(nm);
}

void HeapRegion::code_roots_do(CodeBlobClosure* blk) const {
  HeapRegionRemSet* hrrs = rem_set();
  hrrs->code_roots_do(blk);
}

class VerifyCodeRootOopClosure: public OopClosure {
  const HeapRegion* _hr;
  bool _failures;
  bool _has_oops_in_region;

  template <class T> void do_oop_work(T* p) {
    T heap_oop = RawAccess<>::oop_load(p);
    if (!CompressedOops::is_null(heap_oop)) {
      oop obj = CompressedOops::decode_not_null(heap_oop);

      // Note: not all the oops embedded in the nmethod are in the
      // current region. We only look at those which are.
      if (_hr->is_in(obj)) {
        // Object is in the region. Check that its less than top
        if (_hr->top() <= cast_from_oop<HeapWord*>(obj)) {
          // Object is above top
          log_error(gc, verify)("Object " PTR_FORMAT " in region " HR_FORMAT " is above top ",
                                p2i(obj), HR_FORMAT_PARAMS(_hr));
          _failures = true;
          return;
        }
        // Nmethod has at least one oop in the current region
        _has_oops_in_region = true;
      }
    }
  }

public:
  VerifyCodeRootOopClosure(const HeapRegion* hr):
    _hr(hr), _failures(false), _has_oops_in_region(false) {}

  void do_oop(narrowOop* p) { do_oop_work(p); }
  void do_oop(oop* p)       { do_oop_work(p); }

  bool failures()           { return _failures; }
  bool has_oops_in_region() { return _has_oops_in_region; }
};

class VerifyCodeRootCodeBlobClosure: public CodeBlobClosure {
  const HeapRegion* _hr;
  bool _failures;
public:
  VerifyCodeRootCodeBlobClosure(const HeapRegion* hr) :
    _hr(hr), _failures(false) {}

  void do_code_blob(CodeBlob* cb) {
    nmethod* nm = (cb == NULL) ? NULL : cb->as_compiled_method()->as_nmethod_or_null();
    if (nm != NULL) {
      // Verify that the nemthod is live
      VerifyCodeRootOopClosure oop_cl(_hr);
      nm->oops_do(&oop_cl);
      if (!oop_cl.has_oops_in_region()) {
        log_error(gc, verify)("region [" PTR_FORMAT "," PTR_FORMAT "] has nmethod " PTR_FORMAT " in its code roots with no pointers into region",
                              p2i(_hr->bottom()), p2i(_hr->end()), p2i(nm));
        _failures = true;
      } else if (oop_cl.failures()) {
        log_error(gc, verify)("region [" PTR_FORMAT "," PTR_FORMAT "] has other failures for nmethod " PTR_FORMAT,
                              p2i(_hr->bottom()), p2i(_hr->end()), p2i(nm));
        _failures = true;
      }
    }
  }

  bool failures()       { return _failures; }
};

void HeapRegion::verify_code_roots(VerifyOption vo, bool* failures) const {
  if (!G1VerifyHeapRegionCodeRoots) {
    // We're not verifying code roots.
    return;
  }
  if (vo == VerifyOption::G1UseFullMarking) {
    // Marking verification during a full GC is performed after class
    // unloading, code cache unloading, etc so the code roots
    // attached to each heap region are in an inconsistent state. They won't
    // be consistent until the code roots are rebuilt after the
    // actual GC. Skip verifying the code roots in this particular
    // time.
    assert(VerifyDuringGC, "only way to get here");
    return;
  }

  HeapRegionRemSet* hrrs = rem_set();
  size_t code_roots_length = hrrs->code_roots_list_length();

  // if this region is empty then there should be no entries
  // on its code root list
  if (is_empty()) {
    if (code_roots_length > 0) {
      log_error(gc, verify)("region " HR_FORMAT " is empty but has " SIZE_FORMAT " code root entries",
                            HR_FORMAT_PARAMS(this), code_roots_length);
      *failures = true;
    }
    return;
  }

  if (is_continues_humongous()) {
    if (code_roots_length > 0) {
      log_error(gc, verify)("region " HR_FORMAT " is a continuation of a humongous region but has " SIZE_FORMAT " code root entries",
                            HR_FORMAT_PARAMS(this), code_roots_length);
      *failures = true;
    }
    return;
  }

  VerifyCodeRootCodeBlobClosure cb_cl(this);
  code_roots_do(&cb_cl);

  if (cb_cl.failures()) {
    *failures = true;
  }
}

void HeapRegion::print() const { print_on(tty); }

void HeapRegion::print_on(outputStream* st) const {
  st->print("|%4u", this->_hrm_index);
  st->print("|" PTR_FORMAT ", " PTR_FORMAT ", " PTR_FORMAT,
            p2i(bottom()), p2i(top()), p2i(end()));
  st->print("|%3d%%", (int) ((double) used() * 100 / capacity()));
  st->print("|%2s", get_short_type_str());
  if (in_collection_set()) {
    st->print("|CS");
  } else {
    st->print("|  ");
  }
  st->print("|TAMS " PTR_FORMAT "| PB " PTR_FORMAT "| %s ",
            p2i(top_at_mark_start()), p2i(parsable_bottom_acquire()), rem_set()->get_state_str());
  if (UseNUMA) {
    G1NUMA* numa = G1NUMA::numa();
    if (node_index() < numa->num_active_nodes()) {
      st->print("|%d", numa->numa_id(node_index()));
    } else {
      st->print("|-");
    }
  }
  st->print_cr("");
}

class VerifyRemSetClosure : public G1VerificationClosure {
  G1CardTable *_ct;

  template <class T>
  void do_oop_work(T* p) {
    assert(_containing_obj != nullptr, "Precondition");
    assert(!_g1h->is_obj_dead_cond(_containing_obj, _vo), "Precondition");

    T heap_oop = RawAccess<>::oop_load(p);
    if (CompressedOops::is_null(heap_oop)) {
      return;
    }

    oop obj = CompressedOops::decode_raw_not_null(heap_oop);

    HeapRegion* from = _g1h->heap_region_containing(p);
    HeapRegion* to = _g1h->heap_region_containing_or_null(obj);
    if (to != nullptr &&
        from != to &&
        !to->is_pinned() &&
        to->rem_set()->is_complete()) {

      jbyte cv_obj = *_ct->byte_for_const(_containing_obj);
      jbyte cv_field = *_ct->byte_for_const(p);
      const jbyte dirty = G1CardTable::dirty_card_val();

      bool is_bad = !(from->is_young() ||
                      to->rem_set()->contains_reference(p) ||
                      (_containing_obj->is_objArray() ?
                       cv_field == dirty :
                       cv_obj == dirty || cv_field == dirty));

      if (is_bad) {
        ResourceMark rm;
        Log(gc, verify) log;
        LogStream ls(log.error());

<<<<<<< HEAD
        MutexLocker x(ParGCRareEvent_lock, Mutex::_no_safepoint_check_flag);
=======
        MutexLocker x(G1RareEvent_lock, Mutex::_no_safepoint_check_flag);
>>>>>>> 7c40c8af

        if (!has_failures()) {
          log.error("----------");
        }
        log.error("Missing rem set entry:");
        log.error("Field " PTR_FORMAT " of obj " PTR_FORMAT " in region " HR_FORMAT,
                  p2i(p), p2i(_containing_obj), HR_FORMAT_PARAMS(from));
        _containing_obj->print_on(&ls);
        log.error("points to obj " PTR_FORMAT " in region " HR_FORMAT " remset %s",
                  p2i(obj), HR_FORMAT_PARAMS(to), to->rem_set()->get_state_str());
        if (oopDesc::is_oop(obj)) {
          obj->print_on(&ls);
        }
        log.error("Obj head CTE = %d, field CTE = %d.", cv_obj, cv_field);
        log.error("----------");
        _num_failures++;
      }
    }
  }

public:
  VerifyRemSetClosure(G1CollectedHeap* g1h, VerifyOption vo) : G1VerificationClosure(g1h, vo), _ct(g1h->card_table()) {}

  virtual void do_oop(narrowOop* p) { do_oop_work(p); }
  virtual void do_oop(oop* p) { do_oop_work(p); }
};

// Closure that applies the given two closures in sequence.
class G1Mux2Closure : public BasicOopIterateClosure {
  OopClosure* _c1;
  OopClosure* _c2;
public:
  G1Mux2Closure(OopClosure *c1, OopClosure *c2) { _c1 = c1; _c2 = c2; }
  template <class T> inline void do_oop_work(T* p) {
    // Apply first closure; then apply the second.
    _c1->do_oop(p);
    _c2->do_oop(p);
  }
  virtual inline void do_oop(oop* p) { do_oop_work(p); }
  virtual inline void do_oop(narrowOop* p) { do_oop_work(p); }
};

void HeapRegion::verify(VerifyOption vo,
                        bool* failures) const {
  G1CollectedHeap* g1h = G1CollectedHeap::heap();
  *failures = false;
  HeapWord* p = bottom();
  HeapWord* prev_p = NULL;
  G1VerifyLiveClosure vl_cl(g1h, vo);
  VerifyRemSetClosure vr_cl(g1h, vo);
  bool is_region_humongous = is_humongous();
  // We cast p to an oop, so region-bottom must be an obj-start.
  assert(!is_region_humongous || is_starts_humongous(), "invariant");
  size_t object_num = 0;
  while (p < top()) {
    oop obj = cast_to_oop(p);
    size_t obj_size = block_size(p);
    object_num += 1;

    if (!g1h->is_obj_dead_cond(obj, this, vo)) {
      if (oopDesc::is_oop(obj)) {
        Klass* klass = obj->klass();
        bool is_metaspace_object = Metaspace::contains(klass);
        if (!is_metaspace_object) {
          log_error(gc, verify)("klass " PTR_FORMAT " of object " PTR_FORMAT " "
                                "not metadata", p2i(klass), p2i(obj));
          *failures = true;
          return;
        } else if (!klass->is_klass()) {
          log_error(gc, verify)("klass " PTR_FORMAT " of object " PTR_FORMAT " "
                                "not a klass", p2i(klass), p2i(obj));
          *failures = true;
          return;
        } else {
          vl_cl.set_containing_obj(obj);
          if (!g1h->collector_state()->in_full_gc() || G1VerifyRSetsDuringFullGC) {
            // verify liveness and rem_set
            vr_cl.set_containing_obj(obj);
            G1Mux2Closure mux(&vl_cl, &vr_cl);
            obj->oop_iterate(&mux);

            if (vr_cl.has_failures()) {
              *failures = true;
            }
            if (vr_cl.num_failures() >= G1MaxVerifyFailures) {
              return;
            }
          } else {
            // verify only liveness
            obj->oop_iterate(&vl_cl);
          }
          if (vl_cl.has_failures()) {
            *failures = true;
          }
          if (vl_cl.num_failures() >= G1MaxVerifyFailures) {
            return;
          }
        }
      } else {
        log_error(gc, verify)(PTR_FORMAT " not an oop", p2i(obj));
        *failures = true;
        return;
      }
    }
    prev_p = p;
    p += obj_size;
  }

  // Only regions in old generation contain valid BOT.
  if (!is_empty() && !is_young()) {
    _bot_part.verify();
  }

  if (is_region_humongous) {
    oop obj = cast_to_oop(this->humongous_start_region()->bottom());
    if (cast_from_oop<HeapWord*>(obj) > bottom() || cast_from_oop<HeapWord*>(obj) + obj->size() < bottom()) {
      log_error(gc, verify)("this humongous region is not part of its' humongous object " PTR_FORMAT, p2i(obj));
      *failures = true;
      return;
    }
  }

  if (!is_region_humongous && p != top()) {
    log_error(gc, verify)("end of last object " PTR_FORMAT " "
                          "does not match top " PTR_FORMAT, p2i(p), p2i(top()));
    *failures = true;
    return;
  }

  verify_code_roots(vo, failures);
}

<<<<<<< HEAD
=======
void HeapRegion::verify_rem_set(VerifyOption vo, bool* failures) const {
  G1CollectedHeap* g1h = G1CollectedHeap::heap();
  *failures = false;
  HeapWord* p = bottom();
  HeapWord* prev_p = NULL;
  VerifyRemSetClosure vr_cl(g1h, vo);
  while (p < top()) {
    oop obj = cast_to_oop(p);
    size_t obj_size = block_size(p);

    if (!g1h->is_obj_dead_cond(obj, this, vo)) {
      if (oopDesc::is_oop(obj)) {
        vr_cl.set_containing_obj(obj);
        obj->oop_iterate(&vr_cl);

        if (vr_cl.has_failures()) {
          *failures = true;
        }
        if (vr_cl.num_failures() >= G1MaxVerifyFailures) {
          return;
        }
      } else {
        log_error(gc, verify)(PTR_FORMAT " not an oop", p2i(obj));
        *failures = true;
        return;
      }
    }

    prev_p = p;
    p += obj_size;
  }
}

void HeapRegion::verify_rem_set() const {
  bool failures = false;
  verify_rem_set(VerifyOption::G1UseConcMarking, &failures);
  guarantee(!failures, "HeapRegion RemSet verification failed");
}

>>>>>>> 7c40c8af
void HeapRegion::clear(bool mangle_space) {
  set_top(bottom());

  if (ZapUnusedHeapArea && mangle_space) {
    mangle_unused_area();
  }
}

#ifndef PRODUCT
void HeapRegion::mangle_unused_area() {
  SpaceMangler::mangle_region(MemRegion(top(), end()));
}
#endif

void HeapRegion::update_bot_for_block(HeapWord* start, HeapWord* end) {
  _bot_part.update_for_block(start, end);
}

void HeapRegion::object_iterate(ObjectClosure* blk) {
  HeapWord* p = bottom();
  while (p < top()) {
    if (block_is_obj(p, parsable_bottom())) {
      blk->do_object(cast_to_oop(p));
    }
    p += block_size(p);
  }
}

void HeapRegion::fill_with_dummy_object(HeapWord* address, size_t word_size, bool zap) {
  // Keep the BOT in sync for old generation regions.
  if (is_old()) {
    update_bot_for_obj(address, word_size);
  }
  // Fill in the object.
  CollectedHeap::fill_with_object(address, word_size, zap);
}

void HeapRegion::fill_range_with_dead_objects(HeapWord* start, HeapWord* end) {
  size_t range_size = pointer_delta(end, start);

  // Fill the dead range with objects. G1 might need to create two objects if
  // the range is larger than half a region, which is the max_fill_size().
  CollectedHeap::fill_with_objects(start, range_size);
  HeapWord* current = start;
  do {
    // Update the BOT if the a threshold is crossed.
    size_t obj_size = cast_to_oop(current)->size();
    update_bot_for_block(current, current + obj_size);

    // Advance to the next object.
    current += obj_size;
    guarantee(current <= end, "Should never go past end");
  } while (current != end);
}<|MERGE_RESOLUTION|>--- conflicted
+++ resolved
@@ -496,11 +496,7 @@
         Log(gc, verify) log;
         LogStream ls(log.error());
 
-<<<<<<< HEAD
-        MutexLocker x(ParGCRareEvent_lock, Mutex::_no_safepoint_check_flag);
-=======
         MutexLocker x(G1RareEvent_lock, Mutex::_no_safepoint_check_flag);
->>>>>>> 7c40c8af
 
         if (!has_failures()) {
           log.error("----------");
@@ -633,48 +629,6 @@
   verify_code_roots(vo, failures);
 }
 
-<<<<<<< HEAD
-=======
-void HeapRegion::verify_rem_set(VerifyOption vo, bool* failures) const {
-  G1CollectedHeap* g1h = G1CollectedHeap::heap();
-  *failures = false;
-  HeapWord* p = bottom();
-  HeapWord* prev_p = NULL;
-  VerifyRemSetClosure vr_cl(g1h, vo);
-  while (p < top()) {
-    oop obj = cast_to_oop(p);
-    size_t obj_size = block_size(p);
-
-    if (!g1h->is_obj_dead_cond(obj, this, vo)) {
-      if (oopDesc::is_oop(obj)) {
-        vr_cl.set_containing_obj(obj);
-        obj->oop_iterate(&vr_cl);
-
-        if (vr_cl.has_failures()) {
-          *failures = true;
-        }
-        if (vr_cl.num_failures() >= G1MaxVerifyFailures) {
-          return;
-        }
-      } else {
-        log_error(gc, verify)(PTR_FORMAT " not an oop", p2i(obj));
-        *failures = true;
-        return;
-      }
-    }
-
-    prev_p = p;
-    p += obj_size;
-  }
-}
-
-void HeapRegion::verify_rem_set() const {
-  bool failures = false;
-  verify_rem_set(VerifyOption::G1UseConcMarking, &failures);
-  guarantee(!failures, "HeapRegion RemSet verification failed");
-}
-
->>>>>>> 7c40c8af
 void HeapRegion::clear(bool mangle_space) {
   set_top(bottom());
 
