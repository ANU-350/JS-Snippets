--- conflicted
+++ resolved
@@ -474,15 +474,9 @@
 
     oop obj = CompressedOops::decode_raw_not_null(heap_oop);
 
-<<<<<<< HEAD
-    HeapRegion* from = _g1h->heap_region_containing_or_null(p);
-    HeapRegion* to = _g1h->heap_region_containing_or_null(obj);
-    if (from != nullptr && to != nullptr &&
-=======
     HeapRegion* from = _g1h->heap_region_containing(p);
     HeapRegion* to = _g1h->heap_region_containing_or_null(obj);
     if (to != nullptr &&
->>>>>>> 593bec68
         from != to &&
         !to->is_pinned() &&
         to->rem_set()->is_complete()) {
@@ -502,11 +496,7 @@
         Log(gc, verify) log;
         LogStream ls(log.error());
 
-<<<<<<< HEAD
         MutexLocker x(G1RareEvent_lock, Mutex::_no_safepoint_check_flag);
-=======
-        MutexLocker x(ParGCRareEvent_lock, Mutex::_no_safepoint_check_flag);
->>>>>>> 593bec68
 
         if (!has_failures()) {
           log.error("----------");
