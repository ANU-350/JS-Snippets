--- conflicted
+++ resolved
@@ -129,14 +129,7 @@
     return JNI_ENOMEM;
   }
 
-<<<<<<< HEAD
-  // Set up WorkGang
-  _workers.initialize_workers();
-
   ParallelInitLogger::print();
-=======
-  GCInitLogger::print();
->>>>>>> b52f6c05
 
   return JNI_OK;
 }
