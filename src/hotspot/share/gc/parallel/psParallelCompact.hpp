--- conflicted
+++ resolved
@@ -190,11 +190,7 @@
   void set_dense_prefix(HeapWord* addr)     { _dense_prefix = addr; }
   void set_start_array(ObjectStartArray* s) { _start_array = s; }
 
-<<<<<<< HEAD
- private:
-=======
 private:
->>>>>>> d0052c03
   MutableSpace*     _space;
   HeapWord*         _new_top;
   HeapWord*         _dense_prefix;
