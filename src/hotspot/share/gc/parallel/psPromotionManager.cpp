--- conflicted
+++ resolved
@@ -155,29 +155,12 @@
   ResourceMark rm;
   LogStream ls(log.trace());
 
-<<<<<<< HEAD
   stack_array_depth()->print_taskqueue_stats(&ls, "Oop Queue");
 
   const uint hlines = sizeof(pm_stats_hdr) / sizeof(pm_stats_hdr[0]);
   for (uint i = 0; i < hlines; ++i) ls.print_cr("%s", pm_stats_hdr[i]);
-  for (uint i = 0; i < ParallelGCThreads + 1; ++i) {
+  for (uint i = 0; i < ParallelGCThreads; ++i) {
     manager_array(i)->print_local_stats(&ls, i);
-=======
-  TaskQueueStats totals;
-  out->print("thr "); TaskQueueStats::print_header(1, out); out->cr();
-  out->print("--- "); TaskQueueStats::print_header(2, out); out->cr();
-  for (uint i = 0; i < ParallelGCThreads; ++i) {
-    TaskQueueStats& next = manager_array(i)->_claimed_stack_depth.stats;
-    out->print("%3d ", i); next.print(out); out->cr();
-    totals += next;
-  }
-  out->print("tot "); totals.print(out); out->cr();
-
-  const uint hlines = sizeof(pm_stats_hdr) / sizeof(pm_stats_hdr[0]);
-  for (uint i = 0; i < hlines; ++i) out->print_cr("%s", pm_stats_hdr[i]);
-  for (uint i = 0; i < ParallelGCThreads; ++i) {
-    manager_array(i)->print_local_stats(out, i);
->>>>>>> c180070c
   }
 }
 
