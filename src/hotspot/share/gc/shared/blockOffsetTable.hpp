--- conflicted
+++ resolved
@@ -68,17 +68,12 @@
   static size_t power_to_cards_back(uint i) {
     return (size_t)1 << (LogBase * i);
   }
-<<<<<<< HEAD
-  static size_t power_to_words_back(uint i) {
-    return power_to_cards_back(i) * _N_words;
-  }
-=======
->>>>>>> fecf906f
+
   static size_t entry_to_cards_back(u_char entry) {
     assert(entry >= _N_words, "Precondition");
     return power_to_cards_back(entry - _N_words);
   }
-<<<<<<< HEAD
+
   static size_t entry_to_words_back(u_char entry) {
     assert(entry >= _N_words, "Precondition");
     return power_to_words_back(entry - _N_words);
@@ -95,8 +90,6 @@
   static uint N_words() {
     return _N_words;
   }
-=======
->>>>>>> fecf906f
 };
 
 //////////////////////////////////////////////////////////////////////////
