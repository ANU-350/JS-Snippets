--- conflicted
+++ resolved
@@ -49,24 +49,10 @@
 
 HeapWord* DirtyCardToOopClosure::get_actual_top(HeapWord* top,
                                                 HeapWord* top_obj) {
-<<<<<<< HEAD
-  if (top_obj != nullptr) {
-    if (_sp->block_is_obj(top_obj)) {
-      if (cast_to_oop(top_obj)->is_objArray() || cast_to_oop(top_obj)->is_typeArray()) {
-        // An arrayOop is starting on the dirty card - since we do exact
-        // store checks for objArrays we are done.
-      } else {
-        // Otherwise, it is possible that the object starting on the dirty
-        // card spans the entire card, and that the store happened on a
-        // later card.  Figure out where the object ends.
-        top = top_obj + cast_to_oop(top_obj)->size();
-      }
-=======
-  if (top_obj != NULL && top_obj < (_sp->toContiguousSpace())->top()) {
+  if (top_obj != nullptr && top_obj < (_sp->toContiguousSpace())->top()) {
     if (cast_to_oop(top_obj)->is_objArray() || cast_to_oop(top_obj)->is_typeArray()) {
       // An arrayOop is starting on the dirty card - since we do exact
       // store checks for objArrays we are done.
->>>>>>> 107e184d
     } else {
       // Otherwise, it is possible that the object starting on the dirty
       // card spans the entire card, and that the store happened on a
@@ -76,11 +62,7 @@
       top = top_obj + cast_to_oop(top_obj)->size();
     }
   } else {
-<<<<<<< HEAD
-    assert(top == _sp->end(), "only case where top_obj == null");
-=======
     top = (_sp->toContiguousSpace())->top();
->>>>>>> 107e184d
   }
   return top;
 }
@@ -158,51 +140,6 @@
   _min_done = bottom;
 }
 
-<<<<<<< HEAD
-HeapWord* ContiguousSpaceDCTOC::get_actual_top(HeapWord* top,
-                                               HeapWord* top_obj) {
-  if (top_obj != nullptr && top_obj < (_sp->toContiguousSpace())->top()) {
-    if (cast_to_oop(top_obj)->is_objArray() || cast_to_oop(top_obj)->is_typeArray()) {
-      // An arrayOop is starting on the dirty card - since we do exact
-      // store checks for objArrays we are done.
-    } else {
-      // Otherwise, it is possible that the object starting on the dirty
-      // card spans the entire card, and that the store happened on a
-      // later card.  Figure out where the object ends.
-      assert(_sp->block_size(top_obj) == cast_to_oop(top_obj)->size(),
-        "Block size and object size mismatch");
-      top = top_obj + cast_to_oop(top_obj)->size();
-    }
-  } else {
-    top = (_sp->toContiguousSpace())->top();
-  }
-  return top;
-}
-
-void ContiguousSpaceDCTOC::walk_mem_region(MemRegion mr,
-                                           HeapWord* bottom,
-                                           HeapWord* top) {
-  // Note that this assumption won't hold if we have a concurrent
-  // collector in this space, which may have freed up objects after
-  // they were dirtied and before the stop-the-world GC that is
-  // examining cards here.
-  assert(bottom < top, "ought to be at least one obj on a dirty card.");
-
-  if (_boundary != nullptr) {
-    // We have a boundary outside of which we don't want to look
-    // at objects, so create a filtering closure around the
-    // oop closure before walking the region.
-    FilteringClosure filter(_boundary, _cl);
-    walk_mem_region_with_cl(mr, bottom, top, &filter);
-  } else {
-    // No boundary, simply walk the heap with the oop closure.
-    walk_mem_region_with_cl(mr, bottom, top, _cl);
-  }
-
-}
-
-=======
->>>>>>> 107e184d
 // We must replicate this so that the static type of "FilteringClosure"
 // (see above) is apparent at the oop_iterate calls.
 #define DirtyCardToOopClosure__walk_mem_region_with_cl_DEFN(ClosureType) \
