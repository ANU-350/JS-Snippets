/*
 * Copyright (c) 2016, 2022, Oracle and/or its affiliates. All rights reserved.
 * DO NOT ALTER OR REMOVE COPYRIGHT NOTICES OR THIS FILE HEADER.
 *
 * This code is free software; you can redistribute it and/or modify it
 * under the terms of the GNU General Public License version 2 only, as
 * published by the Free Software Foundation.
 *
 * This code is distributed in the hope that it will be useful, but WITHOUT
 * ANY WARRANTY; without even the implied warranty of MERCHANTABILITY or
 * FITNESS FOR A PARTICULAR PURPOSE.  See the GNU General Public License
 * version 2 for more details (a copy is included in the LICENSE file that
 * accompanied this code).
 *
 * You should have received a copy of the GNU General Public License version
 * 2 along with this work; if not, write to the Free Software Foundation,
 * Inc., 51 Franklin St, Fifth Floor, Boston, MA 02110-1301 USA.
 *
 * Please contact Oracle, 500 Oracle Parkway, Redwood Shores, CA 94065 USA
 * or visit www.oracle.com if you need additional information or have any
 * questions.
 *
 */

#ifndef SHARE_GC_SHARED_PRESERVEDMARKS_INLINE_HPP
#define SHARE_GC_SHARED_PRESERVEDMARKS_INLINE_HPP

#include "gc/shared/preservedMarks.hpp"

#include "logging/log.hpp"
#include "oops/oop.inline.hpp"
#include "utilities/stack.inline.hpp"

inline bool PreservedMarks::should_preserve_mark(oop obj, markWord m) const {
  return obj->mark_must_be_preserved(m);
}

inline void PreservedMarks::push_if_necessary(oop obj, markWord m) {
  if (should_preserve_mark(obj, m)) {
    OopAndMarkWord elem(obj, m);
    _stack.push(elem);
  }
}

<<<<<<< HEAD
inline void PreservedMarks::init_forwarded_mark(oop obj) {
  assert(obj->is_forwarded(), "only forwarded here");
#ifdef _LP64
  oop forwardee = obj->forwardee();
  markWord header = forwardee->mark();
  if (header.has_displaced_mark_helper()) {
    header = header.displaced_mark_helper();
  }
  assert(UseCompressedClassPointers, "assume +UseCompressedClassPointers");
  narrowKlass nklass = header.narrow_klass();
  assert(nklass == obj->narrow_klass_legacy(), "narrow klass must match: header: " PTR_FORMAT ", nklass: " PTR_FORMAT, forwardee->mark().value(), uintptr_t(nklass));
  obj->set_mark(markWord::prototype().set_narrow_klass(nklass));
#else
  obj->set_mark(markWord::prototype());
#endif
=======
inline void PreservedMarks::push_always(oop obj, markWord m) {
  assert(!m.is_marked(), "precondition");
  OopAndMarkWord elem(obj, m);
  _stack.push(elem);
>>>>>>> d658d945
}

inline PreservedMarks::PreservedMarks()
    : _stack(OopAndMarkWordStack::default_segment_size(),
             // This stack should be used very infrequently so there's
             // no point in caching stack segments (there will be a
             // waste of space most of the time). So we set the max
             // cache size to 0.
             0 /* max_cache_size */) { }

void PreservedMarks::OopAndMarkWord::set_mark() const {
  _o->set_mark(_m);
}

#endif // SHARE_GC_SHARED_PRESERVEDMARKS_INLINE_HPP<|MERGE_RESOLUTION|>--- conflicted
+++ resolved
@@ -42,28 +42,10 @@
   }
 }
 
-<<<<<<< HEAD
-inline void PreservedMarks::init_forwarded_mark(oop obj) {
-  assert(obj->is_forwarded(), "only forwarded here");
-#ifdef _LP64
-  oop forwardee = obj->forwardee();
-  markWord header = forwardee->mark();
-  if (header.has_displaced_mark_helper()) {
-    header = header.displaced_mark_helper();
-  }
-  assert(UseCompressedClassPointers, "assume +UseCompressedClassPointers");
-  narrowKlass nklass = header.narrow_klass();
-  assert(nklass == obj->narrow_klass_legacy(), "narrow klass must match: header: " PTR_FORMAT ", nklass: " PTR_FORMAT, forwardee->mark().value(), uintptr_t(nklass));
-  obj->set_mark(markWord::prototype().set_narrow_klass(nklass));
-#else
-  obj->set_mark(markWord::prototype());
-#endif
-=======
 inline void PreservedMarks::push_always(oop obj, markWord m) {
   assert(!m.is_marked(), "precondition");
   OopAndMarkWord elem(obj, m);
   _stack.push(elem);
->>>>>>> d658d945
 }
 
 inline PreservedMarks::PreservedMarks()
