/*
 * Copyright (c) 2021, 2024, Oracle and/or its affiliates. All rights reserved.
 * DO NOT ALTER OR REMOVE COPYRIGHT NOTICES OR THIS FILE HEADER.
 *
 * This code is free software; you can redistribute it and/or modify it
 * under the terms of the GNU General Public License version 2 only, as
 * published by the Free Software Foundation.
 *
 * This code is distributed in the hope that it will be useful, but WITHOUT
 * ANY WARRANTY; without even the implied warranty of MERCHANTABILITY or
 * FITNESS FOR A PARTICULAR PURPOSE.  See the GNU General Public License
 * version 2 for more details (a copy is included in the LICENSE file that
 * accompanied this code).
 *
 * You should have received a copy of the GNU General Public License version
 * 2 along with this work; if not, write to the Free Software Foundation,
 * Inc., 51 Franklin St, Fifth Floor, Boston, MA 02110-1301 USA.
 *
 * Please contact Oracle, 500 Oracle Parkway, Redwood Shores, CA 94065 USA
 * or visit www.oracle.com if you need additional information or have any
 * questions.
 *
 */

#include "precompiled.hpp"
#include "code/nmethod.hpp"
#include "code/scopeDesc.hpp"
#include "gc/shared/barrierSet.hpp"
#include "gc/shared/barrierSetStackChunk.hpp"
#include "logging/log.hpp"
#include "logging/logStream.hpp"
#include "memory/memRegion.hpp"
#include "oops/instanceStackChunkKlass.inline.hpp"
#include "oops/oop.inline.hpp"
#include "oops/stackChunkOop.inline.hpp"
#include "runtime/frame.hpp"
#include "runtime/registerMap.hpp"
#include "runtime/smallRegisterMap.inline.hpp"
#include "runtime/stackChunkFrameStream.inline.hpp"

// Note: Some functions in this file work with stale object pointers, e.g.
//       DerivedPointerSupport. Be extra careful to not put those pointers into
//       variables of the 'oop' type. There's extra GC verification around oops
//       that may fail when stale oops are being used.

template <typename RegisterMapT>
class FrameOopIterator : public OopIterator {
private:
  const frame& _f;
  const RegisterMapT* _map;

public:
  FrameOopIterator(const frame& f, const RegisterMapT* map)
    : _f(f),
      _map(map) {
  }

  virtual void oops_do(OopClosure* cl) override {
    if (_f.is_interpreted_frame()) {
      _f.oops_interpreted_do(cl, nullptr);
    } else {
      OopMapDo<OopClosure, DerivedOopClosure, IncludeAllValues> visitor(cl, nullptr);
      visitor.oops_do(&_f, _map, _f.oop_map());
    }
  }
};

frame stackChunkOopDesc::top_frame(RegisterMap* map) {
  assert(!is_empty(), "");
  StackChunkFrameStream<ChunkFrames::Mixed> fs(this);

  map->set_stack_chunk(this);
  fs.initialize_register_map(map);

  frame f = fs.to_frame();

  assert(to_offset(f.sp()) == sp(), "f.offset_sp(): %d sp(): %d async: %d", f.offset_sp(), sp(), map->is_async());
  relativize_frame(f);
  f.set_frame_index(0);
  return f;
}

frame stackChunkOopDesc::sender(const frame& f, RegisterMap* map) {
  assert(map->in_cont(), "");
  assert(!map->include_argument_oops(), "");
  assert(!f.is_empty(), "");
  assert(map->stack_chunk() == this, "");
  assert(!is_empty(), "");

  int index = f.frame_index(); // we need to capture the index before calling derelativize, which destroys it
  StackChunkFrameStream<ChunkFrames::Mixed> fs(this, derelativize(f));
  fs.next(map);

  if (!fs.is_done()) {
    frame sender = fs.to_frame();
    assert(is_usable_in_chunk(sender.unextended_sp()), "");
    relativize_frame(sender);

    sender.set_frame_index(index+1);
    return sender;
  }

  if (parent() != nullptr) {
    assert(!parent()->is_empty(), "");
    return parent()->top_frame(map);
  }

  return Continuation::continuation_parent_frame(map);
}

static int num_java_frames(nmethod* nm, address pc) {
  int count = 0;
  for (ScopeDesc* scope = nm->scope_desc_at(pc); scope != nullptr; scope = scope->sender()) {
    count++;
  }
  return count;
}

static int num_java_frames(const StackChunkFrameStream<ChunkFrames::Mixed>& f) {
  assert(f.is_interpreted()
         || (f.cb() != nullptr && f.cb()->is_nmethod() && f.cb()->as_nmethod()->is_java_method()), "");
  return f.is_interpreted() ? 1 : num_java_frames(f.cb()->as_nmethod(), f.orig_pc());
}

int stackChunkOopDesc::num_java_frames() const {
  int n = 0;
  for (StackChunkFrameStream<ChunkFrames::Mixed> f(const_cast<stackChunkOopDesc*>(this)); !f.is_done();
       f.next(SmallRegisterMap::instance)) {
    if (!f.is_stub()) {
      n += ::num_java_frames(f);
    }
  }
  return n;
}

template <stackChunkOopDesc::BarrierType barrier>
class DoBarriersStackClosure {
  const stackChunkOop _chunk;

public:
  DoBarriersStackClosure(stackChunkOop chunk) : _chunk(chunk) {}

  template <ChunkFrames frame_kind, typename RegisterMapT>
  bool do_frame(const StackChunkFrameStream<frame_kind>& f, const RegisterMapT* map) {
    _chunk->do_barriers0<barrier>(f, map);
    return true;
  }
};

template <stackChunkOopDesc::BarrierType barrier>
void stackChunkOopDesc::do_barriers() {
  DoBarriersStackClosure<barrier> closure(this);
  iterate_stack(&closure);
}

template void stackChunkOopDesc::do_barriers<stackChunkOopDesc::BarrierType::Load> ();
template void stackChunkOopDesc::do_barriers<stackChunkOopDesc::BarrierType::Store>();

class DerivedPointersSupport {
public:
  static void relativize(derived_base* base_loc, derived_pointer* derived_loc) {
    // The base oop could be stale from the GC's point-of-view. Treat it as an
    // uintptr_t to stay clear of the oop verification code in oopsHierarcy.hpp.
    uintptr_t base = *(uintptr_t*)base_loc;
    if (base == 0) {
      return;
    }
    assert(!UseCompressedOops || !CompressedOops::is_base((void*)base), "");

    // This is always a full derived pointer
    uintptr_t derived_int_val = *(uintptr_t*)derived_loc;

    // Make the pointer an offset (relativize) and store it at the same location
    uintptr_t offset = derived_int_val - base;
    *(uintptr_t*)derived_loc = offset;
  }

  static void derelativize(derived_base* base_loc, derived_pointer* derived_loc) {
    uintptr_t base = *(uintptr_t*)base_loc;
    if (base == 0) {
      return;
    }
    assert(!UseCompressedOops || !CompressedOops::is_base((void*)base), "");

    // All derived pointers should have been relativized into offsets
    uintptr_t offset = *(uintptr_t*)derived_loc;

    // Restore the original derived pointer
    *(uintptr_t*)derived_loc = base + offset;
  }

  struct RelativizeClosure : public DerivedOopClosure {
    virtual void do_derived_oop(derived_base* base_loc, derived_pointer* derived_loc) override {
      DerivedPointersSupport::relativize(base_loc, derived_loc);
    }
  };

  struct DerelativizeClosure : public DerivedOopClosure {
    virtual void do_derived_oop(derived_base* base_loc, derived_pointer* derived_loc) override {
      DerivedPointersSupport::derelativize(base_loc, derived_loc);
    }
  };
};

template <typename DerivedPointerClosureType>
class EncodeGCModeConcurrentFrameClosure {
  stackChunkOop _chunk;
  DerivedPointerClosureType* _cl;

public:
  EncodeGCModeConcurrentFrameClosure(stackChunkOop chunk, DerivedPointerClosureType* cl)
    : _chunk(chunk),
      _cl(cl) {
  }

  template <ChunkFrames frame_kind, typename RegisterMapT>
  bool do_frame(const StackChunkFrameStream<frame_kind>& f, const RegisterMapT* map) {
    f.iterate_derived_pointers(_cl, map);

    BarrierSetStackChunk* bs_chunk = BarrierSet::barrier_set()->barrier_set_stack_chunk();
    frame fr = f.to_frame();
    FrameOopIterator<RegisterMapT> iterator(fr, map);
    bs_chunk->encode_gc_mode(_chunk, &iterator);

    return true;
  }
};

bool stackChunkOopDesc::try_acquire_relativization() {
  for (;;) {
    // We use an acquiring load when reading the flags to ensure that if we leave this
    // function thinking that relativization is finished, we know that if another thread
    // did the relativization, we will still be able to observe the relativized derived
    // pointers, which is important as subsequent modifications of derived pointers must
    // happen after relativization.
    uint8_t flags_before = flags_acquire();
    if ((flags_before & FLAG_GC_MODE) != 0) {
      // Terminal state - relativization is ensured
      return false;
    }

    if ((flags_before & FLAG_CLAIM_RELATIVIZE) != 0) {
      // Someone else has claimed relativization - wait for completion
      MonitorLocker ml(ContinuationRelativize_lock, Mutex::_no_safepoint_check_flag);
      uint8_t flags_under_lock = flags_acquire();
      if ((flags_under_lock & FLAG_GC_MODE) != 0) {
        // Terminal state - relativization is ensured
        return false;
      }

      if ((flags_under_lock & FLAG_NOTIFY_RELATIVIZE) != 0) {
        // Relativization is claimed by another thread, and it knows it needs to notify
        ml.wait();
      } else if (try_set_flags(flags_under_lock, flags_under_lock | FLAG_NOTIFY_RELATIVIZE)) {
        // Relativization is claimed by another thread, and it knows it needs to notify
        ml.wait();
      }
      // Retry - rerun the loop
      continue;
    }

    if (try_set_flags(flags_before, flags_before | FLAG_CLAIM_RELATIVIZE)) {
      // Claimed relativization - let's do it
      return true;
    }
  }
}

void stackChunkOopDesc::release_relativization() {
  for (;;) {
    uint8_t flags_before = flags();
    if ((flags_before & FLAG_NOTIFY_RELATIVIZE) != 0) {
      MonitorLocker ml(ContinuationRelativize_lock, Mutex::_no_safepoint_check_flag);
      // No need to CAS the terminal state; nobody else can be racingly mutating here
      // as both claim and notify flags are already set (and monotonic)
      // We do however need to use a releasing store on the flags, to ensure that
      // the reader of that value (using load_acquire) will be able to observe
      // the relativization of the derived pointers
      uint8_t flags_under_lock = flags();
      release_set_flags(flags_under_lock | FLAG_GC_MODE);
      ml.notify_all();
      return;
    }

    if (try_set_flags(flags_before, flags_before | FLAG_GC_MODE)) {
      // Successfully set the terminal state; we are done
      return;
    }
  }
}

void stackChunkOopDesc::relativize_derived_pointers_concurrently() {
  if (!try_acquire_relativization()) {
    // Already relativized
    return;
  }

  DerivedPointersSupport::RelativizeClosure derived_cl;
  EncodeGCModeConcurrentFrameClosure<decltype(derived_cl)> frame_cl(this, &derived_cl);
  iterate_stack(&frame_cl);

  release_relativization();
}

class TransformStackChunkClosure {
  stackChunkOop _chunk;

public:
  TransformStackChunkClosure(stackChunkOop chunk) : _chunk(chunk) { }

  template <ChunkFrames frame_kind, typename RegisterMapT>
  bool do_frame(const StackChunkFrameStream<frame_kind>& f, const RegisterMapT* map) {
    DerivedPointersSupport::RelativizeClosure derived_cl;
    f.iterate_derived_pointers(&derived_cl, map);

    BarrierSetStackChunk* bs_chunk = BarrierSet::barrier_set()->barrier_set_stack_chunk();
    frame fr = f.to_frame();
    FrameOopIterator<RegisterMapT> iterator(fr, map);
    bs_chunk->encode_gc_mode(_chunk, &iterator);

    return true;
  }
};

void stackChunkOopDesc::transform() {
  assert(!is_gc_mode(), "Should only be called once per chunk");
  set_gc_mode(true);

  assert(!has_bitmap(), "Should only be set once");
  set_has_bitmap(true);
  bitmap().clear();

  TransformStackChunkClosure closure(this);
  iterate_stack(&closure);
}

template <stackChunkOopDesc::BarrierType barrier, bool compressedOopsWithBitmap>
class BarrierClosure: public OopClosure {
  NOT_PRODUCT(intptr_t* _sp;)

public:
  BarrierClosure(intptr_t* sp) NOT_PRODUCT(: _sp(sp)) {}

  virtual void do_oop(oop* p)       override { compressedOopsWithBitmap ? do_oop_work((narrowOop*)p) : do_oop_work(p); }
  virtual void do_oop(narrowOop* p) override { do_oop_work(p); }

  template <class T> inline void do_oop_work(T* p) {
    oop value = (oop)HeapAccess<>::oop_load(p);
    if (barrier == stackChunkOopDesc::BarrierType::Store) {
      HeapAccess<>::oop_store(p, value);
    }
  }
};

template <stackChunkOopDesc::BarrierType barrier, ChunkFrames frame_kind, typename RegisterMapT>
void stackChunkOopDesc::do_barriers0(const StackChunkFrameStream<frame_kind>& f, const RegisterMapT* map) {
  // We need to invoke the write barriers so as not to miss oops in old chunks that haven't yet been concurrently scanned
  assert (!f.is_done(), "");

  if (f.is_interpreted()) {
    Method* m = f.to_frame().interpreter_frame_method();
    // Class redefinition support
    m->record_gc_epoch();
  } else if (f.is_compiled()) {
    nmethod* nm = f.cb()->as_nmethod();
    // The entry barrier takes care of having the right synchronization
    // when keeping the nmethod alive during concurrent execution.
    nm->run_nmethod_entry_barrier();
    // There is no need to mark the Method, as class redefinition will walk the
    // CodeCache, noting their Methods
  }

  if (has_bitmap() && UseCompressedOops) {
    BarrierClosure<barrier, true> oops_closure(f.sp());
    f.iterate_oops(&oops_closure, map);
  } else {
    BarrierClosure<barrier, false> oops_closure(f.sp());
    f.iterate_oops(&oops_closure, map);
  }
}

template void stackChunkOopDesc::do_barriers0<stackChunkOopDesc::BarrierType::Load> (const StackChunkFrameStream<ChunkFrames::Mixed>& f, const RegisterMap* map);
template void stackChunkOopDesc::do_barriers0<stackChunkOopDesc::BarrierType::Store>(const StackChunkFrameStream<ChunkFrames::Mixed>& f, const RegisterMap* map);
template void stackChunkOopDesc::do_barriers0<stackChunkOopDesc::BarrierType::Load> (const StackChunkFrameStream<ChunkFrames::CompiledOnly>& f, const RegisterMap* map);
template void stackChunkOopDesc::do_barriers0<stackChunkOopDesc::BarrierType::Store>(const StackChunkFrameStream<ChunkFrames::CompiledOnly>& f, const RegisterMap* map);
template void stackChunkOopDesc::do_barriers0<stackChunkOopDesc::BarrierType::Load> (const StackChunkFrameStream<ChunkFrames::Mixed>& f, const SmallRegisterMap* map);
template void stackChunkOopDesc::do_barriers0<stackChunkOopDesc::BarrierType::Store>(const StackChunkFrameStream<ChunkFrames::Mixed>& f, const SmallRegisterMap* map);
template void stackChunkOopDesc::do_barriers0<stackChunkOopDesc::BarrierType::Load> (const StackChunkFrameStream<ChunkFrames::CompiledOnly>& f, const SmallRegisterMap* map);
template void stackChunkOopDesc::do_barriers0<stackChunkOopDesc::BarrierType::Store>(const StackChunkFrameStream<ChunkFrames::CompiledOnly>& f, const SmallRegisterMap* map);

template <typename RegisterMapT>
void stackChunkOopDesc::fix_thawed_frame(const frame& f, const RegisterMapT* map) {
  if (!(is_gc_mode() || requires_barriers())) {
    return;
  }

  BarrierSetStackChunk* bs_chunk = BarrierSet::barrier_set()->barrier_set_stack_chunk();
  FrameOopIterator<RegisterMapT> iterator(f, map);
  bs_chunk->decode_gc_mode(this, &iterator);

  if (f.is_compiled_frame() && f.oop_map()->has_derived_oops()) {
    DerivedPointersSupport::DerelativizeClosure derived_closure;
    OopMapDo<OopClosure, DerivedPointersSupport::DerelativizeClosure, SkipNullValue> visitor(nullptr, &derived_closure);
    visitor.oops_do(&f, map, f.oop_map());
  }
}

template void stackChunkOopDesc::fix_thawed_frame(const frame& f, const RegisterMap* map);
template void stackChunkOopDesc::fix_thawed_frame(const frame& f, const SmallRegisterMap* map);

void stackChunkOopDesc::print_on(bool verbose, outputStream* st) const {
  if (*((juint*)this) == badHeapWordVal) {
    st->print_cr("BAD WORD");
  } else {
    InstanceStackChunkKlass::print_chunk(const_cast<stackChunkOopDesc*>(this), verbose, st);
  }
}

#ifdef ASSERT

class StackChunkVerifyOopsClosure : public OopClosure {
  stackChunkOop _chunk;
  int _count;

public:
  StackChunkVerifyOopsClosure(stackChunkOop chunk)
    : _chunk(chunk), _count(0) {}

  void do_oop(oop* p) override { (_chunk->has_bitmap() && UseCompressedOops) ? do_oop_work((narrowOop*)p) : do_oop_work(p); }
  void do_oop(narrowOop* p) override { do_oop_work(p); }

  template <typename T> inline void do_oop_work(T* p) {
    _count++;
    oop obj = _chunk->load_oop(p);
    assert(obj == nullptr || dbg_is_good_oop(obj), "p: " PTR_FORMAT " obj: " PTR_FORMAT, p2i(p), p2i(obj));
    if (_chunk->has_bitmap()) {
      BitMap::idx_t index = _chunk->bit_index_for(p);
      assert(_chunk->bitmap().at(index), "Bit not set at index " SIZE_FORMAT " corresponding to " PTR_FORMAT, index, p2i(p));
    }
  }

  int count() const { return _count; }
};

class VerifyStackChunkFrameClosure {
  stackChunkOop _chunk;

public:
  intptr_t* _sp;
  CodeBlob* _cb;
  bool _callee_interpreted;
  int _size;
  int _argsize;
  int _num_oops;
  int _num_frames;
  int _num_interpreted_frames;
  int _num_i2c;

  VerifyStackChunkFrameClosure(stackChunkOop chunk, int num_frames, int size)
    : _chunk(chunk), _sp(nullptr), _cb(nullptr), _callee_interpreted(false),
      _size(size), _argsize(0), _num_oops(0), _num_frames(num_frames), _num_interpreted_frames(0), _num_i2c(0) {}

  template <ChunkFrames frame_kind, typename RegisterMapT>
  bool do_frame(const StackChunkFrameStream<frame_kind>& f, const RegisterMapT* map) {
    _sp = f.sp();
    _cb = f.cb();

    int fsize = f.frame_size() - ((f.is_interpreted() == _callee_interpreted) ? _argsize : 0);
    int num_oops = f.num_oops();
    assert(num_oops >= 0, "");

    _argsize   = f.stack_argsize() + frame::metadata_words_at_top;
    _size     += fsize;
    _num_oops += num_oops;
    if (f.is_interpreted()) {
      _num_interpreted_frames++;
    }

    log_develop_trace(continuations)("debug_verify_stack_chunk frame: %d sp: " INTPTR_FORMAT " pc: " PTR_FORMAT " interpreted: %d size: %d argsize: %d oops: %d", _num_frames, f.sp() - _chunk->start_address(), p2i(f.pc()), f.is_interpreted(), fsize, _argsize, num_oops);
    LogTarget(Trace, continuations) lt;
    if (lt.develop_is_enabled()) {
      LogStream ls(lt);
      f.print_on(&ls);
    }
    assert(f.pc() != nullptr,
           "young: %d num_frames: %d sp: " PTR_FORMAT " start: " PTR_FORMAT " end: " PTR_FORMAT,
           !_chunk->requires_barriers(), _num_frames, p2i(f.sp()), p2i(_chunk->start_address()), p2i(_chunk->bottom_address()));

    if (_num_frames == 0) {
      assert(f.pc() == _chunk->pc(), "");
    }

    if (_num_frames > 0 && !_callee_interpreted && f.is_interpreted()) {
      log_develop_trace(continuations)("debug_verify_stack_chunk i2c");
      _num_i2c++;
    }

    StackChunkVerifyOopsClosure oops_closure(_chunk);
    f.iterate_oops(&oops_closure, map);
    assert(oops_closure.count() == num_oops, "oops: %d oopmap->num_oops(): %d", oops_closure.count(), num_oops);

    _callee_interpreted = f.is_interpreted();
    _num_frames++;
    return true;
  }
};

template <typename T>
class StackChunkVerifyBitmapClosure : public BitMapClosure {
  stackChunkOop _chunk;

public:
  int _count;

  StackChunkVerifyBitmapClosure(stackChunkOop chunk) : _chunk(chunk), _count(0) {}

  bool do_bit(BitMap::idx_t index) override {
    T* p = _chunk->address_for_bit<T>(index);
    _count++;

    oop obj = _chunk->load_oop(p);
    assert(obj == nullptr || dbg_is_good_oop(obj),
           "p: " PTR_FORMAT " obj: " PTR_FORMAT " index: " SIZE_FORMAT,
           p2i(p), p2i((oopDesc*)obj), index);

    return true; // continue processing
  }
};

bool stackChunkOopDesc::verify(size_t* out_size, int* out_oops, int* out_frames, int* out_interpreted_frames) {
  DEBUG_ONLY(if (!VerifyContinuations) return true;)

  assert(oopDesc::is_oop(this), "");

  assert(stack_size() >= 0, "");
  assert(argsize() >= 0, "");
  assert(!has_bitmap() || is_gc_mode(), "");

  if (is_empty()) {
    assert(argsize() == 0, "");
    assert(max_thawing_size() == 0, "");
  }

  assert(oopDesc::is_oop_or_null(parent()), "");

  const bool concurrent = !Thread::current()->is_Java_thread();

  // If argsize == 0 and the chunk isn't mixed, the chunk contains the metadata (pc, fp -- frame::sender_sp_offset)
  // for the top frame (below sp), and *not* for the bottom frame.
  int size = stack_size() - argsize() - sp();
  assert(size >= 0, "");
  assert((size == 0) == is_empty(), "");

  const StackChunkFrameStream<ChunkFrames::Mixed> first(this);
  const bool has_safepoint_stub_frame = first.is_stub();

  VerifyStackChunkFrameClosure closure(this,
                                       has_safepoint_stub_frame ? 1 : 0, // Iterate_stack skips the safepoint stub
                                       has_safepoint_stub_frame ? first.frame_size() : 0);
  iterate_stack(&closure);

  assert(!is_empty() || closure._cb == nullptr, "");
  if (closure._cb != nullptr && closure._cb->is_nmethod()) {
    assert(argsize() ==
<<<<<<< HEAD
      (closure._cb->as_nmethod()->num_stack_arg_slots()*VMRegImpl::stack_slot_size) >>LogBytesPerWord,
      "chunk argsize: %d bottom frame argsize: %d", argsize(),
      (closure._cb->as_nmethod()->num_stack_arg_slots()*VMRegImpl::stack_slot_size) >>LogBytesPerWord);
=======
      (closure._cb->as_nmethod()->method()->num_stack_arg_slots()*VMRegImpl::stack_slot_size) >>LogBytesPerWord,
      "chunk argsize: %d bottom frame argsize: %d", argsize(),
      (closure._cb->as_nmethod()->method()->num_stack_arg_slots()*VMRegImpl::stack_slot_size) >>LogBytesPerWord);
>>>>>>> f11a496d
  }

  assert(closure._num_interpreted_frames == 0 || has_mixed_frames(), "");

  if (!concurrent) {
    assert(closure._size <= size + argsize() + frame::metadata_words,
           "size: %d argsize: %d closure.size: %d end sp: " PTR_FORMAT " start sp: %d chunk size: %d",
           size, argsize(), closure._size, closure._sp - start_address(), sp(), stack_size());
    assert(argsize() == closure._argsize - (closure._num_frames > 0 ? frame::metadata_words_at_top : 0),
           "argsize(): %d closure.argsize: %d closure.callee_interpreted: %d",
           argsize(), closure._argsize, closure._callee_interpreted);

    int calculated_max_size = closure._size
                              + closure._num_i2c * frame::align_wiggle
                              + closure._num_interpreted_frames * frame::align_wiggle;
    assert(max_thawing_size() == calculated_max_size,
           "max_size(): %d calculated_max_size: %d argsize: %d num_i2c: %d",
           max_thawing_size(), calculated_max_size, closure._argsize, closure._num_i2c);

    if (out_size   != nullptr) *out_size   += size;
    if (out_oops   != nullptr) *out_oops   += closure._num_oops;
    if (out_frames != nullptr) *out_frames += closure._num_frames;
    if (out_interpreted_frames != nullptr) *out_interpreted_frames += closure._num_interpreted_frames;
  } else {
    assert(out_size == nullptr, "");
    assert(out_oops == nullptr, "");
    assert(out_frames == nullptr, "");
    assert(out_interpreted_frames == nullptr, "");
  }

  if (has_bitmap()) {
    assert(bitmap().size() == InstanceStackChunkKlass::bitmap_size_in_bits(stack_size()),
           "bitmap().size(): %zu stack_size: %d",
           bitmap().size(), stack_size());

    int oop_count;
    if (UseCompressedOops) {
      StackChunkVerifyBitmapClosure<narrowOop> bitmap_closure(this);
      bitmap().iterate(&bitmap_closure,
                       bit_index_for((narrowOop*)(sp_address() - frame::metadata_words_at_bottom)),
                       bit_index_for((narrowOop*)end_address()));
      oop_count = bitmap_closure._count;
    } else {
      StackChunkVerifyBitmapClosure<oop> bitmap_closure(this);
      bitmap().iterate(&bitmap_closure,
                       bit_index_for((oop*)(sp_address() - frame::metadata_words_at_bottom)),
                       bit_index_for((oop*)end_address()));
      oop_count = bitmap_closure._count;
    }
    assert(oop_count == closure._num_oops,
           "bitmap_closure._count: %d closure._num_oops: %d", oop_count, closure._num_oops);
  }

  return true;
}
#endif<|MERGE_RESOLUTION|>--- conflicted
+++ resolved
@@ -562,15 +562,9 @@
   assert(!is_empty() || closure._cb == nullptr, "");
   if (closure._cb != nullptr && closure._cb->is_nmethod()) {
     assert(argsize() ==
-<<<<<<< HEAD
       (closure._cb->as_nmethod()->num_stack_arg_slots()*VMRegImpl::stack_slot_size) >>LogBytesPerWord,
       "chunk argsize: %d bottom frame argsize: %d", argsize(),
       (closure._cb->as_nmethod()->num_stack_arg_slots()*VMRegImpl::stack_slot_size) >>LogBytesPerWord);
-=======
-      (closure._cb->as_nmethod()->method()->num_stack_arg_slots()*VMRegImpl::stack_slot_size) >>LogBytesPerWord,
-      "chunk argsize: %d bottom frame argsize: %d", argsize(),
-      (closure._cb->as_nmethod()->method()->num_stack_arg_slots()*VMRegImpl::stack_slot_size) >>LogBytesPerWord);
->>>>>>> f11a496d
   }
 
   assert(closure._num_interpreted_frames == 0 || has_mixed_frames(), "");
