/*
 * Copyright (c) 1997, 2021, Oracle and/or its affiliates. All rights reserved.
 * DO NOT ALTER OR REMOVE COPYRIGHT NOTICES OR THIS FILE HEADER.
 *
 * This code is free software; you can redistribute it and/or modify it
 * under the terms of the GNU General Public License version 2 only, as
 * published by the Free Software Foundation.
 *
 * This code is distributed in the hope that it will be useful, but WITHOUT
 * ANY WARRANTY; without even the implied warranty of MERCHANTABILITY or
 * FITNESS FOR A PARTICULAR PURPOSE.  See the GNU General Public License
 * version 2 for more details (a copy is included in the LICENSE file that
 * accompanied this code).
 *
 * You should have received a copy of the GNU General Public License version
 * 2 along with this work; if not, write to the Free Software Foundation,
 * Inc., 51 Franklin St, Fifth Floor, Boston, MA 02110-1301 USA.
 *
 * Please contact Oracle, 500 Oracle Parkway, Redwood Shores, CA 94065 USA
 * or visit www.oracle.com if you need additional information or have any
 * questions.
 *
 */

#include "precompiled.hpp"
#include "jvm.h"
#include "aot/aotLoader.hpp"
#include "classfile/classFileParser.hpp"
#include "classfile/classFileStream.hpp"
#include "classfile/classListWriter.hpp"
#include "classfile/classLoader.hpp"
#include "classfile/classLoaderData.inline.hpp"
#include "classfile/javaClasses.hpp"
#include "classfile/moduleEntry.hpp"
#include "classfile/resolutionErrors.hpp"
#include "classfile/symbolTable.hpp"
#include "classfile/systemDictionary.hpp"
#include "classfile/systemDictionaryShared.hpp"
#include "classfile/verifier.hpp"
#include "classfile/vmClasses.hpp"
#include "classfile/vmSymbols.hpp"
#include "code/dependencyContext.hpp"
#include "compiler/compilationPolicy.hpp"
#include "compiler/compileBroker.hpp"
#include "gc/shared/collectedHeap.inline.hpp"
#include "interpreter/oopMapCache.hpp"
#include "interpreter/rewriter.hpp"
#include "jvmtifiles/jvmti.h"
#include "logging/log.hpp"
#include "logging/logMessage.hpp"
#include "logging/logStream.hpp"
#include "memory/allocation.inline.hpp"
#include "memory/archiveUtils.hpp"
#include "memory/iterator.inline.hpp"
#include "memory/metadataFactory.hpp"
#include "memory/metaspaceClosure.hpp"
#include "memory/metaspaceShared.hpp"
#include "memory/oopFactory.hpp"
#include "memory/resourceArea.hpp"
#include "memory/universe.hpp"
#include "oops/fieldStreams.inline.hpp"
#include "oops/constantPool.hpp"
#include "oops/instanceClassLoaderKlass.hpp"
#include "oops/instanceKlass.inline.hpp"
#include "oops/instanceMirrorKlass.hpp"
#include "oops/instanceOop.hpp"
#include "oops/klass.inline.hpp"
#include "oops/method.hpp"
#include "oops/oop.inline.hpp"
#include "oops/recordComponent.hpp"
#include "oops/symbol.hpp"
#include "prims/jvmtiExport.hpp"
#include "prims/jvmtiRedefineClasses.hpp"
#include "prims/jvmtiThreadState.hpp"
#include "prims/methodComparator.hpp"
#include "runtime/arguments.hpp"
#include "runtime/atomic.hpp"
#include "runtime/biasedLocking.hpp"
#include "runtime/fieldDescriptor.inline.hpp"
#include "runtime/handles.inline.hpp"
#include "runtime/javaCalls.hpp"
#include "runtime/mutexLocker.hpp"
#include "runtime/orderAccess.hpp"
#include "runtime/reflectionUtils.hpp"
#include "runtime/thread.inline.hpp"
#include "services/classLoadingService.hpp"
#include "services/threadService.hpp"
#include "utilities/dtrace.hpp"
#include "utilities/events.hpp"
#include "utilities/macros.hpp"
#include "utilities/stringUtils.hpp"
#ifdef COMPILER1
#include "c1/c1_Compiler.hpp"
#endif
#if INCLUDE_JFR
#include "jfr/jfrEvents.hpp"
#endif


#ifdef DTRACE_ENABLED


#define HOTSPOT_CLASS_INITIALIZATION_required HOTSPOT_CLASS_INITIALIZATION_REQUIRED
#define HOTSPOT_CLASS_INITIALIZATION_recursive HOTSPOT_CLASS_INITIALIZATION_RECURSIVE
#define HOTSPOT_CLASS_INITIALIZATION_concurrent HOTSPOT_CLASS_INITIALIZATION_CONCURRENT
#define HOTSPOT_CLASS_INITIALIZATION_erroneous HOTSPOT_CLASS_INITIALIZATION_ERRONEOUS
#define HOTSPOT_CLASS_INITIALIZATION_super__failed HOTSPOT_CLASS_INITIALIZATION_SUPER_FAILED
#define HOTSPOT_CLASS_INITIALIZATION_clinit HOTSPOT_CLASS_INITIALIZATION_CLINIT
#define HOTSPOT_CLASS_INITIALIZATION_error HOTSPOT_CLASS_INITIALIZATION_ERROR
#define HOTSPOT_CLASS_INITIALIZATION_end HOTSPOT_CLASS_INITIALIZATION_END
#define DTRACE_CLASSINIT_PROBE(type, thread_type)                \
  {                                                              \
    char* data = NULL;                                           \
    int len = 0;                                                 \
    Symbol* clss_name = name();                                  \
    if (clss_name != NULL) {                                     \
      data = (char*)clss_name->bytes();                          \
      len = clss_name->utf8_length();                            \
    }                                                            \
    HOTSPOT_CLASS_INITIALIZATION_##type(                         \
      data, len, (void*)class_loader(), thread_type);            \
  }

#define DTRACE_CLASSINIT_PROBE_WAIT(type, thread_type, wait)     \
  {                                                              \
    char* data = NULL;                                           \
    int len = 0;                                                 \
    Symbol* clss_name = name();                                  \
    if (clss_name != NULL) {                                     \
      data = (char*)clss_name->bytes();                          \
      len = clss_name->utf8_length();                            \
    }                                                            \
    HOTSPOT_CLASS_INITIALIZATION_##type(                         \
      data, len, (void*)class_loader(), thread_type, wait);      \
  }

#else //  ndef DTRACE_ENABLED

#define DTRACE_CLASSINIT_PROBE(type, thread_type)
#define DTRACE_CLASSINIT_PROBE_WAIT(type, thread_type, wait)

#endif //  ndef DTRACE_ENABLED


static inline bool is_class_loader(const Symbol* class_name,
                                   const ClassFileParser& parser) {
  assert(class_name != NULL, "invariant");

  if (class_name == vmSymbols::java_lang_ClassLoader()) {
    return true;
  }

  if (vmClasses::ClassLoader_klass_loaded()) {
    const Klass* const super_klass = parser.super_klass();
    if (super_klass != NULL) {
      if (super_klass->is_subtype_of(vmClasses::ClassLoader_klass())) {
        return true;
      }
    }
  }
  return false;
}

// private: called to verify that k is a static member of this nest.
// We know that k is an instance class in the same package and hence the
// same classloader.
bool InstanceKlass::has_nest_member(InstanceKlass* k, TRAPS) const {
  assert(!is_hidden(), "unexpected hidden class");
  if (_nest_members == NULL || _nest_members == Universe::the_empty_short_array()) {
    if (log_is_enabled(Trace, class, nestmates)) {
      ResourceMark rm(THREAD);
      log_trace(class, nestmates)("Checked nest membership of %s in non-nest-host class %s",
                                  k->external_name(), this->external_name());
    }
    return false;
  }

  if (log_is_enabled(Trace, class, nestmates)) {
    ResourceMark rm(THREAD);
    log_trace(class, nestmates)("Checking nest membership of %s in %s",
                                k->external_name(), this->external_name());
  }

  // Check for a resolved cp entry , else fall back to a name check.
  // We don't want to resolve any class other than the one being checked.
  for (int i = 0; i < _nest_members->length(); i++) {
    int cp_index = _nest_members->at(i);
    if (_constants->tag_at(cp_index).is_klass()) {
      Klass* k2 = _constants->klass_at(cp_index, THREAD);
      assert(!HAS_PENDING_EXCEPTION || PENDING_EXCEPTION->is_a(vmClasses::VirtualMachineError_klass()),
             "Exceptions should not be possible here");
      if (k2 == k) {
        log_trace(class, nestmates)("- class is listed at nest_members[%d] => cp[%d]", i, cp_index);
        return true;
      }
    }
    else {
      Symbol* name = _constants->klass_name_at(cp_index);
      if (name == k->name()) {
        log_trace(class, nestmates)("- Found it at nest_members[%d] => cp[%d]", i, cp_index);

        // Names match so check actual klass. This may trigger class loading if
        // it doesn't match though that should be impossible as it means one classloader
        // has defined two different classes with the same name! A compiler thread won't be
        // able to perform that loading but we can't exclude the compiler threads from
        // executing this logic. But it should actually be impossible to trigger loading here.
        Klass* k2 = _constants->klass_at(cp_index, THREAD);
        assert(!HAS_PENDING_EXCEPTION || PENDING_EXCEPTION->is_a(vmClasses::VirtualMachineError_klass()),
               "Exceptions should not be possible here");
        if (k2 == k) {
          log_trace(class, nestmates)("- class is listed as a nest member");
          return true;
        }
        else {
          // same name but different klass!
          log_trace(class, nestmates)(" - klass comparison failed!");
          // can't have two names the same, so we're done
          return false;
        }
      }
    }
  }
  log_trace(class, nestmates)("- class is NOT a nest member!");
  return false;
}

// Called to verify that k is a permitted subclass of this class
bool InstanceKlass::has_as_permitted_subclass(const InstanceKlass* k) const {
  Thread* THREAD = Thread::current();
  assert(k != NULL, "sanity check");
  assert(_permitted_subclasses != NULL && _permitted_subclasses != Universe::the_empty_short_array(),
         "unexpected empty _permitted_subclasses array");

  if (log_is_enabled(Trace, class, sealed)) {
    ResourceMark rm(THREAD);
    log_trace(class, sealed)("Checking for permitted subclass of %s in %s",
                             k->external_name(), this->external_name());
  }

  // Check that the class and its super are in the same module.
  if (k->module() != this->module()) {
    ResourceMark rm(THREAD);
    log_trace(class, sealed)("Check failed for same module of permitted subclass %s and sealed class %s",
                             k->external_name(), this->external_name());
    return false;
  }

  if (!k->is_public() && !is_same_class_package(k)) {
    ResourceMark rm(THREAD);
    log_trace(class, sealed)("Check failed, subclass %s not public and not in the same package as sealed class %s",
                             k->external_name(), this->external_name());
    return false;
  }

  for (int i = 0; i < _permitted_subclasses->length(); i++) {
    int cp_index = _permitted_subclasses->at(i);
    Symbol* name = _constants->klass_name_at(cp_index);
    if (name == k->name()) {
      log_trace(class, sealed)("- Found it at permitted_subclasses[%d] => cp[%d]", i, cp_index);
      return true;
    }
  }
  log_trace(class, sealed)("- class is NOT a permitted subclass!");
  return false;
}

// Return nest-host class, resolving, validating and saving it if needed.
// In cases where this is called from a thread that cannot do classloading
// (such as a native JIT thread) then we simply return NULL, which in turn
// causes the access check to return false. Such code will retry the access
// from a more suitable environment later. Otherwise the _nest_host is always
// set once this method returns.
// Any errors from nest-host resolution must be preserved so they can be queried
// from higher-level access checking code, and reported as part of access checking
// exceptions.
// VirtualMachineErrors are propagated with a NULL return.
// Under any conditions where the _nest_host can be set to non-NULL the resulting
// value of it and, if applicable, the nest host resolution/validation error,
// are idempotent.
InstanceKlass* InstanceKlass::nest_host(TRAPS) {
  InstanceKlass* nest_host_k = _nest_host;
  if (nest_host_k != NULL) {
    return nest_host_k;
  }

  ResourceMark rm(THREAD);

  // need to resolve and save our nest-host class.
  if (_nest_host_index != 0) { // we have a real nest_host
    // Before trying to resolve check if we're in a suitable context
    if (!THREAD->can_call_java() && !_constants->tag_at(_nest_host_index).is_klass()) {
      log_trace(class, nestmates)("Rejected resolution of nest-host of %s in unsuitable thread",
                                  this->external_name());
      return NULL; // sentinel to say "try again from a different context"
    }

    log_trace(class, nestmates)("Resolving nest-host of %s using cp entry for %s",
                                this->external_name(),
                                _constants->klass_name_at(_nest_host_index)->as_C_string());

    Klass* k = _constants->klass_at(_nest_host_index, THREAD);
    if (HAS_PENDING_EXCEPTION) {
      if (PENDING_EXCEPTION->is_a(vmClasses::VirtualMachineError_klass())) {
        return NULL; // propagate VMEs
      }
      stringStream ss;
      char* target_host_class = _constants->klass_name_at(_nest_host_index)->as_C_string();
      ss.print("Nest host resolution of %s with host %s failed: ",
               this->external_name(), target_host_class);
      java_lang_Throwable::print(PENDING_EXCEPTION, &ss);
      const char* msg = ss.as_string(true /* on C-heap */);
      constantPoolHandle cph(THREAD, constants());
      SystemDictionary::add_nest_host_error(cph, _nest_host_index, msg);
      CLEAR_PENDING_EXCEPTION;

      log_trace(class, nestmates)("%s", msg);
    } else {
      // A valid nest-host is an instance class in the current package that lists this
      // class as a nest member. If any of these conditions are not met the class is
      // its own nest-host.
      const char* error = NULL;

      // JVMS 5.4.4 indicates package check comes first
      if (is_same_class_package(k)) {
        // Now check actual membership. We can't be a member if our "host" is
        // not an instance class.
        if (k->is_instance_klass()) {
          nest_host_k = InstanceKlass::cast(k);
          bool is_member = nest_host_k->has_nest_member(this, THREAD);
          // exception is rare, perhaps impossible
          if (!HAS_PENDING_EXCEPTION) {
            if (is_member) {
              _nest_host = nest_host_k; // save resolved nest-host value

              log_trace(class, nestmates)("Resolved nest-host of %s to %s",
                                          this->external_name(), k->external_name());
              return nest_host_k;
            } else {
              error = "current type is not listed as a nest member";
            }
          } else {
            if (PENDING_EXCEPTION->is_a(vmClasses::VirtualMachineError_klass())) {
              return NULL; // propagate VMEs
            }
            stringStream ss;
            ss.print("exception on member check: ");
            java_lang_Throwable::print(PENDING_EXCEPTION, &ss);
            error = ss.as_string();
          }
        } else {
          error = "host is not an instance class";
        }
      } else {
        error = "types are in different packages";
      }

      // something went wrong, so record what and log it
      {
        stringStream ss;
        ss.print("Type %s (loader: %s) is not a nest member of type %s (loader: %s): %s",
                 this->external_name(),
                 this->class_loader_data()->loader_name_and_id(),
                 k->external_name(),
                 k->class_loader_data()->loader_name_and_id(),
                 error);
        const char* msg = ss.as_string(true /* on C-heap */);
        constantPoolHandle cph(THREAD, constants());
        SystemDictionary::add_nest_host_error(cph, _nest_host_index, msg);
        log_trace(class, nestmates)("%s", msg);
      }
    }
  } else {
    log_trace(class, nestmates)("Type %s is not part of a nest: setting nest-host to self",
                                this->external_name());
  }

  // Either not in an explicit nest, or else an error occurred, so
  // the nest-host is set to `this`. Any thread that sees this assignment
  // will also see any setting of nest_host_error(), if applicable.
  return (_nest_host = this);
}

// Dynamic nest member support: set this class's nest host to the given class.
// This occurs as part of the class definition, as soon as the instanceKlass
// has been created and doesn't require further resolution. The code:
//    lookup().defineHiddenClass(bytes_for_X, NESTMATE);
// results in:
//    class_of_X.set_nest_host(lookup().lookupClass().getNestHost())
// If it has an explicit _nest_host_index or _nest_members, these will be ignored.
// We also know the "host" is a valid nest-host in the same package so we can
// assert some of those facts.
void InstanceKlass::set_nest_host(InstanceKlass* host) {
  assert(is_hidden(), "must be a hidden class");
  assert(host != NULL, "NULL nest host specified");
  assert(_nest_host == NULL, "current class has resolved nest-host");
  assert(nest_host_error() == NULL, "unexpected nest host resolution error exists: %s",
         nest_host_error());
  assert((host->_nest_host == NULL && host->_nest_host_index == 0) ||
         (host->_nest_host == host), "proposed host is not a valid nest-host");
  // Can't assert this as package is not set yet:
  // assert(is_same_class_package(host), "proposed host is in wrong package");

  if (log_is_enabled(Trace, class, nestmates)) {
    ResourceMark rm;
    const char* msg = "";
    // a hidden class does not expect a statically defined nest-host
    if (_nest_host_index > 0) {
      msg = "(the NestHost attribute in the current class is ignored)";
    } else if (_nest_members != NULL && _nest_members != Universe::the_empty_short_array()) {
      msg = "(the NestMembers attribute in the current class is ignored)";
    }
    log_trace(class, nestmates)("Injected type %s into the nest of %s %s",
                                this->external_name(),
                                host->external_name(),
                                msg);
  }
  // set dynamic nest host
  _nest_host = host;
  // Record dependency to keep nest host from being unloaded before this class.
  ClassLoaderData* this_key = class_loader_data();
  this_key->record_dependency(host);
}

// check if 'this' and k are nestmates (same nest_host), or k is our nest_host,
// or we are k's nest_host - all of which is covered by comparing the two
// resolved_nest_hosts.
// Any exceptions (i.e. VMEs) are propagated.
bool InstanceKlass::has_nestmate_access_to(InstanceKlass* k, TRAPS) {

  assert(this != k, "this should be handled by higher-level code");

  // Per JVMS 5.4.4 we first resolve and validate the current class, then
  // the target class k.

  InstanceKlass* cur_host = nest_host(CHECK_false);
  if (cur_host == NULL) {
    return false;
  }

  Klass* k_nest_host = k->nest_host(CHECK_false);
  if (k_nest_host == NULL) {
    return false;
  }

  bool access = (cur_host == k_nest_host);

  ResourceMark rm(THREAD);
  log_trace(class, nestmates)("Class %s does %shave nestmate access to %s",
                              this->external_name(),
                              access ? "" : "NOT ",
                              k->external_name());
  return access;
}

const char* InstanceKlass::nest_host_error() {
  if (_nest_host_index == 0) {
    return NULL;
  } else {
    constantPoolHandle cph(Thread::current(), constants());
    return SystemDictionary::find_nest_host_error(cph, (int)_nest_host_index);
  }
}

InstanceKlass* InstanceKlass::allocate_instance_klass(const ClassFileParser& parser, TRAPS) {
  bool is_hidden_or_anonymous = parser.is_hidden() || parser.is_unsafe_anonymous();
  const int size = InstanceKlass::size(parser.vtable_size(),
                                       parser.itable_size(),
                                       nonstatic_oop_map_size(parser.total_oop_map_count()),
                                       parser.is_interface(),
                                       parser.is_unsafe_anonymous(),
                                       should_store_fingerprint(is_hidden_or_anonymous));

  const Symbol* const class_name = parser.class_name();
  assert(class_name != NULL, "invariant");
  ClassLoaderData* loader_data = parser.loader_data();
  assert(loader_data != NULL, "invariant");

  InstanceKlass* ik;

  // Allocation
  if (REF_NONE == parser.reference_type()) {
    if (class_name == vmSymbols::java_lang_Class()) {
      // mirror
      ik = new (loader_data, size, THREAD) InstanceMirrorKlass(parser);
    }
    else if (is_class_loader(class_name, parser)) {
      // class loader
      ik = new (loader_data, size, THREAD) InstanceClassLoaderKlass(parser);
    } else {
      // normal
      ik = new (loader_data, size, THREAD) InstanceKlass(parser, InstanceKlass::_kind_other);
    }
  } else {
    // reference
    ik = new (loader_data, size, THREAD) InstanceRefKlass(parser);
  }

  // Check for pending exception before adding to the loader data and incrementing
  // class count.  Can get OOM here.
  if (HAS_PENDING_EXCEPTION) {
    return NULL;
  }

  return ik;
}


// copy method ordering from resource area to Metaspace
void InstanceKlass::copy_method_ordering(const intArray* m, TRAPS) {
  if (m != NULL) {
    // allocate a new array and copy contents (memcpy?)
    _method_ordering = MetadataFactory::new_array<int>(class_loader_data(), m->length(), CHECK);
    for (int i = 0; i < m->length(); i++) {
      _method_ordering->at_put(i, m->at(i));
    }
  } else {
    _method_ordering = Universe::the_empty_int_array();
  }
}

// create a new array of vtable_indices for default methods
Array<int>* InstanceKlass::create_new_default_vtable_indices(int len, TRAPS) {
  Array<int>* vtable_indices = MetadataFactory::new_array<int>(class_loader_data(), len, CHECK_NULL);
  assert(default_vtable_indices() == NULL, "only create once");
  set_default_vtable_indices(vtable_indices);
  return vtable_indices;
}

InstanceKlass::InstanceKlass(const ClassFileParser& parser, unsigned kind, KlassID id) :
  Klass(id),
  _nest_members(NULL),
  _nest_host(NULL),
  _permitted_subclasses(NULL),
  _record_components(NULL),
  _static_field_size(parser.static_field_size()),
  _nonstatic_oop_map_size(nonstatic_oop_map_size(parser.total_oop_map_count())),
  _itable_len(parser.itable_size()),
  _nest_host_index(0),
  _init_state(allocated),
  _reference_type(parser.reference_type()),
  _init_thread(NULL)
{
  set_vtable_length(parser.vtable_size());
  set_kind(kind);
  set_access_flags(parser.access_flags());
  if (parser.is_hidden()) set_is_hidden();
  set_is_unsafe_anonymous(parser.is_unsafe_anonymous());
  set_layout_helper(Klass::instance_layout_helper(parser.layout_size(),
                                                    false));

  assert(NULL == _methods, "underlying memory not zeroed?");
  assert(is_instance_klass(), "is layout incorrect?");
  assert(size_helper() == parser.layout_size(), "incorrect size_helper?");

  // Set biased locking bit for all instances of this class; it will be
  // cleared if revocation occurs too often for this type
  if (UseBiasedLocking && BiasedLocking::enabled()) {
    set_prototype_header(markWord::biased_locking_prototype());
  }
}

void InstanceKlass::deallocate_methods(ClassLoaderData* loader_data,
                                       Array<Method*>* methods) {
  if (methods != NULL && methods != Universe::the_empty_method_array() &&
      !methods->is_shared()) {
    for (int i = 0; i < methods->length(); i++) {
      Method* method = methods->at(i);
      if (method == NULL) continue;  // maybe null if error processing
      // Only want to delete methods that are not executing for RedefineClasses.
      // The previous version will point to them so they're not totally dangling
      assert (!method->on_stack(), "shouldn't be called with methods on stack");
      MetadataFactory::free_metadata(loader_data, method);
    }
    MetadataFactory::free_array<Method*>(loader_data, methods);
  }
}

void InstanceKlass::deallocate_interfaces(ClassLoaderData* loader_data,
                                          const Klass* super_klass,
                                          Array<InstanceKlass*>* local_interfaces,
                                          Array<InstanceKlass*>* transitive_interfaces) {
  // Only deallocate transitive interfaces if not empty, same as super class
  // or same as local interfaces.  See code in parseClassFile.
  Array<InstanceKlass*>* ti = transitive_interfaces;
  if (ti != Universe::the_empty_instance_klass_array() && ti != local_interfaces) {
    // check that the interfaces don't come from super class
    Array<InstanceKlass*>* sti = (super_klass == NULL) ? NULL :
                    InstanceKlass::cast(super_klass)->transitive_interfaces();
    if (ti != sti && ti != NULL && !ti->is_shared()) {
      MetadataFactory::free_array<InstanceKlass*>(loader_data, ti);
    }
  }

  // local interfaces can be empty
  if (local_interfaces != Universe::the_empty_instance_klass_array() &&
      local_interfaces != NULL && !local_interfaces->is_shared()) {
    MetadataFactory::free_array<InstanceKlass*>(loader_data, local_interfaces);
  }
}

void InstanceKlass::deallocate_record_components(ClassLoaderData* loader_data,
                                                 Array<RecordComponent*>* record_components) {
  if (record_components != NULL && !record_components->is_shared()) {
    for (int i = 0; i < record_components->length(); i++) {
      RecordComponent* record_component = record_components->at(i);
      MetadataFactory::free_metadata(loader_data, record_component);
    }
    MetadataFactory::free_array<RecordComponent*>(loader_data, record_components);
  }
}

// This function deallocates the metadata and C heap pointers that the
// InstanceKlass points to.
void InstanceKlass::deallocate_contents(ClassLoaderData* loader_data) {

  // Orphan the mirror first, CMS thinks it's still live.
  if (java_mirror() != NULL) {
    java_lang_Class::set_klass(java_mirror(), NULL);
  }

  // Also remove mirror from handles
  loader_data->remove_handle(_java_mirror);

  // Need to take this class off the class loader data list.
  loader_data->remove_class(this);

  // The array_klass for this class is created later, after error handling.
  // For class redefinition, we keep the original class so this scratch class
  // doesn't have an array class.  Either way, assert that there is nothing
  // to deallocate.
  assert(array_klasses() == NULL, "array classes shouldn't be created for this class yet");

  // Release C heap allocated data that this points to, which includes
  // reference counting symbol names.
  release_C_heap_structures_internal();

  deallocate_methods(loader_data, methods());
  set_methods(NULL);

  deallocate_record_components(loader_data, record_components());
  set_record_components(NULL);

  if (method_ordering() != NULL &&
      method_ordering() != Universe::the_empty_int_array() &&
      !method_ordering()->is_shared()) {
    MetadataFactory::free_array<int>(loader_data, method_ordering());
  }
  set_method_ordering(NULL);

  // default methods can be empty
  if (default_methods() != NULL &&
      default_methods() != Universe::the_empty_method_array() &&
      !default_methods()->is_shared()) {
    MetadataFactory::free_array<Method*>(loader_data, default_methods());
  }
  // Do NOT deallocate the default methods, they are owned by superinterfaces.
  set_default_methods(NULL);

  // default methods vtable indices can be empty
  if (default_vtable_indices() != NULL &&
      !default_vtable_indices()->is_shared()) {
    MetadataFactory::free_array<int>(loader_data, default_vtable_indices());
  }
  set_default_vtable_indices(NULL);


  // This array is in Klass, but remove it with the InstanceKlass since
  // this place would be the only caller and it can share memory with transitive
  // interfaces.
  if (secondary_supers() != NULL &&
      secondary_supers() != Universe::the_empty_klass_array() &&
      // see comments in compute_secondary_supers about the following cast
      (address)(secondary_supers()) != (address)(transitive_interfaces()) &&
      !secondary_supers()->is_shared()) {
    MetadataFactory::free_array<Klass*>(loader_data, secondary_supers());
  }
  set_secondary_supers(NULL);

  deallocate_interfaces(loader_data, super(), local_interfaces(), transitive_interfaces());
  set_transitive_interfaces(NULL);
  set_local_interfaces(NULL);

  if (fields() != NULL && !fields()->is_shared()) {
    MetadataFactory::free_array<jushort>(loader_data, fields());
  }
  set_fields(NULL, 0);

  // If a method from a redefined class is using this constant pool, don't
  // delete it, yet.  The new class's previous version will point to this.
  if (constants() != NULL) {
    assert (!constants()->on_stack(), "shouldn't be called if anything is onstack");
    if (!constants()->is_shared()) {
      MetadataFactory::free_metadata(loader_data, constants());
    }
    // Delete any cached resolution errors for the constant pool
    SystemDictionary::delete_resolution_error(constants());

    set_constants(NULL);
  }

  if (inner_classes() != NULL &&
      inner_classes() != Universe::the_empty_short_array() &&
      !inner_classes()->is_shared()) {
    MetadataFactory::free_array<jushort>(loader_data, inner_classes());
  }
  set_inner_classes(NULL);

  if (nest_members() != NULL &&
      nest_members() != Universe::the_empty_short_array() &&
      !nest_members()->is_shared()) {
    MetadataFactory::free_array<jushort>(loader_data, nest_members());
  }
  set_nest_members(NULL);

  if (permitted_subclasses() != NULL &&
      permitted_subclasses() != Universe::the_empty_short_array() &&
      !permitted_subclasses()->is_shared()) {
    MetadataFactory::free_array<jushort>(loader_data, permitted_subclasses());
  }
  set_permitted_subclasses(NULL);

  // We should deallocate the Annotations instance if it's not in shared spaces.
  if (annotations() != NULL && !annotations()->is_shared()) {
    MetadataFactory::free_metadata(loader_data, annotations());
  }
  set_annotations(NULL);

  if (Arguments::is_dumping_archive()) {
    SystemDictionaryShared::remove_dumptime_info(this);
  }
}

bool InstanceKlass::is_record() const {
  return _record_components != NULL &&
         is_final() &&
         java_super() == vmClasses::Record_klass();
}

bool InstanceKlass::is_sealed() const {
  return _permitted_subclasses != NULL &&
         _permitted_subclasses != Universe::the_empty_short_array();
}

bool InstanceKlass::should_be_initialized() const {
  return !is_initialized();
}

klassItable InstanceKlass::itable() const {
  return klassItable(const_cast<InstanceKlass*>(this));
}

void InstanceKlass::eager_initialize(Thread *thread) {
  if (!EagerInitialization) return;

  if (this->is_not_initialized()) {
    // abort if the the class has a class initializer
    if (this->class_initializer() != NULL) return;

    // abort if it is java.lang.Object (initialization is handled in genesis)
    Klass* super_klass = super();
    if (super_klass == NULL) return;

    // abort if the super class should be initialized
    if (!InstanceKlass::cast(super_klass)->is_initialized()) return;

    // call body to expose the this pointer
    eager_initialize_impl();
  }
}

// JVMTI spec thinks there are signers and protection domain in the
// instanceKlass.  These accessors pretend these fields are there.
// The hprof specification also thinks these fields are in InstanceKlass.
oop InstanceKlass::protection_domain() const {
  // return the protection_domain from the mirror
  return java_lang_Class::protection_domain(java_mirror());
}

// To remove these from requires an incompatible change and CCC request.
objArrayOop InstanceKlass::signers() const {
  // return the signers from the mirror
  return java_lang_Class::signers(java_mirror());
}

oop InstanceKlass::init_lock() const {
  // return the init lock from the mirror
  oop lock = java_lang_Class::init_lock(java_mirror());
  // Prevent reordering with any access of initialization state
  OrderAccess::loadload();
  assert(lock != NULL || !is_not_initialized(), // initialized or in_error state
         "only fully initialized state can have a null lock");
  return lock;
}

// Set the initialization lock to null so the object can be GC'ed.  Any racing
// threads to get this lock will see a null lock and will not lock.
// That's okay because they all check for initialized state after getting
// the lock and return.
void InstanceKlass::fence_and_clear_init_lock() {
  // make sure previous stores are all done, notably the init_state.
  OrderAccess::storestore();
  java_lang_Class::clear_init_lock(java_mirror());
  assert(!is_not_initialized(), "class must be initialized now");
}

void InstanceKlass::eager_initialize_impl() {
  EXCEPTION_MARK;
  HandleMark hm(THREAD);
  Handle h_init_lock(THREAD, init_lock());
  ObjectLocker ol(h_init_lock, THREAD->as_Java_thread());

  // abort if someone beat us to the initialization
  if (!is_not_initialized()) return;  // note: not equivalent to is_initialized()

  ClassState old_state = init_state();
  link_class_impl(THREAD);
  if (HAS_PENDING_EXCEPTION) {
    CLEAR_PENDING_EXCEPTION;
    // Abort if linking the class throws an exception.

    // Use a test to avoid redundantly resetting the state if there's
    // no change.  Set_init_state() asserts that state changes make
    // progress, whereas here we might just be spinning in place.
    if (old_state != _init_state)
      set_init_state(old_state);
  } else {
    // linking successfull, mark class as initialized
    set_init_state(fully_initialized);
    fence_and_clear_init_lock();
    // trace
    if (log_is_enabled(Info, class, init)) {
      ResourceMark rm(THREAD);
      log_info(class, init)("[Initialized %s without side effects]", external_name());
    }
  }
}


// See "The Virtual Machine Specification" section 2.16.5 for a detailed explanation of the class initialization
// process. The step comments refers to the procedure described in that section.
// Note: implementation moved to static method to expose the this pointer.
void InstanceKlass::initialize(TRAPS) {
  if (this->should_be_initialized()) {
    initialize_impl(CHECK);
    // Note: at this point the class may be initialized
    //       OR it may be in the state of being initialized
    //       in case of recursive initialization!
  } else {
    assert(is_initialized(), "sanity check");
  }
}


bool InstanceKlass::verify_code(TRAPS) {
  // 1) Verify the bytecodes
  return Verifier::verify(this, should_verify_class(), THREAD);
}

void InstanceKlass::link_class(TRAPS) {
  assert(is_loaded(), "must be loaded");
  if (!is_linked()) {
    link_class_impl(CHECK);
  }
}

// Called to verify that a class can link during initialization, without
// throwing a VerifyError.
bool InstanceKlass::link_class_or_fail(TRAPS) {
  assert(is_loaded(), "must be loaded");
  if (!is_linked()) {
    link_class_impl(CHECK_false);
  }
  return is_linked();
}

bool InstanceKlass::link_class_impl(TRAPS) {
  if (DumpSharedSpaces && SystemDictionaryShared::has_class_failed_verification(this)) {
    // This is for CDS dumping phase only -- we use the in_error_state to indicate that
    // the class has failed verification. Throwing the NoClassDefFoundError here is just
    // a convenient way to stop repeat attempts to verify the same (bad) class.
    //
    // Note that the NoClassDefFoundError is not part of the JLS, and should not be thrown
    // if we are executing Java code. This is not a problem for CDS dumping phase since
    // it doesn't execute any Java code.
    ResourceMark rm(THREAD);
    Exceptions::fthrow(THREAD_AND_LOCATION,
                       vmSymbols::java_lang_NoClassDefFoundError(),
                       "Class %s, or one of its supertypes, failed class initialization",
                       external_name());
    return false;
  }
  // return if already verified
  if (is_linked()) {
    return true;
  }

  // Timing
  // timer handles recursion
  JavaThread* jt = THREAD->as_Java_thread();

  // link super class before linking this class
  Klass* super_klass = super();
  if (super_klass != NULL) {
    if (super_klass->is_interface()) {  // check if super class is an interface
      ResourceMark rm(THREAD);
      Exceptions::fthrow(
        THREAD_AND_LOCATION,
        vmSymbols::java_lang_IncompatibleClassChangeError(),
        "class %s has interface %s as super class",
        external_name(),
        super_klass->external_name()
      );
      return false;
    }

    InstanceKlass* ik_super = InstanceKlass::cast(super_klass);
    ik_super->link_class_impl(CHECK_false);
  }

  // link all interfaces implemented by this class before linking this class
  Array<InstanceKlass*>* interfaces = local_interfaces();
  int num_interfaces = interfaces->length();
  for (int index = 0; index < num_interfaces; index++) {
    InstanceKlass* interk = interfaces->at(index);
    interk->link_class_impl(CHECK_false);
  }

  // in case the class is linked in the process of linking its superclasses
  if (is_linked()) {
    return true;
  }

  // trace only the link time for this klass that includes
  // the verification time
  PerfClassTraceTime vmtimer(ClassLoader::perf_class_link_time(),
                             ClassLoader::perf_class_link_selftime(),
                             ClassLoader::perf_classes_linked(),
                             jt->get_thread_stat()->perf_recursion_counts_addr(),
                             jt->get_thread_stat()->perf_timers_addr(),
                             PerfClassTraceTime::CLASS_LINK);

  // verification & rewriting
  {
    HandleMark hm(THREAD);
    Handle h_init_lock(THREAD, init_lock());
    ObjectLocker ol(h_init_lock, jt);
    // rewritten will have been set if loader constraint error found
    // on an earlier link attempt
    // don't verify or rewrite if already rewritten
    //

    if (!is_linked()) {
      if (!is_rewritten()) {
        {
          bool verify_ok = verify_code(THREAD);
          if (!verify_ok) {
            return false;
          }
        }

        // Just in case a side-effect of verify linked this class already
        // (which can sometimes happen since the verifier loads classes
        // using custom class loaders, which are free to initialize things)
        if (is_linked()) {
          return true;
        }

        // also sets rewritten
        rewrite_class(CHECK_false);
      } else if (is_shared()) {
        SystemDictionaryShared::check_verification_constraints(this, CHECK_false);
      }

      // relocate jsrs and link methods after they are all rewritten
      link_methods(CHECK_false);

      // Initialize the vtable and interface table after
      // methods have been rewritten since rewrite may
      // fabricate new Method*s.
      // also does loader constraint checking
      //
      // initialize_vtable and initialize_itable need to be rerun
      // for a shared class if
      // 1) the class is loaded by custom class loader or
      // 2) the class is loaded by built-in class loader but failed to add archived loader constraints
      bool need_init_table = true;
      if (is_shared() && SystemDictionaryShared::check_linking_constraints(THREAD, this)) {
        need_init_table = false;
      }
      if (need_init_table) {
        vtable().initialize_vtable_and_check_constraints(CHECK_false);
        itable().initialize_itable_and_check_constraints(CHECK_false);
      }
#ifdef ASSERT
      vtable().verify(tty, true);
      // In case itable verification is ever added.
      // itable().verify(tty, true);
#endif
      set_init_state(linked);
      if (JvmtiExport::should_post_class_prepare()) {
        JvmtiExport::post_class_prepare(THREAD->as_Java_thread(), this);
      }
    }
  }
  return true;
}

// Rewrite the byte codes of all of the methods of a class.
// The rewriter must be called exactly once. Rewriting must happen after
// verification but before the first method of the class is executed.
void InstanceKlass::rewrite_class(TRAPS) {
  assert(is_loaded(), "must be loaded");
  if (is_rewritten()) {
    assert(is_shared(), "rewriting an unshared class?");
    return;
  }
  Rewriter::rewrite(this, CHECK);
  set_rewritten();
}

// Now relocate and link method entry points after class is rewritten.
// This is outside is_rewritten flag. In case of an exception, it can be
// executed more than once.
void InstanceKlass::link_methods(TRAPS) {
  int len = methods()->length();
  for (int i = len-1; i >= 0; i--) {
    methodHandle m(THREAD, methods()->at(i));

    // Set up method entry points for compiler and interpreter    .
    m->link_method(m, CHECK);
  }
}

// Eagerly initialize superinterfaces that declare default methods (concrete instance: any access)
void InstanceKlass::initialize_super_interfaces(TRAPS) {
  assert (has_nonstatic_concrete_methods(), "caller should have checked this");
  for (int i = 0; i < local_interfaces()->length(); ++i) {
    InstanceKlass* ik = local_interfaces()->at(i);

    // Initialization is depth first search ie. we start with top of the inheritance tree
    // has_nonstatic_concrete_methods drives searching superinterfaces since it
    // means has_nonstatic_concrete_methods in its superinterface hierarchy
    if (ik->has_nonstatic_concrete_methods()) {
      ik->initialize_super_interfaces(CHECK);
    }

    // Only initialize() interfaces that "declare" concrete methods.
    if (ik->should_be_initialized() && ik->declares_nonstatic_concrete_methods()) {
      ik->initialize(CHECK);
    }
  }
}

void InstanceKlass::initialize_impl(TRAPS) {
  HandleMark hm(THREAD);

  // Make sure klass is linked (verified) before initialization
  // A class could already be verified, since it has been reflected upon.
  link_class(CHECK);

  DTRACE_CLASSINIT_PROBE(required, -1);

  bool wait = false;

  JavaThread* jt = THREAD->as_Java_thread();

  // refer to the JVM book page 47 for description of steps
  // Step 1
  {
    Handle h_init_lock(THREAD, init_lock());
    ObjectLocker ol(h_init_lock, jt);

    // Step 2
    // If we were to use wait() instead of waitInterruptibly() then
    // we might end up throwing IE from link/symbol resolution sites
    // that aren't expected to throw.  This would wreak havoc.  See 6320309.
    while (is_being_initialized() && !is_reentrant_initialization(jt)) {
      wait = true;
      jt->set_class_to_be_initialized(this);
      ol.wait_uninterruptibly(jt);
      jt->set_class_to_be_initialized(NULL);
    }

    // Step 3
    if (is_being_initialized() && is_reentrant_initialization(jt)) {
      DTRACE_CLASSINIT_PROBE_WAIT(recursive, -1, wait);
      return;
    }

    // Step 4
    if (is_initialized()) {
      DTRACE_CLASSINIT_PROBE_WAIT(concurrent, -1, wait);
      return;
    }

    // Step 5
    if (is_in_error_state()) {
      DTRACE_CLASSINIT_PROBE_WAIT(erroneous, -1, wait);
      ResourceMark rm(THREAD);
      const char* desc = "Could not initialize class ";
      const char* className = external_name();
      size_t msglen = strlen(desc) + strlen(className) + 1;
      char* message = NEW_RESOURCE_ARRAY(char, msglen);
      if (NULL == message) {
        // Out of memory: can't create detailed error message
          THROW_MSG(vmSymbols::java_lang_NoClassDefFoundError(), className);
      } else {
        jio_snprintf(message, msglen, "%s%s", desc, className);
          THROW_MSG(vmSymbols::java_lang_NoClassDefFoundError(), message);
      }
    }

    // Step 6
    set_init_state(being_initialized);
    set_init_thread(jt);
  }

  // Step 7
  // Next, if C is a class rather than an interface, initialize it's super class and super
  // interfaces.
  if (!is_interface()) {
    Klass* super_klass = super();
    if (super_klass != NULL && super_klass->should_be_initialized()) {
      super_klass->initialize(THREAD);
    }
    // If C implements any interface that declares a non-static, concrete method,
    // the initialization of C triggers initialization of its super interfaces.
    // Only need to recurse if has_nonstatic_concrete_methods which includes declaring and
    // having a superinterface that declares, non-static, concrete methods
    if (!HAS_PENDING_EXCEPTION && has_nonstatic_concrete_methods()) {
      initialize_super_interfaces(THREAD);
    }

    // If any exceptions, complete abruptly, throwing the same exception as above.
    if (HAS_PENDING_EXCEPTION) {
      Handle e(THREAD, PENDING_EXCEPTION);
      CLEAR_PENDING_EXCEPTION;
      {
        EXCEPTION_MARK;
        // Locks object, set state, and notify all waiting threads
        set_initialization_state_and_notify(initialization_error, THREAD);
        CLEAR_PENDING_EXCEPTION;
      }
      DTRACE_CLASSINIT_PROBE_WAIT(super__failed, -1, wait);
      THROW_OOP(e());
    }
  }


  // Look for aot compiled methods for this klass, including class initializer.
  AOTLoader::load_for_klass(this, THREAD);

  // Step 8
  {
    DTRACE_CLASSINIT_PROBE_WAIT(clinit, -1, wait);
    if (class_initializer() != NULL) {
      // Timer includes any side effects of class initialization (resolution,
      // etc), but not recursive entry into call_class_initializer().
      PerfClassTraceTime timer(ClassLoader::perf_class_init_time(),
                               ClassLoader::perf_class_init_selftime(),
                               ClassLoader::perf_classes_inited(),
                               jt->get_thread_stat()->perf_recursion_counts_addr(),
                               jt->get_thread_stat()->perf_timers_addr(),
                               PerfClassTraceTime::CLASS_CLINIT);
      call_class_initializer(THREAD);
    } else {
      // The elapsed time is so small it's not worth counting.
      if (UsePerfData) {
        ClassLoader::perf_classes_inited()->inc();
      }
      call_class_initializer(THREAD);
    }
  }

  // Step 9
  if (!HAS_PENDING_EXCEPTION) {
    set_initialization_state_and_notify(fully_initialized, CHECK);
    {
      debug_only(vtable().verify(tty, true);)
    }
  }
  else {
    // Step 10 and 11
    Handle e(THREAD, PENDING_EXCEPTION);
    CLEAR_PENDING_EXCEPTION;
    // JVMTI has already reported the pending exception
    // JVMTI internal flag reset is needed in order to report ExceptionInInitializerError
    JvmtiExport::clear_detected_exception(jt);
    {
      EXCEPTION_MARK;
      set_initialization_state_and_notify(initialization_error, THREAD);
      CLEAR_PENDING_EXCEPTION;   // ignore any exception thrown, class initialization error is thrown below
      // JVMTI has already reported the pending exception
      // JVMTI internal flag reset is needed in order to report ExceptionInInitializerError
      JvmtiExport::clear_detected_exception(jt);
    }
    DTRACE_CLASSINIT_PROBE_WAIT(error, -1, wait);
    if (e->is_a(vmClasses::Error_klass())) {
      THROW_OOP(e());
    } else {
      JavaCallArguments args(e);
      THROW_ARG(vmSymbols::java_lang_ExceptionInInitializerError(),
                vmSymbols::throwable_void_signature(),
                &args);
    }
  }
  DTRACE_CLASSINIT_PROBE_WAIT(end, -1, wait);
}


void InstanceKlass::set_initialization_state_and_notify(ClassState state, TRAPS) {
  Handle h_init_lock(THREAD, init_lock());
  if (h_init_lock() != NULL) {
    ObjectLocker ol(h_init_lock, THREAD->as_Java_thread());
    set_init_thread(NULL); // reset _init_thread before changing _init_state
    set_init_state(state);
    fence_and_clear_init_lock();
    ol.notify_all(CHECK);
  } else {
    assert(h_init_lock() != NULL, "The initialization state should never be set twice");
    set_init_thread(NULL); // reset _init_thread before changing _init_state
    set_init_state(state);
  }
}

InstanceKlass* InstanceKlass::implementor() const {
  InstanceKlass* volatile* ik = adr_implementor();
  if (ik == NULL) {
    return NULL;
  } else {
    // This load races with inserts, and therefore needs acquire.
    InstanceKlass* ikls = Atomic::load_acquire(ik);
    if (ikls != NULL && !ikls->is_loader_alive()) {
      return NULL;  // don't return unloaded class
    } else {
      return ikls;
    }
  }
}


void InstanceKlass::set_implementor(InstanceKlass* ik) {
  assert_locked_or_safepoint(Compile_lock);
  assert(is_interface(), "not interface");
  InstanceKlass* volatile* addr = adr_implementor();
  assert(addr != NULL, "null addr");
  if (addr != NULL) {
    Atomic::release_store(addr, ik);
  }
}

int  InstanceKlass::nof_implementors() const {
  InstanceKlass* ik = implementor();
  if (ik == NULL) {
    return 0;
  } else if (ik != this) {
    return 1;
  } else {
    return 2;
  }
}

// The embedded _implementor field can only record one implementor.
// When there are more than one implementors, the _implementor field
// is set to the interface Klass* itself. Following are the possible
// values for the _implementor field:
//   NULL                  - no implementor
//   implementor Klass*    - one implementor
//   self                  - more than one implementor
//
// The _implementor field only exists for interfaces.
void InstanceKlass::add_implementor(InstanceKlass* ik) {
  if (Universe::is_fully_initialized()) {
    assert_lock_strong(Compile_lock);
  }
  assert(is_interface(), "not interface");
  // Filter out my subinterfaces.
  // (Note: Interfaces are never on the subklass list.)
  if (ik->is_interface()) return;

  // Filter out subclasses whose supers already implement me.
  // (Note: CHA must walk subclasses of direct implementors
  // in order to locate indirect implementors.)
  InstanceKlass* super_ik = ik->java_super();
  if (super_ik != NULL && super_ik->implements_interface(this))
    // We only need to check one immediate superclass, since the
    // implements_interface query looks at transitive_interfaces.
    // Any supers of the super have the same (or fewer) transitive_interfaces.
    return;

  InstanceKlass* iklass = implementor();
  if (iklass == NULL) {
    set_implementor(ik);
  } else if (iklass != this && iklass != ik) {
    // There is already an implementor. Use itself as an indicator of
    // more than one implementors.
    set_implementor(this);
  }

  // The implementor also implements the transitive_interfaces
  for (int index = 0; index < local_interfaces()->length(); index++) {
    local_interfaces()->at(index)->add_implementor(ik);
  }
}

void InstanceKlass::init_implementor() {
  if (is_interface()) {
    set_implementor(NULL);
  }
}


void InstanceKlass::process_interfaces() {
  // link this class into the implementors list of every interface it implements
  for (int i = local_interfaces()->length() - 1; i >= 0; i--) {
    assert(local_interfaces()->at(i)->is_klass(), "must be a klass");
    InstanceKlass* interf = local_interfaces()->at(i);
    assert(interf->is_interface(), "expected interface");
    interf->add_implementor(this);
  }
}

bool InstanceKlass::can_be_primary_super_slow() const {
  if (is_interface())
    return false;
  else
    return Klass::can_be_primary_super_slow();
}

GrowableArray<Klass*>* InstanceKlass::compute_secondary_supers(int num_extra_slots,
                                                               Array<InstanceKlass*>* transitive_interfaces) {
  // The secondaries are the implemented interfaces.
  Array<InstanceKlass*>* interfaces = transitive_interfaces;
  int num_secondaries = num_extra_slots + interfaces->length();
  if (num_secondaries == 0) {
    // Must share this for correct bootstrapping!
    set_secondary_supers(Universe::the_empty_klass_array());
    return NULL;
  } else if (num_extra_slots == 0) {
    // The secondary super list is exactly the same as the transitive interfaces, so
    // let's use it instead of making a copy.
    // Redefine classes has to be careful not to delete this!
    // We need the cast because Array<Klass*> is NOT a supertype of Array<InstanceKlass*>,
    // (but it's safe to do here because we won't write into _secondary_supers from this point on).
    set_secondary_supers((Array<Klass*>*)(address)interfaces);
    return NULL;
  } else {
    // Copy transitive interfaces to a temporary growable array to be constructed
    // into the secondary super list with extra slots.
    GrowableArray<Klass*>* secondaries = new GrowableArray<Klass*>(interfaces->length());
    for (int i = 0; i < interfaces->length(); i++) {
      secondaries->push(interfaces->at(i));
    }
    return secondaries;
  }
}

bool InstanceKlass::implements_interface(Klass* k) const {
  if (this == k) return true;
  assert(k->is_interface(), "should be an interface class");
  for (int i = 0; i < transitive_interfaces()->length(); i++) {
    if (transitive_interfaces()->at(i) == k) {
      return true;
    }
  }
  return false;
}

bool InstanceKlass::is_same_or_direct_interface(Klass *k) const {
  // Verify direct super interface
  if (this == k) return true;
  assert(k->is_interface(), "should be an interface class");
  for (int i = 0; i < local_interfaces()->length(); i++) {
    if (local_interfaces()->at(i) == k) {
      return true;
    }
  }
  return false;
}

objArrayOop InstanceKlass::allocate_objArray(int n, int length, TRAPS) {
  check_array_allocation_length(length, arrayOopDesc::max_array_length(T_OBJECT), CHECK_NULL);
  int size = objArrayOopDesc::object_size(length);
  Klass* ak = array_klass(n, CHECK_NULL);
  objArrayOop o = (objArrayOop)Universe::heap()->array_allocate(ak, size, length,
                                                                /* do_zero */ true, CHECK_NULL);
  return o;
}

instanceOop InstanceKlass::register_finalizer(instanceOop i, TRAPS) {
  if (TraceFinalizerRegistration) {
    tty->print("Registered ");
    i->print_value_on(tty);
    tty->print_cr(" (" INTPTR_FORMAT ") as finalizable", p2i(i));
  }
  instanceHandle h_i(THREAD, i);
  // Pass the handle as argument, JavaCalls::call expects oop as jobjects
  JavaValue result(T_VOID);
  JavaCallArguments args(h_i);
  methodHandle mh (THREAD, Universe::finalizer_register_method());
  JavaCalls::call(&result, mh, &args, CHECK_NULL);
  return h_i();
}

instanceOop InstanceKlass::allocate_instance(TRAPS) {
  bool has_finalizer_flag = has_finalizer(); // Query before possible GC
  int size = size_helper();  // Query before forming handle.

  instanceOop i;

  i = (instanceOop)Universe::heap()->obj_allocate(this, size, CHECK_NULL);
  if (has_finalizer_flag && !RegisterFinalizersAtInit) {
    i = register_finalizer(i, CHECK_NULL);
  }
  return i;
}

instanceHandle InstanceKlass::allocate_instance_handle(TRAPS) {
  return instanceHandle(THREAD, allocate_instance(THREAD));
}

void InstanceKlass::check_valid_for_instantiation(bool throwError, TRAPS) {
  if (is_interface() || is_abstract()) {
    ResourceMark rm(THREAD);
    THROW_MSG(throwError ? vmSymbols::java_lang_InstantiationError()
              : vmSymbols::java_lang_InstantiationException(), external_name());
  }
  if (this == vmClasses::Class_klass()) {
    ResourceMark rm(THREAD);
    THROW_MSG(throwError ? vmSymbols::java_lang_IllegalAccessError()
              : vmSymbols::java_lang_IllegalAccessException(), external_name());
  }
}

Klass* InstanceKlass::array_klass_impl(bool or_null, int n, TRAPS) {
  // Need load-acquire for lock-free read
  if (array_klasses_acquire() == NULL) {
    if (or_null) return NULL;

    ResourceMark rm(THREAD);
    JavaThread *jt = THREAD->as_Java_thread();
    {
      // Atomic creation of array_klasses
      MutexLocker ma(THREAD, MultiArray_lock);

      // Check if update has already taken place
      if (array_klasses() == NULL) {
        ObjArrayKlass* k = ObjArrayKlass::allocate_objArray_klass(class_loader_data(), 1, this, CHECK_NULL);
        // use 'release' to pair with lock-free load
        release_set_array_klasses(k);
      }
    }
  }
  // _this will always be set at this point
  ObjArrayKlass* oak = array_klasses();
  if (or_null) {
    return oak->array_klass_or_null(n);
  }
  return oak->array_klass(n, THREAD);
}

Klass* InstanceKlass::array_klass_impl(bool or_null, TRAPS) {
  return array_klass_impl(or_null, 1, THREAD);
}

static int call_class_initializer_counter = 0;   // for debugging

Method* InstanceKlass::class_initializer() const {
  Method* clinit = find_method(
      vmSymbols::class_initializer_name(), vmSymbols::void_method_signature());
  if (clinit != NULL && clinit->has_valid_initializer_flags()) {
    return clinit;
  }
  return NULL;
}

void InstanceKlass::call_class_initializer(TRAPS) {
  if (ReplayCompiles &&
      (ReplaySuppressInitializers == 1 ||
       (ReplaySuppressInitializers >= 2 && class_loader() != NULL))) {
    // Hide the existence of the initializer for the purpose of replaying the compile
    return;
  }

  methodHandle h_method(THREAD, class_initializer());
  assert(!is_initialized(), "we cannot initialize twice");
  LogTarget(Info, class, init) lt;
  if (lt.is_enabled()) {
    ResourceMark rm(THREAD);
    LogStream ls(lt);
    ls.print("%d Initializing ", call_class_initializer_counter++);
    name()->print_value_on(&ls);
    ls.print_cr("%s (" INTPTR_FORMAT ")", h_method() == NULL ? "(no method)" : "", p2i(this));
  }
  if (h_method() != NULL) {
    JavaCallArguments args; // No arguments
    JavaValue result(T_VOID);
    JavaCalls::call(&result, h_method, &args, CHECK); // Static call (no args)
  }
}


void InstanceKlass::mask_for(const methodHandle& method, int bci,
  InterpreterOopMap* entry_for) {
  // Lazily create the _oop_map_cache at first request
  // Lock-free access requires load_acquire.
  OopMapCache* oop_map_cache = Atomic::load_acquire(&_oop_map_cache);
  if (oop_map_cache == NULL) {
    MutexLocker x(OopMapCacheAlloc_lock);
    // Check if _oop_map_cache was allocated while we were waiting for this lock
    if ((oop_map_cache = _oop_map_cache) == NULL) {
      oop_map_cache = new OopMapCache();
      // Ensure _oop_map_cache is stable, since it is examined without a lock
      Atomic::release_store(&_oop_map_cache, oop_map_cache);
    }
  }
  // _oop_map_cache is constant after init; lookup below does its own locking.
  oop_map_cache->lookup(method, bci, entry_for);
}

bool InstanceKlass::contains_field_offset(int offset) {
  fieldDescriptor fd;
  return find_field_from_offset(offset, false, &fd);
}

bool InstanceKlass::find_local_field(Symbol* name, Symbol* sig, fieldDescriptor* fd) const {
  for (JavaFieldStream fs(this); !fs.done(); fs.next()) {
    Symbol* f_name = fs.name();
    Symbol* f_sig  = fs.signature();
    if (f_name == name && f_sig == sig) {
      fd->reinitialize(const_cast<InstanceKlass*>(this), fs.index());
      return true;
    }
  }
  return false;
}


Klass* InstanceKlass::find_interface_field(Symbol* name, Symbol* sig, fieldDescriptor* fd) const {
  const int n = local_interfaces()->length();
  for (int i = 0; i < n; i++) {
    Klass* intf1 = local_interfaces()->at(i);
    assert(intf1->is_interface(), "just checking type");
    // search for field in current interface
    if (InstanceKlass::cast(intf1)->find_local_field(name, sig, fd)) {
      assert(fd->is_static(), "interface field must be static");
      return intf1;
    }
    // search for field in direct superinterfaces
    Klass* intf2 = InstanceKlass::cast(intf1)->find_interface_field(name, sig, fd);
    if (intf2 != NULL) return intf2;
  }
  // otherwise field lookup fails
  return NULL;
}


Klass* InstanceKlass::find_field(Symbol* name, Symbol* sig, fieldDescriptor* fd) const {
  // search order according to newest JVM spec (5.4.3.2, p.167).
  // 1) search for field in current klass
  if (find_local_field(name, sig, fd)) {
    return const_cast<InstanceKlass*>(this);
  }
  // 2) search for field recursively in direct superinterfaces
  { Klass* intf = find_interface_field(name, sig, fd);
    if (intf != NULL) return intf;
  }
  // 3) apply field lookup recursively if superclass exists
  { Klass* supr = super();
    if (supr != NULL) return InstanceKlass::cast(supr)->find_field(name, sig, fd);
  }
  // 4) otherwise field lookup fails
  return NULL;
}


Klass* InstanceKlass::find_field(Symbol* name, Symbol* sig, bool is_static, fieldDescriptor* fd) const {
  // search order according to newest JVM spec (5.4.3.2, p.167).
  // 1) search for field in current klass
  if (find_local_field(name, sig, fd)) {
    if (fd->is_static() == is_static) return const_cast<InstanceKlass*>(this);
  }
  // 2) search for field recursively in direct superinterfaces
  if (is_static) {
    Klass* intf = find_interface_field(name, sig, fd);
    if (intf != NULL) return intf;
  }
  // 3) apply field lookup recursively if superclass exists
  { Klass* supr = super();
    if (supr != NULL) return InstanceKlass::cast(supr)->find_field(name, sig, is_static, fd);
  }
  // 4) otherwise field lookup fails
  return NULL;
}


bool InstanceKlass::find_local_field_from_offset(int offset, bool is_static, fieldDescriptor* fd) const {
  for (JavaFieldStream fs(this); !fs.done(); fs.next()) {
    if (fs.offset() == offset) {
      fd->reinitialize(const_cast<InstanceKlass*>(this), fs.index());
      if (fd->is_static() == is_static) return true;
    }
  }
  return false;
}


bool InstanceKlass::find_field_from_offset(int offset, bool is_static, fieldDescriptor* fd) const {
  Klass* klass = const_cast<InstanceKlass*>(this);
  while (klass != NULL) {
    if (InstanceKlass::cast(klass)->find_local_field_from_offset(offset, is_static, fd)) {
      return true;
    }
    klass = klass->super();
  }
  return false;
}


void InstanceKlass::methods_do(void f(Method* method)) {
  // Methods aren't stable until they are loaded.  This can be read outside
  // a lock through the ClassLoaderData for profiling
  if (!is_loaded()) {
    return;
  }

  int len = methods()->length();
  for (int index = 0; index < len; index++) {
    Method* m = methods()->at(index);
    assert(m->is_method(), "must be method");
    f(m);
  }
}


void InstanceKlass::do_local_static_fields(FieldClosure* cl) {
  for (JavaFieldStream fs(this); !fs.done(); fs.next()) {
    if (fs.access_flags().is_static()) {
      fieldDescriptor& fd = fs.field_descriptor();
      cl->do_field(&fd);
    }
  }
}


void InstanceKlass::do_local_static_fields(void f(fieldDescriptor*, Handle, TRAPS), Handle mirror, TRAPS) {
  for (JavaFieldStream fs(this); !fs.done(); fs.next()) {
    if (fs.access_flags().is_static()) {
      fieldDescriptor& fd = fs.field_descriptor();
      f(&fd, mirror, CHECK);
    }
  }
}


static int compare_fields_by_offset(int* a, int* b) {
  return a[0] - b[0];
}

void InstanceKlass::do_nonstatic_fields(FieldClosure* cl) {
  InstanceKlass* super = superklass();
  if (super != NULL) {
    super->do_nonstatic_fields(cl);
  }
  fieldDescriptor fd;
  int length = java_fields_count();
  // In DebugInfo nonstatic fields are sorted by offset.
  int* fields_sorted = NEW_C_HEAP_ARRAY(int, 2*(length+1), mtClass);
  int j = 0;
  for (int i = 0; i < length; i += 1) {
    fd.reinitialize(this, i);
    if (!fd.is_static()) {
      fields_sorted[j + 0] = fd.offset();
      fields_sorted[j + 1] = i;
      j += 2;
    }
  }
  if (j > 0) {
    length = j;
    // _sort_Fn is defined in growableArray.hpp.
    qsort(fields_sorted, length/2, 2*sizeof(int), (_sort_Fn)compare_fields_by_offset);
    for (int i = 0; i < length; i += 2) {
      fd.reinitialize(this, fields_sorted[i + 1]);
      assert(!fd.is_static() && fd.offset() == fields_sorted[i], "only nonstatic fields");
      cl->do_field(&fd);
    }
  }
  FREE_C_HEAP_ARRAY(int, fields_sorted);
}


void InstanceKlass::array_klasses_do(void f(Klass* k, TRAPS), TRAPS) {
  if (array_klasses() != NULL)
    array_klasses()->array_klasses_do(f, THREAD);
}

void InstanceKlass::array_klasses_do(void f(Klass* k)) {
  if (array_klasses() != NULL)
    array_klasses()->array_klasses_do(f);
}

#ifdef ASSERT
static int linear_search(const Array<Method*>* methods,
                         const Symbol* name,
                         const Symbol* signature) {
  const int len = methods->length();
  for (int index = 0; index < len; index++) {
    const Method* const m = methods->at(index);
    assert(m->is_method(), "must be method");
    if (m->signature() == signature && m->name() == name) {
       return index;
    }
  }
  return -1;
}
#endif

bool InstanceKlass::_disable_method_binary_search = false;

NOINLINE int linear_search(const Array<Method*>* methods, const Symbol* name) {
  int len = methods->length();
  int l = 0;
  int h = len - 1;
  while (l <= h) {
    Method* m = methods->at(l);
    if (m->name() == name) {
      return l;
    }
    l++;
  }
  return -1;
}

inline int InstanceKlass::quick_search(const Array<Method*>* methods, const Symbol* name) {
  if (_disable_method_binary_search) {
    assert(DynamicDumpSharedSpaces, "must be");
    // At the final stage of dynamic dumping, the methods array may not be sorted
    // by ascending addresses of their names, so we can't use binary search anymore.
    // However, methods with the same name are still laid out consecutively inside the
    // methods array, so let's look for the first one that matches.
    return linear_search(methods, name);
  }

  int len = methods->length();
  int l = 0;
  int h = len - 1;

  // methods are sorted by ascending addresses of their names, so do binary search
  while (l <= h) {
    int mid = (l + h) >> 1;
    Method* m = methods->at(mid);
    assert(m->is_method(), "must be method");
    int res = m->name()->fast_compare(name);
    if (res == 0) {
      return mid;
    } else if (res < 0) {
      l = mid + 1;
    } else {
      h = mid - 1;
    }
  }
  return -1;
}

// find_method looks up the name/signature in the local methods array
Method* InstanceKlass::find_method(const Symbol* name,
                                   const Symbol* signature) const {
  return find_method_impl(name, signature,
                          OverpassLookupMode::find,
                          StaticLookupMode::find,
                          PrivateLookupMode::find);
}

Method* InstanceKlass::find_method_impl(const Symbol* name,
                                        const Symbol* signature,
                                        OverpassLookupMode overpass_mode,
                                        StaticLookupMode static_mode,
                                        PrivateLookupMode private_mode) const {
  return InstanceKlass::find_method_impl(methods(),
                                         name,
                                         signature,
                                         overpass_mode,
                                         static_mode,
                                         private_mode);
}

// find_instance_method looks up the name/signature in the local methods array
// and skips over static methods
Method* InstanceKlass::find_instance_method(const Array<Method*>* methods,
                                            const Symbol* name,
                                            const Symbol* signature,
                                            PrivateLookupMode private_mode) {
  Method* const meth = InstanceKlass::find_method_impl(methods,
                                                 name,
                                                 signature,
                                                 OverpassLookupMode::find,
                                                 StaticLookupMode::skip,
                                                 private_mode);
  assert(((meth == NULL) || !meth->is_static()),
    "find_instance_method should have skipped statics");
  return meth;
}

// find_instance_method looks up the name/signature in the local methods array
// and skips over static methods
Method* InstanceKlass::find_instance_method(const Symbol* name,
                                            const Symbol* signature,
                                            PrivateLookupMode private_mode) const {
  return InstanceKlass::find_instance_method(methods(), name, signature, private_mode);
}

// Find looks up the name/signature in the local methods array
// and filters on the overpass, static and private flags
// This returns the first one found
// note that the local methods array can have up to one overpass, one static
// and one instance (private or not) with the same name/signature
Method* InstanceKlass::find_local_method(const Symbol* name,
                                         const Symbol* signature,
                                         OverpassLookupMode overpass_mode,
                                         StaticLookupMode static_mode,
                                         PrivateLookupMode private_mode) const {
  return InstanceKlass::find_method_impl(methods(),
                                         name,
                                         signature,
                                         overpass_mode,
                                         static_mode,
                                         private_mode);
}

// Find looks up the name/signature in the local methods array
// and filters on the overpass, static and private flags
// This returns the first one found
// note that the local methods array can have up to one overpass, one static
// and one instance (private or not) with the same name/signature
Method* InstanceKlass::find_local_method(const Array<Method*>* methods,
                                         const Symbol* name,
                                         const Symbol* signature,
                                         OverpassLookupMode overpass_mode,
                                         StaticLookupMode static_mode,
                                         PrivateLookupMode private_mode) {
  return InstanceKlass::find_method_impl(methods,
                                         name,
                                         signature,
                                         overpass_mode,
                                         static_mode,
                                         private_mode);
}

Method* InstanceKlass::find_method(const Array<Method*>* methods,
                                   const Symbol* name,
                                   const Symbol* signature) {
  return InstanceKlass::find_method_impl(methods,
                                         name,
                                         signature,
                                         OverpassLookupMode::find,
                                         StaticLookupMode::find,
                                         PrivateLookupMode::find);
}

Method* InstanceKlass::find_method_impl(const Array<Method*>* methods,
                                        const Symbol* name,
                                        const Symbol* signature,
                                        OverpassLookupMode overpass_mode,
                                        StaticLookupMode static_mode,
                                        PrivateLookupMode private_mode) {
  int hit = find_method_index(methods, name, signature, overpass_mode, static_mode, private_mode);
  return hit >= 0 ? methods->at(hit): NULL;
}

// true if method matches signature and conforms to skipping_X conditions.
static bool method_matches(const Method* m,
                           const Symbol* signature,
                           bool skipping_overpass,
                           bool skipping_static,
                           bool skipping_private) {
  return ((m->signature() == signature) &&
    (!skipping_overpass || !m->is_overpass()) &&
    (!skipping_static || !m->is_static()) &&
    (!skipping_private || !m->is_private()));
}

// Used directly for default_methods to find the index into the
// default_vtable_indices, and indirectly by find_method
// find_method_index looks in the local methods array to return the index
// of the matching name/signature. If, overpass methods are being ignored,
// the search continues to find a potential non-overpass match.  This capability
// is important during method resolution to prefer a static method, for example,
// over an overpass method.
// There is the possibility in any _method's array to have the same name/signature
// for a static method, an overpass method and a local instance method
// To correctly catch a given method, the search criteria may need
// to explicitly skip the other two. For local instance methods, it
// is often necessary to skip private methods
int InstanceKlass::find_method_index(const Array<Method*>* methods,
                                     const Symbol* name,
                                     const Symbol* signature,
                                     OverpassLookupMode overpass_mode,
                                     StaticLookupMode static_mode,
                                     PrivateLookupMode private_mode) {
  const bool skipping_overpass = (overpass_mode == OverpassLookupMode::skip);
  const bool skipping_static = (static_mode == StaticLookupMode::skip);
  const bool skipping_private = (private_mode == PrivateLookupMode::skip);
  const int hit = quick_search(methods, name);
  if (hit != -1) {
    const Method* const m = methods->at(hit);

    // Do linear search to find matching signature.  First, quick check
    // for common case, ignoring overpasses if requested.
    if (method_matches(m, signature, skipping_overpass, skipping_static, skipping_private)) {
      return hit;
    }

    // search downwards through overloaded methods
    int i;
    for (i = hit - 1; i >= 0; --i) {
        const Method* const m = methods->at(i);
        assert(m->is_method(), "must be method");
        if (m->name() != name) {
          break;
        }
        if (method_matches(m, signature, skipping_overpass, skipping_static, skipping_private)) {
          return i;
        }
    }
    // search upwards
    for (i = hit + 1; i < methods->length(); ++i) {
        const Method* const m = methods->at(i);
        assert(m->is_method(), "must be method");
        if (m->name() != name) {
          break;
        }
        if (method_matches(m, signature, skipping_overpass, skipping_static, skipping_private)) {
          return i;
        }
    }
    // not found
#ifdef ASSERT
    const int index = (skipping_overpass || skipping_static || skipping_private) ? -1 :
      linear_search(methods, name, signature);
    assert(-1 == index, "binary search should have found entry %d", index);
#endif
  }
  return -1;
}

int InstanceKlass::find_method_by_name(const Symbol* name, int* end) const {
  return find_method_by_name(methods(), name, end);
}

int InstanceKlass::find_method_by_name(const Array<Method*>* methods,
                                       const Symbol* name,
                                       int* end_ptr) {
  assert(end_ptr != NULL, "just checking");
  int start = quick_search(methods, name);
  int end = start + 1;
  if (start != -1) {
    while (start - 1 >= 0 && (methods->at(start - 1))->name() == name) --start;
    while (end < methods->length() && (methods->at(end))->name() == name) ++end;
    *end_ptr = end;
    return start;
  }
  return -1;
}

// uncached_lookup_method searches both the local class methods array and all
// superclasses methods arrays, skipping any overpass methods in superclasses,
// and possibly skipping private methods.
Method* InstanceKlass::uncached_lookup_method(const Symbol* name,
                                              const Symbol* signature,
                                              OverpassLookupMode overpass_mode,
                                              PrivateLookupMode private_mode) const {
  OverpassLookupMode overpass_local_mode = overpass_mode;
  const Klass* klass = this;
  while (klass != NULL) {
    Method* const method = InstanceKlass::cast(klass)->find_method_impl(name,
                                                                        signature,
                                                                        overpass_local_mode,
                                                                        StaticLookupMode::find,
                                                                        private_mode);
    if (method != NULL) {
      return method;
    }
    klass = klass->super();
    overpass_local_mode = OverpassLookupMode::skip;   // Always ignore overpass methods in superclasses
  }
  return NULL;
}

#ifdef ASSERT
// search through class hierarchy and return true if this class or
// one of the superclasses was redefined
bool InstanceKlass::has_redefined_this_or_super() const {
  const Klass* klass = this;
  while (klass != NULL) {
    if (InstanceKlass::cast(klass)->has_been_redefined()) {
      return true;
    }
    klass = klass->super();
  }
  return false;
}
#endif

// lookup a method in the default methods list then in all transitive interfaces
// Do NOT return private or static methods
Method* InstanceKlass::lookup_method_in_ordered_interfaces(Symbol* name,
                                                         Symbol* signature) const {
  Method* m = NULL;
  if (default_methods() != NULL) {
    m = find_method(default_methods(), name, signature);
  }
  // Look up interfaces
  if (m == NULL) {
    m = lookup_method_in_all_interfaces(name, signature, DefaultsLookupMode::find);
  }
  return m;
}

// lookup a method in all the interfaces that this class implements
// Do NOT return private or static methods, new in JDK8 which are not externally visible
// They should only be found in the initial InterfaceMethodRef
Method* InstanceKlass::lookup_method_in_all_interfaces(Symbol* name,
                                                       Symbol* signature,
                                                       DefaultsLookupMode defaults_mode) const {
  Array<InstanceKlass*>* all_ifs = transitive_interfaces();
  int num_ifs = all_ifs->length();
  InstanceKlass *ik = NULL;
  for (int i = 0; i < num_ifs; i++) {
    ik = all_ifs->at(i);
    Method* m = ik->lookup_method(name, signature);
    if (m != NULL && m->is_public() && !m->is_static() &&
        ((defaults_mode != DefaultsLookupMode::skip) || !m->is_default_method())) {
      return m;
    }
  }
  return NULL;
}

/* jni_id_for_impl for jfieldIds only */
JNIid* InstanceKlass::jni_id_for_impl(int offset) {
  MutexLocker ml(JfieldIdCreation_lock);
  // Retry lookup after we got the lock
  JNIid* probe = jni_ids() == NULL ? NULL : jni_ids()->find(offset);
  if (probe == NULL) {
    // Slow case, allocate new static field identifier
    probe = new JNIid(this, offset, jni_ids());
    set_jni_ids(probe);
  }
  return probe;
}


/* jni_id_for for jfieldIds only */
JNIid* InstanceKlass::jni_id_for(int offset) {
  JNIid* probe = jni_ids() == NULL ? NULL : jni_ids()->find(offset);
  if (probe == NULL) {
    probe = jni_id_for_impl(offset);
  }
  return probe;
}

u2 InstanceKlass::enclosing_method_data(int offset) const {
  const Array<jushort>* const inner_class_list = inner_classes();
  if (inner_class_list == NULL) {
    return 0;
  }
  const int length = inner_class_list->length();
  if (length % inner_class_next_offset == 0) {
    return 0;
  }
  const int index = length - enclosing_method_attribute_size;
  assert(offset < enclosing_method_attribute_size, "invalid offset");
  return inner_class_list->at(index + offset);
}

void InstanceKlass::set_enclosing_method_indices(u2 class_index,
                                                 u2 method_index) {
  Array<jushort>* inner_class_list = inner_classes();
  assert (inner_class_list != NULL, "_inner_classes list is not set up");
  int length = inner_class_list->length();
  if (length % inner_class_next_offset == enclosing_method_attribute_size) {
    int index = length - enclosing_method_attribute_size;
    inner_class_list->at_put(
      index + enclosing_method_class_index_offset, class_index);
    inner_class_list->at_put(
      index + enclosing_method_method_index_offset, method_index);
  }
}

// Lookup or create a jmethodID.
// This code is called by the VMThread and JavaThreads so the
// locking has to be done very carefully to avoid deadlocks
// and/or other cache consistency problems.
//
jmethodID InstanceKlass::get_jmethod_id(const methodHandle& method_h) {
  size_t idnum = (size_t)method_h->method_idnum();
  jmethodID* jmeths = methods_jmethod_ids_acquire();
  size_t length = 0;
  jmethodID id = NULL;

  // We use a double-check locking idiom here because this cache is
  // performance sensitive. In the normal system, this cache only
  // transitions from NULL to non-NULL which is safe because we use
  // release_set_methods_jmethod_ids() to advertise the new cache.
  // A partially constructed cache should never be seen by a racing
  // thread. We also use release_store() to save a new jmethodID
  // in the cache so a partially constructed jmethodID should never be
  // seen either. Cache reads of existing jmethodIDs proceed without a
  // lock, but cache writes of a new jmethodID requires uniqueness and
  // creation of the cache itself requires no leaks so a lock is
  // generally acquired in those two cases.
  //
  // If the RedefineClasses() API has been used, then this cache can
  // grow and we'll have transitions from non-NULL to bigger non-NULL.
  // Cache creation requires no leaks and we require safety between all
  // cache accesses and freeing of the old cache so a lock is generally
  // acquired when the RedefineClasses() API has been used.

  if (jmeths != NULL) {
    // the cache already exists
    if (!idnum_can_increment()) {
      // the cache can't grow so we can just get the current values
      get_jmethod_id_length_value(jmeths, idnum, &length, &id);
    } else {
      // cache can grow so we have to be more careful
      if (Threads::number_of_threads() == 0 ||
          SafepointSynchronize::is_at_safepoint()) {
        // we're single threaded or at a safepoint - no locking needed
        get_jmethod_id_length_value(jmeths, idnum, &length, &id);
      } else {
        MutexLocker ml(JmethodIdCreation_lock, Mutex::_no_safepoint_check_flag);
        get_jmethod_id_length_value(jmeths, idnum, &length, &id);
      }
    }
  }
  // implied else:
  // we need to allocate a cache so default length and id values are good

  if (jmeths == NULL ||   // no cache yet
      length <= idnum ||  // cache is too short
      id == NULL) {       // cache doesn't contain entry

    // This function can be called by the VMThread so we have to do all
    // things that might block on a safepoint before grabbing the lock.
    // Otherwise, we can deadlock with the VMThread or have a cache
    // consistency issue. These vars keep track of what we might have
    // to free after the lock is dropped.
    jmethodID  to_dealloc_id     = NULL;
    jmethodID* to_dealloc_jmeths = NULL;

    // may not allocate new_jmeths or use it if we allocate it
    jmethodID* new_jmeths = NULL;
    if (length <= idnum) {
      // allocate a new cache that might be used
      size_t size = MAX2(idnum+1, (size_t)idnum_allocated_count());
      new_jmeths = NEW_C_HEAP_ARRAY(jmethodID, size+1, mtClass);
      memset(new_jmeths, 0, (size+1)*sizeof(jmethodID));
      // cache size is stored in element[0], other elements offset by one
      new_jmeths[0] = (jmethodID)size;
    }

    // allocate a new jmethodID that might be used
    jmethodID new_id = NULL;
    if (method_h->is_old() && !method_h->is_obsolete()) {
      // The method passed in is old (but not obsolete), we need to use the current version
      Method* current_method = method_with_idnum((int)idnum);
      assert(current_method != NULL, "old and but not obsolete, so should exist");
      new_id = Method::make_jmethod_id(class_loader_data(), current_method);
    } else {
      // It is the current version of the method or an obsolete method,
      // use the version passed in
      new_id = Method::make_jmethod_id(class_loader_data(), method_h());
    }

    if (Threads::number_of_threads() == 0 ||
        SafepointSynchronize::is_at_safepoint()) {
      // we're single threaded or at a safepoint - no locking needed
      id = get_jmethod_id_fetch_or_update(idnum, new_id, new_jmeths,
                                          &to_dealloc_id, &to_dealloc_jmeths);
    } else {
      MutexLocker ml(JmethodIdCreation_lock, Mutex::_no_safepoint_check_flag);
      id = get_jmethod_id_fetch_or_update(idnum, new_id, new_jmeths,
                                          &to_dealloc_id, &to_dealloc_jmeths);
    }

    // The lock has been dropped so we can free resources.
    // Free up either the old cache or the new cache if we allocated one.
    if (to_dealloc_jmeths != NULL) {
      FreeHeap(to_dealloc_jmeths);
    }
    // free up the new ID since it wasn't needed
    if (to_dealloc_id != NULL) {
      Method::destroy_jmethod_id(class_loader_data(), to_dealloc_id);
    }
  }
  return id;
}

// Figure out how many jmethodIDs haven't been allocated, and make
// sure space for them is pre-allocated.  This makes getting all
// method ids much, much faster with classes with more than 8
// methods, and has a *substantial* effect on performance with jvmti
// code that loads all jmethodIDs for all classes.
void InstanceKlass::ensure_space_for_methodids(int start_offset) {
  int new_jmeths = 0;
  int length = methods()->length();
  for (int index = start_offset; index < length; index++) {
    Method* m = methods()->at(index);
    jmethodID id = m->find_jmethod_id_or_null();
    if (id == NULL) {
      new_jmeths++;
    }
  }
  if (new_jmeths != 0) {
    Method::ensure_jmethod_ids(class_loader_data(), new_jmeths);
  }
}

// Common code to fetch the jmethodID from the cache or update the
// cache with the new jmethodID. This function should never do anything
// that causes the caller to go to a safepoint or we can deadlock with
// the VMThread or have cache consistency issues.
//
jmethodID InstanceKlass::get_jmethod_id_fetch_or_update(
            size_t idnum, jmethodID new_id,
            jmethodID* new_jmeths, jmethodID* to_dealloc_id_p,
            jmethodID** to_dealloc_jmeths_p) {
  assert(new_id != NULL, "sanity check");
  assert(to_dealloc_id_p != NULL, "sanity check");
  assert(to_dealloc_jmeths_p != NULL, "sanity check");
  assert(Threads::number_of_threads() == 0 ||
         SafepointSynchronize::is_at_safepoint() ||
         JmethodIdCreation_lock->owned_by_self(), "sanity check");

  // reacquire the cache - we are locked, single threaded or at a safepoint
  jmethodID* jmeths = methods_jmethod_ids_acquire();
  jmethodID  id     = NULL;
  size_t     length = 0;

  if (jmeths == NULL ||                         // no cache yet
      (length = (size_t)jmeths[0]) <= idnum) {  // cache is too short
    if (jmeths != NULL) {
      // copy any existing entries from the old cache
      for (size_t index = 0; index < length; index++) {
        new_jmeths[index+1] = jmeths[index+1];
      }
      *to_dealloc_jmeths_p = jmeths;  // save old cache for later delete
    }
    release_set_methods_jmethod_ids(jmeths = new_jmeths);
  } else {
    // fetch jmethodID (if any) from the existing cache
    id = jmeths[idnum+1];
    *to_dealloc_jmeths_p = new_jmeths;  // save new cache for later delete
  }
  if (id == NULL) {
    // No matching jmethodID in the existing cache or we have a new
    // cache or we just grew the cache. This cache write is done here
    // by the first thread to win the foot race because a jmethodID
    // needs to be unique once it is generally available.
    id = new_id;

    // The jmethodID cache can be read while unlocked so we have to
    // make sure the new jmethodID is complete before installing it
    // in the cache.
    Atomic::release_store(&jmeths[idnum+1], id);
  } else {
    *to_dealloc_id_p = new_id; // save new id for later delete
  }
  return id;
}


// Common code to get the jmethodID cache length and the jmethodID
// value at index idnum if there is one.
//
void InstanceKlass::get_jmethod_id_length_value(jmethodID* cache,
       size_t idnum, size_t *length_p, jmethodID* id_p) {
  assert(cache != NULL, "sanity check");
  assert(length_p != NULL, "sanity check");
  assert(id_p != NULL, "sanity check");

  // cache size is stored in element[0], other elements offset by one
  *length_p = (size_t)cache[0];
  if (*length_p <= idnum) {  // cache is too short
    *id_p = NULL;
  } else {
    *id_p = cache[idnum+1];  // fetch jmethodID (if any)
  }
}


// Lookup a jmethodID, NULL if not found.  Do no blocking, no allocations, no handles
jmethodID InstanceKlass::jmethod_id_or_null(Method* method) {
  size_t idnum = (size_t)method->method_idnum();
  jmethodID* jmeths = methods_jmethod_ids_acquire();
  size_t length;                                // length assigned as debugging crumb
  jmethodID id = NULL;
  if (jmeths != NULL &&                         // If there is a cache
      (length = (size_t)jmeths[0]) > idnum) {   // and if it is long enough,
    id = jmeths[idnum+1];                       // Look up the id (may be NULL)
  }
  return id;
}

inline DependencyContext InstanceKlass::dependencies() {
  DependencyContext dep_context(&_dep_context, &_dep_context_last_cleaned);
  return dep_context;
}

int InstanceKlass::mark_dependent_nmethods(KlassDepChange& changes) {
  return dependencies().mark_dependent_nmethods(changes);
}

void InstanceKlass::add_dependent_nmethod(nmethod* nm) {
  dependencies().add_dependent_nmethod(nm);
}

void InstanceKlass::remove_dependent_nmethod(nmethod* nm) {
  dependencies().remove_dependent_nmethod(nm);
}

void InstanceKlass::clean_dependency_context() {
  dependencies().clean_unloading_dependents();
}

#ifndef PRODUCT
void InstanceKlass::print_dependent_nmethods(bool verbose) {
  dependencies().print_dependent_nmethods(verbose);
}

bool InstanceKlass::is_dependent_nmethod(nmethod* nm) {
  return dependencies().is_dependent_nmethod(nm);
}
#endif //PRODUCT

void InstanceKlass::clean_weak_instanceklass_links() {
  clean_implementors_list();
  clean_method_data();
}

void InstanceKlass::clean_implementors_list() {
  assert(is_loader_alive(), "this klass should be live");
  if (is_interface()) {
    assert (ClassUnloading, "only called for ClassUnloading");
    for (;;) {
      // Use load_acquire due to competing with inserts
      InstanceKlass* impl = Atomic::load_acquire(adr_implementor());
      if (impl != NULL && !impl->is_loader_alive()) {
        // NULL this field, might be an unloaded instance klass or NULL
        InstanceKlass* volatile* iklass = adr_implementor();
        if (Atomic::cmpxchg(iklass, impl, (InstanceKlass*)NULL) == impl) {
          // Successfully unlinking implementor.
          if (log_is_enabled(Trace, class, unload)) {
            ResourceMark rm;
            log_trace(class, unload)("unlinking class (implementor): %s", impl->external_name());
          }
          return;
        }
      } else {
        return;
      }
    }
  }
}

void InstanceKlass::clean_method_data() {
  for (int m = 0; m < methods()->length(); m++) {
    MethodData* mdo = methods()->at(m)->method_data();
    if (mdo != NULL) {
      MutexLocker ml(SafepointSynchronize::is_at_safepoint() ? NULL : mdo->extra_data_lock());
      mdo->clean_method_data(/*always_clean*/false);
    }
  }
}

bool InstanceKlass::supers_have_passed_fingerprint_checks() {
  if (java_super() != NULL && !java_super()->has_passed_fingerprint_check()) {
    ResourceMark rm;
    log_trace(class, fingerprint)("%s : super %s not fingerprinted", external_name(), java_super()->external_name());
    return false;
  }

  Array<InstanceKlass*>* local_interfaces = this->local_interfaces();
  if (local_interfaces != NULL) {
    int length = local_interfaces->length();
    for (int i = 0; i < length; i++) {
      InstanceKlass* intf = local_interfaces->at(i);
      if (!intf->has_passed_fingerprint_check()) {
        ResourceMark rm;
        log_trace(class, fingerprint)("%s : interface %s not fingerprinted", external_name(), intf->external_name());
        return false;
      }
    }
  }

  return true;
}

bool InstanceKlass::should_store_fingerprint(bool is_hidden_or_anonymous) {
#if INCLUDE_AOT
  // We store the fingerprint into the InstanceKlass only in the following 2 cases:
  if (CalculateClassFingerprint) {
    // (1) We are running AOT to generate a shared library.
    return true;
  }
  if (Arguments::is_dumping_archive()) {
    // (2) We are running -Xshare:dump or -XX:ArchiveClassesAtExit to create a shared archive
    return true;
  }
  if (UseAOT && is_hidden_or_anonymous) {
    // (3) We are using AOT code from a shared library and see a hidden or unsafe anonymous class
    return true;
  }
#endif

  // In all other cases we might set the _misc_has_passed_fingerprint_check bit,
  // but do not store the 64-bit fingerprint to save space.
  return false;
}

bool InstanceKlass::has_stored_fingerprint() const {
#if INCLUDE_AOT
  return should_store_fingerprint() || is_shared();
#else
  return false;
#endif
}

uint64_t InstanceKlass::get_stored_fingerprint() const {
  address adr = adr_fingerprint();
  if (adr != NULL) {
    return (uint64_t)Bytes::get_native_u8(adr); // adr may not be 64-bit aligned
  }
  return 0;
}

void InstanceKlass::store_fingerprint(uint64_t fingerprint) {
  address adr = adr_fingerprint();
  if (adr != NULL) {
    Bytes::put_native_u8(adr, (u8)fingerprint); // adr may not be 64-bit aligned

    ResourceMark rm;
    log_trace(class, fingerprint)("stored as " PTR64_FORMAT " for class %s", fingerprint, external_name());
  }
}

void InstanceKlass::metaspace_pointers_do(MetaspaceClosure* it) {
  Klass::metaspace_pointers_do(it);

  if (log_is_enabled(Trace, cds)) {
    ResourceMark rm;
    log_trace(cds)("Iter(InstanceKlass): %p (%s)", this, external_name());
  }

  it->push(&_annotations);
  it->push((Klass**)&_array_klasses);
  it->push(&_constants);
  it->push(&_inner_classes);
#if INCLUDE_JVMTI
  it->push(&_previous_versions);
#endif
  it->push(&_methods);
  it->push(&_default_methods);
  it->push(&_local_interfaces);
  it->push(&_transitive_interfaces);
  it->push(&_method_ordering);
  it->push(&_default_vtable_indices);
  it->push(&_fields);

  if (itable_length() > 0) {
    itableOffsetEntry* ioe = (itableOffsetEntry*)start_of_itable();
    int method_table_offset_in_words = ioe->offset()/wordSize;
    int nof_interfaces = (method_table_offset_in_words - itable_offset_in_words())
                         / itableOffsetEntry::size();

    for (int i = 0; i < nof_interfaces; i ++, ioe ++) {
      if (ioe->interface_klass() != NULL) {
        it->push(ioe->interface_klass_addr());
        itableMethodEntry* ime = ioe->first_method_entry(this);
        int n = klassItable::method_count_for_interface(ioe->interface_klass());
        for (int index = 0; index < n; index ++) {
          it->push(ime[index].method_addr());
        }
      }
    }
  }

  it->push(&_nest_members);
  it->push(&_permitted_subclasses);
  it->push(&_record_components);
}

void InstanceKlass::remove_unshareable_info() {
  Klass::remove_unshareable_info();

  if (SystemDictionaryShared::has_class_failed_verification(this)) {
    // Classes are attempted to link during dumping and may fail,
    // but these classes are still in the dictionary and class list in CLD.
    // If the class has failed verification, there is nothing else to remove.
    return;
  }

  // Reset to the 'allocated' state to prevent any premature accessing to
  // a shared class at runtime while the class is still being loaded and
  // restored. A class' init_state is set to 'loaded' at runtime when it's
  // being added to class hierarchy (see SystemDictionary:::add_to_hierarchy()).
  _init_state = allocated;

  { // Otherwise this needs to take out the Compile_lock.
    assert(SafepointSynchronize::is_at_safepoint(), "only called at safepoint");
    init_implementor();
  }

  constants()->remove_unshareable_info();

  for (int i = 0; i < methods()->length(); i++) {
    Method* m = methods()->at(i);
    m->remove_unshareable_info();
  }

  // do array classes also.
  if (array_klasses() != NULL) {
    array_klasses()->remove_unshareable_info();
  }

  // These are not allocated from metaspace. They are safe to set to NULL.
  _source_debug_extension = NULL;
  _dep_context = NULL;
  _osr_nmethods_head = NULL;
#if INCLUDE_JVMTI
  _breakpoints = NULL;
  _previous_versions = NULL;
  _cached_class_file = NULL;
  _jvmti_cached_class_field_map = NULL;
#endif

  _init_thread = NULL;
  _methods_jmethod_ids = NULL;
  _jni_ids = NULL;
  _oop_map_cache = NULL;
  // clear _nest_host to ensure re-load at runtime
  _nest_host = NULL;
  init_shared_package_entry();
  _dep_context_last_cleaned = 0;
}

void InstanceKlass::remove_java_mirror() {
  Klass::remove_java_mirror();

  // do array classes also.
  if (array_klasses() != NULL) {
    array_klasses()->remove_java_mirror();
  }
}

void InstanceKlass::init_shared_package_entry() {
#if !INCLUDE_CDS_JAVA_HEAP
  _package_entry = NULL;
#else
  if (!MetaspaceShared::use_full_module_graph()) {
    _package_entry = NULL;
  } else if (DynamicDumpSharedSpaces) {
    if (!MetaspaceShared::is_in_shared_metaspace(_package_entry)) {
      _package_entry = NULL;
    }
  } else {
    if (is_shared_unregistered_class()) {
      _package_entry = NULL;
    } else {
      _package_entry = PackageEntry::get_archived_entry(_package_entry);
    }
  }
  ArchivePtrMarker::mark_pointer((address**)&_package_entry);
#endif
}

void InstanceKlass::restore_unshareable_info(ClassLoaderData* loader_data, Handle protection_domain,
                                             PackageEntry* pkg_entry, TRAPS) {
  // SystemDictionary::add_to_hierarchy() sets the init_state to loaded
  // before the InstanceKlass is added to the SystemDictionary. Make
  // sure the current state is <loaded.
  assert(!is_loaded(), "invalid init state");
  set_package(loader_data, pkg_entry, CHECK);
  Klass::restore_unshareable_info(loader_data, protection_domain, CHECK);

  Array<Method*>* methods = this->methods();
  int num_methods = methods->length();
  for (int index = 0; index < num_methods; ++index) {
    methods->at(index)->restore_unshareable_info(CHECK);
  }
#if INCLUDE_JVMTI
  if (JvmtiExport::has_redefined_a_class()) {
    // Reinitialize vtable because RedefineClasses may have changed some
    // entries in this vtable for super classes so the CDS vtable might
    // point to old or obsolete entries.  RedefineClasses doesn't fix up
    // vtables in the shared system dictionary, only the main one.
    // It also redefines the itable too so fix that too.
    // First fix any default methods that point to a super class that may
    // have been redefined.
    bool trace_name_printed = false;
    adjust_default_methods(&trace_name_printed);
    vtable().initialize_vtable();
    itable().initialize_itable();
  }
#endif

  // restore constant pool resolved references
  constants()->restore_unshareable_info(CHECK);

  if (array_klasses() != NULL) {
    // Array classes have null protection domain.
    // --> see ArrayKlass::complete_create_array_klass()
    array_klasses()->restore_unshareable_info(ClassLoaderData::the_null_class_loader_data(), Handle(), CHECK);
  }

  // Initialize current biased locking state.
  if (UseBiasedLocking && BiasedLocking::enabled()) {
    set_prototype_header(markWord::biased_locking_prototype());
  }

  // Initialize @ValueBased class annotation
  if (DiagnoseSyncOnValueBasedClasses && has_value_based_class_annotation()) {
    set_is_value_based();
    set_prototype_header(markWord::prototype());
  }
}

void InstanceKlass::set_shared_class_loader_type(s2 loader_type) {
  switch (loader_type) {
  case ClassLoader::BOOT_LOADER:
    _misc_flags |= _misc_is_shared_boot_class;
    break;
  case ClassLoader::PLATFORM_LOADER:
    _misc_flags |= _misc_is_shared_platform_class;
    break;
  case ClassLoader::APP_LOADER:
    _misc_flags |= _misc_is_shared_app_class;
    break;
  default:
    ShouldNotReachHere();
    break;
  }
}

void InstanceKlass::assign_class_loader_type() {
  ClassLoaderData *cld = class_loader_data();
  if (cld->is_boot_class_loader_data()) {
    set_shared_class_loader_type(ClassLoader::BOOT_LOADER);
  }
  else if (cld->is_platform_class_loader_data()) {
    set_shared_class_loader_type(ClassLoader::PLATFORM_LOADER);
  }
  else if (cld->is_system_class_loader_data()) {
    set_shared_class_loader_type(ClassLoader::APP_LOADER);
  }
}

#if INCLUDE_JVMTI
static void clear_all_breakpoints(Method* m) {
  m->clear_all_breakpoints();
}
#endif

void InstanceKlass::unload_class(InstanceKlass* ik) {
  // Release dependencies.
  ik->dependencies().remove_all_dependents();

  // notify the debugger
  if (JvmtiExport::should_post_class_unload()) {
    JvmtiExport::post_class_unload(ik);
  }

  // notify ClassLoadingService of class unload
  ClassLoadingService::notify_class_unloaded(ik);

  if (Arguments::is_dumping_archive()) {
    SystemDictionaryShared::remove_dumptime_info(ik);
  }

  if (log_is_enabled(Info, class, unload)) {
    ResourceMark rm;
    log_info(class, unload)("unloading class %s " INTPTR_FORMAT, ik->external_name(), p2i(ik));
  }

  Events::log_class_unloading(Thread::current(), ik);

#if INCLUDE_JFR
  assert(ik != NULL, "invariant");
  EventClassUnload event;
  event.set_unloadedClass(ik);
  event.set_definingClassLoader(ik->class_loader_data());
  event.commit();
#endif
}

static void method_release_C_heap_structures(Method* m) {
  m->release_C_heap_structures();
}

void InstanceKlass::release_C_heap_structures() {

  // Clean up C heap
  release_C_heap_structures_internal();
  constants()->release_C_heap_structures();

  // Deallocate and call destructors for MDO mutexes
  methods_do(method_release_C_heap_structures);
}

void InstanceKlass::release_C_heap_structures_internal() {
  Klass::release_C_heap_structures();

  // Can't release the constant pool here because the constant pool can be
  // deallocated separately from the InstanceKlass for default methods and
  // redefine classes.

  // Deallocate oop map cache
  if (_oop_map_cache != NULL) {
    delete _oop_map_cache;
    _oop_map_cache = NULL;
  }

  // Deallocate JNI identifiers for jfieldIDs
  JNIid::deallocate(jni_ids());
  set_jni_ids(NULL);

  jmethodID* jmeths = methods_jmethod_ids_acquire();
  if (jmeths != (jmethodID*)NULL) {
    release_set_methods_jmethod_ids(NULL);
    FreeHeap(jmeths);
  }

  assert(_dep_context == NULL,
         "dependencies should already be cleaned");

#if INCLUDE_JVMTI
  // Deallocate breakpoint records
  if (breakpoints() != 0x0) {
    methods_do(clear_all_breakpoints);
    assert(breakpoints() == 0x0, "should have cleared breakpoints");
  }

  // deallocate the cached class file
  if (_cached_class_file != NULL) {
    os::free(_cached_class_file);
    _cached_class_file = NULL;
  }
#endif

  FREE_C_HEAP_ARRAY(char, _source_debug_extension);
}

void InstanceKlass::set_source_debug_extension(const char* array, int length) {
  if (array == NULL) {
    _source_debug_extension = NULL;
  } else {
    // Adding one to the attribute length in order to store a null terminator
    // character could cause an overflow because the attribute length is
    // already coded with an u4 in the classfile, but in practice, it's
    // unlikely to happen.
    assert((length+1) > length, "Overflow checking");
    char* sde = NEW_C_HEAP_ARRAY(char, (length + 1), mtClass);
    for (int i = 0; i < length; i++) {
      sde[i] = array[i];
    }
    sde[length] = '\0';
    _source_debug_extension = sde;
  }
}

const char* InstanceKlass::signature_name() const {
  int hash_len = 0;
  char hash_buf[40];

  // If this is an unsafe anonymous class, append a hash to make the name unique
  if (is_unsafe_anonymous()) {
    intptr_t hash = (java_mirror() != NULL) ? java_mirror()->identity_hash() : 0;
    jio_snprintf(hash_buf, sizeof(hash_buf), "/" UINTX_FORMAT, (uintx)hash);
    hash_len = (int)strlen(hash_buf);
  }

  // Get the internal name as a c string
  const char* src = (const char*) (name()->as_C_string());
  const int src_length = (int)strlen(src);

  char* dest = NEW_RESOURCE_ARRAY(char, src_length + hash_len + 3);

  // Add L as type indicator
  int dest_index = 0;
  dest[dest_index++] = JVM_SIGNATURE_CLASS;

  // Add the actual class name
  for (int src_index = 0; src_index < src_length; ) {
    dest[dest_index++] = src[src_index++];
  }

  if (is_hidden()) { // Replace the last '+' with a '.'.
    for (int index = (int)src_length; index > 0; index--) {
      if (dest[index] == '+') {
        dest[index] = JVM_SIGNATURE_DOT;
        break;
      }
    }
  }

  // If we have a hash, append it
  for (int hash_index = 0; hash_index < hash_len; ) {
    dest[dest_index++] = hash_buf[hash_index++];
  }

  // Add the semicolon and the NULL
  dest[dest_index++] = JVM_SIGNATURE_ENDCLASS;
  dest[dest_index] = '\0';
  return dest;
}

ModuleEntry* InstanceKlass::module() const {
  // For an unsafe anonymous class return the host class' module
  if (is_unsafe_anonymous()) {
    assert(unsafe_anonymous_host() != NULL, "unsafe anonymous class must have a host class");
    return unsafe_anonymous_host()->module();
  }

  if (is_hidden() &&
      in_unnamed_package() &&
      class_loader_data()->has_class_mirror_holder()) {
    // For a non-strong hidden class defined to an unnamed package,
    // its (class held) CLD will not have an unnamed module created for it.
    // Two choices to find the correct ModuleEntry:
    // 1. If hidden class is within a nest, use nest host's module
    // 2. Find the unnamed module off from the class loader
    // For now option #2 is used since a nest host is not set until
    // after the instance class is created in jvm_lookup_define_class().
    if (class_loader_data()->is_boot_class_loader_data()) {
      return ClassLoaderData::the_null_class_loader_data()->unnamed_module();
    } else {
      oop module = java_lang_ClassLoader::unnamedModule(class_loader_data()->class_loader());
      assert(java_lang_Module::is_instance(module), "Not an instance of java.lang.Module");
      return java_lang_Module::module_entry(module);
    }
  }

  // Class is in a named package
  if (!in_unnamed_package()) {
    return _package_entry->module();
  }

  // Class is in an unnamed package, return its loader's unnamed module
  return class_loader_data()->unnamed_module();
}

void InstanceKlass::set_package(ClassLoaderData* loader_data, PackageEntry* pkg_entry, TRAPS) {

  // ensure java/ packages only loaded by boot or platform builtin loaders
  // not needed for shared class since CDS does not archive prohibited classes.
  if (!is_shared()) {
    check_prohibited_package(name(), loader_data, CHECK);
  }

  if (is_shared() && _package_entry != NULL) {
    if (MetaspaceShared::use_full_module_graph() && _package_entry == pkg_entry) {
      // we can use the saved package
      assert(MetaspaceShared::is_in_shared_metaspace(_package_entry), "must be");
      return;
    } else {
      _package_entry = NULL;
    }
  }

  // ClassLoader::package_from_class_name has already incremented the refcount of the symbol
  // it returns, so we need to decrement it when the current function exits.
  TempNewSymbol from_class_name =
      (pkg_entry != NULL) ? NULL : ClassLoader::package_from_class_name(name());

  Symbol* pkg_name;
  if (pkg_entry != NULL) {
    pkg_name = pkg_entry->name();
  } else {
    pkg_name = from_class_name;
  }

  if (pkg_name != NULL && loader_data != NULL) {

    // Find in class loader's package entry table.
    _package_entry = pkg_entry != NULL ? pkg_entry : loader_data->packages()->lookup_only(pkg_name);

    // If the package name is not found in the loader's package
    // entry table, it is an indication that the package has not
    // been defined. Consider it defined within the unnamed module.
    if (_package_entry == NULL) {

      if (!ModuleEntryTable::javabase_defined()) {
        // Before java.base is defined during bootstrapping, define all packages in
        // the java.base module.  If a non-java.base package is erroneously placed
        // in the java.base module it will be caught later when java.base
        // is defined by ModuleEntryTable::verify_javabase_packages check.
        assert(ModuleEntryTable::javabase_moduleEntry() != NULL, JAVA_BASE_NAME " module is NULL");
        _package_entry = loader_data->packages()->lookup(pkg_name, ModuleEntryTable::javabase_moduleEntry());
      } else {
        assert(loader_data->unnamed_module() != NULL, "unnamed module is NULL");
        _package_entry = loader_data->packages()->lookup(pkg_name,
                                                         loader_data->unnamed_module());
      }

      // A package should have been successfully created
      DEBUG_ONLY(ResourceMark rm(THREAD));
      assert(_package_entry != NULL, "Package entry for class %s not found, loader %s",
             name()->as_C_string(), loader_data->loader_name_and_id());
    }

    if (log_is_enabled(Debug, module)) {
      ResourceMark rm(THREAD);
      ModuleEntry* m = _package_entry->module();
      log_trace(module)("Setting package: class: %s, package: %s, loader: %s, module: %s",
                        external_name(),
                        pkg_name->as_C_string(),
                        loader_data->loader_name_and_id(),
                        (m->is_named() ? m->name()->as_C_string() : UNNAMED_MODULE));
    }
  } else {
    ResourceMark rm(THREAD);
    log_trace(module)("Setting package: class: %s, package: unnamed, loader: %s, module: %s",
                      external_name(),
                      (loader_data != NULL) ? loader_data->loader_name_and_id() : "NULL",
                      UNNAMED_MODULE);
  }
}

// Function set_classpath_index checks if the package of the InstanceKlass is in the
// boot loader's package entry table.  If so, then it sets the classpath_index
// in the package entry record.
//
// The classpath_index field is used to find the entry on the boot loader class
// path for packages with classes loaded by the boot loader from -Xbootclasspath/a
// in an unnamed module.  It is also used to indicate (for all packages whose
// classes are loaded by the boot loader) that at least one of the package's
// classes has been loaded.
void InstanceKlass::set_classpath_index(s2 path_index) {
  if (_package_entry != NULL) {
    DEBUG_ONLY(PackageEntryTable* pkg_entry_tbl = ClassLoaderData::the_null_class_loader_data()->packages();)
    assert(pkg_entry_tbl->lookup_only(_package_entry->name()) == _package_entry, "Should be same");
    assert(path_index != -1, "Unexpected classpath_index");
    _package_entry->set_classpath_index(path_index);
  }
}

// different versions of is_same_class_package

bool InstanceKlass::is_same_class_package(const Klass* class2) const {
  oop classloader1 = this->class_loader();
  PackageEntry* classpkg1 = this->package();
  if (class2->is_objArray_klass()) {
    class2 = ObjArrayKlass::cast(class2)->bottom_klass();
  }

  oop classloader2;
  PackageEntry* classpkg2;
  if (class2->is_instance_klass()) {
    classloader2 = class2->class_loader();
    classpkg2 = class2->package();
  } else {
    assert(class2->is_typeArray_klass(), "should be type array");
    classloader2 = NULL;
    classpkg2 = NULL;
  }

  // Same package is determined by comparing class loader
  // and package entries. Both must be the same. This rule
  // applies even to classes that are defined in the unnamed
  // package, they still must have the same class loader.
  if ((classloader1 == classloader2) && (classpkg1 == classpkg2)) {
    return true;
  }

  return false;
}

// return true if this class and other_class are in the same package. Classloader
// and classname information is enough to determine a class's package
bool InstanceKlass::is_same_class_package(oop other_class_loader,
                                          const Symbol* other_class_name) const {
  if (class_loader() != other_class_loader) {
    return false;
  }
  if (name()->fast_compare(other_class_name) == 0) {
     return true;
  }

  {
    ResourceMark rm;

    bool bad_class_name = false;
    TempNewSymbol other_pkg = ClassLoader::package_from_class_name(other_class_name, &bad_class_name);
    if (bad_class_name) {
      return false;
    }
    // Check that package_from_class_name() returns NULL, not "", if there is no package.
    assert(other_pkg == NULL || other_pkg->utf8_length() > 0, "package name is empty string");

    const Symbol* const this_package_name =
      this->package() != NULL ? this->package()->name() : NULL;

    if (this_package_name == NULL || other_pkg == NULL) {
      // One of the two doesn't have a package.  Only return true if the other
      // one also doesn't have a package.
      return this_package_name == other_pkg;
    }

    // Check if package is identical
    return this_package_name->fast_compare(other_pkg) == 0;
  }
}

static bool is_prohibited_package_slow(Symbol* class_name) {
  // Caller has ResourceMark
  int length;
  jchar* unicode = class_name->as_unicode(length);
  return (length >= 5 &&
          unicode[0] == 'j' &&
          unicode[1] == 'a' &&
          unicode[2] == 'v' &&
          unicode[3] == 'a' &&
          unicode[4] == '/');
}

// Only boot and platform class loaders can define classes in "java/" packages.
void InstanceKlass::check_prohibited_package(Symbol* class_name,
                                             ClassLoaderData* loader_data,
                                             TRAPS) {
  if (!loader_data->is_boot_class_loader_data() &&
      !loader_data->is_platform_class_loader_data() &&
      class_name != NULL && class_name->utf8_length() >= 5) {
    ResourceMark rm(THREAD);
    bool prohibited;
    const u1* base = class_name->base();
    if ((base[0] | base[1] | base[2] | base[3] | base[4]) & 0x80) {
      prohibited = is_prohibited_package_slow(class_name);
    } else {
      char* name = class_name->as_C_string();
      prohibited = (strncmp(name, JAVAPKG, JAVAPKG_LEN) == 0 && name[JAVAPKG_LEN] == '/');
    }
    if (prohibited) {
      TempNewSymbol pkg_name = ClassLoader::package_from_class_name(class_name);
      assert(pkg_name != NULL, "Error in parsing package name starting with 'java/'");
      char* name = pkg_name->as_C_string();
      const char* class_loader_name = loader_data->loader_name_and_id();
      StringUtils::replace_no_expand(name, "/", ".");
      const char* msg_text1 = "Class loader (instance of): ";
      const char* msg_text2 = " tried to load prohibited package name: ";
      size_t len = strlen(msg_text1) + strlen(class_loader_name) + strlen(msg_text2) + strlen(name) + 1;
      char* message = NEW_RESOURCE_ARRAY_IN_THREAD(THREAD, char, len);
      jio_snprintf(message, len, "%s%s%s%s", msg_text1, class_loader_name, msg_text2, name);
      THROW_MSG(vmSymbols::java_lang_SecurityException(), message);
    }
  }
  return;
}

bool InstanceKlass::find_inner_classes_attr(int* ooff, int* noff, TRAPS) const {
  constantPoolHandle i_cp(THREAD, constants());
  for (InnerClassesIterator iter(this); !iter.done(); iter.next()) {
    int ioff = iter.inner_class_info_index();
    if (ioff != 0) {
      // Check to see if the name matches the class we're looking for
      // before attempting to find the class.
      if (i_cp->klass_name_at_matches(this, ioff)) {
        Klass* inner_klass = i_cp->klass_at(ioff, CHECK_false);
        if (this == inner_klass) {
          *ooff = iter.outer_class_info_index();
          *noff = iter.inner_name_index();
          return true;
        }
      }
    }
  }
  return false;
}

InstanceKlass* InstanceKlass::compute_enclosing_class(bool* inner_is_member, TRAPS) const {
  InstanceKlass* outer_klass = NULL;
  *inner_is_member = false;
  int ooff = 0, noff = 0;
  bool has_inner_classes_attr = find_inner_classes_attr(&ooff, &noff, THREAD);
  if (has_inner_classes_attr) {
    constantPoolHandle i_cp(THREAD, constants());
    if (ooff != 0) {
      Klass* ok = i_cp->klass_at(ooff, CHECK_NULL);
      outer_klass = InstanceKlass::cast(ok);
      *inner_is_member = true;
    }
    if (NULL == outer_klass) {
      // It may be a local or anonymous class; try for that.
      int encl_method_class_idx = enclosing_method_class_index();
      if (encl_method_class_idx != 0) {
        Klass* ok = i_cp->klass_at(encl_method_class_idx, CHECK_NULL);
        outer_klass = InstanceKlass::cast(ok);
        *inner_is_member = false;
      }
    }
  }

  // If no inner class attribute found for this class.
  if (NULL == outer_klass) return NULL;

  // Throws an exception if outer klass has not declared k as an inner klass
  // We need evidence that each klass knows about the other, or else
  // the system could allow a spoof of an inner class to gain access rights.
  Reflection::check_for_inner_class(outer_klass, this, *inner_is_member, CHECK_NULL);
  return outer_klass;
}

jint InstanceKlass::compute_modifier_flags() const {
  jint access = access_flags().as_int();

  // But check if it happens to be member class.
  InnerClassesIterator iter(this);
  for (; !iter.done(); iter.next()) {
    int ioff = iter.inner_class_info_index();
    // Inner class attribute can be zero, skip it.
    // Strange but true:  JVM spec. allows null inner class refs.
    if (ioff == 0) continue;

    // only look at classes that are already loaded
    // since we are looking for the flags for our self.
    Symbol* inner_name = constants()->klass_name_at(ioff);
    if (name() == inner_name) {
      // This is really a member class.
      access = iter.inner_access_flags();
      break;
    }
  }
  // Remember to strip ACC_SUPER bit
  return (access & (~JVM_ACC_SUPER)) & JVM_ACC_WRITTEN_FLAGS;
}

jint InstanceKlass::jvmti_class_status() const {
  jint result = 0;

  if (is_linked()) {
    result |= JVMTI_CLASS_STATUS_VERIFIED | JVMTI_CLASS_STATUS_PREPARED;
  }

  if (is_initialized()) {
    assert(is_linked(), "Class status is not consistent");
    result |= JVMTI_CLASS_STATUS_INITIALIZED;
  }
  if (is_in_error_state()) {
    result |= JVMTI_CLASS_STATUS_ERROR;
  }
  return result;
}

Method* InstanceKlass::method_at_itable(InstanceKlass* holder, int index, TRAPS) {
  bool implements_interface; // initialized by method_at_itable_or_null
  Method* m = method_at_itable_or_null(holder, index,
                                       implements_interface); // out parameter
  if (m != NULL) {
    assert(implements_interface, "sanity");
    return m;
  } else if (implements_interface) {
    // Throw AbstractMethodError since corresponding itable slot is empty.
    THROW_NULL(vmSymbols::java_lang_AbstractMethodError());
  } else {
    // If the interface isn't implemented by the receiver class,
    // the VM should throw IncompatibleClassChangeError.
    ResourceMark rm(THREAD);
    stringStream ss;
    bool same_module = (module() == holder->module());
    ss.print("Receiver class %s does not implement "
             "the interface %s defining the method to be called "
             "(%s%s%s)",
             external_name(), holder->external_name(),
             (same_module) ? joint_in_module_of_loader(holder) : class_in_module_of_loader(),
             (same_module) ? "" : "; ",
             (same_module) ? "" : holder->class_in_module_of_loader());
    THROW_MSG_NULL(vmSymbols::java_lang_IncompatibleClassChangeError(), ss.as_string());
  }
}

Method* InstanceKlass::method_at_itable_or_null(InstanceKlass* holder, int index, bool& implements_interface) {
  klassItable itable(this);
  for (int i = 0; i < itable.size_offset_table(); i++) {
    itableOffsetEntry* offset_entry = itable.offset_entry(i);
    if (offset_entry->interface_klass() == holder) {
      implements_interface = true;
      itableMethodEntry* ime = offset_entry->first_method_entry(this);
      Method* m = ime[index].method();
      return m;
    }
  }
  implements_interface = false;
  return NULL; // offset entry not found
}

<<<<<<< HEAD
int InstanceKlass::vtable_index_of_interface_method(Method* intf_method) {
  assert(this->is_linked(), "required");
  assert(intf_method->method_holder()->is_interface(), "not an interface method");
  assert(this->is_subtype_of(intf_method->method_holder()), "interface not implemented");

  int vtable_index = Method::invalid_vtable_index;
  Symbol* name = intf_method->name();
  Symbol* signature = intf_method->signature();

  // First check in default method array
  if (!intf_method->is_abstract() && this->default_methods() != NULL) {
    int index = InstanceKlass::find_method_index(this->default_methods(),
                                                 name, signature,
                                                 Klass::OverpassLookupMode::find,
                                                 Klass::StaticLookupMode::find,
                                                 Klass::PrivateLookupMode::find);
    if (index >= 0 ) {
      vtable_index = this->default_vtable_indices()->at(index);
    }
  }
  if (vtable_index == Method::invalid_vtable_index) {
    // get vtable_index for miranda methods
    klassVtable vt = this->vtable();
    vtable_index = vt.index_of_miranda(name, signature);
  }
  return vtable_index;
}

=======
>>>>>>> 6e2b82a4
#if INCLUDE_JVMTI
// update default_methods for redefineclasses for methods that are
// not yet in the vtable due to concurrent subclass define and superinterface
// redefinition
// Note: those in the vtable, should have been updated via adjust_method_entries
void InstanceKlass::adjust_default_methods(bool* trace_name_printed) {
  // search the default_methods for uses of either obsolete or EMCP methods
  if (default_methods() != NULL) {
    for (int index = 0; index < default_methods()->length(); index ++) {
      Method* old_method = default_methods()->at(index);
      if (old_method == NULL || !old_method->is_old()) {
        continue; // skip uninteresting entries
      }
      assert(!old_method->is_deleted(), "default methods may not be deleted");
      Method* new_method = old_method->get_new_method();
      default_methods()->at_put(index, new_method);

      if (log_is_enabled(Info, redefine, class, update)) {
        ResourceMark rm;
        if (!(*trace_name_printed)) {
          log_info(redefine, class, update)
            ("adjust: klassname=%s default methods from name=%s",
             external_name(), old_method->method_holder()->external_name());
          *trace_name_printed = true;
        }
        log_debug(redefine, class, update, vtables)
          ("default method update: %s(%s) ",
           new_method->name()->as_C_string(), new_method->signature()->as_C_string());
      }
    }
  }
}
#endif // INCLUDE_JVMTI

// On-stack replacement stuff
void InstanceKlass::add_osr_nmethod(nmethod* n) {
  assert_lock_strong(CompiledMethod_lock);
#ifndef PRODUCT
  nmethod* prev = lookup_osr_nmethod(n->method(), n->osr_entry_bci(), n->comp_level(), true);
  assert(prev == NULL || !prev->is_in_use() COMPILER2_PRESENT(|| StressRecompilation),
      "redundant OSR recompilation detected. memory leak in CodeCache!");
#endif
  // only one compilation can be active
  assert(n->is_osr_method(), "wrong kind of nmethod");
  n->set_osr_link(osr_nmethods_head());
  set_osr_nmethods_head(n);
  // Raise the highest osr level if necessary
  n->method()->set_highest_osr_comp_level(MAX2(n->method()->highest_osr_comp_level(), n->comp_level()));

  // Get rid of the osr methods for the same bci that have lower levels.
  for (int l = CompLevel_limited_profile; l < n->comp_level(); l++) {
    nmethod *inv = lookup_osr_nmethod(n->method(), n->osr_entry_bci(), l, true);
    if (inv != NULL && inv->is_in_use()) {
      inv->make_not_entrant();
    }
  }
}

// Remove osr nmethod from the list. Return true if found and removed.
bool InstanceKlass::remove_osr_nmethod(nmethod* n) {
  // This is a short non-blocking critical region, so the no safepoint check is ok.
  MutexLocker ml(CompiledMethod_lock->owned_by_self() ? NULL : CompiledMethod_lock
                 , Mutex::_no_safepoint_check_flag);
  assert(n->is_osr_method(), "wrong kind of nmethod");
  nmethod* last = NULL;
  nmethod* cur  = osr_nmethods_head();
  int max_level = CompLevel_none;  // Find the max comp level excluding n
  Method* m = n->method();
  // Search for match
  bool found = false;
  while(cur != NULL && cur != n) {
    if (m == cur->method()) {
      // Find max level before n
      max_level = MAX2(max_level, cur->comp_level());
    }
    last = cur;
    cur = cur->osr_link();
  }
  nmethod* next = NULL;
  if (cur == n) {
    found = true;
    next = cur->osr_link();
    if (last == NULL) {
      // Remove first element
      set_osr_nmethods_head(next);
    } else {
      last->set_osr_link(next);
    }
  }
  n->set_osr_link(NULL);
  cur = next;
  while (cur != NULL) {
    // Find max level after n
    if (m == cur->method()) {
      max_level = MAX2(max_level, cur->comp_level());
    }
    cur = cur->osr_link();
  }
  m->set_highest_osr_comp_level(max_level);
  return found;
}

int InstanceKlass::mark_osr_nmethods(const Method* m) {
  MutexLocker ml(CompiledMethod_lock->owned_by_self() ? NULL : CompiledMethod_lock,
                 Mutex::_no_safepoint_check_flag);
  nmethod* osr = osr_nmethods_head();
  int found = 0;
  while (osr != NULL) {
    assert(osr->is_osr_method(), "wrong kind of nmethod found in chain");
    if (osr->method() == m) {
      osr->mark_for_deoptimization();
      found++;
    }
    osr = osr->osr_link();
  }
  return found;
}

nmethod* InstanceKlass::lookup_osr_nmethod(const Method* m, int bci, int comp_level, bool match_level) const {
  MutexLocker ml(CompiledMethod_lock->owned_by_self() ? NULL : CompiledMethod_lock,
                 Mutex::_no_safepoint_check_flag);
  nmethod* osr = osr_nmethods_head();
  nmethod* best = NULL;
  while (osr != NULL) {
    assert(osr->is_osr_method(), "wrong kind of nmethod found in chain");
    // There can be a time when a c1 osr method exists but we are waiting
    // for a c2 version. When c2 completes its osr nmethod we will trash
    // the c1 version and only be able to find the c2 version. However
    // while we overflow in the c1 code at back branches we don't want to
    // try and switch to the same code as we are already running

    if (osr->method() == m &&
        (bci == InvocationEntryBci || osr->osr_entry_bci() == bci)) {
      if (match_level) {
        if (osr->comp_level() == comp_level) {
          // Found a match - return it.
          return osr;
        }
      } else {
        if (best == NULL || (osr->comp_level() > best->comp_level())) {
          if (osr->comp_level() == CompilationPolicy::highest_compile_level()) {
            // Found the best possible - return it.
            return osr;
          }
          best = osr;
        }
      }
    }
    osr = osr->osr_link();
  }

  assert(match_level == false || best == NULL, "shouldn't pick up anything if match_level is set");
  if (best != NULL && best->comp_level() >= comp_level) {
    return best;
  }
  return NULL;
}

// -----------------------------------------------------------------------------------------------------
// Printing

#ifndef PRODUCT

#define BULLET  " - "

static const char* state_names[] = {
  "allocated", "loaded", "linked", "being_initialized", "fully_initialized", "initialization_error"
};

static void print_vtable(intptr_t* start, int len, outputStream* st) {
  for (int i = 0; i < len; i++) {
    intptr_t e = start[i];
    st->print("%d : " INTPTR_FORMAT, i, e);
    if (MetaspaceObj::is_valid((Metadata*)e)) {
      st->print(" ");
      ((Metadata*)e)->print_value_on(st);
    }
    st->cr();
  }
}

static void print_vtable(vtableEntry* start, int len, outputStream* st) {
  return print_vtable(reinterpret_cast<intptr_t*>(start), len, st);
}

void InstanceKlass::print_on(outputStream* st) const {
  assert(is_klass(), "must be klass");
  Klass::print_on(st);

  st->print(BULLET"instance size:     %d", size_helper());                        st->cr();
  st->print(BULLET"klass size:        %d", size());                               st->cr();
  st->print(BULLET"access:            "); access_flags().print_on(st);            st->cr();
  st->print(BULLET"state:             "); st->print_cr("%s", state_names[_init_state]);
  st->print(BULLET"name:              "); name()->print_value_on(st);             st->cr();
  st->print(BULLET"super:             "); Metadata::print_value_on_maybe_null(st, super()); st->cr();
  st->print(BULLET"sub:               ");
  Klass* sub = subklass();
  int n;
  for (n = 0; sub != NULL; n++, sub = sub->next_sibling()) {
    if (n < MaxSubklassPrintSize) {
      sub->print_value_on(st);
      st->print("   ");
    }
  }
  if (n >= MaxSubklassPrintSize) st->print("(" INTX_FORMAT " more klasses...)", n - MaxSubklassPrintSize);
  st->cr();

  if (is_interface()) {
    st->print_cr(BULLET"nof implementors:  %d", nof_implementors());
    if (nof_implementors() == 1) {
      st->print_cr(BULLET"implementor:    ");
      st->print("   ");
      implementor()->print_value_on(st);
      st->cr();
    }
  }

  st->print(BULLET"arrays:            "); Metadata::print_value_on_maybe_null(st, array_klasses()); st->cr();
  st->print(BULLET"methods:           "); methods()->print_value_on(st);                  st->cr();
  if (Verbose || WizardMode) {
    Array<Method*>* method_array = methods();
    for (int i = 0; i < method_array->length(); i++) {
      st->print("%d : ", i); method_array->at(i)->print_value(); st->cr();
    }
  }
  st->print(BULLET"method ordering:   "); method_ordering()->print_value_on(st);      st->cr();
  st->print(BULLET"default_methods:   "); default_methods()->print_value_on(st);      st->cr();
  if (Verbose && default_methods() != NULL) {
    Array<Method*>* method_array = default_methods();
    for (int i = 0; i < method_array->length(); i++) {
      st->print("%d : ", i); method_array->at(i)->print_value(); st->cr();
    }
  }
  if (default_vtable_indices() != NULL) {
    st->print(BULLET"default vtable indices:   "); default_vtable_indices()->print_value_on(st);       st->cr();
  }
  st->print(BULLET"local interfaces:  "); local_interfaces()->print_value_on(st);      st->cr();
  st->print(BULLET"trans. interfaces: "); transitive_interfaces()->print_value_on(st); st->cr();
  st->print(BULLET"constants:         "); constants()->print_value_on(st);         st->cr();
  if (class_loader_data() != NULL) {
    st->print(BULLET"class loader data:  ");
    class_loader_data()->print_value_on(st);
    st->cr();
  }
  st->print(BULLET"unsafe anonymous host class:        "); Metadata::print_value_on_maybe_null(st, unsafe_anonymous_host()); st->cr();
  if (source_file_name() != NULL) {
    st->print(BULLET"source file:       ");
    source_file_name()->print_value_on(st);
    st->cr();
  }
  if (source_debug_extension() != NULL) {
    st->print(BULLET"source debug extension:       ");
    st->print("%s", source_debug_extension());
    st->cr();
  }
  st->print(BULLET"class annotations:       "); class_annotations()->print_value_on(st); st->cr();
  st->print(BULLET"class type annotations:  "); class_type_annotations()->print_value_on(st); st->cr();
  st->print(BULLET"field annotations:       "); fields_annotations()->print_value_on(st); st->cr();
  st->print(BULLET"field type annotations:  "); fields_type_annotations()->print_value_on(st); st->cr();
  {
    bool have_pv = false;
    // previous versions are linked together through the InstanceKlass
    for (InstanceKlass* pv_node = previous_versions();
         pv_node != NULL;
         pv_node = pv_node->previous_versions()) {
      if (!have_pv)
        st->print(BULLET"previous version:  ");
      have_pv = true;
      pv_node->constants()->print_value_on(st);
    }
    if (have_pv) st->cr();
  }

  if (generic_signature() != NULL) {
    st->print(BULLET"generic signature: ");
    generic_signature()->print_value_on(st);
    st->cr();
  }
  st->print(BULLET"inner classes:     "); inner_classes()->print_value_on(st);     st->cr();
  st->print(BULLET"nest members:     "); nest_members()->print_value_on(st);     st->cr();
  if (record_components() != NULL) {
    st->print(BULLET"record components:     "); record_components()->print_value_on(st);     st->cr();
  }
  st->print(BULLET"permitted subclasses:     "); permitted_subclasses()->print_value_on(st);     st->cr();
  if (java_mirror() != NULL) {
    st->print(BULLET"java mirror:       ");
    java_mirror()->print_value_on(st);
    st->cr();
  } else {
    st->print_cr(BULLET"java mirror:       NULL");
  }
  st->print(BULLET"vtable length      %d  (start addr: " INTPTR_FORMAT ")", vtable_length(), p2i(start_of_vtable())); st->cr();
  if (vtable_length() > 0 && (Verbose || WizardMode))  print_vtable(start_of_vtable(), vtable_length(), st);
  st->print(BULLET"itable length      %d (start addr: " INTPTR_FORMAT ")", itable_length(), p2i(start_of_itable())); st->cr();
  if (itable_length() > 0 && (Verbose || WizardMode))  print_vtable(start_of_itable(), itable_length(), st);
  st->print_cr(BULLET"---- static fields (%d words):", static_field_size());
  FieldPrinter print_static_field(st);
  ((InstanceKlass*)this)->do_local_static_fields(&print_static_field);
  st->print_cr(BULLET"---- non-static fields (%d words):", nonstatic_field_size());
  FieldPrinter print_nonstatic_field(st);
  InstanceKlass* ik = const_cast<InstanceKlass*>(this);
  ik->do_nonstatic_fields(&print_nonstatic_field);

  st->print(BULLET"non-static oop maps: ");
  OopMapBlock* map     = start_of_nonstatic_oop_maps();
  OopMapBlock* end_map = map + nonstatic_oop_map_count();
  while (map < end_map) {
    st->print("%d-%d ", map->offset(), map->offset() + heapOopSize*(map->count() - 1));
    map++;
  }
  st->cr();
}

#endif //PRODUCT

void InstanceKlass::print_value_on(outputStream* st) const {
  assert(is_klass(), "must be klass");
  if (Verbose || WizardMode)  access_flags().print_on(st);
  name()->print_value_on(st);
}

#ifndef PRODUCT

void FieldPrinter::do_field(fieldDescriptor* fd) {
  _st->print(BULLET);
   if (_obj == NULL) {
     fd->print_on(_st);
     _st->cr();
   } else {
     fd->print_on_for(_st, _obj);
     _st->cr();
   }
}


void InstanceKlass::oop_print_on(oop obj, outputStream* st) {
  Klass::oop_print_on(obj, st);

  if (this == vmClasses::String_klass()) {
    typeArrayOop value  = java_lang_String::value(obj);
    juint        length = java_lang_String::length(obj);
    if (value != NULL &&
        value->is_typeArray() &&
        length <= (juint) value->length()) {
      st->print(BULLET"string: ");
      java_lang_String::print(obj, st);
      st->cr();
      if (!WizardMode)  return;  // that is enough
    }
  }

  st->print_cr(BULLET"---- fields (total size %d words):", oop_size(obj));
  FieldPrinter print_field(st, obj);
  do_nonstatic_fields(&print_field);

  if (this == vmClasses::Class_klass()) {
    st->print(BULLET"signature: ");
    java_lang_Class::print_signature(obj, st);
    st->cr();
    Klass* mirrored_klass = java_lang_Class::as_Klass(obj);
    st->print(BULLET"fake entry for mirror: ");
    Metadata::print_value_on_maybe_null(st, mirrored_klass);
    st->cr();
    Klass* array_klass = java_lang_Class::array_klass_acquire(obj);
    st->print(BULLET"fake entry for array: ");
    Metadata::print_value_on_maybe_null(st, array_klass);
    st->cr();
    st->print_cr(BULLET"fake entry for oop_size: %d", java_lang_Class::oop_size(obj));
    st->print_cr(BULLET"fake entry for static_oop_field_count: %d", java_lang_Class::static_oop_field_count(obj));
    Klass* real_klass = java_lang_Class::as_Klass(obj);
    if (real_klass != NULL && real_klass->is_instance_klass()) {
      InstanceKlass::cast(real_klass)->do_local_static_fields(&print_field);
    }
  } else if (this == vmClasses::MethodType_klass()) {
    st->print(BULLET"signature: ");
    java_lang_invoke_MethodType::print_signature(obj, st);
    st->cr();
  }
}

bool InstanceKlass::verify_itable_index(int i) {
  int method_count = klassItable::method_count_for_interface(this);
  assert(i >= 0 && i < method_count, "index out of bounds");
  return true;
}

#endif //PRODUCT

void InstanceKlass::oop_print_value_on(oop obj, outputStream* st) {
  st->print("a ");
  name()->print_value_on(st);
  obj->print_address_on(st);
  if (this == vmClasses::String_klass()
      && java_lang_String::value(obj) != NULL) {
    ResourceMark rm;
    int len = java_lang_String::length(obj);
    int plen = (len < 24 ? len : 12);
    char* str = java_lang_String::as_utf8_string(obj, 0, plen);
    st->print(" = \"%s\"", str);
    if (len > plen)
      st->print("...[%d]", len);
  } else if (this == vmClasses::Class_klass()) {
    Klass* k = java_lang_Class::as_Klass(obj);
    st->print(" = ");
    if (k != NULL) {
      k->print_value_on(st);
    } else {
      const char* tname = type2name(java_lang_Class::primitive_type(obj));
      st->print("%s", tname ? tname : "type?");
    }
  } else if (this == vmClasses::MethodType_klass()) {
    st->print(" = ");
    java_lang_invoke_MethodType::print_signature(obj, st);
  } else if (java_lang_boxing_object::is_instance(obj)) {
    st->print(" = ");
    java_lang_boxing_object::print(obj, st);
  } else if (this == vmClasses::LambdaForm_klass()) {
    oop vmentry = java_lang_invoke_LambdaForm::vmentry(obj);
    if (vmentry != NULL) {
      st->print(" => ");
      vmentry->print_value_on(st);
    }
  } else if (this == vmClasses::MemberName_klass()) {
    Metadata* vmtarget = java_lang_invoke_MemberName::vmtarget(obj);
    if (vmtarget != NULL) {
      st->print(" = ");
      vmtarget->print_value_on(st);
    } else {
      oop clazz = java_lang_invoke_MemberName::clazz(obj);
      oop name  = java_lang_invoke_MemberName::name(obj);
      if (clazz != NULL) {
        clazz->print_value_on(st);
      } else {
        st->print("NULL");
      }
      st->print(".");
      if (name != NULL) {
        name->print_value_on(st);
      } else {
        st->print("NULL");
      }
    }
  }
}

const char* InstanceKlass::internal_name() const {
  return external_name();
}

void InstanceKlass::print_class_load_logging(ClassLoaderData* loader_data,
                                             const ModuleEntry* module_entry,
                                             const ClassFileStream* cfs) const {
  log_to_classlist(cfs);

  if (!log_is_enabled(Info, class, load)) {
    return;
  }

  ResourceMark rm;
  LogMessage(class, load) msg;
  stringStream info_stream;

  // Name and class hierarchy info
  info_stream.print("%s", external_name());

  // Source
  if (cfs != NULL) {
    if (cfs->source() != NULL) {
      const char* module_name = (module_entry->name() == NULL) ? UNNAMED_MODULE : module_entry->name()->as_C_string();
      if (module_name != NULL) {
        // When the boot loader created the stream, it didn't know the module name
        // yet. Let's format it now.
        if (cfs->from_boot_loader_modules_image()) {
          info_stream.print(" source: jrt:/%s", module_name);
        } else {
          info_stream.print(" source: %s", cfs->source());
        }
      } else {
        info_stream.print(" source: %s", cfs->source());
      }
    } else if (loader_data == ClassLoaderData::the_null_class_loader_data()) {
      Thread* THREAD = Thread::current();
      Klass* caller =
            THREAD->is_Java_thread()
                ? THREAD->as_Java_thread()->security_get_caller_class(1)
                : NULL;
      // caller can be NULL, for example, during a JVMTI VM_Init hook
      if (caller != NULL) {
        info_stream.print(" source: instance of %s", caller->external_name());
      } else {
        // source is unknown
      }
    } else {
      oop class_loader = loader_data->class_loader();
      info_stream.print(" source: %s", class_loader->klass()->external_name());
    }
  } else {
    assert(this->is_shared(), "must be");
    if (MetaspaceShared::is_shared_dynamic((void*)this)) {
      info_stream.print(" source: shared objects file (top)");
    } else {
      info_stream.print(" source: shared objects file");
    }
  }

  msg.info("%s", info_stream.as_string());

  if (log_is_enabled(Debug, class, load)) {
    stringStream debug_stream;

    // Class hierarchy info
    debug_stream.print(" klass: " INTPTR_FORMAT " super: " INTPTR_FORMAT,
                       p2i(this),  p2i(superklass()));

    // Interfaces
    if (local_interfaces() != NULL && local_interfaces()->length() > 0) {
      debug_stream.print(" interfaces:");
      int length = local_interfaces()->length();
      for (int i = 0; i < length; i++) {
        debug_stream.print(" " INTPTR_FORMAT,
                           p2i(InstanceKlass::cast(local_interfaces()->at(i))));
      }
    }

    // Class loader
    debug_stream.print(" loader: [");
    loader_data->print_value_on(&debug_stream);
    debug_stream.print("]");

    // Classfile checksum
    if (cfs) {
      debug_stream.print(" bytes: %d checksum: %08x",
                         cfs->length(),
                         ClassLoader::crc32(0, (const char*)cfs->buffer(),
                         cfs->length()));
    }

    msg.debug("%s", debug_stream.as_string());
  }
}

// Verification

class VerifyFieldClosure: public BasicOopIterateClosure {
 protected:
  template <class T> void do_oop_work(T* p) {
    oop obj = RawAccess<>::oop_load(p);
    if (!oopDesc::is_oop_or_null(obj)) {
      tty->print_cr("Failed: " PTR_FORMAT " -> " PTR_FORMAT, p2i(p), p2i(obj));
      Universe::print_on(tty);
      guarantee(false, "boom");
    }
  }
 public:
  virtual void do_oop(oop* p)       { VerifyFieldClosure::do_oop_work(p); }
  virtual void do_oop(narrowOop* p) { VerifyFieldClosure::do_oop_work(p); }
};

void InstanceKlass::verify_on(outputStream* st) {
#ifndef PRODUCT
  // Avoid redundant verifies, this really should be in product.
  if (_verify_count == Universe::verify_count()) return;
  _verify_count = Universe::verify_count();
#endif

  // Verify Klass
  Klass::verify_on(st);

  // Verify that klass is present in ClassLoaderData
  guarantee(class_loader_data()->contains_klass(this),
            "this class isn't found in class loader data");

  // Verify vtables
  if (is_linked()) {
    // $$$ This used to be done only for m/s collections.  Doing it
    // always seemed a valid generalization.  (DLD -- 6/00)
    vtable().verify(st);
  }

  // Verify first subklass
  if (subklass() != NULL) {
    guarantee(subklass()->is_klass(), "should be klass");
  }

  // Verify siblings
  Klass* super = this->super();
  Klass* sib = next_sibling();
  if (sib != NULL) {
    if (sib == this) {
      fatal("subclass points to itself " PTR_FORMAT, p2i(sib));
    }

    guarantee(sib->is_klass(), "should be klass");
    guarantee(sib->super() == super, "siblings should have same superklass");
  }

  // Verify local interfaces
  if (local_interfaces()) {
    Array<InstanceKlass*>* local_interfaces = this->local_interfaces();
    for (int j = 0; j < local_interfaces->length(); j++) {
      InstanceKlass* e = local_interfaces->at(j);
      guarantee(e->is_klass() && e->is_interface(), "invalid local interface");
    }
  }

  // Verify transitive interfaces
  if (transitive_interfaces() != NULL) {
    Array<InstanceKlass*>* transitive_interfaces = this->transitive_interfaces();
    for (int j = 0; j < transitive_interfaces->length(); j++) {
      InstanceKlass* e = transitive_interfaces->at(j);
      guarantee(e->is_klass() && e->is_interface(), "invalid transitive interface");
    }
  }

  // Verify methods
  if (methods() != NULL) {
    Array<Method*>* methods = this->methods();
    for (int j = 0; j < methods->length(); j++) {
      guarantee(methods->at(j)->is_method(), "non-method in methods array");
    }
    for (int j = 0; j < methods->length() - 1; j++) {
      Method* m1 = methods->at(j);
      Method* m2 = methods->at(j + 1);
      guarantee(m1->name()->fast_compare(m2->name()) <= 0, "methods not sorted correctly");
    }
  }

  // Verify method ordering
  if (method_ordering() != NULL) {
    Array<int>* method_ordering = this->method_ordering();
    int length = method_ordering->length();
    if (JvmtiExport::can_maintain_original_method_order() ||
        ((UseSharedSpaces || Arguments::is_dumping_archive()) && length != 0)) {
      guarantee(length == methods()->length(), "invalid method ordering length");
      jlong sum = 0;
      for (int j = 0; j < length; j++) {
        int original_index = method_ordering->at(j);
        guarantee(original_index >= 0, "invalid method ordering index");
        guarantee(original_index < length, "invalid method ordering index");
        sum += original_index;
      }
      // Verify sum of indices 0,1,...,length-1
      guarantee(sum == ((jlong)length*(length-1))/2, "invalid method ordering sum");
    } else {
      guarantee(length == 0, "invalid method ordering length");
    }
  }

  // Verify default methods
  if (default_methods() != NULL) {
    Array<Method*>* methods = this->default_methods();
    for (int j = 0; j < methods->length(); j++) {
      guarantee(methods->at(j)->is_method(), "non-method in methods array");
    }
    for (int j = 0; j < methods->length() - 1; j++) {
      Method* m1 = methods->at(j);
      Method* m2 = methods->at(j + 1);
      guarantee(m1->name()->fast_compare(m2->name()) <= 0, "methods not sorted correctly");
    }
  }

  // Verify JNI static field identifiers
  if (jni_ids() != NULL) {
    jni_ids()->verify(this);
  }

  // Verify other fields
  if (constants() != NULL) {
    guarantee(constants()->is_constantPool(), "should be constant pool");
  }
  const Klass* anonymous_host = unsafe_anonymous_host();
  if (anonymous_host != NULL) {
    guarantee(anonymous_host->is_klass(), "should be klass");
  }
}

void InstanceKlass::oop_verify_on(oop obj, outputStream* st) {
  Klass::oop_verify_on(obj, st);
  VerifyFieldClosure blk;
  obj->oop_iterate(&blk);
}


// JNIid class for jfieldIDs only
// Note to reviewers:
// These JNI functions are just moved over to column 1 and not changed
// in the compressed oops workspace.
JNIid::JNIid(Klass* holder, int offset, JNIid* next) {
  _holder = holder;
  _offset = offset;
  _next = next;
  debug_only(_is_static_field_id = false;)
}


JNIid* JNIid::find(int offset) {
  JNIid* current = this;
  while (current != NULL) {
    if (current->offset() == offset) return current;
    current = current->next();
  }
  return NULL;
}

void JNIid::deallocate(JNIid* current) {
  while (current != NULL) {
    JNIid* next = current->next();
    delete current;
    current = next;
  }
}


void JNIid::verify(Klass* holder) {
  int first_field_offset  = InstanceMirrorKlass::offset_of_static_fields();
  int end_field_offset;
  end_field_offset = first_field_offset + (InstanceKlass::cast(holder)->static_field_size() * wordSize);

  JNIid* current = this;
  while (current != NULL) {
    guarantee(current->holder() == holder, "Invalid klass in JNIid");
#ifdef ASSERT
    int o = current->offset();
    if (current->is_static_field_id()) {
      guarantee(o >= first_field_offset  && o < end_field_offset,  "Invalid static field offset in JNIid");
    }
#endif
    current = current->next();
  }
}

void InstanceKlass::set_init_state(ClassState state) {
#ifdef ASSERT
  bool good_state = is_shared() ? (_init_state <= state)
                                               : (_init_state < state);
  assert(good_state || state == allocated, "illegal state transition");
#endif
  assert(_init_thread == NULL, "should be cleared before state change");
  _init_state = (u1)state;
}

#if INCLUDE_JVMTI

// RedefineClasses() support for previous versions

// Globally, there is at least one previous version of a class to walk
// during class unloading, which is saved because old methods in the class
// are still running.   Otherwise the previous version list is cleaned up.
bool InstanceKlass::_has_previous_versions = false;

// Returns true if there are previous versions of a class for class
// unloading only. Also resets the flag to false. purge_previous_version
// will set the flag to true if there are any left, i.e., if there's any
// work to do for next time. This is to avoid the expensive code cache
// walk in CLDG::clean_deallocate_lists().
bool InstanceKlass::has_previous_versions_and_reset() {
  bool ret = _has_previous_versions;
  log_trace(redefine, class, iklass, purge)("Class unloading: has_previous_versions = %s",
     ret ? "true" : "false");
  _has_previous_versions = false;
  return ret;
}

// Purge previous versions before adding new previous versions of the class and
// during class unloading.
void InstanceKlass::purge_previous_version_list() {
  assert(SafepointSynchronize::is_at_safepoint(), "only called at safepoint");
  assert(has_been_redefined(), "Should only be called for main class");

  // Quick exit.
  if (previous_versions() == NULL) {
    return;
  }

  // This klass has previous versions so see what we can cleanup
  // while it is safe to do so.

  int deleted_count = 0;    // leave debugging breadcrumbs
  int live_count = 0;
  ClassLoaderData* loader_data = class_loader_data();
  assert(loader_data != NULL, "should never be null");

  ResourceMark rm;
  log_trace(redefine, class, iklass, purge)("%s: previous versions", external_name());

  // previous versions are linked together through the InstanceKlass
  InstanceKlass* pv_node = previous_versions();
  InstanceKlass* last = this;
  int version = 0;

  // check the previous versions list
  for (; pv_node != NULL; ) {

    ConstantPool* pvcp = pv_node->constants();
    assert(pvcp != NULL, "cp ref was unexpectedly cleared");

    if (!pvcp->on_stack()) {
      // If the constant pool isn't on stack, none of the methods
      // are executing.  Unlink this previous_version.
      // The previous version InstanceKlass is on the ClassLoaderData deallocate list
      // so will be deallocated during the next phase of class unloading.
      log_trace(redefine, class, iklass, purge)
        ("previous version " INTPTR_FORMAT " is dead.", p2i(pv_node));
      // For debugging purposes.
      pv_node->set_is_scratch_class();
      // Unlink from previous version list.
      assert(pv_node->class_loader_data() == loader_data, "wrong loader_data");
      InstanceKlass* next = pv_node->previous_versions();
      pv_node->link_previous_versions(NULL);   // point next to NULL
      last->link_previous_versions(next);
      // Delete this node directly. Nothing is referring to it and we don't
      // want it to increase the counter for metadata to delete in CLDG.
      MetadataFactory::free_metadata(loader_data, pv_node);
      pv_node = next;
      deleted_count++;
      version++;
      continue;
    } else {
      log_trace(redefine, class, iklass, purge)("previous version " INTPTR_FORMAT " is alive", p2i(pv_node));
      assert(pvcp->pool_holder() != NULL, "Constant pool with no holder");
      guarantee (!loader_data->is_unloading(), "unloaded classes can't be on the stack");
      live_count++;
      // found a previous version for next time we do class unloading
      _has_previous_versions = true;
    }

    // At least one method is live in this previous version.
    // Reset dead EMCP methods not to get breakpoints.
    // All methods are deallocated when all of the methods for this class are no
    // longer running.
    Array<Method*>* method_refs = pv_node->methods();
    if (method_refs != NULL) {
      log_trace(redefine, class, iklass, purge)("previous methods length=%d", method_refs->length());
      for (int j = 0; j < method_refs->length(); j++) {
        Method* method = method_refs->at(j);

        if (!method->on_stack()) {
          // no breakpoints for non-running methods
          if (method->is_running_emcp()) {
            method->set_running_emcp(false);
          }
        } else {
          assert (method->is_obsolete() || method->is_running_emcp(),
                  "emcp method cannot run after emcp bit is cleared");
          log_trace(redefine, class, iklass, purge)
            ("purge: %s(%s): prev method @%d in version @%d is alive",
             method->name()->as_C_string(), method->signature()->as_C_string(), j, version);
        }
      }
    }
    // next previous version
    last = pv_node;
    pv_node = pv_node->previous_versions();
    version++;
  }
  log_trace(redefine, class, iklass, purge)
    ("previous version stats: live=%d, deleted=%d", live_count, deleted_count);
}

void InstanceKlass::mark_newly_obsolete_methods(Array<Method*>* old_methods,
                                                int emcp_method_count) {
  int obsolete_method_count = old_methods->length() - emcp_method_count;

  if (emcp_method_count != 0 && obsolete_method_count != 0 &&
      _previous_versions != NULL) {
    // We have a mix of obsolete and EMCP methods so we have to
    // clear out any matching EMCP method entries the hard way.
    int local_count = 0;
    for (int i = 0; i < old_methods->length(); i++) {
      Method* old_method = old_methods->at(i);
      if (old_method->is_obsolete()) {
        // only obsolete methods are interesting
        Symbol* m_name = old_method->name();
        Symbol* m_signature = old_method->signature();

        // previous versions are linked together through the InstanceKlass
        int j = 0;
        for (InstanceKlass* prev_version = _previous_versions;
             prev_version != NULL;
             prev_version = prev_version->previous_versions(), j++) {

          Array<Method*>* method_refs = prev_version->methods();
          for (int k = 0; k < method_refs->length(); k++) {
            Method* method = method_refs->at(k);

            if (!method->is_obsolete() &&
                method->name() == m_name &&
                method->signature() == m_signature) {
              // The current RedefineClasses() call has made all EMCP
              // versions of this method obsolete so mark it as obsolete
              log_trace(redefine, class, iklass, add)
                ("%s(%s): flush obsolete method @%d in version @%d",
                 m_name->as_C_string(), m_signature->as_C_string(), k, j);

              method->set_is_obsolete();
              break;
            }
          }

          // The previous loop may not find a matching EMCP method, but
          // that doesn't mean that we can optimize and not go any
          // further back in the PreviousVersion generations. The EMCP
          // method for this generation could have already been made obsolete,
          // but there still may be an older EMCP method that has not
          // been made obsolete.
        }

        if (++local_count >= obsolete_method_count) {
          // no more obsolete methods so bail out now
          break;
        }
      }
    }
  }
}

// Save the scratch_class as the previous version if any of the methods are running.
// The previous_versions are used to set breakpoints in EMCP methods and they are
// also used to clean MethodData links to redefined methods that are no longer running.
void InstanceKlass::add_previous_version(InstanceKlass* scratch_class,
                                         int emcp_method_count) {
  assert(Thread::current()->is_VM_thread(),
         "only VMThread can add previous versions");

  ResourceMark rm;
  log_trace(redefine, class, iklass, add)
    ("adding previous version ref for %s, EMCP_cnt=%d", scratch_class->external_name(), emcp_method_count);

  // Clean out old previous versions for this class
  purge_previous_version_list();

  // Mark newly obsolete methods in remaining previous versions.  An EMCP method from
  // a previous redefinition may be made obsolete by this redefinition.
  Array<Method*>* old_methods = scratch_class->methods();
  mark_newly_obsolete_methods(old_methods, emcp_method_count);

  // If the constant pool for this previous version of the class
  // is not marked as being on the stack, then none of the methods
  // in this previous version of the class are on the stack so
  // we don't need to add this as a previous version.
  ConstantPool* cp_ref = scratch_class->constants();
  if (!cp_ref->on_stack()) {
    log_trace(redefine, class, iklass, add)("scratch class not added; no methods are running");
    // For debugging purposes.
    scratch_class->set_is_scratch_class();
    scratch_class->class_loader_data()->add_to_deallocate_list(scratch_class);
    return;
  }

  if (emcp_method_count != 0) {
    // At least one method is still running, check for EMCP methods
    for (int i = 0; i < old_methods->length(); i++) {
      Method* old_method = old_methods->at(i);
      if (!old_method->is_obsolete() && old_method->on_stack()) {
        // if EMCP method (not obsolete) is on the stack, mark as EMCP so that
        // we can add breakpoints for it.

        // We set the method->on_stack bit during safepoints for class redefinition
        // and use this bit to set the is_running_emcp bit.
        // After the safepoint, the on_stack bit is cleared and the running emcp
        // method may exit.   If so, we would set a breakpoint in a method that
        // is never reached, but this won't be noticeable to the programmer.
        old_method->set_running_emcp(true);
        log_trace(redefine, class, iklass, add)
          ("EMCP method %s is on_stack " INTPTR_FORMAT, old_method->name_and_sig_as_C_string(), p2i(old_method));
      } else if (!old_method->is_obsolete()) {
        log_trace(redefine, class, iklass, add)
          ("EMCP method %s is NOT on_stack " INTPTR_FORMAT, old_method->name_and_sig_as_C_string(), p2i(old_method));
      }
    }
  }

  // Add previous version if any methods are still running.
  // Set has_previous_version flag for processing during class unloading.
  _has_previous_versions = true;
  log_trace(redefine, class, iklass, add) ("scratch class added; one of its methods is on_stack.");
  assert(scratch_class->previous_versions() == NULL, "shouldn't have a previous version");
  scratch_class->link_previous_versions(previous_versions());
  link_previous_versions(scratch_class);
} // end add_previous_version()

#endif // INCLUDE_JVMTI

Method* InstanceKlass::method_with_idnum(int idnum) {
  Method* m = NULL;
  if (idnum < methods()->length()) {
    m = methods()->at(idnum);
  }
  if (m == NULL || m->method_idnum() != idnum) {
    for (int index = 0; index < methods()->length(); ++index) {
      m = methods()->at(index);
      if (m->method_idnum() == idnum) {
        return m;
      }
    }
    // None found, return null for the caller to handle.
    return NULL;
  }
  return m;
}


Method* InstanceKlass::method_with_orig_idnum(int idnum) {
  if (idnum >= methods()->length()) {
    return NULL;
  }
  Method* m = methods()->at(idnum);
  if (m != NULL && m->orig_method_idnum() == idnum) {
    return m;
  }
  // Obsolete method idnum does not match the original idnum
  for (int index = 0; index < methods()->length(); ++index) {
    m = methods()->at(index);
    if (m->orig_method_idnum() == idnum) {
      return m;
    }
  }
  // None found, return null for the caller to handle.
  return NULL;
}


Method* InstanceKlass::method_with_orig_idnum(int idnum, int version) {
  InstanceKlass* holder = get_klass_version(version);
  if (holder == NULL) {
    return NULL; // The version of klass is gone, no method is found
  }
  Method* method = holder->method_with_orig_idnum(idnum);
  return method;
}

#if INCLUDE_JVMTI
JvmtiCachedClassFileData* InstanceKlass::get_cached_class_file() {
  return _cached_class_file;
}

jint InstanceKlass::get_cached_class_file_len() {
  return VM_RedefineClasses::get_cached_class_file_len(_cached_class_file);
}

unsigned char * InstanceKlass::get_cached_class_file_bytes() {
  return VM_RedefineClasses::get_cached_class_file_bytes(_cached_class_file);
}
#endif

void InstanceKlass::log_to_classlist(const ClassFileStream* stream) const {
#if INCLUDE_CDS
  if (ClassListWriter::is_enabled()) {
    if (!ClassLoader::has_jrt_entry()) {
       warning("DumpLoadedClassList and CDS are not supported in exploded build");
       DumpLoadedClassList = NULL;
       return;
    }
    ClassLoaderData* loader_data = class_loader_data();
    if (!SystemDictionaryShared::is_sharing_possible(loader_data)) {
      return;
    }
    bool skip = false;
    if (is_shared()) {
      assert(stream == NULL, "shared class with stream");
      if (is_hidden()) {
        // Don't include archived lambda proxy class in the classlist.
        assert(!is_non_strong_hidden(), "unexpected non-strong hidden class");
        return;
      }
    } else {
      assert(stream != NULL, "non-shared class without stream");
      // skip hidden class and unsafe anonymous class.
      if ( is_hidden() || unsafe_anonymous_host() != NULL) {
        return;
      }
      oop class_loader = loader_data->class_loader();
      if (class_loader == NULL || SystemDictionary::is_platform_class_loader(class_loader)) {
        // For the boot and platform class loaders, skip classes that are not found in the
        // java runtime image, such as those found in the --patch-module entries.
        // These classes can't be loaded from the archive during runtime.
        if (!stream->from_boot_loader_modules_image() && strncmp(stream->source(), "jrt:", 4) != 0) {
          skip = true;
        }

        if (class_loader == NULL && ClassLoader::contains_append_entry(stream->source())) {
          // .. but don't skip the boot classes that are loaded from -Xbootclasspath/a
          // as they can be loaded from the archive during runtime.
          skip = false;
        }
      }
    }
    ResourceMark rm;
    if (skip) {
      tty->print_cr("skip writing class %s from source %s to classlist file",
                    name()->as_C_string(), stream->source());
    } else {
      ClassListWriter w;
      w.stream()->print_cr("%s", name()->as_C_string());
      w.stream()->flush();
    }
  }
#endif // INCLUDE_CDS
}

// Make a step iterating over the class hierarchy under the root class.
// Skips subclasses if requested.
void ClassHierarchyIterator::next() {
  assert(_current != NULL, "required");
  if (_visit_subclasses && _current->subklass() != NULL) {
    _current = _current->subklass();
    return; // visit next subclass
  }
  _visit_subclasses = true; // reset
  while (_current->next_sibling() == NULL && _current != _root) {
    _current = _current->superklass(); // backtrack; no more sibling subclasses left
  }
  if (_current == _root) {
    // Iteration is over (back at root after backtracking). Invalidate the iterator.
    _current = NULL;
    return;
  }
  _current = _current->next_sibling();
  return; // visit next sibling subclass
}<|MERGE_RESOLUTION|>--- conflicted
+++ resolved
@@ -3192,7 +3192,6 @@
   return NULL; // offset entry not found
 }
 
-<<<<<<< HEAD
 int InstanceKlass::vtable_index_of_interface_method(Method* intf_method) {
   assert(this->is_linked(), "required");
   assert(intf_method->method_holder()->is_interface(), "not an interface method");
@@ -3221,8 +3220,6 @@
   return vtable_index;
 }
 
-=======
->>>>>>> 6e2b82a4
 #if INCLUDE_JVMTI
 // update default_methods for redefineclasses for methods that are
 // not yet in the vtable due to concurrent subclass define and superinterface
