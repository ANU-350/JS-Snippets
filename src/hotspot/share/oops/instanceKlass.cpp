--- conflicted
+++ resolved
@@ -1509,12 +1509,7 @@
 }
 
 instanceOop InstanceKlass::allocate_instance(TRAPS) {
-<<<<<<< HEAD
   assert(!is_abstract() && !is_interface(), "Should not create this object");
-
-  bool has_finalizer_flag = has_finalizer(); // Query before possible GC
-=======
->>>>>>> 3c1d1d93
   size_t size = size_helper();  // Query before forming handle.
   return (instanceOop)Universe::heap()->obj_allocate(this, size, CHECK_NULL);
 }
