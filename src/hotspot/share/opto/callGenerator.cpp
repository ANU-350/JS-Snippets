--- conflicted
+++ resolved
@@ -823,8 +823,6 @@
   return new LateInlineBoxingCallGenerator(method, inline_cg);
 }
 
-<<<<<<< HEAD
-=======
 class LateInlineVectorReboxingCallGenerator : public LateInlineCallGenerator {
 
  public:
@@ -853,83 +851,7 @@
 CallGenerator* CallGenerator::for_vector_reboxing_late_inline(ciMethod* method, CallGenerator* inline_cg) {
   return new LateInlineVectorReboxingCallGenerator(method, inline_cg);
 }
-//---------------------------WarmCallGenerator--------------------------------
-// Internal class which handles initial deferral of inlining decisions.
-class WarmCallGenerator : public CallGenerator {
-  WarmCallInfo*   _call_info;
-  CallGenerator*  _if_cold;
-  CallGenerator*  _if_hot;
-  bool            _is_virtual;   // caches virtuality of if_cold
-  bool            _is_inline;    // caches inline-ness of if_hot
-
-public:
-  WarmCallGenerator(WarmCallInfo* ci,
-                    CallGenerator* if_cold,
-                    CallGenerator* if_hot)
-    : CallGenerator(if_cold->method())
-  {
-    assert(method() == if_hot->method(), "consistent choices");
-    _call_info  = ci;
-    _if_cold    = if_cold;
-    _if_hot     = if_hot;
-    _is_virtual = if_cold->is_virtual();
-    _is_inline  = if_hot->is_inline();
-  }
-
-  virtual bool      is_inline() const           { return _is_inline; }
-  virtual bool      is_virtual() const          { return _is_virtual; }
-  virtual bool      is_deferred() const         { return true; }
-
-  virtual JVMState* generate(JVMState* jvms);
-};
-
-
-CallGenerator* CallGenerator::for_warm_call(WarmCallInfo* ci,
-                                            CallGenerator* if_cold,
-                                            CallGenerator* if_hot) {
-  return new WarmCallGenerator(ci, if_cold, if_hot);
-}
-
-JVMState* WarmCallGenerator::generate(JVMState* jvms) {
-  Compile* C = Compile::current();
-  C->print_inlining_update(this);
-
-  if (C->log() != NULL) {
-    C->log()->elem("warm_call bci='%d'", jvms->bci());
-  }
-  jvms = _if_cold->generate(jvms);
-  if (jvms != NULL) {
-    Node* m = jvms->map()->control();
-    if (m->is_CatchProj()) m = m->in(0);  else m = C->top();
-    if (m->is_Catch())     m = m->in(0);  else m = C->top();
-    if (m->is_Proj())      m = m->in(0);  else m = C->top();
-    if (m->is_CallJava()) {
-      _call_info->set_call(m->as_Call());
-      _call_info->set_hot_cg(_if_hot);
-#ifndef PRODUCT
-      if (PrintOpto || PrintOptoInlining) {
-        tty->print_cr("Queueing for warm inlining at bci %d:", jvms->bci());
-        tty->print("WCI: ");
-        _call_info->print();
-      }
-#endif
-      _call_info->set_heat(_call_info->compute_heat());
-      C->set_warm_calls(_call_info->insert_into(C->warm_calls()));
-    }
-  }
-  return jvms;
-}
-
-void WarmCallInfo::make_hot() {
-  Unimplemented();
-}
-
-void WarmCallInfo::make_cold() {
-  // No action:  Just dequeue.
-}
-
-
->>>>>>> f560b892
+
 //------------------------PredictedCallGenerator------------------------------
 // Internal class which handles all out-of-line calls checking receiver type.
 class PredictedCallGenerator : public CallGenerator {
