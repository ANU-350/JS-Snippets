--- conflicted
+++ resolved
@@ -1159,16 +1159,11 @@
           } else {
             c = call;
           }
-<<<<<<< HEAD
-=======
-        } else if (c->unique_ctrl_out_or_null() == NULL && !c->is_If() && !c->is_Jump()) {
-          ShouldNotReachHere();
->>>>>>> ef266d77
         } else {
           assert(con >= CatchProjNode::catch_all_index, "what else?");
           _freqs.at_put_grow(c->_idx, 0, -1);
         }
-      } else if (c->unique_ctrl_out() == NULL && !c->is_If() && !c->is_Jump()) {
+      } else if (c->unique_ctrl_out_or_null() == NULL && !c->is_If() && !c->is_Jump()) {
         ShouldNotReachHere();
       } else {
         c = c->in(0);
