/*
 * Copyright (c) 2007, 2024, Oracle and/or its affiliates. All rights reserved.
 * DO NOT ALTER OR REMOVE COPYRIGHT NOTICES OR THIS FILE HEADER.
 *
 * This code is free software; you can redistribute it and/or modify it
 * under the terms of the GNU General Public License version 2 only, as
 * published by the Free Software Foundation.
 *
 * This code is distributed in the hope that it will be useful, but WITHOUT
 * ANY WARRANTY; without even the implied warranty of MERCHANTABILITY or
 * FITNESS FOR A PARTICULAR PURPOSE.  See the GNU General Public License
 * version 2 for more details (a copy is included in the LICENSE file that
 * accompanied this code).
 *
 * You should have received a copy of the GNU General Public License version
 * 2 along with this work; if not, write to the Free Software Foundation,
 * Inc., 51 Franklin St, Fifth Floor, Boston, MA 02110-1301 USA.
 *
 * Please contact Oracle, 500 Oracle Parkway, Redwood Shores, CA 94065 USA
 * or visit www.oracle.com if you need additional information or have any
 * questions.
 */

#include "precompiled.hpp"
#include "libadt/vectset.hpp"
#include "memory/allocation.inline.hpp"
#include "memory/resourceArea.hpp"
#include "opto/addnode.hpp"
#include "opto/c2compiler.hpp"
#include "opto/castnode.hpp"
#include "opto/convertnode.hpp"
#include "opto/matcher.hpp"
#include "opto/memnode.hpp"
#include "opto/opcodes.hpp"
#include "opto/opaquenode.hpp"
#include "opto/rootnode.hpp"
#include "opto/superword.hpp"
#include "opto/vectornode.hpp"
#include "opto/movenode.hpp"
#include "utilities/powerOfTwo.hpp"

SuperWord::SuperWord(const VLoopAnalyzer &vloop_analyzer) :
  _vloop_analyzer(vloop_analyzer),
  _vloop(vloop_analyzer.vloop()),
  _arena(mtCompiler),
  _clone_map(phase()->C->clone_map()),                      // map of nodes created in cloning
  _pairset(&_arena, _vloop_analyzer),
  _packset(&_arena, _vloop_analyzer
           NOT_PRODUCT(COMMA is_trace_superword_packset())
           NOT_PRODUCT(COMMA is_trace_superword_rejections())
           ),
  _mem_ref_for_main_loop_alignment(nullptr),
  _aw_for_main_loop_alignment(0),
  _do_vector_loop(phase()->C->do_vector_loop()),            // whether to do vectorization/simd style
  _num_work_vecs(0),                                        // amount of vector work we have
  _num_reductions(0)                                        // amount of reduction work we have
{
}

void SuperWord::unrolling_analysis(const VLoop &vloop, int &local_loop_unroll_factor) {
  IdealLoopTree* lpt    = vloop.lpt();
  CountedLoopNode* cl   = vloop.cl();
  Node* cl_exit         = vloop.cl_exit();
  PhaseIdealLoop* phase = vloop.phase();

  bool is_slp = true;
  size_t ignored_size = lpt->_body.size();
  int *ignored_loop_nodes = NEW_RESOURCE_ARRAY(int, ignored_size);
  Node_Stack nstack((int)ignored_size);

  // First clear the entries
  for (uint i = 0; i < lpt->_body.size(); i++) {
    ignored_loop_nodes[i] = -1;
  }

  int max_vector = Matcher::max_vector_size_auto_vectorization(T_BYTE);

  // Process the loop, some/all of the stack entries will not be in order, ergo
  // need to preprocess the ignored initial state before we process the loop
  for (uint i = 0; i < lpt->_body.size(); i++) {
    Node* n = lpt->_body.at(i);
    if (n == cl->incr() ||
      n->is_AddP() ||
      n->is_Cmp() ||
      n->is_Bool() ||
      n->is_IfTrue() ||
      n->is_CountedLoop() ||
      (n == cl_exit)) {
      ignored_loop_nodes[i] = n->_idx;
      continue;
    }

    if (n->is_If()) {
      IfNode *iff = n->as_If();
      if (iff->_fcnt != COUNT_UNKNOWN && iff->_prob != PROB_UNKNOWN) {
        if (lpt->is_loop_exit(iff)) {
          ignored_loop_nodes[i] = n->_idx;
          continue;
        }
      }
    }

    if (n->is_memory_phi()) {
      Node* n_tail = n->in(LoopNode::LoopBackControl);
      if (n_tail != n->in(LoopNode::EntryControl)) {
        if (!n_tail->is_Mem()) {
          is_slp = false;
          break;
        }
      }
    }

    // This must happen after check of phi/if
    if (n->is_Phi() || n->is_If()) {
      ignored_loop_nodes[i] = n->_idx;
      continue;
    }

    if (n->is_LoadStore() || n->is_MergeMem() ||
      (n->is_Proj() && !n->as_Proj()->is_CFG())) {
      is_slp = false;
      break;
    }

    // Ignore nodes with non-primitive type.
    BasicType bt;
    if (n->is_Mem()) {
      bt = n->as_Mem()->memory_type();
    } else {
      bt = n->bottom_type()->basic_type();
    }
    if (is_java_primitive(bt) == false) {
      ignored_loop_nodes[i] = n->_idx;
      continue;
    }

    if (n->is_Mem()) {
      MemNode* current = n->as_Mem();
      Node* adr = n->in(MemNode::Address);
      Node* n_ctrl = phase->get_ctrl(adr);

      // save a queue of post process nodes
      if (n_ctrl != nullptr && lpt->is_member(phase->get_loop(n_ctrl))) {
        // Process the memory expression
        int stack_idx = 0;
        bool have_side_effects = true;
        if (adr->is_AddP() == false) {
          nstack.push(adr, stack_idx++);
        } else {
          // Mark the components of the memory operation in nstack
          VPointer p1(current, vloop, &nstack);
          have_side_effects = p1.node_stack()->is_nonempty();
        }

        // Process the pointer stack
        while (have_side_effects) {
          Node* pointer_node = nstack.node();
          for (uint j = 0; j < lpt->_body.size(); j++) {
            Node* cur_node = lpt->_body.at(j);
            if (cur_node == pointer_node) {
              ignored_loop_nodes[j] = cur_node->_idx;
              break;
            }
          }
          nstack.pop();
          have_side_effects = nstack.is_nonempty();
        }
      }
    }
  }

  if (is_slp) {
    // Now we try to find the maximum supported consistent vector which the machine
    // description can use
    bool flag_small_bt = false;
    for (uint i = 0; i < lpt->_body.size(); i++) {
      if (ignored_loop_nodes[i] != -1) continue;

      BasicType bt;
      Node* n = lpt->_body.at(i);
      if (n->is_Mem()) {
        bt = n->as_Mem()->memory_type();
      } else {
        bt = n->bottom_type()->basic_type();
      }

      if (is_java_primitive(bt) == false) continue;

      int cur_max_vector = Matcher::max_vector_size_auto_vectorization(bt);

      // If a max vector exists which is not larger than _local_loop_unroll_factor
      // stop looking, we already have the max vector to map to.
      if (cur_max_vector < local_loop_unroll_factor) {
        is_slp = false;
#ifndef PRODUCT
        if (TraceSuperWordLoopUnrollAnalysis) {
          tty->print_cr("slp analysis fails: unroll limit greater than max vector\n");
        }
#endif
        break;
      }

      // Map the maximal common vector except conversion nodes, because we can't get
      // the precise basic type for conversion nodes in the stage of early analysis.
      if (!VectorNode::is_convert_opcode(n->Opcode()) &&
          VectorNode::implemented(n->Opcode(), cur_max_vector, bt)) {
        if (cur_max_vector < max_vector && !flag_small_bt) {
          max_vector = cur_max_vector;
        } else if (cur_max_vector > max_vector && UseSubwordForMaxVector) {
          // Analyse subword in the loop to set maximum vector size to take advantage of full vector width for subword types.
          // Here we analyze if narrowing is likely to happen and if it is we set vector size more aggressively.
          // We check for possibility of narrowing by looking through chain operations using subword types.
          if (is_subword_type(bt)) {
            uint start, end;
            VectorNode::vector_operands(n, &start, &end);

            for (uint j = start; j < end; j++) {
              Node* in = n->in(j);
              // Don't propagate through a memory
              if (!in->is_Mem() && vloop.in_bb(in) && in->bottom_type()->basic_type() == T_INT) {
                bool same_type = true;
                for (DUIterator_Fast kmax, k = in->fast_outs(kmax); k < kmax; k++) {
                  Node *use = in->fast_out(k);
                  if (!vloop.in_bb(use) && use->bottom_type()->basic_type() != bt) {
                    same_type = false;
                    break;
                  }
                }
                if (same_type) {
                  max_vector = cur_max_vector;
                  flag_small_bt = true;
                  cl->mark_subword_loop();
                }
              }
            }
          }
        }
      }
    }
    if (is_slp) {
      local_loop_unroll_factor = max_vector;
      cl->mark_passed_slp();
    }
    cl->mark_was_slp();
    if (cl->is_main_loop()) {
#ifndef PRODUCT
      if (TraceSuperWordLoopUnrollAnalysis) {
        tty->print_cr("slp analysis: set max unroll to %d", local_loop_unroll_factor);
      }
#endif
      cl->set_slp_max_unroll(local_loop_unroll_factor);
    }
  }
}

bool VLoopReductions::is_reduction(const Node* n) {
  if (!is_reduction_operator(n)) {
    return false;
  }
  // Test whether there is a reduction cycle via every edge index
  // (typically indices 1 and 2).
  for (uint input = 1; input < n->req(); input++) {
    if (in_reduction_cycle(n, input)) {
      return true;
    }
  }
  return false;
}

bool VLoopReductions::is_reduction_operator(const Node* n) {
  int opc = n->Opcode();
  return (opc != ReductionNode::opcode(opc, n->bottom_type()->basic_type()));
}

bool VLoopReductions::in_reduction_cycle(const Node* n, uint input) {
  // First find input reduction path to phi node.
  auto has_my_opcode = [&](const Node* m){ return m->Opcode() == n->Opcode(); };
  PathEnd path_to_phi = find_in_path(n, input, LoopMaxUnroll, has_my_opcode,
                                     [&](const Node* m) { return m->is_Phi(); });
  const Node* phi = path_to_phi.first;
  if (phi == nullptr) {
    return false;
  }
  // If there is an input reduction path from the phi's loop-back to n, then n
  // is part of a reduction cycle.
  const Node* first = phi->in(LoopNode::LoopBackControl);
  PathEnd path_from_phi = find_in_path(first, input, LoopMaxUnroll, has_my_opcode,
                                       [&](const Node* m) { return m == n; });
  return path_from_phi.first != nullptr;
}

Node* VLoopReductions::original_input(const Node* n, uint i) {
  if (n->has_swapped_edges()) {
    assert(n->is_Add() || n->is_Mul(), "n should be commutative");
    if (i == 1) {
      return n->in(2);
    } else if (i == 2) {
      return n->in(1);
    }
  }
  return n->in(i);
}

void VLoopReductions::mark_reductions() {
  assert(_loop_reductions.is_empty(), "must not yet be computed");
  CountedLoopNode* cl = _vloop.cl();

  // Iterate through all phi nodes associated to the loop and search for
  // reduction cycles in the basic block.
  for (DUIterator_Fast imax, i = cl->fast_outs(imax); i < imax; i++) {
    const Node* phi = cl->fast_out(i);
    if (!phi->is_Phi()) {
      continue;
    }
    if (phi->outcnt() == 0) {
      continue;
    }
    if (phi == _vloop.iv()) {
      continue;
    }
    // The phi's loop-back is considered the first node in the reduction cycle.
    const Node* first = phi->in(LoopNode::LoopBackControl);
    if (first == nullptr) {
      continue;
    }
    // Test that the node fits the standard pattern for a reduction operator.
    if (!is_reduction_operator(first)) {
      continue;
    }
    // Test that 'first' is the beginning of a reduction cycle ending in 'phi'.
    // To contain the number of searched paths, assume that all nodes in a
    // reduction cycle are connected via the same edge index, modulo swapped
    // inputs. This assumption is realistic because reduction cycles usually
    // consist of nodes cloned by loop unrolling.
    int reduction_input = -1;
    int path_nodes = -1;
    for (uint input = 1; input < first->req(); input++) {
      // Test whether there is a reduction path in the basic block from 'first'
      // to the phi node following edge index 'input'.
      PathEnd path =
        find_in_path(
          first, input, _vloop.lpt()->_body.size(),
          [&](const Node* n) { return n->Opcode() == first->Opcode() &&
                                      _vloop.in_bb(n); },
          [&](const Node* n) { return n == phi; });
      if (path.first != nullptr) {
        reduction_input = input;
        path_nodes = path.second;
        break;
      }
    }
    if (reduction_input == -1) {
      continue;
    }
    // Test that reduction nodes do not have any users in the loop besides their
    // reduction cycle successors.
    const Node* current = first;
    const Node* succ = phi; // current's successor in the reduction cycle.
    bool used_in_loop = false;
    for (int i = 0; i < path_nodes; i++) {
      for (DUIterator_Fast jmax, j = current->fast_outs(jmax); j < jmax; j++) {
        Node* u = current->fast_out(j);
        if (!_vloop.in_bb(u)) {
          continue;
        }
        if (u == succ) {
          continue;
        }
        used_in_loop = true;
        break;
      }
      if (used_in_loop) {
        break;
      }
      succ = current;
      current = original_input(current, reduction_input);
    }
    if (used_in_loop) {
      continue;
    }
    // Reduction cycle found. Mark all nodes in the found path as reductions.
    current = first;
    for (int i = 0; i < path_nodes; i++) {
      _loop_reductions.set(current->_idx);
      current = original_input(current, reduction_input);
    }
  }
}

bool SuperWord::transform_loop() {
  assert(phase()->C->do_superword(), "SuperWord option should be enabled");
  assert(cl()->is_main_loop(), "SLP should only work on main loops");
#ifndef PRODUCT
  if (is_trace_superword_any()) {
    tty->print_cr("\nSuperWord::transform_loop:");
    lpt()->dump_head();
    cl()->dump();
  }
#endif

  if (!SLP_extract()) {
#ifndef PRODUCT
    if (is_trace_superword_any()) {
      tty->print_cr("\nSuperWord::transform_loop failed: SuperWord::SLP_extract did not vectorize");
    }
#endif
    return false;
  }

#ifndef PRODUCT
  if (is_trace_superword_any()) {
    tty->print_cr("\nSuperWord::transform_loop: success");
  }
#endif
  return true;
}

//------------------------------SLP_extract---------------------------
// Extract the superword level parallelism
//
// 1) A reverse post-order of nodes in the block is constructed.  By scanning
//    this list from first to last, all definitions are visited before their uses.
//
// 2) A point-to-point dependence graph is constructed between memory references.
//    This simplifies the upcoming "independence" checker.
//
// 3) The maximum depth in the node graph from the beginning of the block
//    to each node is computed.  This is used to prune the graph search
//    in the independence checker.
//
// 4) For integer types, the necessary bit width is propagated backwards
//    from stores to allow packed operations on byte, char, and short
//    integers.  This reverses the promotion to type "int" that javac
//    did for operations like: char c1,c2,c3;  c1 = c2 + c3.
//
// 5) One of the memory references is picked to be an aligned vector reference.
//    The pre-loop trip count is adjusted to align this reference in the
//    unrolled body.
//
// 6) The initial set of pack pairs is seeded with memory references.
//
// 7) The set of pack pairs is extended by following use->def and def->use links.
//
// 8) The pairs are combined into vector sized packs.
//
// 9) Reorder the memory slices to co-locate members of the memory packs.
//
// 10) Generate ideal vector nodes for the final set of packs and where necessary,
//    inserting scalar promotion, vector creation from multiple scalars, and
//    extraction of scalar values from vectors.
//
bool SuperWord::SLP_extract() {
  assert(cl()->is_main_loop(), "SLP should only work on main loops");

  // Find "seed" pairs.
  find_adjacent_memop_pairs();

  if (_pairset.is_empty()) {
#ifndef PRODUCT
    if (is_trace_superword_any()) {
      tty->print_cr("\nNo pair packs generated, abort SuperWord.");
      tty->cr();
    }
#endif
    return false;
  }

  extend_pairset_with_more_pairs_by_following_use_and_def();

  combine_pairs_to_longer_packs();

  split_packs_at_use_def_boundaries();  // a first time: create natural boundaries
  split_packs_only_implemented_with_smaller_size();
  split_packs_to_break_mutual_dependence();
  split_packs_at_use_def_boundaries();  // again: propagate split of other packs

  filter_packs_for_power_of_2_size();
  filter_packs_for_mutual_independence();
  filter_packs_for_alignment();
  filter_packs_for_implemented();
  filter_packs_for_profitable();

  DEBUG_ONLY(verify_packs();)

  schedule();

  return output();
}

void SuperWord::find_adjacent_memop_pairs() {
  ResourceMark rm;
  GrowableArray<const VPointer*> vpointers;

  collect_valid_vpointers(vpointers);

  // Sort the VPointers. This does 2 things:
<<<<<<< HEAD
  //  - Separate the VPointer into groups: all memops that have the same opcode and the same
  //    VPointer, except for the offset. Adjacent memops must have the same opcode and the
  //    same VPointer, except for a shift in the offset. Thus, two memops can only be adjacent
  //    if they are in the same group. This decreases the work.
  //  - Sort by offset inside the groups. This decreases the work needed to determine adjacent
  //    memops inside a group.
=======
  //  - Separate the VPointer into groups (e.g. all LoadI of the same base and invar). We only need to find adjacent memops inside
  //    the group. This decreases the work.
  //  - Sort by offset inside the group. This decreases the work needed to determine adjacent memops inside a group.
>>>>>>> d48bafa9
  vpointers.sort(VPointer::cmp_for_sort);

#ifndef PRODUCT
  if (is_trace_superword_adjacent_memops()) {
    tty->print_cr("\nSuperWord::find_adjacent_memop_pairs:");
  }
#endif

  find_adjacent_memop_pairs_in_all_groups(vpointers);

#ifndef PRODUCT
  if (is_trace_superword_packset()) {
    tty->print_cr("\nAfter Superword::find_adjacent_memop_pairs");
    _pairset.print();
  }
#endif
}


void SuperWord::collect_valid_vpointers(GrowableArray<const VPointer*>& vpointers) {
  for_each_mem([&] (const MemNode* mem, int bb_idx) {
    const VPointer& p = vpointer(mem);
    if (p.valid() &&
        !mem->is_LoadStore() &&
        is_java_primitive(mem->memory_type())) {
      vpointers.append(&p);
    }
  });
}

// For each group, find the adjacent memops.
void SuperWord::find_adjacent_memop_pairs_in_all_groups(const GrowableArray<const VPointer*> &vpointers) {
  int group_start = 0;
  while (group_start < vpointers.length()) {
    int group_end = find_group_end(vpointers, group_start);
    find_adjacent_memop_pairs_in_one_group(vpointers, group_start, group_end);
    group_start = group_end;
  }
}

// Step forward until we find a VPointer of another group, or we reach the end of the array.
int SuperWord::find_group_end(const GrowableArray<const VPointer*> &vpointers, int group_start) {
  int group_end = group_start + 1;
  while (group_end < vpointers.length() &&
         VPointer::cmp_for_sort_by_group(
           vpointers.adr_at(group_start),
           vpointers.adr_at(group_end)
         ) == 0) {
    group_end++;
  }
  return group_end;
}

// Find adjacent memops for a single group, e.g. for all LoadI of the same base, invar, etc.
void SuperWord::find_adjacent_memop_pairs_in_one_group(const GrowableArray<const VPointer*> &vpointers, const int group_start, int group_end) {
#ifndef PRODUCT
  if (is_trace_superword_adjacent_memops()) {
    tty->print_cr(" group:");
    for (int i = group_start; i < group_end; i++) {
      const VPointer* p = vpointers.at(i);
      tty->print("  ");
      p->print();
    }
  }
#endif

  MemNode* first = vpointers.at(group_start)->mem();
  int element_size = data_size(first);

  // For each ref in group: find others that can be paired:
  for (int i = group_start; i < group_end; i++) {
    const VPointer* p1 = vpointers.at(i);
    MemNode* mem1 = p1->mem();

    bool found = false;
    // For each ref in group with larger or equal offset:
    for (int j = i + 1; j < group_end; j++) {
      const VPointer* p2 = vpointers.at(j);
      MemNode* mem2 = p2->mem();
      assert(mem1 != mem2, "look only at pair of different memops");

      // Check for correct distance.
      assert(data_size(mem1) == element_size, "all nodes in group must have the same element size");
      assert(data_size(mem2) == element_size, "all nodes in group must have the same element size");
      assert(p1->offset_in_bytes() <= p2->offset_in_bytes(), "must be sorted by offset");
      if (p1->offset_in_bytes() + element_size > p2->offset_in_bytes()) { continue; }
      if (p1->offset_in_bytes() + element_size < p2->offset_in_bytes()) { break; }

      // Only allow nodes from same origin idx to be packed (see CompileCommand Option Vectorize)
      if (_do_vector_loop && !same_origin_idx(mem1, mem2)) { continue; }

      if (!can_pack_into_pair(mem1, mem2)) { continue; }

#ifndef PRODUCT
      if (is_trace_superword_adjacent_memops()) {
        if (found) {
          tty->print_cr(" WARNING: multiple pairs with the same node. Ignored pairing:");
        } else {
          tty->print_cr(" pair:");
        }
        tty->print("  ");
        p1->print();
        tty->print("  ");
        p2->print();
      }
#endif

      if (!found) {
        _pairset.add_pair(mem1, mem2);
      }
    }
  }
}

void VLoopMemorySlices::find_memory_slices() {
  assert(_heads.is_empty(), "not yet computed");
  assert(_tails.is_empty(), "not yet computed");
  CountedLoopNode* cl = _vloop.cl();

  // Iterate over all memory phis
  for (DUIterator_Fast imax, i = cl->fast_outs(imax); i < imax; i++) {
    PhiNode* phi = cl->fast_out(i)->isa_Phi();
    if (phi != nullptr && _vloop.in_bb(phi) && phi->is_memory_phi()) {
      Node* phi_tail = phi->in(LoopNode::LoopBackControl);
      if (phi_tail != phi->in(LoopNode::EntryControl)) {
        _heads.push(phi);
        _tails.push(phi_tail->as_Mem());
      }
    }
  }

  NOT_PRODUCT( if (_vloop.is_trace_memory_slices()) { print(); } )
}

#ifndef PRODUCT
void VLoopMemorySlices::print() const {
  tty->print_cr("\nVLoopMemorySlices::print: %s",
                heads().length() > 0 ? "" : "NONE");
  for (int m = 0; m < heads().length(); m++) {
    tty->print("%6d ", m);  heads().at(m)->dump();
    tty->print("       ");  tails().at(m)->dump();
  }
}
#endif

// Get all memory nodes of a slice, in reverse order
void VLoopMemorySlices::get_slice_in_reverse_order(PhiNode* head, MemNode* tail, GrowableArray<MemNode*> &slice) const {
  assert(slice.is_empty(), "start empty");
  Node* n = tail;
  Node* prev = nullptr;
  while (true) {
    assert(_vloop.in_bb(n), "must be in block");
    for (DUIterator_Fast imax, i = n->fast_outs(imax); i < imax; i++) {
      Node* out = n->fast_out(i);
      if (out->is_Load()) {
        if (_vloop.in_bb(out)) {
          slice.push(out->as_Load());
        }
      } else {
        // FIXME
        if (out->is_MergeMem() && !_vloop.in_bb(out)) {
          // Either unrolling is causing a memory edge not to disappear,
          // or need to run igvn.optimize() again before SLP
        } else if (out->is_memory_phi() && !_vloop.in_bb(out)) {
          // Ditto.  Not sure what else to check further.
        } else if (out->Opcode() == Op_StoreCM && out->in(MemNode::OopStore) == n) {
          // StoreCM has an input edge used as a precedence edge.
          // Maybe an issue when oop stores are vectorized.
        } else {
          assert(out == prev || prev == nullptr, "no branches off of store slice");
        }
      }//else
    }//for
    if (n == head) { break; }
    slice.push(n->as_Mem());
    prev = n;
    assert(n->is_Mem(), "unexpected node %s", n->Name());
    n = n->in(MemNode::Memory);
  }

#ifndef PRODUCT
  if (_vloop.is_trace_memory_slices()) {
    tty->print_cr("\nVLoopMemorySlices::get_slice_in_reverse_order:");
    head->dump();
    for (int j = slice.length() - 1; j >= 0 ; j--) {
      slice.at(j)->dump();
    }
  }
#endif
}

// Check if two nodes can be packed into a pair.
bool SuperWord::can_pack_into_pair(Node* s1, Node* s2) {

  // Do not use superword for non-primitives
  BasicType bt1 = velt_basic_type(s1);
  BasicType bt2 = velt_basic_type(s2);
  if(!is_java_primitive(bt1) || !is_java_primitive(bt2))
    return false;
  BasicType longer_bt = longer_type_for_conversion(s1);
  if (Matcher::max_vector_size_auto_vectorization(bt1) < 2 ||
      (longer_bt != T_ILLEGAL && Matcher::max_vector_size_auto_vectorization(longer_bt) < 2)) {
    return false; // No vectors for this type
  }

  // Forbid anything that looks like a PopulateIndex to be packed. It does not need to be packed,
  // and will still be vectorized by SuperWord::vector_opd.
  if (isomorphic(s1, s2) && !is_populate_index(s1, s2)) {
    if ((independent(s1, s2) && have_similar_inputs(s1, s2)) || reduction(s1, s2)) {
      if (!_pairset.is_left(s1) && !_pairset.is_right(s2)) {
        if (!s1->is_Mem() || are_adjacent_refs(s1, s2)) {
          return true;
        }
      }
    }
  }
  return false;
}

//------------------------------are_adjacent_refs---------------------------
// Is s1 immediately before s2 in memory?
bool SuperWord::are_adjacent_refs(Node* s1, Node* s2) const {
  if (!s1->is_Mem() || !s2->is_Mem()) return false;
  if (!in_bb(s1)    || !in_bb(s2))    return false;

  // Do not use superword for non-primitives
  if (!is_java_primitive(s1->as_Mem()->memory_type()) ||
      !is_java_primitive(s2->as_Mem()->memory_type())) {
    return false;
  }

  // Adjacent memory references must be on the same slice.
  if (!same_memory_slice(s1->as_Mem(), s2->as_Mem())) {
    return false;
  }

  // Adjacent memory references must have the same base, be comparable
  // and have the correct distance between them.
  const VPointer& p1 = vpointer(s1->as_Mem());
  const VPointer& p2 = vpointer(s2->as_Mem());
  if (p1.base() != p2.base() || !p1.comparable(p2)) return false;
  int diff = p2.offset_in_bytes() - p1.offset_in_bytes();
  return diff == data_size(s1);
}

//------------------------------isomorphic---------------------------
// Are s1 and s2 similar?
bool SuperWord::isomorphic(Node* s1, Node* s2) {
  if (s1->Opcode() != s2->Opcode() ||
      s1->req() != s2->req() ||
      !same_velt_type(s1, s2) ||
      (s1->is_Bool() && s1->as_Bool()->_test._test != s2->as_Bool()->_test._test)) {
    return false;
  }

  Node* s1_ctrl = s1->in(0);
  Node* s2_ctrl = s2->in(0);
  // If the control nodes are equivalent, no further checks are required to test for isomorphism.
  if (s1_ctrl == s2_ctrl) {
    return true;
  } else {
    // If the control nodes are not invariant for the loop, fail isomorphism test.
    const bool s1_ctrl_inv = (s1_ctrl == nullptr) || lpt()->is_invariant(s1_ctrl);
    const bool s2_ctrl_inv = (s2_ctrl == nullptr) || lpt()->is_invariant(s2_ctrl);
    return s1_ctrl_inv && s2_ctrl_inv;
  }
}

// Look for pattern n1 = (iv + c) and n2 = (iv + c + 1), which may lead to PopulateIndex vector node.
// We skip the pack creation of these nodes. They will be vectorized by SuperWord::vector_opd.
bool SuperWord::is_populate_index(const Node* n1, const Node* n2) const {
  return n1->is_Add() &&
         n2->is_Add() &&
         n1->in(1) == iv() &&
         n2->in(1) == iv() &&
         n1->in(2)->is_Con() &&
         n2->in(2)->is_Con() &&
         n2->in(2)->get_int() - n1->in(2)->get_int() == 1;
}

// Is there no data path from s1 to s2 or s2 to s1?
bool VLoopDependencyGraph::independent(Node* s1, Node* s2) const {
  int d1 = depth(s1);
  int d2 = depth(s2);

  if (d1 == d2) {
    // Same depth:
    //  1) same node       -> dependent
    //  2) different nodes -> same level implies there is no path
    return s1 != s2;
  }

  // Traversal starting at the deeper node to find the shallower one.
  Node* deep    = d1 > d2 ? s1 : s2;
  Node* shallow = d1 > d2 ? s2 : s1;
  int min_d = MIN2(d1, d2); // prune traversal at min_d

  ResourceMark rm;
  Unique_Node_List worklist;
  worklist.push(deep);
  for (uint i = 0; i < worklist.size(); i++) {
    Node* n = worklist.at(i);
    for (PredsIterator preds(*this, n); !preds.done(); preds.next()) {
      Node* pred = preds.current();
      if (_vloop.in_bb(pred) && depth(pred) >= min_d) {
        if (pred == shallow) {
          return false; // found it -> dependent
        }
        worklist.push(pred);
      }
    }
  }
  return true; // not found -> independent
}

// Are all nodes in nodes list mutually independent?
// We could query independent(s1, s2) for all pairs, but that results
// in O(size * size) graph traversals. We can do it all in one BFS!
// Start the BFS traversal at all nodes from the nodes list. Traverse
// Preds recursively, for nodes that have at least depth min_d, which
// is the smallest depth of all nodes from the nodes list. Once we have
// traversed all those nodes, and have not found another node from the
// nodes list, we know that all nodes in the nodes list are independent.
bool VLoopDependencyGraph::mutually_independent(const Node_List* nodes) const {
  ResourceMark rm;
  Unique_Node_List worklist;
  VectorSet nodes_set;
  int min_d = depth(nodes->at(0));
  for (uint k = 0; k < nodes->size(); k++) {
    Node* n = nodes->at(k);
    min_d = MIN2(min_d, depth(n));
    worklist.push(n); // start traversal at all nodes in nodes list
    nodes_set.set(_body.bb_idx(n));
  }
  for (uint i = 0; i < worklist.size(); i++) {
    Node* n = worklist.at(i);
    for (PredsIterator preds(*this, n); !preds.done(); preds.next()) {
      Node* pred = preds.current();
      if (_vloop.in_bb(pred) && depth(pred) >= min_d) {
        if (nodes_set.test(_body.bb_idx(pred))) {
          return false; // found one -> dependent
        }
        worklist.push(pred);
      }
    }
  }
  return true; // not found -> independent
}

//--------------------------have_similar_inputs-----------------------
// For a node pair (s1, s2) which is isomorphic and independent,
// do s1 and s2 have similar input edges?
bool SuperWord::have_similar_inputs(Node* s1, Node* s2) {
  // assert(isomorphic(s1, s2) == true, "check isomorphic");
  // assert(independent(s1, s2) == true, "check independent");
  if (s1->req() > 1 && !s1->is_Store() && !s1->is_Load()) {
    for (uint i = 1; i < s1->req(); i++) {
      Node* s1_in = s1->in(i);
      Node* s2_in = s2->in(i);
      if (s1_in->is_Phi() && s2_in->is_Add() && s2_in->in(1) == s1_in) {
        // Special handling for expressions with loop iv, like "b[i] = a[i] * i".
        // In this case, one node has an input from the tripcount iv and another
        // node has an input from iv plus an offset.
        if (!s1_in->as_Phi()->is_tripcount(T_INT)) return false;
      } else {
        if (s1_in->Opcode() != s2_in->Opcode()) return false;
      }
    }
  }
  return true;
}

bool VLoopReductions::is_marked_reduction_pair(const Node* s1, const Node* s2) const {
  if (is_marked_reduction(s1) &&
      is_marked_reduction(s2)) {
    // This is an ordered set, so s1 should define s2
    for (DUIterator_Fast imax, i = s1->fast_outs(imax); i < imax; i++) {
      Node* t1 = s1->fast_out(i);
      if (t1 == s2) {
        // both nodes are reductions and connected
        return true;
      }
    }
  }
  return false;
}

// Extend pairset by following use->def and def->use links from pair members.
void SuperWord::extend_pairset_with_more_pairs_by_following_use_and_def() {
  bool changed;
  do {
    changed = false;
    // Iterate the pairs in insertion order.
    for (int i = 0; i < _pairset.length(); i++) {
      Node* left  = _pairset.left_at_in_insertion_order(i);
      Node* right = _pairset.right_at_in_insertion_order(i);
      changed |= extend_pairset_with_more_pairs_by_following_def(left, right);
      changed |= extend_pairset_with_more_pairs_by_following_use(left, right);
    }
  } while (changed);

  // During extend_pairset_with_more_pairs_by_following_use, we may have re-ordered the
  // inputs of some nodes, when calling order_inputs_of_uses_to_match_def_pair. If a def
  // node has multiple uses, we may have re-ordered some of the inputs one use after
  // packing another use with the old order. Now that we have all pairs, we must ensure
  // that the order between the pairs is matching again. Since the PairSetIterator visits
  // all pair-chains from left-to-right, we essencially impose the order of the first
  // element on all other elements in the pair-chain.
  for (PairSetIterator pair(_pairset); !pair.done(); pair.next()) {
    Node* left  = pair.left();
    Node* right = pair.right();
    order_inputs_of_all_use_pairs_to_match_def_pair(left, right);
  }

#ifndef PRODUCT
  if (is_trace_superword_packset()) {
    tty->print_cr("\nAfter Superword::extend_pairset_with_more_pairs_by_following_use_and_def");
    _pairset.print();
  }
#endif
}

bool SuperWord::extend_pairset_with_more_pairs_by_following_def(Node* s1, Node* s2) {
  assert(_pairset.is_pair(s1, s2), "(s1, s2) must be a pair");
  assert(s1->req() == s2->req(), "just checking");

  if (s1->is_Load()) return false;

  bool changed = false;
  int start = s1->is_Store() ? MemNode::ValueIn   : 1;
  int end   = s1->is_Store() ? MemNode::ValueIn+1 : s1->req();
  for (int j = start; j < end; j++) {
    Node* t1 = s1->in(j);
    Node* t2 = s2->in(j);
    if (!in_bb(t1) || !in_bb(t2) || t1->is_Mem() || t2->is_Mem())  {
      // Only follow non-memory nodes in block - we do not want to resurrect misaligned packs.
      continue;
    }
    if (can_pack_into_pair(t1, t2)) {
      if (estimate_cost_savings_when_packing_as_pair(t1, t2) >= 0) {
        _pairset.add_pair(t1, t2);
        changed = true;
      }
    }
  }
  return changed;
}

// Note: we only extend with a single pair (the one with most savings) for every call. Since we keep
//       calling this method as long as there are some changes, we will eventually pack all pairs that
//       can be packed.
bool SuperWord::extend_pairset_with_more_pairs_by_following_use(Node* s1, Node* s2) {
  assert(_pairset.is_pair(s1, s2), "(s1, s2) must be a pair");
  assert(s1->req() == s2->req(), "just checking");

  if (s1->is_Store()) return false;

  int savings = -1;
  Node* u1 = nullptr;
  Node* u2 = nullptr;
  for (DUIterator_Fast imax, i = s1->fast_outs(imax); i < imax; i++) {
    Node* t1 = s1->fast_out(i);
    if (!in_bb(t1) || t1->is_Mem()) {
      // Only follow non-memory nodes in block - we do not want to resurrect misaligned packs.
      continue;
    }
    for (DUIterator_Fast jmax, j = s2->fast_outs(jmax); j < jmax; j++) {
      Node* t2 = s2->fast_out(j);
      if (!in_bb(t2) || t2->is_Mem()) {
        // Only follow non-memory nodes in block - we do not want to resurrect misaligned packs.
        continue;
      }
      if (t2->Opcode() == Op_AddI && t2 == cl()->incr()) continue; // don't mess with the iv
      if (order_inputs_of_uses_to_match_def_pair(s1, s2, t1, t2) != PairOrderStatus::Ordered) { continue; }
      if (can_pack_into_pair(t1, t2)) {
        int my_savings = estimate_cost_savings_when_packing_as_pair(t1, t2);
        if (my_savings > savings) {
          savings = my_savings;
          u1 = t1;
          u2 = t2;
        }
      }
    }
  }
  if (savings >= 0) {
    _pairset.add_pair(u1, u2);
    return true; // changed
  }
  return false; // no change
}

// For a pair (def1, def2), find all use packs (use1, use2), and ensure that their inputs have an order
// that matches the (def1, def2) pair.
void SuperWord::order_inputs_of_all_use_pairs_to_match_def_pair(Node* def1, Node* def2) {
  assert(_pairset.is_pair(def1, def2), "(def1, def2) must be a pair");

  if (def1->is_Store()) return;

  // reductions are always managed beforehand
  if (is_marked_reduction(def1)) return;

  for (DUIterator_Fast imax, i = def1->fast_outs(imax); i < imax; i++) {
    Node* use1 = def1->fast_out(i);

    // Only allow operand swap on commuting operations
    if (!use1->is_Add() && !use1->is_Mul() && !VectorNode::is_muladds2i(use1)) {
      break;
    }

    // Find pair (use1, use2)
    Node* use2 = _pairset.get_right_or_null_for(use1);
    if (use2 == nullptr) { break; }

    order_inputs_of_uses_to_match_def_pair(def1, def2, use1, use2);
  }
}

// For a def-pair (def1, def2), and their use-nodes (use1, use2):
// Ensure that the input order of (use1, use2) matches the order of (def1, def2).
//
// We have different cases:
//
// 1. Reduction (use1, use2): must always reduce left-to-right. Make sure that we have pattern:
//
//    phi/reduction x1  phi/reduction x2                    phi/reduction x1
//                | |               | |    and hopefully:               | |
//                use1              use2                                use1 x2
//                                                                         | |
//                                                                         use2
//
// 2: Commutative operations, just as Add/Mul and their subclasses: we can try to swap edges:
//
//     def1 x1   x2 def2           def1 x1   def2 x2
//        | |     | |       ==>       | |       | |
//        use1    use2                use1      use2
//
// 3: MulAddS2I (use1, use2): we can try to swap edges:
//
//    (x1 * x2) + (x3 * x4)    ==>  3.a: (x2 * x1) + (x4 * x3)
//                                  3.b: (x4 * x3) + (x2 * x1)
//                                  3.c: (x3 * x4) + (x1 * x2)
//
//    Note: MulAddS2I with its 4 inputs is too complicated, if there is any mismatch, we always
//          return PairOrderStatus::Unknown.
//          Therefore, extend_pairset_with_more_pairs_by_following_use cannot extend to MulAddS2I,
//          but there is a chance that extend_pairset_with_more_pairs_by_following_def can do it.
//
// 4: Otherwise, check if the inputs of (use1, use2) already match (def1, def2), i.e. for all input indices i:
//
//    use1->in(i) == def1 || use2->in(i) == def2   ->    use1->in(i) == def1 && use2->in(i) == def2
//
SuperWord::PairOrderStatus SuperWord::order_inputs_of_uses_to_match_def_pair(Node* def1, Node* def2, Node* use1, Node* use2) {
  assert(_pairset.is_pair(def1, def2), "(def1, def2) must be a pair");

  // 1. Reduction
  if (is_marked_reduction(use1) && is_marked_reduction(use2)) {
    Node* use1_in2 = use1->in(2);
    if (use1_in2->is_Phi() || is_marked_reduction(use1_in2)) {
      use1->swap_edges(1, 2);
    }
    Node* use2_in2 = use2->in(2);
    if (use2_in2->is_Phi() || is_marked_reduction(use2_in2)) {
      use2->swap_edges(1, 2);
    }
    return PairOrderStatus::Ordered;
  }

  uint ct = use1->req();
  if (ct != use2->req()) { return PairOrderStatus::Unordered; };
  uint i1 = 0;
  uint i2 = 0;
  do {
    for (i1++; i1 < ct; i1++) { if (use1->in(i1) == def1) { break; } }
    for (i2++; i2 < ct; i2++) { if (use2->in(i2) == def2) { break; } }
    if (i1 != i2) {
      if ((i1 == (3-i2)) && (use2->is_Add() || use2->is_Mul())) {
        // 2. Commutative: swap edges, and hope the other position matches too.
        use2->swap_edges(i1, i2);
      } else if (VectorNode::is_muladds2i(use2) && use1 != use2) {
        // 3.a/b: MulAddS2I.
        if (i1 == 5 - i2) { // ((i1 == 3 && i2 == 2) || (i1 == 2 && i2 == 3) || (i1 == 1 && i2 == 4) || (i1 == 4 && i2 == 1))
          use2->swap_edges(1, 2);
          use2->swap_edges(3, 4);
        }
        if (i1 == 3 - i2 || i1 == 7 - i2) { // ((i1 == 1 && i2 == 2) || (i1 == 2 && i2 == 1) || (i1 == 3 && i2 == 4) || (i1 == 4 && i2 == 3))
          use2->swap_edges(2, 3);
          use2->swap_edges(1, 4);
        }
        return PairOrderStatus::Unknown;
      } else {
        // 4. The inputs are not ordered, and we cannot do anything about it.
        return PairOrderStatus::Unordered;
      }
    } else if (i1 == i2 && VectorNode::is_muladds2i(use2) && use1 != use2) {
      // 3.c: MulAddS2I.
      use2->swap_edges(1, 3);
      use2->swap_edges(2, 4);
      return PairOrderStatus::Unknown;
    }
  } while (i1 < ct);

  // 4. All inputs match.
  return PairOrderStatus::Ordered;
}

// Estimate the savings from executing s1 and s2 as a pair.
int SuperWord::estimate_cost_savings_when_packing_as_pair(const Node* s1, const Node* s2) const {
  int save_in = 2 - 1; // 2 operations per instruction in packed form

  const int adjacent_profit = 2;
  auto pack_cost       = [&] (const int size) { return size; };
  auto unpack_cost     = [&] (const int size) { return size; };

  // inputs
  for (uint i = 1; i < s1->req(); i++) {
    Node* x1 = s1->in(i);
    Node* x2 = s2->in(i);
    if (x1 != x2) {
      if (are_adjacent_refs(x1, x2)) {
        save_in += adjacent_profit;
      } else if (!_pairset.is_pair(x1, x2)) {
        save_in -= pack_cost(2);
      } else {
        save_in += unpack_cost(2);
      }
    }
  }

  // uses of result
  uint number_of_packed_use_pairs = 0;
  int save_use = 0;
  for (DUIterator_Fast imax, i = s1->fast_outs(imax); i < imax; i++) {
    Node* use1 = s1->fast_out(i);

    // Find pair (use1, use2)
    Node* use2 = _pairset.get_right_or_null_for(use1);
    if (use2 == nullptr) { continue; }

    for (DUIterator_Fast kmax, k = s2->fast_outs(kmax); k < kmax; k++) {
      if (use2 == s2->fast_out(k)) {
        // We have pattern:
        //
        //   s1    s2
        //    |    |
        // [use1, use2]
        //
        number_of_packed_use_pairs++;
        if (are_adjacent_refs(use1, use2)) {
          save_use += adjacent_profit;
        }
      }
    }
  }

  if (number_of_packed_use_pairs < s1->outcnt()) save_use += unpack_cost(1);
  if (number_of_packed_use_pairs < s2->outcnt()) save_use += unpack_cost(1);

  return MAX2(save_in, save_use);
}

// Combine pairs (n1, n2), (n2, n3), ... into pack (n1, n2, n3 ...)
void SuperWord::combine_pairs_to_longer_packs() {
#ifdef ASSERT
  assert(!_pairset.is_empty(), "pairset not empty");
  assert(_packset.is_empty(), "packset not empty");
#endif

  // Iterate pair-chain by pair-chain, each from left-most to right-most.
  Node_List* pack = nullptr;
  for (PairSetIterator pair(_pairset); !pair.done(); pair.next()) {
    Node* left  = pair.left();
    Node* right = pair.right();
    if (_pairset.is_left_in_a_left_most_pair(left)) {
      assert(pack == nullptr, "no unfinished pack");
      pack = new (arena()) Node_List(arena());
      pack->push(left);
    }
    assert(pack != nullptr, "must have unfinished pack");
    pack->push(right);
    if (_pairset.is_right_in_a_right_most_pair(right)) {
      _packset.add_pack(pack);
      pack = nullptr;
    }
  }
  assert(pack == nullptr, "no unfinished pack");

  assert(!_packset.is_empty(), "must have combined some packs");

#ifndef PRODUCT
  if (is_trace_superword_packset()) {
    tty->print_cr("\nAfter Superword::combine_pairs_to_longer_packs");
    _packset.print();
  }
#endif
}

SplitStatus PackSet::split_pack(const char* split_name,
                                Node_List* pack,
                                SplitTask task)
{
  uint pack_size = pack->size();

  if (task.is_unchanged()) {
    return SplitStatus::make_unchanged(pack);
  }

  if (task.is_rejected()) {
#ifndef PRODUCT
      if (is_trace_superword_rejections()) {
        tty->cr();
        tty->print_cr("WARNING: Removed pack: %s:", task.message());
        print_pack(pack);
      }
#endif
    unmap_all_nodes_in_pack(pack);
    return SplitStatus::make_rejected();
  }

  uint split_size = task.split_size();
  assert(0 < split_size && split_size < pack_size, "split_size must be in range");

  // Split the size
  uint new_size = split_size;
  uint old_size = pack_size - new_size;

#ifndef PRODUCT
  if (is_trace_superword_packset()) {
    tty->cr();
    tty->print_cr("INFO: splitting pack (sizes: %d %d): %s:",
                  old_size, new_size, task.message());
    print_pack(pack);
  }
#endif

  // Are both sizes too small to be a pack?
  if (old_size < 2 && new_size < 2) {
    assert(old_size == 1 && new_size == 1, "implied");
#ifndef PRODUCT
      if (is_trace_superword_rejections()) {
        tty->cr();
        tty->print_cr("WARNING: Removed size 2 pack, cannot be split: %s:", task.message());
        print_pack(pack);
      }
#endif
    unmap_all_nodes_in_pack(pack);
    return SplitStatus::make_rejected();
  }

  // Just pop off a single node?
  if (new_size < 2) {
    assert(new_size == 1 && old_size >= 2, "implied");
    Node* n = pack->pop();
    unmap_node_in_pack(n);
#ifndef PRODUCT
      if (is_trace_superword_rejections()) {
        tty->cr();
        tty->print_cr("WARNING: Removed node from pack, because of split: %s:", task.message());
        n->dump();
      }
#endif
    return SplitStatus::make_modified(pack);
  }

  // Just remove a single node at front?
  if (old_size < 2) {
    assert(old_size == 1 && new_size >= 2, "implied");
    Node* n = pack->at(0);
    pack->remove(0);
    unmap_node_in_pack(n);
#ifndef PRODUCT
      if (is_trace_superword_rejections()) {
        tty->cr();
        tty->print_cr("WARNING: Removed node from pack, because of split: %s:", task.message());
        n->dump();
      }
#endif
    return SplitStatus::make_modified(pack);
  }

  // We will have two packs
  assert(old_size >= 2 && new_size >= 2, "implied");
  Node_List* new_pack = new Node_List(new_size);

  for (uint i = 0; i < new_size; i++) {
    Node* n = pack->at(old_size + i);
    new_pack->push(n);
    remap_node_in_pack(n, new_pack);
  }

  for (uint i = 0; i < new_size; i++) {
    pack->pop();
  }

  // We assume that new_pack is more "stable" (i.e. will have to be split less than new_pack).
  // Put "pack" second, so that we insert it later in the list, and iterate over it again sooner.
  return SplitStatus::make_split(new_pack, pack);
}

template <typename SplitStrategy>
void PackSet::split_packs(const char* split_name,
                          SplitStrategy strategy) {
  bool changed;
  do {
    changed = false;
    int new_packset_length = 0;
    for (int i = 0; i < _packs.length(); i++) {
      Node_List* pack = _packs.at(i);
      assert(pack != nullptr && pack->size() >= 2, "no nullptr, at least size 2");
      SplitTask task = strategy(pack);
      SplitStatus status = split_pack(split_name, pack, task);
      changed |= !status.is_unchanged();
      Node_List* first_pack = status.first_pack();
      Node_List* second_pack = status.second_pack();
      _packs.at_put(i, nullptr); // take out pack
      if (first_pack != nullptr) {
        // The first pack can be put at the current position
        assert(i >= new_packset_length, "only move packs down");
        _packs.at_put(new_packset_length++, first_pack);
      }
      if (second_pack != nullptr) {
        // The second node has to be appended at the end
        _packs.append(second_pack);
      }
    }
    _packs.trunc_to(new_packset_length);
  } while (changed);

#ifndef PRODUCT
  if (is_trace_superword_packset()) {
    tty->print_cr("\nAfter %s", split_name);
    print();
  }
#endif
}

// Split packs at boundaries where left and right have different use or def packs.
void SuperWord::split_packs_at_use_def_boundaries() {
  auto split_strategy = [&](const Node_List* pack) {
    uint pack_size = pack->size();
    uint boundary = find_use_def_boundary(pack);
    assert(boundary < pack_size, "valid boundary %d", boundary);
    if (boundary != 0) {
      return SplitTask::make_split(pack_size - boundary, "found a use/def boundary");
    }
    return SplitTask::make_unchanged();
  };
  _packset.split_packs("SuperWord::split_packs_at_use_def_boundaries", split_strategy);
}

// Split packs that are only implemented with a smaller pack size. Also splits packs
// such that they eventually have power of 2 size.
void SuperWord::split_packs_only_implemented_with_smaller_size() {
  auto split_strategy = [&](const Node_List* pack) {
    uint pack_size = pack->size();
    uint implemented_size = max_implemented_size(pack);
    if (implemented_size == 0)  {
      return SplitTask::make_rejected("not implemented at any smaller size");
    }
    assert(is_power_of_2(implemented_size), "power of 2 size or zero: %d", implemented_size);
    if (implemented_size != pack_size) {
      return SplitTask::make_split(implemented_size, "only implemented at smaller size");
    }
    return SplitTask::make_unchanged();
  };
  _packset.split_packs("SuperWord::split_packs_only_implemented_with_smaller_size", split_strategy);
}

// Split packs that have a mutual dependency, until all packs are mutually_independent.
void SuperWord::split_packs_to_break_mutual_dependence() {
  auto split_strategy = [&](const Node_List* pack) {
    uint pack_size = pack->size();
    assert(is_power_of_2(pack_size), "ensured by earlier splits %d", pack_size);
    if (!is_marked_reduction(pack->at(0)) &&
        !mutually_independent(pack)) {
      // As a best guess, we split the pack in half. This way, we iteratively make the
      // packs smaller, until there is no dependency.
      return SplitTask::make_split(pack_size >> 1, "was not mutually independent");
    }
    return SplitTask::make_unchanged();
  };
  _packset.split_packs("SuperWord::split_packs_to_break_mutual_dependence", split_strategy);
}

template <typename FilterPredicate>
void PackSet::filter_packs(const char* filter_name,
                             const char* rejection_message,
                             FilterPredicate filter) {
  auto split_strategy = [&](const Node_List* pack) {
    if (filter(pack)) {
      return SplitTask::make_unchanged();
    } else {
      return SplitTask::make_rejected(rejection_message);
    }
  };
  split_packs(filter_name, split_strategy);
}

void SuperWord::filter_packs_for_power_of_2_size() {
  auto filter = [&](const Node_List* pack) {
    return is_power_of_2(pack->size());
  };
  _packset.filter_packs("SuperWord::filter_packs_for_power_of_2_size",
                        "size is not a power of 2", filter);
}

// We know that the nodes in a pair pack were independent - this gives us independence
// at distance 1. But now that we may have more than 2 nodes in a pack, we need to check
// if they are all mutually independent. If there is a dependence we remove the pack.
// This is better than giving up completely - we can have partial vectorization if some
// are rejected and others still accepted.
//
// Examples with dependence at distance 1 (pack pairs are not created):
// for (int i ...) { v[i + 1] = v[i] + 5; }
// for (int i ...) { v[i] = v[i - 1] + 5; }
//
// Example with independence at distance 1, but dependence at distance 2 (pack pairs are
// created and we need to filter them out now):
// for (int i ...) { v[i + 2] = v[i] + 5; }
// for (int i ...) { v[i] = v[i - 2] + 5; }
//
// Note: dependencies are created when a later load may reference the same memory location
// as an earlier store. This happens in "read backward" or "store forward" cases. On the
// other hand, "read forward" or "store backward" cases do not have such dependencies:
// for (int i ...) { v[i] = v[i + 1] + 5; }
// for (int i ...) { v[i - 1] = v[i] + 5; }
void SuperWord::filter_packs_for_mutual_independence() {
  auto filter = [&](const Node_List* pack) {
    // reductions are trivially connected
    return is_marked_reduction(pack->at(0)) ||
           mutually_independent(pack);
  };
  _packset.filter_packs("SuperWord::filter_packs_for_mutual_independence",
                        "found dependency between nodes at distance greater than 1", filter);
}

// Find the set of alignment solutions for load/store pack.
const AlignmentSolution* SuperWord::pack_alignment_solution(const Node_List* pack) {
  assert(pack != nullptr && (pack->at(0)->is_Load() || pack->at(0)->is_Store()), "only load/store packs");

  const MemNode* mem_ref = pack->at(0)->as_Mem();
  const VPointer& mem_ref_p = vpointer(mem_ref);
  const CountedLoopEndNode* pre_end = _vloop.pre_loop_end();
  assert(pre_end->stride_is_con(), "pre loop stride is constant");

  AlignmentSolver solver(pack->at(0)->as_Mem(),
                         pack->size(),
                         mem_ref_p.base(),
                         mem_ref_p.offset_in_bytes(),
                         mem_ref_p.invar(),
                         mem_ref_p.invar_factor(),
                         mem_ref_p.scale_in_bytes(),
                         pre_end->init_trip(),
                         pre_end->stride_con(),
                         iv_stride()
                         DEBUG_ONLY(COMMA is_trace_align_vector()));
  return solver.solve();
}

// Ensure all packs are aligned, if AlignVector is on.
// Find an alignment solution: find the set of pre_iter that memory align all packs.
// Start with the maximal set (pre_iter >= 0) and filter it with the constraints
// that the packs impose. Remove packs that do not have a compatible solution.
void SuperWord::filter_packs_for_alignment() {
  // We do not need to filter if no alignment is required.
  if (!vectors_should_be_aligned()) {
    return;
  }

#ifndef PRODUCT
  if (is_trace_superword_info() || is_trace_align_vector()) {
    tty->print_cr("\nSuperWord::filter_packs_for_alignment:");
  }
#endif

  ResourceMark rm;

  // Start with trivial (unconstrained) solution space
  AlignmentSolution const* current = new TrivialAlignmentSolution();
  int mem_ops_count = 0;
  int mem_ops_rejected = 0;

  auto filter = [&](const Node_List* pack) {
    // Only memops need to be aligned.
    if (!pack->at(0)->is_Load() &&
        !pack->at(0)->is_Store()) {
      return true; // accept all non memops
    }

    mem_ops_count++;
    const AlignmentSolution* s = pack_alignment_solution(pack);
    const AlignmentSolution* intersect = current->filter(s);

#ifndef PRODUCT
    if (is_trace_align_vector()) {
      tty->print("  solution for pack:         ");
      s->print();
      tty->print("  intersection with current: ");
      intersect->print();
    }
#endif
    if (intersect->is_empty()) {
      mem_ops_rejected++;
      return false; // reject because of empty solution
    }

    current = intersect;
    return true; // accept because of non-empty solution
  };

  _packset.filter_packs("SuperWord::filter_packs_for_alignment",
                        "rejected by AlignVector (strict alignment requirement)", filter);

#ifndef PRODUCT
  if (is_trace_superword_info() || is_trace_align_vector()) {
    tty->print("\n final solution: ");
    current->print();
    tty->print_cr(" rejected mem_ops packs: %d of %d", mem_ops_rejected, mem_ops_count);
    tty->cr();
  }
#endif

  assert(!current->is_empty(), "solution must be non-empty");
  if (current->is_constrained()) {
    // Solution is constrained (not trivial)
    // -> must change pre-limit to achieve alignment
    MemNode const* mem = current->as_constrained()->mem_ref();
    Node_List* pack = get_pack(mem);
    assert(pack != nullptr, "memop of final solution must still be packed");
    _mem_ref_for_main_loop_alignment = mem;
    _aw_for_main_loop_alignment = pack->size() * mem->memory_size();
  }
}

// Remove packs that are not implemented
void SuperWord::filter_packs_for_implemented() {
  auto filter = [&](const Node_List* pack) {
    return implemented(pack, pack->size());
  };
  _packset.filter_packs("SuperWord::filter_packs_for_implemented",
                        "Unimplemented", filter);
}

// Remove packs that are not profitable.
void SuperWord::filter_packs_for_profitable() {
  // Count the number of reductions vs other vector ops, for the
  // reduction profitability heuristic.
  for (int i = 0; i < _packset.length(); i++) {
    Node_List* pack = _packset.at(i);
    Node* n = pack->at(0);
    if (is_marked_reduction(n)) {
      _num_reductions++;
    } else {
      _num_work_vecs++;
    }
  }

  // Remove packs that are not profitable
  auto filter = [&](const Node_List* pack) {
    return profitable(pack);
  };
  _packset.filter_packs("Superword::filter_packs_for_profitable",
                        "not profitable", filter);
}

// Can code be generated for the pack, restricted to size nodes?
bool SuperWord::implemented(const Node_List* pack, const uint size) const {
  assert(size >= 2 && size <= pack->size() && is_power_of_2(size), "valid size");
  bool retValue = false;
  Node* p0 = pack->at(0);
  if (p0 != nullptr) {
    int opc = p0->Opcode();
    if (is_marked_reduction(p0)) {
      const Type *arith_type = p0->bottom_type();
      // Length 2 reductions of INT/LONG do not offer performance benefits
      if (((arith_type->basic_type() == T_INT) || (arith_type->basic_type() == T_LONG)) && (size == 2)) {
        retValue = false;
      } else {
        retValue = ReductionNode::implemented(opc, size, arith_type->basic_type());
      }
    } else if (VectorNode::is_convert_opcode(opc)) {
      retValue = VectorCastNode::implemented(opc, size, velt_basic_type(p0->in(1)), velt_basic_type(p0));
    } else if (VectorNode::is_minmax_opcode(opc) && is_subword_type(velt_basic_type(p0))) {
      // Java API for Math.min/max operations supports only int, long, float
      // and double types. Thus, avoid generating vector min/max nodes for
      // integer subword types with superword vectorization.
      // See JDK-8294816 for miscompilation issues with shorts.
      return false;
    } else if (p0->is_Cmp()) {
      // Cmp -> Bool -> Cmove
      retValue = UseVectorCmov;
    } else if (requires_long_to_int_conversion(opc)) {
      // Java API for Long.bitCount/numberOfLeadingZeros/numberOfTrailingZeros
      // returns int type, but Vector API for them returns long type. To unify
      // the implementation in backend, superword splits the vector implementation
      // for Java API into an execution node with long type plus another node
      // converting long to int.
      retValue = VectorNode::implemented(opc, size, T_LONG) &&
                 VectorCastNode::implemented(Op_ConvL2I, size, T_LONG, T_INT);
    } else {
      // Vector unsigned right shift for signed subword types behaves differently
      // from Java Spec. But when the shift amount is a constant not greater than
      // the number of sign extended bits, the unsigned right shift can be
      // vectorized to a signed right shift.
      if (VectorNode::can_transform_shift_op(p0, velt_basic_type(p0))) {
        opc = Op_RShiftI;
      }
      retValue = VectorNode::implemented(opc, size, velt_basic_type(p0));
    }
  }
  return retValue;
}

// Find the maximal implemented size smaller or equal to the packs size
uint SuperWord::max_implemented_size(const Node_List* pack) {
  uint size = round_down_power_of_2(pack->size());
  if (implemented(pack, size)) {
    return size;
  } else {
    // Iteratively divide size by 2, and check.
    for (uint s = size >> 1; s >= 2; s >>= 1) {
      if (implemented(pack, s)) {
        return s;
      }
    }
    return 0; // not implementable at all
  }
}

// Java API for Long.bitCount/numberOfLeadingZeros/numberOfTrailingZeros
// returns int type, but Vector API for them returns long type. To unify
// the implementation in backend, superword splits the vector implementation
// for Java API into an execution node with long type plus another node
// converting long to int.
bool SuperWord::requires_long_to_int_conversion(int opc) {
  switch(opc) {
    case Op_PopCountL:
    case Op_CountLeadingZerosL:
    case Op_CountTrailingZerosL:
      return true;
    default:
      return false;
  }
}

//------------------------------same_inputs--------------------------
// For pack p, are all idx operands the same?
bool SuperWord::same_inputs(const Node_List* p, int idx) const {
  Node* p0 = p->at(0);
  uint vlen = p->size();
  Node* p0_def = p0->in(idx);
  for (uint i = 1; i < vlen; i++) {
    Node* pi = p->at(i);
    Node* pi_def = pi->in(idx);
    if (p0_def != pi_def) {
      return false;
    }
  }
  return true;
}

//------------------------------profitable---------------------------
// For pack p, are all operands and all uses (with in the block) vector?
bool SuperWord::profitable(const Node_List* p) const {
  Node* p0 = p->at(0);
  uint start, end;
  VectorNode::vector_operands(p0, &start, &end);

  // Return false if some inputs are not vectors or vectors with different
  // size or alignment.
  // Also, for now, return false if not scalar promotion case when inputs are
  // the same. Later, implement PackNode and allow differing, non-vector inputs
  // (maybe just the ones from outside the block.)
  for (uint i = start; i < end; i++) {
    if (!is_vector_use(p0, i)) {
      return false;
    }
  }
  // Check if reductions are connected
  if (is_marked_reduction(p0)) {
    Node* second_in = p0->in(2);
    Node_List* second_pk = get_pack(second_in);
    if ((second_pk == nullptr) || (_num_work_vecs == _num_reductions)) {
      // No parent pack or not enough work
      // to cover reduction expansion overhead
      return false;
    } else if (second_pk->size() != p->size()) {
      return false;
    }
  }
  if (VectorNode::is_shift(p0)) {
    // For now, return false if shift count is vector or not scalar promotion
    // case (different shift counts) because it is not supported yet.
    Node* cnt = p0->in(2);
    Node_List* cnt_pk = get_pack(cnt);
    if (cnt_pk != nullptr)
      return false;
    if (!same_inputs(p, 2))
      return false;
  }
  if (!p0->is_Store()) {
    // For now, return false if not all uses are vector.
    // Later, implement ExtractNode and allow non-vector uses (maybe
    // just the ones outside the block.)
    for (uint i = 0; i < p->size(); i++) {
      Node* def = p->at(i);
      for (DUIterator_Fast jmax, j = def->fast_outs(jmax); j < jmax; j++) {
        Node* use = def->fast_out(j);
        for (uint k = 0; k < use->req(); k++) {
          Node* n = use->in(k);
          if (def == n) {
            // Reductions should only have a Phi use at the loop head or a non-phi use
            // outside of the loop if it is the last element of the pack (e.g. SafePoint).
            if (is_marked_reduction(def) &&
                ((use->is_Phi() && use->in(0) == lpt()->_head) ||
                 (!lpt()->is_member(phase()->get_loop(phase()->ctrl_or_self(use))) && i == p->size()-1))) {
              continue;
            }
            if (!is_vector_use(use, k)) {
              return false;
            }
          }
        }
      }
    }
  }
  if (p0->is_Cmp()) {
    // Verify that Cmp pack only has Bool pack uses
    for (DUIterator_Fast jmax, j = p0->fast_outs(jmax); j < jmax; j++) {
      Node* bol = p0->fast_out(j);
      if (!bol->is_Bool() || bol->in(0) != nullptr || !is_vector_use(bol, 1)) {
        return false;
      }
    }
  }
  if (p0->is_Bool()) {
    // Verify that Bool pack only has CMove pack uses
    for (DUIterator_Fast jmax, j = p0->fast_outs(jmax); j < jmax; j++) {
      Node* cmove = p0->fast_out(j);
      if (!cmove->is_CMove() || cmove->in(0) != nullptr || !is_vector_use(cmove, 1)) {
        return false;
      }
    }
  }
  if (p0->is_CMove()) {
    // Verify that CMove has a matching Bool pack
    BoolNode* bol = p0->in(1)->as_Bool();
    if (bol == nullptr || get_pack(bol) == nullptr) {
      return false;
    }
    // Verify that Bool has a matching Cmp pack
    CmpNode* cmp = bol->in(1)->as_Cmp();
    if (cmp == nullptr || get_pack(cmp) == nullptr) {
      return false;
    }
  }
  return true;
}

#ifdef ASSERT
void SuperWord::verify_packs() const {
  _packset.verify();

  // All packs must be:
  for (int i = 0; i < _packset.length(); i++) {
    Node_List* pack = _packset.at(i);

    // 1. Mutually independent (or a reduction).
    if (!is_marked_reduction(pack->at(0)) &&
        !mutually_independent(pack)) {
      tty->print_cr("FAILURE: nodes not mutually independent in pack[%d]", i);
      _packset.print_pack(pack);
      assert(false, "pack nodes not mutually independent");
    }

    // 2. Implemented.
    if (!implemented(pack, pack->size())) {
      tty->print_cr("FAILURE: nodes not implementable in pack[%d]", i);
      _packset.print_pack(pack);
      assert(false, "pack not implementable");
    }

    // 3. Profitable.
    if (!profitable(pack)) {
      tty->print_cr("FAILURE: nodes not profitable in pack[%d]", i);
      _packset.print_pack(pack);
      assert(false, "pack not profitable");
    }
  }
}

void PackSet::verify() const {
  // Verify all nodes in packset have pack set correctly.
  ResourceMark rm;
  Unique_Node_List processed;
  for (int i = 0; i < _packs.length(); i++) {
    Node_List* p = _packs.at(i);
    for (uint k = 0; k < p->size(); k++) {
      Node* n = p->at(k);
      assert(_vloop.in_bb(n), "only nodes in bb can be in packset");
      assert(!processed.member(n), "node should only occur once in packset");
      assert(get_pack(n) == p, "n has consisten packset info");
      processed.push(n);
    }
  }

  // Check that no other node has pack set.
  for (int i = 0; i < _body.body().length(); i++) {
    Node* n = _body.body().at(i);
    if (!processed.member(n)) {
      assert(get_pack(n) == nullptr, "should not have pack if not in packset");
    }
  }
}
#endif

// The PacksetGraph combines the dependency graph with the packset. In the PackSet
// graph, we have two kinds of nodes:
//  (1) pack-node:   Represents all nodes of some pack p in a single node, which
//                   shall later become a vector node.
//  (2) scalar-node: Represents a node that is not in any pack.
// For any edge (n1, n2) in the dependency graph, we add an edge to the PacksetGraph for
// the PacksetGraph nodes corresponding to n1 and n2.
// We work from the dependency graph, because it gives us all the data-dependencies,
// as well as more refined memory-dependencies than the C2 graph. The dependency graph
// does not have cycles. But packing nodes can introduce cyclic dependencies. Example:
//
//                                                       +--------+
//  A -> X                                               |        v
//                     Pack [A,B] and [X,Y]             [A,B]    [X,Y]
//  Y -> B                                                 ^        |
//                                                         +--------+
//
class PacksetGraph {
private:
  // pid: packset graph node id.
  GrowableArray<int> _pid;                 // bb_idx(n) -> pid
  GrowableArray<Node*> _pid_to_node;       // one node per pid, find rest via _packset.pack
  GrowableArray<GrowableArray<int>> _out;  // out-edges
  GrowableArray<int> _incnt;               // number of (implicit) in-edges
  int _max_pid = 0;

  bool _schedule_success;

  SuperWord* _slp;
public:
  PacksetGraph(SuperWord* slp)
  : _pid(8, 0, /* default */ 0), _slp(slp) {
  }
  // Get pid, if there is a packset node that n belongs to. Else return 0.
  int get_pid_or_zero(const Node* n) const {
    if (!_slp->in_bb(n)) {
      return 0;
    }
    int idx = _slp->bb_idx(n);
    if (idx >= _pid.length()) {
      return 0;
    } else {
      return _pid.at(idx);
    }
  }
  int get_pid(const Node* n) {
    int poz = get_pid_or_zero(n);
    assert(poz != 0, "pid should not be zero");
    return poz;
  }
  void set_pid(Node* n, int pid) {
    assert(n != nullptr && pid > 0, "sane inputs");
    assert(_slp->in_bb(n), "must be");
    int idx = _slp->bb_idx(n);
    _pid.at_put_grow(idx, pid);
    _pid_to_node.at_put_grow(pid - 1, n, nullptr);
  }
  Node* get_node(int pid) {
    assert(pid > 0 && pid <= _pid_to_node.length(), "pid must be mapped");
    Node* n = _pid_to_node.at(pid - 1);
    assert(n != nullptr, "sanity");
    return n;
  }
  int new_pid() {
    _incnt.push(0);
    _out.push(GrowableArray<int>());
    return ++_max_pid;
  }
  int incnt(int pid) { return _incnt.at(pid - 1); }
  void incnt_set(int pid, int cnt) { return _incnt.at_put(pid - 1, cnt); }
  GrowableArray<int>& out(int pid) { return _out.at(pid - 1); }
  bool schedule_success() const { return _schedule_success; }

  // Create nodes (from packs and scalar-nodes), and add edges, based on the dependency graph.
  void build() {
    const PackSet& packset = _slp->packset();
    const GrowableArray<Node*>& body = _slp->body();
    // Map nodes in packsets
    for (int i = 0; i < packset.length(); i++) {
      Node_List* p = packset.at(i);
      int pid = new_pid();
      for (uint k = 0; k < p->size(); k++) {
        Node* n = p->at(k);
        set_pid(n, pid);
        assert(packset.get_pack(n) == p, "matching packset");
      }
    }

    int max_pid_packset = _max_pid;

    // Map nodes not in packset
    for (int i = 0; i < body.length(); i++) {
      Node* n = body.at(i);
      if (n->is_Phi() || n->is_CFG()) {
        continue; // ignore control flow
      }
      int pid = get_pid_or_zero(n);
      if (pid == 0) {
        pid = new_pid();
        set_pid(n, pid);
        assert(packset.get_pack(n) == nullptr, "no packset");
      }
    }

    // Map edges for packset nodes
    VectorSet set;
    for (int i = 0; i < packset.length(); i++) {
      Node_List* p = packset.at(i);
      set.clear();
      int pid = get_pid(p->at(0));
      for (uint k = 0; k < p->size(); k++) {
        Node* n = p->at(k);
        assert(pid == get_pid(n), "all nodes in pack have same pid");
        for (VLoopDependencyGraph::PredsIterator preds(_slp->dependency_graph(), n); !preds.done(); preds.next()) {
          Node* pred = preds.current();
          int pred_pid = get_pid_or_zero(pred);
          if (pred_pid == pid && _slp->is_marked_reduction(n)) {
            continue; // reduction -> self-cycle is not a cyclic dependency
          }
          // Only add edges once, and only for mapped nodes (in body)
          if (pred_pid > 0 && !set.test_set(pred_pid)) {
            incnt_set(pid, incnt(pid) + 1); // increment
            out(pred_pid).push(pid);
          }
        }
      }
    }

    // Map edges for nodes not in packset
    for (int i = 0; i < body.length(); i++) {
      Node* n = body.at(i);
      int pid = get_pid_or_zero(n); // zero for Phi or CFG
      if (pid <= max_pid_packset) {
        continue; // Only scalar-nodes
      }
      for (VLoopDependencyGraph::PredsIterator preds(_slp->dependency_graph(), n); !preds.done(); preds.next()) {
        Node* pred = preds.current();
        int pred_pid = get_pid_or_zero(pred);
        // Only add edges for mapped nodes (in body)
        if (pred_pid > 0) {
          incnt_set(pid, incnt(pid) + 1); // increment
          out(pred_pid).push(pid);
        }
      }
    }
  }

  // Schedule nodes of PacksetGraph to worklist, using topsort: schedule a node
  // that has zero incnt. If a PacksetGraph node corresponds to memops, then add
  // those to the memops_schedule. At the end, we return the memops_schedule, and
  // note if topsort was successful.
  Node_List schedule() {
    Node_List memops_schedule;
    GrowableArray<int> worklist;
    // Directly schedule all nodes without precedence
    for (int pid = 1; pid <= _max_pid; pid++) {
      if (incnt(pid) == 0) {
        worklist.push(pid);
      }
    }
    // Continue scheduling via topological sort
    for (int i = 0; i < worklist.length(); i++) {
      int pid = worklist.at(i);

      // Add memops to memops_schedule
      Node* n = get_node(pid);
      Node_List* p = _slp->packset().get_pack(n);
      if (n->is_Mem()) {
        if (p == nullptr) {
          memops_schedule.push(n);
        } else {
          for (uint k = 0; k < p->size(); k++) {
            memops_schedule.push(p->at(k));
            assert(p->at(k)->is_Mem(), "only schedule memops");
          }
        }
      }

      // Decrement incnt for all successors
      for (int j = 0; j < out(pid).length(); j++){
        int pid_use = out(pid).at(j);
        int incnt_use = incnt(pid_use) - 1;
        incnt_set(pid_use, incnt_use);
        // Did use lose its last input?
        if (incnt_use == 0) {
          worklist.push(pid_use);
        }
      }
    }

    // Was every pid scheduled? If not, we found some cycles in the PacksetGraph.
    _schedule_success = (worklist.length() == _max_pid);
    return memops_schedule;
  }

  // Print the PacksetGraph.
  // print_nodes = true: print all C2 nodes beloning to PacksetGrahp node.
  // print_zero_incnt = false: do not print nodes that have no in-edges (any more).
  void print(bool print_nodes, bool print_zero_incnt) {
    const GrowableArray<Node*> &body = _slp->body();
    tty->print_cr("PacksetGraph");
    for (int pid = 1; pid <= _max_pid; pid++) {
      if (incnt(pid) == 0 && !print_zero_incnt) {
        continue;
      }
      tty->print("Node %d. incnt %d [", pid, incnt(pid));
      for (int j = 0; j < out(pid).length(); j++) {
        tty->print("%d ", out(pid).at(j));
      }
      tty->print_cr("]");
#ifndef PRODUCT
      if (print_nodes) {
        for (int i = 0; i < body.length(); i++) {
          Node* n = body.at(i);
          if (get_pid_or_zero(n) == pid) {
            tty->print("    ");
            n->dump();
          }
        }
      }
#endif
    }
  }
};

// The C2 graph (specifically the memory graph), needs to be re-ordered.
// (1) Build the PacksetGraph. It combines the dependency graph with the
//     packset. The PacksetGraph gives us the dependencies that must be
//     respected after scheduling.
// (2) Schedule the PacksetGraph to the memops_schedule, which represents
//     a linear order of all memops in the body. The order respects the
//     dependencies of the PacksetGraph.
// (3) If the PacksetGraph has cycles, we cannot schedule. Abort.
// (4) Use the memops_schedule to re-order the memops in all slices.
void SuperWord::schedule() {
  if (_packset.length() == 0) {
    return; // empty packset
  }
  ResourceMark rm;

  // (1) Build the PacksetGraph.
  PacksetGraph graph(this);
  graph.build();

  // (2) Schedule the PacksetGraph.
  Node_List memops_schedule = graph.schedule();

  // (3) Check if the PacksetGraph schedule succeeded (had no cycles).
  // We now know that we only have independent packs, see verify_packs.
  // This is a necessary but not a sufficient condition for an acyclic
  // graph (DAG) after scheduling. Thus, we must check if the packs have
  // introduced a cycle. The SuperWord paper mentions the need for this
  // in "3.7 Scheduling".
  if (!graph.schedule_success()) {
#ifndef PRODUCT
    if (is_trace_superword_rejections()) {
      tty->print_cr("SuperWord::schedule found cycle in PacksetGraph:");
      graph.print(true, false);
      tty->print_cr("removing all packs from packset.");
    }
#endif
    _packset.clear();
    return;
  }

#ifndef PRODUCT
  if (is_trace_superword_info()) {
    tty->print_cr("SuperWord::schedule: memops_schedule:");
    memops_schedule.dump();
  }
#endif

  CountedLoopNode* cl = lpt()->_head->as_CountedLoop();
  phase()->C->print_method(PHASE_SUPERWORD1_BEFORE_SCHEDULE, 4, cl);

  // (4) Use the memops_schedule to re-order the memops in all slices.
  schedule_reorder_memops(memops_schedule);
}


// Reorder the memory graph for all slices in parallel. We walk over the schedule once,
// and track the current memory state of each slice.
void SuperWord::schedule_reorder_memops(Node_List &memops_schedule) {
  int max_slices = phase()->C->num_alias_types();
  // When iterating over the memops_schedule, we keep track of the current memory state,
  // which is the Phi or a store in the loop.
  GrowableArray<Node*> current_state_in_slice(max_slices, max_slices, nullptr);
  // The memory state after the loop is the last store inside the loop. If we reorder the
  // loop we may have a different last store, and we need to adjust the uses accordingly.
  GrowableArray<Node*> old_last_store_in_slice(max_slices, max_slices, nullptr);

  const GrowableArray<PhiNode*>& mem_slice_head = _vloop_analyzer.memory_slices().heads();

  // (1) Set up the initial memory state from Phi. And find the old last store.
  for (int i = 0; i < mem_slice_head.length(); i++) {
    Node* phi  = mem_slice_head.at(i);
    assert(phi->is_Phi(), "must be phi");
    int alias_idx = phase()->C->get_alias_index(phi->adr_type());
    current_state_in_slice.at_put(alias_idx, phi);

    // If we have a memory phi, we have a last store in the loop, find it over backedge.
    StoreNode* last_store = phi->in(2)->as_Store();
    old_last_store_in_slice.at_put(alias_idx, last_store);
  }

  // (2) Walk over memops_schedule, append memops to the current state
  //     of that slice. If it is a Store, we take it as the new state.
  for (uint i = 0; i < memops_schedule.size(); i++) {
    MemNode* n = memops_schedule.at(i)->as_Mem();
    assert(n->is_Load() || n->is_Store(), "only loads or stores");
    int alias_idx = phase()->C->get_alias_index(n->adr_type());
    Node* current_state = current_state_in_slice.at(alias_idx);
    if (current_state == nullptr) {
      // If there are only loads in a slice, we never update the memory
      // state in the loop, hence there is no phi for the memory state.
      // We just keep the old memory state that was outside the loop.
      assert(n->is_Load() && !in_bb(n->in(MemNode::Memory)),
             "only loads can have memory state from outside loop");
    } else {
      igvn().replace_input_of(n, MemNode::Memory, current_state);
      if (n->is_Store()) {
        current_state_in_slice.at_put(alias_idx, n);
      }
    }
  }

  // (3) For each slice, we add the current state to the backedge
  //     in the Phi. Further, we replace uses of the old last store
  //     with uses of the new last store (current_state).
  Node_List uses_after_loop;
  for (int i = 0; i < mem_slice_head.length(); i++) {
    Node* phi  = mem_slice_head.at(i);
    int alias_idx = phase()->C->get_alias_index(phi->adr_type());
    Node* current_state = current_state_in_slice.at(alias_idx);
    assert(current_state != nullptr, "slice is mapped");
    assert(current_state != phi, "did some work in between");
    assert(current_state->is_Store(), "sanity");
    igvn().replace_input_of(phi, 2, current_state);

    // Replace uses of old last store with current_state (new last store)
    // Do it in two loops: first find all the uses, and change the graph
    // in as second loop so that we do not break the iterator.
    Node* last_store = old_last_store_in_slice.at(alias_idx);
    assert(last_store != nullptr, "we have a old last store");
    uses_after_loop.clear();
    for (DUIterator_Fast kmax, k = last_store->fast_outs(kmax); k < kmax; k++) {
      Node* use = last_store->fast_out(k);
      if (!in_bb(use)) {
        uses_after_loop.push(use);
      }
    }
    for (uint k = 0; k < uses_after_loop.size(); k++) {
      Node* use = uses_after_loop.at(k);
      for (uint j = 0; j < use->req(); j++) {
        Node* def = use->in(j);
        if (def == last_store) {
          igvn().replace_input_of(use, j, current_state);
        }
      }
    }
  }
}

//------------------------------output---------------------------
// Convert packs into vector node operations
// At this point, all correctness and profitability checks have passed.
// We start the irreversible process of editing the C2 graph. Should
// there be an unexpected situation (assert fails), then we can only
// bail out of the compilation, as the graph has already been partially
// modified. We bail out, and retry without SuperWord.
bool SuperWord::output() {
  CountedLoopNode *cl = lpt()->_head->as_CountedLoop();
  assert(cl->is_main_loop(), "SLP should only work on main loops");
  Compile* C = phase()->C;
  if (_packset.is_empty()) {
    return false;
  }

#ifndef PRODUCT
  if (TraceLoopOpts) {
    tty->print("SuperWord::output    ");
    lpt()->dump_head();
  }
#endif
  phase()->C->print_method(PHASE_SUPERWORD2_BEFORE_OUTPUT, 4, cl);

  adjust_pre_loop_limit_to_align_main_loop_vectors();

  DEBUG_ONLY(verify_no_extract());

  uint max_vlen_in_bytes = 0;
  uint max_vlen = 0;

  for (int i = 0; i < body().length(); i++) {
    Node* n = body().at(i);
    Node_List* p = get_pack(n);
    if (p != nullptr && n == p->at(p->size()-1)) {
      // After schedule_reorder_memops, we know that the memops have the same order in the pack
      // as in the memory slice. Hence, "first" is the first memop in the slice from the pack,
      // and "n" is the last node in the slice from the pack.
      Node* first = p->at(0);
      uint vlen = p->size();
      uint vlen_in_bytes = 0;
      Node* vn = nullptr;
      int   opc = n->Opcode();
      if (n->is_Load()) {
        Node* ctl = n->in(MemNode::Control);
        Node* mem = first->in(MemNode::Memory);
        // Set the memory dependency of the LoadVector as early as possible.
        // Walk up the memory chain, and ignore any StoreVector that provably
        // does not have any memory dependency.
        while (mem->is_StoreVector()) {
          VPointer p_store(mem->as_Mem(), _vloop);
          if (p_store.overlap_possible_with_any_in(p)) {
            break;
          } else {
            mem = mem->in(MemNode::Memory);
          }
        }
        Node* adr = first->in(MemNode::Address);
        const TypePtr* atyp = n->adr_type();
        vn = LoadVectorNode::make(opc, ctl, mem, adr, atyp, vlen, velt_basic_type(n), control_dependency(p));
        vlen_in_bytes = vn->as_LoadVector()->memory_size();
      } else if (n->is_Store()) {
        // Promote value to be stored to vector
        Node* val = vector_opd(p, MemNode::ValueIn);
        if (val == nullptr) {
          assert(false, "input to vector store was not created");
          C->record_failure(C2Compiler::retry_no_superword());
          return false; // bailout
        }

        Node* ctl = n->in(MemNode::Control);
        Node* mem = first->in(MemNode::Memory);
        Node* adr = first->in(MemNode::Address);
        const TypePtr* atyp = n->adr_type();
        vn = StoreVectorNode::make(opc, ctl, mem, adr, atyp, val, vlen);
        vlen_in_bytes = vn->as_StoreVector()->memory_size();
      } else if (VectorNode::is_scalar_rotate(n)) {
        Node* in1 = first->in(1);
        Node* in2 = first->in(2);
        // If rotation count is non-constant or greater than 8bit value create a vector.
        if (!in2->is_Con() || !Matcher::supports_vector_constant_rotates(in2->get_int())) {
          in2 =  vector_opd(p, 2);
        }
        vn = VectorNode::make(opc, in1, in2, vlen, velt_basic_type(n));
        vlen_in_bytes = vn->as_Vector()->length_in_bytes();
      } else if (VectorNode::is_roundopD(n)) {
        Node* in1 = vector_opd(p, 1);
        Node* in2 = first->in(2);
        assert(in2->is_Con(), "Constant rounding mode expected.");
        vn = VectorNode::make(opc, in1, in2, vlen, velt_basic_type(n));
        vlen_in_bytes = vn->as_Vector()->length_in_bytes();
      } else if (VectorNode::is_muladds2i(n)) {
        assert(n->req() == 5u, "MulAddS2I should have 4 operands.");
        Node* in1 = vector_opd(p, 1);
        Node* in2 = vector_opd(p, 2);
        vn = VectorNode::make(opc, in1, in2, vlen, velt_basic_type(n));
        vlen_in_bytes = vn->as_Vector()->length_in_bytes();
      } else if (opc == Op_SignumF || opc == Op_SignumD) {
        assert(n->req() == 4, "four inputs expected");
        Node* in = vector_opd(p, 1);
        Node* zero = vector_opd(p, 2);
        Node* one = vector_opd(p, 3);
        vn = VectorNode::make(opc, in, zero, one, vlen, velt_basic_type(n));
        vlen_in_bytes = vn->as_Vector()->length_in_bytes();
      } else if (n->is_Cmp()) {
        // Bool + Cmp + CMove -> VectorMaskCmp + VectorBlend
        continue;
      } else if (n->is_Bool()) {
        // Bool + Cmp + CMove -> VectorMaskCmp + VectorBlend
        continue;
      } else if (n->is_CMove()) {
        // Bool + Cmp + CMove -> VectorMaskCmp + VectorBlend

        BoolNode* bol = n->in(1)->as_Bool();
        assert(bol != nullptr, "must have Bool above CMove");
        BoolTest::mask bol_test = bol->_test._test;
        assert(bol_test == BoolTest::eq ||
               bol_test == BoolTest::ne ||
               bol_test == BoolTest::ge ||
               bol_test == BoolTest::gt ||
               bol_test == BoolTest::lt ||
               bol_test == BoolTest::le,
               "CMove bool should be one of: eq,ne,ge,ge,lt,le");
        Node_List* p_bol = get_pack(bol);
        assert(p_bol != nullptr, "CMove must have matching Bool pack");

#ifdef ASSERT
        for (uint j = 0; j < p_bol->size(); j++) {
          Node* m = p_bol->at(j);
          assert(m->as_Bool()->_test._test == bol_test,
                 "all bool nodes must have same test");
        }
#endif

        CmpNode* cmp = bol->in(1)->as_Cmp();
        assert(cmp != nullptr, "must have cmp above CMove");
        Node_List* p_cmp = get_pack(cmp);
        assert(p_cmp != nullptr, "Bool must have matching Cmp pack");

        Node* cmp_in1 = vector_opd(p_cmp, 1);
        Node* cmp_in2 = vector_opd(p_cmp, 2);

        Node* blend_in1 = vector_opd(p, 2);
        Node* blend_in2 = vector_opd(p, 3);

        if (cmp->Opcode() == Op_CmpF || cmp->Opcode() == Op_CmpD) {
          // If we have a Float or Double comparison, we must be careful with
          // handling NaN's correctly. CmpF and CmpD have a return code, as
          // they are based on the java bytecodes fcmpl/dcmpl:
          // -1: cmp_in1 <  cmp_in2, or at least one of the two is a NaN
          //  0: cmp_in1 == cmp_in2  (no NaN)
          //  1: cmp_in1 >  cmp_in2  (no NaN)
          //
          // The "bol_test" selects which of the [-1, 0, 1] cases lead to "true".
          //
          // Note: ordered   (O) comparison returns "false" if either input is NaN.
          //       unordered (U) comparison returns "true"  if either input is NaN.
          //
          // The VectorMaskCmpNode does a comparison directly on in1 and in2, in the java
          // standard way (all comparisons are ordered, except NEQ is unordered).
          //
          // In the following, "bol_test" already matches the cmp code for VectorMaskCmpNode:
          //   BoolTest::eq:  Case 0     -> EQ_O
          //   BoolTest::ne:  Case -1, 1 -> NEQ_U
          //   BoolTest::ge:  Case 0, 1  -> GE_O
          //   BoolTest::gt:  Case 1     -> GT_O
          //
          // But the lt and le comparisons must be converted from unordered to ordered:
          //   BoolTest::lt:  Case -1    -> LT_U -> VectorMaskCmp would interpret lt as LT_O
          //   BoolTest::le:  Case -1, 0 -> LE_U -> VectorMaskCmp would interpret le as LE_O
          //
          if (bol_test == BoolTest::lt || bol_test == BoolTest::le) {
            // Negating the bol_test and swapping the blend-inputs leaves all non-NaN cases equal,
            // but converts the unordered (U) to an ordered (O) comparison.
            //      VectorBlend(VectorMaskCmp(LT_U, in1_cmp, in2_cmp), in1_blend, in2_blend)
            // <==> VectorBlend(VectorMaskCmp(GE_O, in1_cmp, in2_cmp), in2_blend, in1_blend)
            //      VectorBlend(VectorMaskCmp(LE_U, in1_cmp, in2_cmp), in1_blend, in2_blend)
            // <==> VectorBlend(VectorMaskCmp(GT_O, in1_cmp, in2_cmp), in2_blend, in1_blend)
            bol_test = bol->_test.negate();
            swap(blend_in1, blend_in2);
          }
        }

        // VectorMaskCmp
        ConINode* bol_test_node  = igvn().intcon((int)bol_test);
        BasicType bt = velt_basic_type(cmp);
        const TypeVect* vt = TypeVect::make(bt, vlen);
        VectorNode* mask = new VectorMaskCmpNode(bol_test, cmp_in1, cmp_in2, bol_test_node, vt);
        phase()->register_new_node_with_ctrl_of(mask, p->at(0));
        igvn()._worklist.push(mask);

        // VectorBlend
        vn = new VectorBlendNode(blend_in1, blend_in2, mask);
      } else if (n->req() == 3) {
        // Promote operands to vector
        Node* in1 = nullptr;
        bool node_isa_reduction = is_marked_reduction(n);
        if (node_isa_reduction) {
          // the input to the first reduction operation is retained
          in1 = first->in(1);
        } else {
          in1 = vector_opd(p, 1);
          if (in1 == nullptr) {
            assert(false, "input in1 to vector operand was not created");
            C->record_failure(C2Compiler::retry_no_superword());
            return false; // bailout
          }
        }
        Node* in2 = vector_opd(p, 2);
        if (in2 == nullptr) {
          assert(false, "input in2 to vector operand was not created");
          C->record_failure(C2Compiler::retry_no_superword());
          return false; // bailout
        }
        if (in1->Opcode() == Op_Replicate && (node_isa_reduction == false) && (n->is_Add() || n->is_Mul())) {
          // Move invariant vector input into second position to avoid register spilling.
          Node* tmp = in1;
          in1 = in2;
          in2 = tmp;
        }
        if (node_isa_reduction) {
          const Type *arith_type = n->bottom_type();
          vn = ReductionNode::make(opc, nullptr, in1, in2, arith_type->basic_type());
          if (in2->is_Load()) {
            vlen_in_bytes = in2->as_LoadVector()->memory_size();
          } else {
            vlen_in_bytes = in2->as_Vector()->length_in_bytes();
          }
        } else {
          // Vector unsigned right shift for signed subword types behaves differently
          // from Java Spec. But when the shift amount is a constant not greater than
          // the number of sign extended bits, the unsigned right shift can be
          // vectorized to a signed right shift.
          if (VectorNode::can_transform_shift_op(n, velt_basic_type(n))) {
            opc = Op_RShiftI;
          }
          vn = VectorNode::make(opc, in1, in2, vlen, velt_basic_type(n));
          vlen_in_bytes = vn->as_Vector()->length_in_bytes();
        }
      } else if (opc == Op_SqrtF || opc == Op_SqrtD ||
                 opc == Op_AbsF || opc == Op_AbsD ||
                 opc == Op_AbsI || opc == Op_AbsL ||
                 opc == Op_NegF || opc == Op_NegD ||
                 opc == Op_RoundF || opc == Op_RoundD ||
                 opc == Op_ReverseBytesI || opc == Op_ReverseBytesL ||
                 opc == Op_ReverseBytesUS || opc == Op_ReverseBytesS ||
                 opc == Op_ReverseI || opc == Op_ReverseL ||
                 opc == Op_PopCountI || opc == Op_CountLeadingZerosI ||
                 opc == Op_CountTrailingZerosI) {
        assert(n->req() == 2, "only one input expected");
        Node* in = vector_opd(p, 1);
        vn = VectorNode::make(opc, in, nullptr, vlen, velt_basic_type(n));
        vlen_in_bytes = vn->as_Vector()->length_in_bytes();
      } else if (requires_long_to_int_conversion(opc)) {
        // Java API for Long.bitCount/numberOfLeadingZeros/numberOfTrailingZeros
        // returns int type, but Vector API for them returns long type. To unify
        // the implementation in backend, superword splits the vector implementation
        // for Java API into an execution node with long type plus another node
        // converting long to int.
        assert(n->req() == 2, "only one input expected");
        Node* in = vector_opd(p, 1);
        Node* longval = VectorNode::make(opc, in, nullptr, vlen, T_LONG);
        phase()->register_new_node_with_ctrl_of(longval, first);
        vn = VectorCastNode::make(Op_VectorCastL2X, longval, T_INT, vlen);
        vlen_in_bytes = vn->as_Vector()->length_in_bytes();
      } else if (VectorNode::is_convert_opcode(opc)) {
        assert(n->req() == 2, "only one input expected");
        BasicType bt = velt_basic_type(n);
        Node* in = vector_opd(p, 1);
        int vopc = VectorCastNode::opcode(opc, in->bottom_type()->is_vect()->element_basic_type());
        vn = VectorCastNode::make(vopc, in, bt, vlen);
        vlen_in_bytes = vn->as_Vector()->length_in_bytes();
      } else if (opc == Op_FmaD || opc == Op_FmaF) {
        // Promote operands to vector
        Node* in1 = vector_opd(p, 1);
        Node* in2 = vector_opd(p, 2);
        Node* in3 = vector_opd(p, 3);
        vn = VectorNode::make(opc, in1, in2, in3, vlen, velt_basic_type(n));
        vlen_in_bytes = vn->as_Vector()->length_in_bytes();
      } else {
        assert(false, "Unhandled scalar opcode (%s)", NodeClassNames[opc]);
        C->record_failure(C2Compiler::retry_no_superword());
        return false; // bailout
      }

      if (vn == nullptr) {
        assert(false, "got null node instead of vector node");
        C->record_failure(C2Compiler::retry_no_superword());
        return false; // bailout
      }

#ifdef ASSERT
      // Mark Load/Store Vector for alignment verification
      if (VerifyAlignVector) {
        if (vn->Opcode() == Op_LoadVector) {
          vn->as_LoadVector()->set_must_verify_alignment();
        } else if (vn->Opcode() == Op_StoreVector) {
          vn->as_StoreVector()->set_must_verify_alignment();
        }
      }
#endif

      phase()->register_new_node_with_ctrl_of(vn, first);
      for (uint j = 0; j < p->size(); j++) {
        Node* pm = p->at(j);
        igvn().replace_node(pm, vn);
      }
      igvn()._worklist.push(vn);

      if (vlen > max_vlen) {
        max_vlen = vlen;
      }
      if (vlen_in_bytes > max_vlen_in_bytes) {
        max_vlen_in_bytes = vlen_in_bytes;
      }
      VectorNode::trace_new_vector(vn, "SuperWord");
    }
  }//for (int i = 0; i < body().length(); i++)

  if (max_vlen_in_bytes > C->max_vector_size()) {
    C->set_max_vector_size(max_vlen_in_bytes);
  }
  if (max_vlen_in_bytes > 0) {
    cl->mark_loop_vectorized();
  }

  if (SuperWordLoopUnrollAnalysis) {
    if (cl->has_passed_slp()) {
      uint slp_max_unroll_factor = cl->slp_max_unroll();
      if (slp_max_unroll_factor == max_vlen) {
#ifndef PRODUCT
        if (TraceSuperWordLoopUnrollAnalysis) {
          tty->print_cr("vector loop(unroll=%d, len=%d)\n", max_vlen, max_vlen_in_bytes*BitsPerByte);
        }
#endif
        // For atomic unrolled loops which are vector mapped, instigate more unrolling
        cl->set_notpassed_slp();
        // if vector resources are limited, do not allow additional unrolling
        if (Matcher::float_pressure_limit() > 8) {
          C->set_major_progress();
          cl->mark_do_unroll_only();
        }
      }
    }
  }

  phase()->C->print_method(PHASE_SUPERWORD3_AFTER_OUTPUT, 4, cl);

  return true;
}

//------------------------------vector_opd---------------------------
// Create a vector operand for the nodes in pack p for operand: in(opd_idx)
Node* SuperWord::vector_opd(Node_List* p, int opd_idx) {
  Node* p0 = p->at(0);
  uint vlen = p->size();
  Node* opd = p0->in(opd_idx);
  CountedLoopNode *cl = lpt()->_head->as_CountedLoop();
  bool have_same_inputs = same_inputs(p, opd_idx);

  // Insert index population operation to create a vector of increasing
  // indices starting from the iv value. In some special unrolled loops
  // (see JDK-8286125), we need scalar replications of the iv value if
  // all inputs are the same iv, so we do a same inputs check here.
  if (opd == iv() && !have_same_inputs) {
    BasicType p0_bt = velt_basic_type(p0);
    BasicType iv_bt = is_subword_type(p0_bt) ? p0_bt : T_INT;
    assert(VectorNode::is_populate_index_supported(iv_bt), "Should support");
    const TypeVect* vt = TypeVect::make(iv_bt, vlen);
    Node* vn = new PopulateIndexNode(iv(), igvn().intcon(1), vt);
    VectorNode::trace_new_vector(vn, "SuperWord");
    phase()->register_new_node_with_ctrl_of(vn, opd);
    return vn;
  }

  if (have_same_inputs) {
    if (opd->is_Vector() || opd->is_LoadVector()) {
      if (opd_idx == 2 && VectorNode::is_shift(p0)) {
        assert(false, "shift's count can't be vector");
        return nullptr;
      }
      return opd; // input is matching vector
    }
    if ((opd_idx == 2) && VectorNode::is_shift(p0)) {
      Node* cnt = opd;
      // Vector instructions do not mask shift count, do it here.
      juint mask = (p0->bottom_type() == TypeInt::INT) ? (BitsPerInt - 1) : (BitsPerLong - 1);
      const TypeInt* t = opd->find_int_type();
      if (t != nullptr && t->is_con()) {
        juint shift = t->get_con();
        if (shift > mask) { // Unsigned cmp
          cnt = igvn().intcon(shift & mask);
          phase()->set_ctrl(cnt, phase()->C->root());
        }
      } else {
        if (t == nullptr || t->_lo < 0 || t->_hi > (int)mask) {
          cnt = igvn().intcon(mask);
          cnt = new AndINode(opd, cnt);
          phase()->register_new_node_with_ctrl_of(cnt, opd);
        }
        if (!opd->bottom_type()->isa_int()) {
          assert(false, "int type only");
          return nullptr;
        }
      }
      // Move shift count into vector register.
      cnt = VectorNode::shift_count(p0->Opcode(), cnt, vlen, velt_basic_type(p0));
      phase()->register_new_node_with_ctrl_of(cnt, opd);
      return cnt;
    }
    if (opd->is_StoreVector()) {
      assert(false, "StoreVector is not expected here");
      return nullptr;
    }
    // Convert scalar input to vector with the same number of elements as
    // p0's vector. Use p0's type because size of operand's container in
    // vector should match p0's size regardless operand's size.
    const Type* p0_t = nullptr;
    VectorNode* vn = nullptr;
    if (opd_idx == 2 && VectorNode::is_scalar_rotate(p0)) {
       Node* conv = opd;
       p0_t =  TypeInt::INT;
       if (p0->bottom_type()->isa_long()) {
         p0_t = TypeLong::LONG;
         conv = new ConvI2LNode(opd);
         phase()->register_new_node_with_ctrl_of(conv, opd);
       }
       vn = VectorNode::scalar2vector(conv, vlen, p0_t);
    } else {
       p0_t =  velt_type(p0);
       vn = VectorNode::scalar2vector(opd, vlen, p0_t);
    }

    phase()->register_new_node_with_ctrl_of(vn, opd);
    VectorNode::trace_new_vector(vn, "SuperWord");
    return vn;
  }

  // Insert pack operation
  BasicType bt = velt_basic_type(p0);
  PackNode* pk = PackNode::make(opd, vlen, bt);
  DEBUG_ONLY( const BasicType opd_bt = opd->bottom_type()->basic_type(); )

  for (uint i = 1; i < vlen; i++) {
    Node* pi = p->at(i);
    Node* in = pi->in(opd_idx);
    if (get_pack(in) != nullptr) {
      assert(false, "Should already have been unpacked");
      return nullptr;
    }
    assert(opd_bt == in->bottom_type()->basic_type(), "all same type");
    pk->add_opd(in);
    if (VectorNode::is_muladds2i(pi)) {
      Node* in2 = pi->in(opd_idx + 2);
      if (get_pack(in2) != nullptr) {
        assert(false, "Should already have been unpacked");
        return nullptr;
      }
      assert(opd_bt == in2->bottom_type()->basic_type(), "all same type");
      pk->add_opd(in2);
    }
  }
  phase()->register_new_node_with_ctrl_of(pk, opd);
  VectorNode::trace_new_vector(pk, "SuperWord");
  return pk;
}

#ifdef ASSERT
// We check that every packset (name it p_def) only has vector uses (p_use),
// which are proper vector uses of def.
void SuperWord::verify_no_extract() {
  for (int i = 0; i < _packset.length(); i++) {
    Node_List* p_def = _packset.at(i);

    // A vector store has no uses
    if (p_def->at(0)->is_Store()) { continue; }

    // for every def in p_def, and every use:
    for (uint i = 0; i < p_def->size(); i++) {
      Node* def = p_def->at(i);
      for (DUIterator_Fast jmax, j = def->fast_outs(jmax); j < jmax; j++) {
        Node* use = def->fast_out(j);
        // find every use->def edge:
        for (uint k = 0; k < use->req(); k++) {
          Node* maybe_def = use->in(k);
          if (def == maybe_def) {
            Node_List* p_use = get_pack(use);
            if (is_marked_reduction(def)) { continue; }
            assert(p_use != nullptr && is_vector_use(use, k), "all uses must be vector uses");
          }
        }
      }
    }
  }
}
#endif

// Check if n_super's pack uses are a superset of n_sub's pack uses.
bool SuperWord::has_use_pack_superset(const Node* n_super, const Node* n_sub) const {
  Node_List* pack = get_pack(n_super);
  assert(pack != nullptr && pack == get_pack(n_sub), "must have the same pack");

  // For all uses of n_sub that are in a pack (use_sub) ...
  for (DUIterator_Fast jmax, j = n_sub->fast_outs(jmax); j < jmax; j++) {
    Node* use_sub = n_sub->fast_out(j);
    Node_List* pack_use_sub = get_pack(use_sub);
    if (pack_use_sub == nullptr) { continue; }

    // ... and all input edges: use_sub->in(i) == n_sub.
    uint start, end;
    VectorNode::vector_operands(use_sub, &start, &end);
    for (uint i = start; i < end; i++) {
      if (use_sub->in(i) != n_sub) { continue; }

      // Check if n_super has any use use_super in the same pack ...
      bool found = false;
      for (DUIterator_Fast kmax, k = n_super->fast_outs(kmax); k < kmax; k++) {
        Node* use_super = n_super->fast_out(k);
        Node_List* pack_use_super = get_pack(use_super);
        if (pack_use_sub != pack_use_super) { continue; }

        // ... and where there is an edge use_super->in(i) == n_super.
        // For MulAddS2I it is expected to have defs over different input edges.
        if (use_super->in(i) != n_super && !VectorNode::is_muladds2i(use_super)) { continue; }

        found = true;
        break;
      }
      if (!found) {
        // n_sub has a use-edge (use_sub->in(i) == n_sub) with use_sub in a packset,
        // but n_super does not have any edge (use_super->in(i) == n_super) with
        // use_super in the same packset. Hence, n_super does not have a use pack
        // superset of n_sub.
        return false;
      }
    }
  }
  // n_super has all edges that n_sub has.
  return true;
}

// Find a boundary in the pack, where left and right have different pack uses and defs.
// This is a natural boundary to split a pack, to ensure that use and def packs match.
// If no boundary is found, return zero.
uint SuperWord::find_use_def_boundary(const Node_List* pack) const {
  Node* p0 = pack->at(0);
  Node* p1 = pack->at(1);

  const bool is_reduction_pack = reduction(p0, p1);

  // Inputs range
  uint start, end;
  VectorNode::vector_operands(p0, &start, &end);

  for (int i = pack->size() - 2; i >= 0; i--) {
    // For all neighbours
    Node* n0 = pack->at(i + 0);
    Node* n1 = pack->at(i + 1);


    // 1. Check for matching defs
    for (uint j = start; j < end; j++) {
      Node* n0_in = n0->in(j);
      Node* n1_in = n1->in(j);
      // No boundary if:
      // 1) the same packs OR
      // 2) reduction edge n0->n1 or n1->n0
      if (get_pack(n0_in) != get_pack(n1_in) &&
          !((n0 == n1_in || n1 == n0_in) && is_reduction_pack)) {
        return i + 1;
      }
    }

    // 2. Check for matching uses: equal if both are superset of the other.
    //    Reductions have no pack uses, so they match trivially on the use packs.
    if (!is_reduction_pack &&
        !(has_use_pack_superset(n0, n1) &&
          has_use_pack_superset(n1, n0))) {
      return i + 1;
    }
  }

  return 0;
}

//------------------------------is_vector_use---------------------------
// Is use->in(u_idx) a vector use?
bool SuperWord::is_vector_use(Node* use, int u_idx) const {
  Node_List* u_pk = get_pack(use);
  if (u_pk == nullptr) return false;

  // Reduction: first input is internal connection.
  if (is_marked_reduction(use) && u_idx == 1) {
#ifdef ASSERT
      for (uint i = 1; i < u_pk->size(); i++) {
        assert(u_pk->at(i - 1) == u_pk->at(i)->in(1), "internal connection");
      }
#endif
    return true;
  }

  Node* def = use->in(u_idx);
  Node_List* d_pk = get_pack(def);
  if (d_pk == nullptr) {
    Node* n = u_pk->at(0)->in(u_idx);
    if (n == iv()) {
      // check for index population
      BasicType bt = velt_basic_type(use);
      if (!VectorNode::is_populate_index_supported(bt)) return false;
      for (uint i = 1; i < u_pk->size(); i++) {
        // We can create a vector filled with iv indices if all other nodes
        // in use pack have inputs of iv plus node index.
        Node* use_in = u_pk->at(i)->in(u_idx);
        if (!use_in->is_Add() || use_in->in(1) != n) return false;
        const TypeInt* offset_t = use_in->in(2)->bottom_type()->is_int();
        if (offset_t == nullptr || !offset_t->is_con() ||
            offset_t->get_con() != (jint) i) return false;
      }
    } else {
      // check for scalar promotion
      for (uint i = 1; i < u_pk->size(); i++) {
        if (u_pk->at(i)->in(u_idx) != n) return false;
      }
    }
    return true;
  }

  if (!is_velt_basic_type_compatible_use_def(use, def)) {
    return false;
  }

  if (VectorNode::is_muladds2i(use)) {
    // MulAddS2I takes shorts and produces ints.
    if (u_pk->size() * 2 != d_pk->size()) {
      return false;
    }
    return true;
  }

  if (u_pk->size() != d_pk->size()) {
    return false;
  }

  for (uint i = 0; i < u_pk->size(); i++) {
    Node* ui = u_pk->at(i);
    Node* di = d_pk->at(i);
    if (ui->in(u_idx) != di) {
      return false;
    }
  }
  return true;
}

// Check if the output type of def is compatible with the input type of use, i.e. if the
// types have the same size.
bool SuperWord::is_velt_basic_type_compatible_use_def(Node* use, Node* def) const {
  assert(in_bb(def) && in_bb(use), "both use and def are in loop");

  // Conversions are trivially compatible.
  if (VectorNode::is_convert_opcode(use->Opcode())) {
    return true;
  }

  BasicType use_bt = velt_basic_type(use);
  BasicType def_bt = velt_basic_type(def);

  assert(is_java_primitive(use_bt), "sanity %s", type2name(use_bt));
  assert(is_java_primitive(def_bt), "sanity %s", type2name(def_bt));

  // Nodes like Long.bitCount: expect long input, and int output.
  if (requires_long_to_int_conversion(use->Opcode())) {
    return type2aelembytes(def_bt) == 8 &&
           type2aelembytes(use_bt) == 4;
  }

  // MulAddS2I: expect short input, and int output.
  if (VectorNode::is_muladds2i(use)) {
    return type2aelembytes(def_bt) == 2 &&
           type2aelembytes(use_bt) == 4;
  }

  // Default case: input size of use equals output size of def.
  return type2aelembytes(use_bt) == type2aelembytes(def_bt);
}

// Return nullptr if success, else failure message
VStatus VLoopBody::construct() {
  assert(_body.is_empty(), "body is empty");

  // First pass over loop body:
  //  (1) Check that there are no unwanted nodes (LoadStore, MergeMem, data Proj).
  //  (2) Count number of nodes, and create a temporary map (_idx -> bb_idx).
  //  (3) Verify that all non-ctrl nodes have an input inside the loop.
  int body_count = 0;
  for (uint i = 0; i < _vloop.lpt()->_body.size(); i++) {
    Node* n = _vloop.lpt()->_body.at(i);
    set_bb_idx(n, i); // Create a temporary map
    if (_vloop.in_bb(n)) {
      body_count++;

      if (n->is_LoadStore() || n->is_MergeMem() ||
          (n->is_Proj() && !n->as_Proj()->is_CFG())) {
        // Bailout if the loop has LoadStore, MergeMem or data Proj
        // nodes. Superword optimization does not work with them.
#ifndef PRODUCT
        if (_vloop.is_trace_body()) {
          tty->print_cr("VLoopBody::construct: fails because of unhandled node:");
          n->dump();
        }
#endif
        return VStatus::make_failure(VLoopBody::FAILURE_NODE_NOT_ALLOWED);
      }

      if (!n->is_CFG()) {
        bool found = false;
        for (uint j = 0; j < n->req(); j++) {
          Node* def = n->in(j);
          if (def != nullptr && _vloop.in_bb(def)) {
            found = true;
            break;
          }
        }
        if (!found) {
          // If all inputs to a data-node are outside the loop, the node itself should be outside the loop.
#ifndef PRODUCT
          if (_vloop.is_trace_body()) {
            tty->print_cr("VLoopBody::construct: fails because data node in loop has no input in loop:");
            n->dump();
          }
#endif
          return VStatus::make_failure(VLoopBody::FAILURE_UNEXPECTED_CTRL);
        }
      }
    }
  }

  // Create a reverse-post-order list of nodes in body
  ResourceMark rm;
  GrowableArray<Node*> stack;
  VectorSet visited;
  VectorSet post_visited;

  visited.set(bb_idx(_vloop.cl()));
  stack.push(_vloop.cl());

  // Do a depth first walk over out edges
  int rpo_idx = body_count - 1;
  while (!stack.is_empty()) {
    Node* n = stack.top(); // Leave node on stack
    if (!visited.test_set(bb_idx(n))) {
      // forward arc in graph
    } else if (!post_visited.test(bb_idx(n))) {
      // cross or back arc
      const int old_length = stack.length();

      // If a Load depends on the same memory state as a Store, we must make sure that
      // the Load is ordered before the Store.
      //
      //      mem
      //       |
      //    +--+--+
      //    |     |
      //    |    Load (n)
      //    |
      //   Store (mem_use)
      //
      if (n->is_Load()) {
        Node* mem = n->in(MemNode::Memory);
        for (DUIterator_Fast imax, i = mem->fast_outs(imax); i < imax; i++) {
          Node* mem_use = mem->fast_out(i);
          if (mem_use->is_Store() && _vloop.in_bb(mem_use) && !visited.test(bb_idx(mem_use))) {
            stack.push(mem_use); // Ordering edge: Load (n) -> Store (mem_use)
          }
        }
      }

      for (DUIterator_Fast imax, i = n->fast_outs(imax); i < imax; i++) {
        Node* use = n->fast_out(i);
        if (_vloop.in_bb(use) && !visited.test(bb_idx(use)) &&
            // Don't go around backedge
            (!use->is_Phi() || n == _vloop.cl())) {
          stack.push(use); // Ordering edge: n -> use
        }
      }

      if (stack.length() == old_length) {
        // There were no additional uses, post visit node now
        stack.pop(); // Remove node from stack
        assert(rpo_idx >= 0, "must still have idx to pass out");
        _body.at_put_grow(rpo_idx, n);
        rpo_idx--;
        post_visited.set(bb_idx(n));
        assert(rpo_idx >= 0 || stack.is_empty(), "still have idx left or are finished");
      }
    } else {
      stack.pop(); // Remove post-visited node from stack
    }
  }

  // Create real map of body indices for nodes
  for (int j = 0; j < _body.length(); j++) {
    Node* n = _body.at(j);
    set_bb_idx(n, j);
  }

#ifndef PRODUCT
  if (_vloop.is_trace_body()) {
    print();
  }
#endif

  assert(rpo_idx == -1 && body_count == _body.length(), "all body members found");
  return VStatus::make_success();
}

BasicType SuperWord::longer_type_for_conversion(Node* n) const {
  if (!(VectorNode::is_convert_opcode(n->Opcode()) ||
        requires_long_to_int_conversion(n->Opcode())) ||
      !in_bb(n->in(1))) {
    return T_ILLEGAL;
  }
  assert(in_bb(n), "must be in the bb");
  BasicType src_t = velt_basic_type(n->in(1));
  BasicType dst_t = velt_basic_type(n);
  // Do not use superword for non-primitives.
  // Superword does not support casting involving unsigned types.
  if (!is_java_primitive(src_t) || is_unsigned_subword_type(src_t) ||
      !is_java_primitive(dst_t) || is_unsigned_subword_type(dst_t)) {
    return T_ILLEGAL;
  }
  int src_size = type2aelembytes(src_t);
  int dst_size = type2aelembytes(dst_t);
  return src_size == dst_size ? T_ILLEGAL
                              : (src_size > dst_size ? src_t : dst_t);
}

void VLoopTypes::compute_vector_element_type() {
#ifndef PRODUCT
  if (_vloop.is_trace_vector_element_type()) {
    tty->print_cr("\nVLoopTypes::compute_vector_element_type:");
  }
#endif

  const GrowableArray<Node*>& body = _body.body();

  assert(_velt_type.is_empty(), "must not yet be computed");
  // reserve space
  _velt_type.at_put_grow(body.length()-1, nullptr);

  // Initial type
  for (int i = 0; i < body.length(); i++) {
    Node* n = body.at(i);
    set_velt_type(n, container_type(n));
  }

  // Propagate integer narrowed type backwards through operations
  // that don't depend on higher order bits
  for (int i = body.length() - 1; i >= 0; i--) {
    Node* n = body.at(i);
    // Only integer types need be examined
    const Type* vtn = velt_type(n);
    if (vtn->basic_type() == T_INT) {
      uint start, end;
      VectorNode::vector_operands(n, &start, &end);

      for (uint j = start; j < end; j++) {
        Node* in  = n->in(j);
        // Don't propagate through a memory
        if (!in->is_Mem() &&
            _vloop.in_bb(in) &&
            velt_type(in)->basic_type() == T_INT &&
            data_size(n) < data_size(in)) {
          bool same_type = true;
          for (DUIterator_Fast kmax, k = in->fast_outs(kmax); k < kmax; k++) {
            Node *use = in->fast_out(k);
            if (!_vloop.in_bb(use) || !same_velt_type(use, n)) {
              same_type = false;
              break;
            }
          }
          if (same_type) {
            // In any Java arithmetic operation, operands of small integer types
            // (boolean, byte, char & short) should be promoted to int first.
            // During narrowed integer type backward propagation, for some operations
            // like RShiftI, Abs, and ReverseBytesI,
            // the compiler has to know the higher order bits of the 1st operand,
            // which will be lost in the narrowed type. These operations shouldn't
            // be vectorized if the higher order bits info is imprecise.
            const Type* vt = vtn;
            int op = in->Opcode();
            if (VectorNode::is_shift_opcode(op) || op == Op_AbsI || op == Op_ReverseBytesI) {
              Node* load = in->in(1);
              if (load->is_Load() &&
                  _vloop.in_bb(load) &&
                  (velt_type(load)->basic_type() == T_INT)) {
                // Only Load nodes distinguish signed (LoadS/LoadB) and unsigned
                // (LoadUS/LoadUB) values. Store nodes only have one version.
                vt = velt_type(load);
              } else if (op != Op_LShiftI) {
                // Widen type to int to avoid the creation of vector nodes. Note
                // that left shifts work regardless of the signedness.
                vt = TypeInt::INT;
              }
            }
            set_velt_type(in, vt);
          }
        }
      }
    }
  }
  for (int i = 0; i < body.length(); i++) {
    Node* n = body.at(i);
    Node* nn = n;
    if (nn->is_Bool() && nn->in(0) == nullptr) {
      nn = nn->in(1);
      assert(nn->is_Cmp(), "always have Cmp above Bool");
    }
    if (nn->is_Cmp() && nn->in(0) == nullptr) {
      assert(_vloop.in_bb(nn->in(1)) || _vloop.in_bb(nn->in(2)),
             "one of the inputs must be in the loop, too");
      if (_vloop.in_bb(nn->in(1))) {
        set_velt_type(n, velt_type(nn->in(1)));
      } else {
        set_velt_type(n, velt_type(nn->in(2)));
      }
    }
  }
#ifndef PRODUCT
  if (_vloop.is_trace_vector_element_type()) {
    for (int i = 0; i < body.length(); i++) {
      Node* n = body.at(i);
      velt_type(n)->dump();
      tty->print("\t");
      n->dump();
    }
  }
#endif
}

// Smallest type containing range of values
const Type* VLoopTypes::container_type(Node* n) const {
  if (n->is_Mem()) {
    BasicType bt = n->as_Mem()->memory_type();
    if (n->is_Store() && (bt == T_CHAR)) {
      // Use T_SHORT type instead of T_CHAR for stored values because any
      // preceding arithmetic operation extends values to signed Int.
      bt = T_SHORT;
    }
    if (n->Opcode() == Op_LoadUB) {
      // Adjust type for unsigned byte loads, it is important for right shifts.
      // T_BOOLEAN is used because there is no basic type representing type
      // TypeInt::UBYTE. Use of T_BOOLEAN for vectors is fine because only
      // size (one byte) and sign is important.
      bt = T_BOOLEAN;
    }
    return Type::get_const_basic_type(bt);
  }
  const Type* t = _vloop.phase()->igvn().type(n);
  if (t->basic_type() == T_INT) {
    // A narrow type of arithmetic operations will be determined by
    // propagating the type of memory operations.
    return TypeInt::INT;
  }
  return t;
}

bool VLoopMemorySlices::same_memory_slice(MemNode* m1, MemNode* m2) const {
  return _vloop.phase()->C->get_alias_index(m1->adr_type()) ==
         _vloop.phase()->C->get_alias_index(m2->adr_type());
}

LoadNode::ControlDependency SuperWord::control_dependency(Node_List* p) {
  LoadNode::ControlDependency dep = LoadNode::DependsOnlyOnTest;
  for (uint i = 0; i < p->size(); i++) {
    Node* n = p->at(i);
    assert(n->is_Load(), "only meaningful for loads");
    if (!n->depends_only_on_test()) {
      if (n->as_Load()->has_unknown_control_dependency() &&
          dep != LoadNode::Pinned) {
        // Upgrade to unknown control...
        dep = LoadNode::UnknownControl;
      } else {
        // Otherwise, we must pin it.
        dep = LoadNode::Pinned;
      }
    }
  }
  return dep;
}

// Find the memop pack with the maximum vector width, unless they were already
// determined by SuperWord::filter_packs_for_alignment().
void SuperWord::determine_mem_ref_and_aw_for_main_loop_alignment() {
  if (_mem_ref_for_main_loop_alignment != nullptr) {
    assert(vectors_should_be_aligned(), "mem_ref only set if filtered for alignment");
    return;
  }

  MemNode const* mem_ref = nullptr;
  int max_aw = 0;
  for (int i = 0; i < _packset.length(); i++) {
    Node_List* pack = _packset.at(i);
    MemNode* first = pack->at(0)->isa_Mem();
    if (first == nullptr) { continue; }

    int vw = first->memory_size() * pack->size();
    if (vw > max_aw) {
      max_aw = vw;
      mem_ref = first;
    }
  }
  assert(mem_ref != nullptr && max_aw > 0, "found mem_ref and aw");
  _mem_ref_for_main_loop_alignment = mem_ref;
  _aw_for_main_loop_alignment = max_aw;
}

#define TRACE_ALIGN_VECTOR_NODE(node) { \
  DEBUG_ONLY(                           \
    if (is_trace_align_vector()) {      \
      tty->print("  " #node ": ");      \
      node->dump();                     \
    }                                   \
  )                                     \
}                                       \

// Ensure that the main loop vectors are aligned by adjusting the pre loop limit. We memory-align
// the address of "_mem_ref_for_main_loop_alignment" to "_aw_for_main_loop_alignment", which is a
// sufficiently large alignment width. We adjust the pre-loop iteration count by adjusting the
// pre-loop limit.
void SuperWord::adjust_pre_loop_limit_to_align_main_loop_vectors() {
  determine_mem_ref_and_aw_for_main_loop_alignment();
  const MemNode* align_to_ref = _mem_ref_for_main_loop_alignment;
  const int aw                = _aw_for_main_loop_alignment;
  assert(align_to_ref != nullptr && aw > 0, "must have alignment reference and aw");
  assert(cl()->is_main_loop(), "can only do alignment for main loop");

  // The opaque node for the limit, where we adjust the input
  Opaque1Node* pre_opaq = _vloop.pre_loop_end()->limit()->as_Opaque1();

  // Current pre-loop limit.
  Node* old_limit = pre_opaq->in(1);

  // Where we put new limit calculations.
  Node* pre_ctrl = _vloop.pre_loop_head()->in(LoopNode::EntryControl);

  // Ensure the original loop limit is available from the pre-loop Opaque1 node.
  Node* orig_limit = pre_opaq->original_loop_limit();
  assert(orig_limit != nullptr && igvn().type(orig_limit) != Type::TOP, "");

  const VPointer& align_to_ref_p = vpointer(align_to_ref);
  assert(align_to_ref_p.valid(), "sanity");

  // For the main-loop, we want the address of align_to_ref to be memory aligned
  // with some alignment width (aw, a power of 2). When we enter the main-loop,
  // we know that iv is equal to the pre-loop limit. If we adjust the pre-loop
  // limit by executing adjust_pre_iter many extra iterations, we can change the
  // alignment of the address.
  //
  //   adr = base + offset + invar + scale * iv                               (1)
  //   adr % aw = 0                                                           (2)
  //
  // Note, that we are defining the modulo operator "%" such that the remainder is
  // always positive, see AlignmentSolution::mod(i, q). Since we are only computing
  // modulo with powers of 2, we can instead simply use the last log2(q) bits of
  // a number i, to get "i % q". This is performed with a bitmask.
  //
  // The limit of the pre-loop needs to be adjusted:
  //
  //   old_limit:       current pre-loop limit
  //   new_limit:       new pre-loop limit
  //   adjust_pre_iter: additional pre-loop iterations for alignment adjustment
  //
  // We want to find adjust_pre_iter, such that the address is aligned when entering
  // the main-loop:
  //
  //   iv = new_limit = old_limit + adjust_pre_iter                           (3a, stride > 0)
  //   iv = new_limit = old_limit - adjust_pre_iter                           (3b, stride < 0)
  //
  // We define boi as:
  //
  //   boi = base + offset + invar                                            (4)
  //
  // And now we can simplify the address using (1), (3), and (4):
  //
  //   adr = boi + scale * new_limit
  //   adr = boi + scale * (old_limit + adjust_pre_iter)                      (5a, stride > 0)
  //   adr = boi + scale * (old_limit - adjust_pre_iter)                      (5b, stride < 0)
  //
  // And hence we can restate (2) with (5), and solve the equation for adjust_pre_iter:
  //
  //   (boi + scale * (old_limit + adjust_pre_iter) % aw = 0                  (6a, stride > 0)
  //   (boi + scale * (old_limit - adjust_pre_iter) % aw = 0                  (6b, stride < 0)
  //
  // In most cases, scale is the element size, for example:
  //
  //   for (i = 0; i < a.length; i++) { a[i] = ...; }
  //
  // It is thus reasonable to assume that both abs(scale) and abs(stride) are
  // strictly positive powers of 2. Further, they can be assumed to be non-zero,
  // otherwise the address does not depend on iv, and the alignment cannot be
  // affected by adjusting the pre-loop limit.
  //
  // Further, if abs(scale) >= aw, then adjust_pre_iter has no effect on alignment, and
  // we are not able to affect the alignment at all. Hence, we require abs(scale) < aw.
  //
  // Moreover, for alignment to be achievable, boi must be a multiple of scale. If strict
  // alignment is required (i.e. -XX:+AlignVector), this is guaranteed by the filtering
  // done with the AlignmentSolver / AlignmentSolution. If strict alignment is not
  // required, then alignment is still preferable for performance, but not necessary.
  // In many cases boi will be a multiple of scale, but if it is not, then the adjustment
  // does not guarantee alignment, but the code is still correct.
  //
  // Hence, in what follows we assume that boi is a multiple of scale, and in fact all
  // terms in (6) are multiples of scale. Therefore we divide all terms by scale:
  //
  //   AW = aw / abs(scale)            (power of 2)                           (7)
  //   BOI = boi / abs(scale)                                                 (8)
  //
  // and restate (6), using (7) and (8), i.e. we divide (6) by abs(scale):
  //
  //   (BOI + sign(scale) * (old_limit + adjust_pre_iter) % AW = 0           (9a, stride > 0)
  //   (BOI + sign(scale) * (old_limit - adjust_pre_iter) % AW = 0           (9b, stride < 0)
  //
  //   where: sign(scale) = scale / abs(scale) = (scale > 0 ? 1 : -1)
  //
  // Note, (9) allows for periodic solutions of adjust_pre_iter, with periodicity AW.
  // But we would like to spend as few iterations in the pre-loop as possible,
  // hence we want the smallest adjust_pre_iter, and so:
  //
  //   0 <= adjust_pre_iter < AW                                              (10)
  //
  // We solve (9) for adjust_pre_iter, in the following 4 cases:
  //
  // Case A: scale > 0 && stride > 0 (i.e. sign(scale) =  1)
  //   (BOI + old_limit + adjust_pre_iter) % AW = 0
  //   adjust_pre_iter = (-BOI - old_limit) % AW                              (11a)
  //
  // Case B: scale < 0 && stride > 0 (i.e. sign(scale) = -1)
  //   (BOI - old_limit - adjust_pre_iter) % AW = 0
  //   adjust_pre_iter = (BOI - old_limit) % AW                               (11b)
  //
  // Case C: scale > 0 && stride < 0 (i.e. sign(scale) =  1)
  //   (BOI + old_limit - adjust_pre_iter) % AW = 0
  //   adjust_pre_iter = (BOI + old_limit) % AW                               (11c)
  //
  // Case D: scale < 0 && stride < 0 (i.e. sign(scale) = -1)
  //   (BOI - old_limit + adjust_pre_iter) % AW = 0
  //   adjust_pre_iter = (-BOI + old_limit) % AW                              (11d)
  //
  // We now generalize the equations (11*) by using:
  //
  //   OP:   (stride         > 0) ? SUB   : ADD
  //   XBOI: (stride * scale > 0) ? -BOI  : BOI
  //
  // which gives us the final pre-loop limit adjustment:
  //
  //   adjust_pre_iter = (XBOI OP old_limit) % AW                             (12)
  //
  // We can construct XBOI by additionally defining:
  //
  //   xboi = (stride * scale > 0) ? -boi              : boi                  (13)
  //
  // which gives us:
  //
  //   XBOI = (stride * scale > 0) ? -BOI              : BOI
  //        = (stride * scale > 0) ? -boi / abs(scale) : boi / abs(scale)
  //        = xboi / abs(scale)                                               (14)
  //
  // When we have computed adjust_pre_iter, we update the pre-loop limit
  // with (3a, b). However, we have to make sure that the adjust_pre_iter
  // additional pre-loop iterations do not lead the pre-loop to execute
  // iterations that would step over the original limit (orig_limit) of
  // the loop. Hence, we must constrain the updated limit as follows:
  //
  // constrained_limit = MIN(old_limit + adjust_pre_iter, orig_limit)
  //                   = MIN(new_limit,                   orig_limit)         (15a, stride > 0)
  // constrained_limit = MAX(old_limit - adjust_pre_iter, orig_limit)
  //                   = MAX(new_limit,                   orig_limit)         (15a, stride < 0)
  //
  const int stride   = iv_stride();
  const int scale    = align_to_ref_p.scale_in_bytes();
  const int offset   = align_to_ref_p.offset_in_bytes();
  Node* base         = align_to_ref_p.adr();
  Node* invar        = align_to_ref_p.invar();

#ifdef ASSERT
  if (is_trace_align_vector()) {
    tty->print_cr("\nadjust_pre_loop_limit_to_align_main_loop_vectors:");
    tty->print("  align_to_ref:");
    align_to_ref->dump();
    tty->print_cr("  aw:       %d", aw);
    tty->print_cr("  stride:   %d", stride);
    tty->print_cr("  scale:    %d", scale);
    tty->print_cr("  offset:   %d", offset);
    tty->print("  base:");
    base->dump();
    if (invar == nullptr) {
      tty->print_cr("  invar:     null");
    } else {
      tty->print("  invar:");
      invar->dump();
    }
    tty->print("  old_limit: ");
    old_limit->dump();
    tty->print("  orig_limit: ");
    orig_limit->dump();
  }
#endif

  if (stride == 0 || !is_power_of_2(abs(stride)) ||
      scale  == 0 || !is_power_of_2(abs(scale))  ||
      abs(scale) >= aw) {
#ifdef ASSERT
    if (is_trace_align_vector()) {
      tty->print_cr(" Alignment cannot be affected by changing pre-loop limit because");
      tty->print_cr(" stride or scale are not power of 2, or abs(scale) >= aw.");
    }
#endif
    // Cannot affect alignment, abort.
    return;
  }

  assert(stride != 0 && is_power_of_2(abs(stride)) &&
         scale  != 0 && is_power_of_2(abs(scale))  &&
         abs(scale) < aw, "otherwise we cannot affect alignment with pre-loop");

  const int AW = aw / abs(scale);

#ifdef ASSERT
  if (is_trace_align_vector()) {
    tty->print_cr("  AW = aw(%d) / abs(scale(%d)) = %d", aw, scale, AW);
  }
#endif

  // 1: Compute (13a, b):
  //    xboi = -boi = (-base - offset - invar)         (stride * scale > 0)
  //    xboi = +boi = (+base + offset + invar)         (stride * scale < 0)
  const bool is_sub = scale * stride > 0;

  // 1.1: offset
  Node* xboi = igvn().intcon(is_sub ? -offset : offset);
  TRACE_ALIGN_VECTOR_NODE(xboi);

  // 1.2: invar (if it exists)
  if (invar != nullptr) {
    if (igvn().type(invar)->isa_long()) {
      // Computations are done % (vector width/element size) so it's
      // safe to simply convert invar to an int and loose the upper 32
      // bit half.
      invar = new ConvL2INode(invar);
      phase()->register_new_node(invar, pre_ctrl);
      TRACE_ALIGN_VECTOR_NODE(invar);
   }
    if (is_sub) {
      xboi = new SubINode(xboi, invar);
    } else {
      xboi = new AddINode(xboi, invar);
    }
    phase()->register_new_node(xboi, pre_ctrl);
    TRACE_ALIGN_VECTOR_NODE(xboi);
  }

  // 1.3: base (unless base is guaranteed aw aligned)
  if (aw > ObjectAlignmentInBytes || align_to_ref_p.base()->is_top()) {
    // The base is only aligned with ObjectAlignmentInBytes with arrays.
    // When the base() is top, we have no alignment guarantee at all.
    // Hence, we must now take the base into account for the calculation.
    Node* xbase = new CastP2XNode(nullptr, base);
    phase()->register_new_node(xbase, pre_ctrl);
    TRACE_ALIGN_VECTOR_NODE(xbase);
#ifdef _LP64
    xbase  = new ConvL2INode(xbase);
    phase()->register_new_node(xbase, pre_ctrl);
    TRACE_ALIGN_VECTOR_NODE(xbase);
#endif
    if (is_sub) {
      xboi = new SubINode(xboi, xbase);
    } else {
      xboi = new AddINode(xboi, xbase);
    }
    phase()->register_new_node(xboi, pre_ctrl);
    TRACE_ALIGN_VECTOR_NODE(xboi);
  }

  // 2: Compute (14):
  //    XBOI = xboi / abs(scale)
  //    The division is executed as shift
  Node* log2_abs_scale = igvn().intcon(exact_log2(abs(scale)));
  Node* XBOI = new URShiftINode(xboi, log2_abs_scale);
  phase()->register_new_node(XBOI, pre_ctrl);
  TRACE_ALIGN_VECTOR_NODE(log2_abs_scale);
  TRACE_ALIGN_VECTOR_NODE(XBOI);

  // 3: Compute (12):
  //    adjust_pre_iter = (XBOI OP old_limit) % AW
  //
  // 3.1: XBOI_OP_old_limit = XBOI OP old_limit
  Node* XBOI_OP_old_limit = nullptr;
  if (stride > 0) {
    XBOI_OP_old_limit = new SubINode(XBOI, old_limit);
  } else {
    XBOI_OP_old_limit = new AddINode(XBOI, old_limit);
  }
  phase()->register_new_node(XBOI_OP_old_limit, pre_ctrl);
  TRACE_ALIGN_VECTOR_NODE(XBOI_OP_old_limit);

  // 3.2: Compute:
  //    adjust_pre_iter = (XBOI OP old_limit) % AW
  //                    = XBOI_OP_old_limit % AW
  //                    = XBOI_OP_old_limit AND (AW - 1)
  //    Since AW is a power of 2, the modulo operation can be replaced with
  //    a bitmask operation.
  Node* mask_AW = igvn().intcon(AW-1);
  Node* adjust_pre_iter = new AndINode(XBOI_OP_old_limit, mask_AW);
  phase()->register_new_node(adjust_pre_iter, pre_ctrl);
  TRACE_ALIGN_VECTOR_NODE(mask_AW);
  TRACE_ALIGN_VECTOR_NODE(adjust_pre_iter);

  // 4: Compute (3a, b):
  //    new_limit = old_limit + adjust_pre_iter     (stride > 0)
  //    new_limit = old_limit - adjust_pre_iter     (stride < 0)
  Node* new_limit = nullptr;
  if (stride < 0) {
    new_limit = new SubINode(old_limit, adjust_pre_iter);
  } else {
    new_limit = new AddINode(old_limit, adjust_pre_iter);
  }
  phase()->register_new_node(new_limit, pre_ctrl);
  TRACE_ALIGN_VECTOR_NODE(new_limit);

  // 5: Compute (15a, b):
  //    Prevent pre-loop from going past the original limit of the loop.
  Node* constrained_limit =
    (stride > 0) ? (Node*) new MinINode(new_limit, orig_limit)
                 : (Node*) new MaxINode(new_limit, orig_limit);
  phase()->register_new_node(constrained_limit, pre_ctrl);
  TRACE_ALIGN_VECTOR_NODE(constrained_limit);

  // 6: Hack the pre-loop limit
  igvn().replace_input_of(pre_opaq, 1, constrained_limit);
}

#ifndef PRODUCT
void PairSet::print() const {
  tty->print_cr("\nPairSet::print: %d pairs", length());
  int chain = 0;
  int chain_index = 0;
  for (PairSetIterator pair(*this); !pair.done(); pair.next()) {
    Node* left  = pair.left();
    Node* right = pair.right();
    if (is_left_in_a_left_most_pair(left)) {
      chain_index = 0;
      tty->print_cr(" Pair-chain %d:", chain++);
      tty->print("  %3d: ", chain_index++);
      left->dump();
    }
    tty->print("  %3d: ", chain_index++);
    right->dump();
  }
}

void PackSet::print() const {
  tty->print_cr("\nPackSet::print: %d packs", _packs.length());
  for (int i = 0; i < _packs.length(); i++) {
    tty->print_cr(" Pack: %d", i);
    Node_List* pack = _packs.at(i);
    if (pack == nullptr) {
      tty->print_cr("  nullptr");
    } else {
      print_pack(pack);
    }
  }
}

void PackSet::print_pack(Node_List* pack) {
  for (uint i = 0; i < pack->size(); i++) {
    tty->print("  %3d: ", i);
    pack->at(i)->dump();
  }
}
#endif

#ifndef PRODUCT
void VLoopBody::print() const {
  tty->print_cr("\nBlock");
  for (int i = 0; i < body().length(); i++) {
    Node* n = body().at(i);
    tty->print("%d ", i);
    if (n != nullptr) {
      n->dump();
    }
  }
}
#endif

//
// --------------------------------- vectorization/simd -----------------------------------
//
bool SuperWord::same_origin_idx(Node* a, Node* b) const {
  return a != nullptr && b != nullptr && _clone_map.same_idx(a->_idx, b->_idx);
}
bool SuperWord::same_generation(Node* a, Node* b) const {
  return a != nullptr && b != nullptr && _clone_map.same_gen(a->_idx, b->_idx);
}<|MERGE_RESOLUTION|>--- conflicted
+++ resolved
@@ -494,18 +494,12 @@
   collect_valid_vpointers(vpointers);
 
   // Sort the VPointers. This does 2 things:
-<<<<<<< HEAD
   //  - Separate the VPointer into groups: all memops that have the same opcode and the same
   //    VPointer, except for the offset. Adjacent memops must have the same opcode and the
   //    same VPointer, except for a shift in the offset. Thus, two memops can only be adjacent
   //    if they are in the same group. This decreases the work.
   //  - Sort by offset inside the groups. This decreases the work needed to determine adjacent
   //    memops inside a group.
-=======
-  //  - Separate the VPointer into groups (e.g. all LoadI of the same base and invar). We only need to find adjacent memops inside
-  //    the group. This decreases the work.
-  //  - Sort by offset inside the group. This decreases the work needed to determine adjacent memops inside a group.
->>>>>>> d48bafa9
   vpointers.sort(VPointer::cmp_for_sort);
 
 #ifndef PRODUCT
@@ -547,7 +541,7 @@
 }
 
 // Step forward until we find a VPointer of another group, or we reach the end of the array.
-int SuperWord::find_group_end(const GrowableArray<const VPointer*> &vpointers, int group_start) {
+int SuperWord::find_group_end(const GrowableArray<const VPointer*>& vpointers, int group_start) {
   int group_end = group_start + 1;
   while (group_end < vpointers.length() &&
          VPointer::cmp_for_sort_by_group(
@@ -560,7 +554,7 @@
 }
 
 // Find adjacent memops for a single group, e.g. for all LoadI of the same base, invar, etc.
-void SuperWord::find_adjacent_memop_pairs_in_one_group(const GrowableArray<const VPointer*> &vpointers, const int group_start, int group_end) {
+void SuperWord::find_adjacent_memop_pairs_in_one_group(const GrowableArray<const VPointer*>& vpointers, const int group_start, int group_end) {
 #ifndef PRODUCT
   if (is_trace_superword_adjacent_memops()) {
     tty->print_cr(" group:");
