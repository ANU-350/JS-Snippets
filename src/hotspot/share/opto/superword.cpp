--- conflicted
+++ resolved
@@ -674,61 +674,6 @@
   }
 }
 
-<<<<<<< HEAD
-=======
-#ifndef PRODUCT
-void SuperWord::find_adjacent_refs_trace_1(Node* best_align_to_mem_ref, int best_iv_adjustment) {
-  if (is_trace_adjacent()) {
-    tty->print("SuperWord::find_adjacent_refs best_align_to_mem_ref = %d, best_iv_adjustment = %d",
-       best_align_to_mem_ref->_idx, best_iv_adjustment);
-       best_align_to_mem_ref->dump();
-  }
-}
-#endif
-
-// If strict memory alignment is required (vectors_should_be_aligned), then check if
-// mem_ref is aligned with best_align_to_mem_ref.
-bool SuperWord::mem_ref_has_no_alignment_violation(MemNode* mem_ref, int iv_adjustment, VPointer& align_to_ref_p,
-                                                   MemNode* best_align_to_mem_ref, int best_iv_adjustment,
-                                                   Node_List &align_to_refs) {
-  if (!vectors_should_be_aligned()) {
-    // Alignment is not required by the hardware. No violation possible.
-    return true;
-  }
-
-  // All vectors need to be memory aligned, modulo their vector_width. This is more strict
-  // than the hardware probably requires. Most hardware at most requires 4-byte alignment.
-  //
-  // In the pre-loop, we align best_align_to_mem_ref to its vector_length. To ensure that
-  // all mem_ref's are memory aligned modulo their vector_width, we only need to check that
-  // they are all aligned to best_align_to_mem_ref, modulo their vector_width. For that,
-  // we check the following 3 conditions.
-
-  // (1) All packs are aligned with best_align_to_mem_ref.
-  if (memory_alignment(mem_ref, best_iv_adjustment) != 0) {
-    return false;
-  }
-  // (2) All other vectors have vector_size less or equal to that of best_align_to_mem_ref.
-  int vw = vector_width(mem_ref);
-  int vw_best = vector_width(best_align_to_mem_ref);
-  if (vw > vw_best) {
-    // We only align to vector_width of best_align_to_mem_ref during pre-loop.
-    // A mem_ref with a larger vector_width might thus not be vector_width aligned.
-    return false;
-  }
-  // (3) Ensure that all vectors have the same invariant. We model memory accesses like this
-  //     address = base + k*iv + constant [+ invar]
-  //     memory_alignment ignores the invariant.
-  VPointer p2(best_align_to_mem_ref, phase(), lpt(), nullptr, false);
-  if (!align_to_ref_p.invar_equals(p2)) {
-    // Do not vectorize memory accesses with different invariants
-    // if unaligned memory accesses are not allowed.
-    return false;
-  }
-  return true;
-}
-
->>>>>>> bd268137
 //------------------------------find_align_to_ref---------------------------
 // Find a memory reference to align the loop induction variable to.
 // Looks first at stores then at loads, looking for a memory reference
@@ -739,17 +684,7 @@
   // Count number of comparable memory ops
   for (uint i = 0; i < memops.size(); i++) {
     MemNode* s1 = memops.at(i)->as_Mem();
-<<<<<<< HEAD
-    SWPointer p1(s1, this, nullptr, false);
-=======
     VPointer p1(s1, phase(), lpt(), nullptr, false);
-    // Only discard unalignable memory references if vector memory references
-    // should be aligned on this platform.
-    if (vectors_should_be_aligned() && !ref_is_alignable(p1)) {
-      *cmp_ct.adr_at(i) = 0;
-      continue;
-    }
->>>>>>> bd268137
     for (uint j = i+1; j < memops.size(); j++) {
       MemNode* s2 = memops.at(j)->as_Mem();
       if (isomorphic(s1, s2)) {
@@ -838,98 +773,6 @@
   return nullptr;
 }
 
-<<<<<<< HEAD
-=======
-//------------------span_works_for_memory_size-----------------------------
-static bool span_works_for_memory_size(MemNode* mem, int span, int mem_size, int offset) {
-  bool span_matches_memory = false;
-  if ((mem_size == type2aelembytes(T_BYTE) || mem_size == type2aelembytes(T_SHORT))
-    && ABS(span) == type2aelembytes(T_INT)) {
-    // There is a mismatch on span size compared to memory.
-    for (DUIterator_Fast jmax, j = mem->fast_outs(jmax); j < jmax; j++) {
-      Node* use = mem->fast_out(j);
-      if (!VectorNode::is_type_transition_to_int(use)) {
-        return false;
-      }
-    }
-    // If all uses transition to integer, it means that we can successfully align even on mismatch.
-    return true;
-  }
-  else {
-    span_matches_memory = ABS(span) == mem_size;
-  }
-  return span_matches_memory && (ABS(offset) % mem_size) == 0;
-}
-
-//------------------------------ref_is_alignable---------------------------
-// Can the preloop align the reference to position zero in the vector?
-bool SuperWord::ref_is_alignable(VPointer& p) {
-  if (!p.has_iv()) {
-    return true;   // no induction variable
-  }
-  CountedLoopEndNode* pre_end = lp()->pre_loop_end();
-  assert(pre_end->stride_is_con(), "pre loop stride is constant");
-  int preloop_stride = pre_end->stride_con();
-
-  int span = preloop_stride * p.scale_in_bytes();
-  int mem_size = p.memory_size();
-  int offset   = p.offset_in_bytes();
-  // Stride one accesses are alignable if offset is aligned to memory operation size.
-  // Offset can be unaligned when UseUnalignedAccesses is used.
-  if (span_works_for_memory_size(p.mem(), span, mem_size, offset)) {
-    return true;
-  }
-  // If the initial offset from start of the object is computable,
-  // check if the pre-loop can align the final offset accordingly.
-  //
-  // In other words: Can we find an i such that the offset
-  // after i pre-loop iterations is aligned to vw?
-  //   (init_offset + pre_loop) % vw == 0              (1)
-  // where
-  //   pre_loop = i * span
-  // is the number of bytes added to the offset by i pre-loop iterations.
-  //
-  // For this to hold we need pre_loop to increase init_offset by
-  //   pre_loop = vw - (init_offset % vw)
-  //
-  // This is only possible if pre_loop is divisible by span because each
-  // pre-loop iteration increases the initial offset by 'span' bytes:
-  //   (vw - (init_offset % vw)) % span == 0
-  //
-  int vw = vector_width_in_bytes(p.mem());
-  assert(vw > 1, "sanity");
-  Node* init_nd = pre_end->init_trip();
-  if (init_nd->is_Con() && p.invar() == nullptr) {
-    int init = init_nd->bottom_type()->is_int()->get_con();
-    int init_offset = init * p.scale_in_bytes() + offset;
-    if (init_offset < 0) { // negative offset from object start?
-      return false;        // may happen in dead loop
-    }
-    if (vw % span == 0) {
-      // If vm is a multiple of span, we use formula (1).
-      if (span > 0) {
-        return (vw - (init_offset % vw)) % span == 0;
-      } else {
-        assert(span < 0, "nonzero stride * scale");
-        return (init_offset % vw) % -span == 0;
-      }
-    } else if (span % vw == 0) {
-      // If span is a multiple of vw, we can simplify formula (1) to:
-      //   (init_offset + i * span) % vw == 0
-      //     =>
-      //   (init_offset % vw) + ((i * span) % vw) == 0
-      //     =>
-      //   init_offset % vw == 0
-      //
-      // Because we add a multiple of vw to the initial offset, the final
-      // offset is a multiple of vw if and only if init_offset is a multiple.
-      //
-      return (init_offset % vw) == 0;
-    }
-  }
-  return false;
-}
->>>>>>> bd268137
 //---------------------------get_vw_bytes_special------------------------
 int SuperWord::get_vw_bytes_special(MemNode* s) {
   // Get the vector width in bytes.
@@ -1810,7 +1653,7 @@
   int vw           = psize * esize;
   int aw           = MIN2(vw, ObjectAlignmentInBytes);
 
-  CountedLoopEndNode* pre_end = pre_loop_end();
+  CountedLoopEndNode* pre_end = lp()->pre_loop_end();
   assert(pre_end->stride_is_con(), "pre loop stride is constant");
   int pre_stride   = pre_end->stride_con();
   int unroll       = _lp->unrolled_count();
@@ -1818,7 +1661,7 @@
   Node* init_node  = pre_end->init_trip();
   assert(pre_stride * unroll == main_stride, "unrolled stride must be consistent");
 
-  SWPointer mem_ref_p(mem_ref, this, nullptr, false);
+  VPointer mem_ref_p(mem_ref, phase(), lpt(), nullptr, false);
   int scale        = mem_ref_p.scale_in_bytes();
   int offset       = mem_ref_p.offset_in_bytes();
   Node* base       = mem_ref_p.base();
@@ -3927,30 +3770,13 @@
   MemNode* align_to_ref = _align_to_ref;
   assert(align_to_ref != nullptr, "align_to_ref must be set");
   assert(lp()->is_main_loop(), "can only do alignment for main loop");
-  Opaque1Node* pre_opaq = pre_loop_end()->limit()->as_Opaque1();
-
-<<<<<<< HEAD
+  Opaque1Node* pre_opaq = lp()->pre_loop_end()->limit()->as_Opaque1();
+
   // Current pre-loop limit.
   Node* lim0 = pre_opaq->in(1);
 
   // Where we put new limit calculations.
-  Node* pre_ctrl = pre_loop_head()->in(LoopNode::EntryControl);
-=======
-//----------------------------align_initial_loop_index---------------------------
-// Adjust pre-loop limit so that in main loop, a load/store reference
-// to align_to_ref will be a position zero in the vector.
-//   (iv + k) mod vector_align == 0
-void SuperWord::align_initial_loop_index(MemNode* align_to_ref) {
-  assert(lp()->is_main_loop(), "");
-  CountedLoopEndNode* pre_end = lp()->pre_loop_end();
-  Node* pre_opaq1 = pre_end->limit();
-  assert(pre_opaq1->Opcode() == Op_Opaque1, "");
-  Opaque1Node* pre_opaq = (Opaque1Node*)pre_opaq1;
-  Node* lim0 = pre_opaq->in(1);
-
-  // Where we put new limit calculations
   Node* pre_ctrl = lp()->pre_loop_head()->in(LoopNode::EntryControl);
->>>>>>> bd268137
 
   // Ensure the original loop limit is available from the pre-loop Opaque1 node.
   Node* orig_limit = pre_opaq->original_loop_limit();
