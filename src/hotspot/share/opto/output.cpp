/*
 * Copyright (c) 1998, 2022, Oracle and/or its affiliates. All rights reserved.
 * DO NOT ALTER OR REMOVE COPYRIGHT NOTICES OR THIS FILE HEADER.
 *
 * This code is free software; you can redistribute it and/or modify it
 * under the terms of the GNU General Public License version 2 only, as
 * published by the Free Software Foundation.
 *
 * This code is distributed in the hope that it will be useful, but WITHOUT
 * ANY WARRANTY; without even the implied warranty of MERCHANTABILITY or
 * FITNESS FOR A PARTICULAR PURPOSE.  See the GNU General Public License
 * version 2 for more details (a copy is included in the LICENSE file that
 * accompanied this code).
 *
 * You should have received a copy of the GNU General Public License version
 * 2 along with this work; if not, write to the Free Software Foundation,
 * Inc., 51 Franklin St, Fifth Floor, Boston, MA 02110-1301 USA.
 *
 * Please contact Oracle, 500 Oracle Parkway, Redwood Shores, CA 94065 USA
 * or visit www.oracle.com if you need additional information or have any
 * questions.
 *
 */

#include "precompiled.hpp"
#include "asm/assembler.inline.hpp"
#include "asm/macroAssembler.inline.hpp"
#include "code/compiledIC.hpp"
#include "code/debugInfo.hpp"
#include "code/debugInfoRec.hpp"
#include "compiler/compileBroker.hpp"
#include "compiler/compilerDirectives.hpp"
#include "compiler/disassembler.hpp"
#include "compiler/oopMap.hpp"
#include "gc/shared/barrierSet.hpp"
#include "gc/shared/c2/barrierSetC2.hpp"
#include "memory/allocation.inline.hpp"
#include "memory/allocation.hpp"
#include "opto/ad.hpp"
#include "opto/block.hpp"
#include "opto/c2compiler.hpp"
#include "opto/callnode.hpp"
#include "opto/cfgnode.hpp"
#include "opto/locknode.hpp"
#include "opto/machnode.hpp"
#include "opto/node.hpp"
#include "opto/optoreg.hpp"
#include "opto/output.hpp"
#include "opto/regalloc.hpp"
#include "opto/runtime.hpp"
#include "opto/subnode.hpp"
#include "opto/type.hpp"
#include "runtime/handles.inline.hpp"
#include "runtime/sharedRuntime.hpp"
#include "utilities/macros.hpp"
#include "utilities/powerOfTwo.hpp"
#include "utilities/xmlstream.hpp"

#ifndef PRODUCT
#define DEBUG_ARG(x) , x
#else
#define DEBUG_ARG(x)
#endif

//------------------------------Scheduling----------------------------------
// This class contains all the information necessary to implement instruction
// scheduling and bundling.
class Scheduling {

private:
  // Arena to use
  Arena *_arena;

  // Control-Flow Graph info
  PhaseCFG *_cfg;

  // Register Allocation info
  PhaseRegAlloc *_regalloc;

  // Number of nodes in the method
  uint _node_bundling_limit;

  // List of scheduled nodes. Generated in reverse order
  Node_List _scheduled;

  // List of nodes currently available for choosing for scheduling
  Node_List _available;

  // For each instruction beginning a bundle, the number of following
  // nodes to be bundled with it.
  Bundle *_node_bundling_base;

  // Mapping from register to Node
  Node_List _reg_node;

  // Free list for pinch nodes.
  Node_List _pinch_free_list;

  // Number of uses of this node within the containing basic block.
  short *_uses;

  // Schedulable portion of current block.  Skips Region/Phi/CreateEx up
  // front, branch+proj at end.  Also skips Catch/CProj (same as
  // branch-at-end), plus just-prior exception-throwing call.
  uint _bb_start, _bb_end;

  // Latency from the end of the basic block as scheduled
  unsigned short *_current_latency;

  // Remember the next node
  Node *_next_node;

  // Use this for an unconditional branch delay slot
  Node *_unconditional_delay_slot;

  // Pointer to a Nop
  MachNopNode *_nop;

  // Length of the current bundle, in instructions
  uint _bundle_instr_count;

  // Current Cycle number, for computing latencies and bundling
  uint _bundle_cycle_number;

  // Bundle information
  Pipeline_Use_Element _bundle_use_elements[resource_count];
  Pipeline_Use         _bundle_use;

  // Dump the available list
  void dump_available() const;

public:
  Scheduling(Arena *arena, Compile &compile);

  // Destructor
  NOT_PRODUCT( ~Scheduling(); )

  // Step ahead "i" cycles
  void step(uint i);

  // Step ahead 1 cycle, and clear the bundle state (for example,
  // at a branch target)
  void step_and_clear();

  Bundle* node_bundling(const Node *n) {
    assert(valid_bundle_info(n), "oob");
    return (&_node_bundling_base[n->_idx]);
  }

  bool valid_bundle_info(const Node *n) const {
    return (_node_bundling_limit > n->_idx);
  }

  bool starts_bundle(const Node *n) const {
    return (_node_bundling_limit > n->_idx && _node_bundling_base[n->_idx].starts_bundle());
  }

  // Do the scheduling
  void DoScheduling();

  // Compute the register antidependencies within a basic block
  void ComputeRegisterAntidependencies(Block *bb);
  void verify_do_def( Node *n, OptoReg::Name def, const char *msg );
  void verify_good_schedule( Block *b, const char *msg );
  void anti_do_def( Block *b, Node *def, OptoReg::Name def_reg, int is_def );
  void anti_do_use( Block *b, Node *use, OptoReg::Name use_reg );

  // Add a node to the current bundle
  void AddNodeToBundle(Node *n, const Block *bb);

  // Add a node to the list of available nodes
  void AddNodeToAvailableList(Node *n);

  // Compute the local use count for the nodes in a block, and compute
  // the list of instructions with no uses in the block as available
  void ComputeUseCount(const Block *bb);

  // Choose an instruction from the available list to add to the bundle
  Node * ChooseNodeToBundle();

  // See if this Node fits into the currently accumulating bundle
  bool NodeFitsInBundle(Node *n);

  // Decrement the use count for a node
 void DecrementUseCounts(Node *n, const Block *bb);

  // Garbage collect pinch nodes for reuse by other blocks.
  void garbage_collect_pinch_nodes();
  // Clean up a pinch node for reuse (helper for above).
  void cleanup_pinch( Node *pinch );

  // Information for statistics gathering
#ifndef PRODUCT
private:
  // Gather information on size of nops relative to total
  uint _branches, _unconditional_delays;

  static uint _total_nop_size, _total_method_size;
  static uint _total_branches, _total_unconditional_delays;
  static uint _total_instructions_per_bundle[Pipeline::_max_instrs_per_cycle+1];

public:
  static void print_statistics();

  static void increment_instructions_per_bundle(uint i) {
    _total_instructions_per_bundle[i]++;
  }

  static void increment_nop_size(uint s) {
    _total_nop_size += s;
  }

  static void increment_method_size(uint s) {
    _total_method_size += s;
  }
#endif

};

volatile int C2SafepointPollStubTable::_stub_size = 0;

Label& C2SafepointPollStubTable::add_safepoint(uintptr_t safepoint_offset) {
  C2SafepointPollStub* entry = new (Compile::current()->comp_arena()) C2SafepointPollStub(safepoint_offset);
  _safepoints.append(entry);
  return entry->_stub_label;
}

void C2SafepointPollStubTable::emit(CodeBuffer& cb) {
  MacroAssembler masm(&cb);
  for (int i = _safepoints.length() - 1; i >= 0; i--) {
    // Make sure there is enough space in the code buffer
    if (cb.insts()->maybe_expand_to_ensure_remaining(PhaseOutput::MAX_inst_size) && cb.blob() == NULL) {
      ciEnv::current()->record_failure("CodeCache is full");
      return;
    }

    C2SafepointPollStub* entry = _safepoints.at(i);
    emit_stub(masm, entry);
  }
}

int C2SafepointPollStubTable::stub_size_lazy() const {
  int size = Atomic::load(&_stub_size);

  if (size != 0) {
    return size;
  }

  Compile* const C = Compile::current();
  BufferBlob* const blob = C->output()->scratch_buffer_blob();
  CodeBuffer cb(blob->content_begin(), C->output()->scratch_buffer_code_size());
  MacroAssembler masm(&cb);
  C2SafepointPollStub* entry = _safepoints.at(0);
  emit_stub(masm, entry);
  size += cb.insts_size();

  Atomic::store(&_stub_size, size);

  return size;
}

int C2SafepointPollStubTable::estimate_stub_size() const {
  if (_safepoints.length() == 0) {
    return 0;
  }

  int result = stub_size_lazy() * _safepoints.length();

#ifdef ASSERT
  Compile* const C = Compile::current();
  BufferBlob* const blob = C->output()->scratch_buffer_blob();
  int size = 0;

  for (int i = _safepoints.length() - 1; i >= 0; i--) {
    CodeBuffer cb(blob->content_begin(), C->output()->scratch_buffer_code_size());
    MacroAssembler masm(&cb);
    C2SafepointPollStub* entry = _safepoints.at(i);
    emit_stub(masm, entry);
    size += cb.insts_size();
  }
  assert(size == result, "stubs should not have variable size");
#endif

  return result;
}

PhaseOutput::PhaseOutput()
  : Phase(Phase::Output),
    _code_buffer("Compile::Fill_buffer"),
    _first_block_size(0),
    _handler_table(),
    _inc_table(),
    _oop_map_set(NULL),
    _scratch_buffer_blob(NULL),
    _scratch_locs_memory(NULL),
    _scratch_const_size(-1),
    _in_scratch_emit_size(false),
    _frame_slots(0),
    _code_offsets(),
    _node_bundling_limit(0),
    _node_bundling_base(NULL),
    _orig_pc_slot(0),
    _orig_pc_slot_offset_in_bytes(0),
    _buf_sizes(),
    _block(NULL),
    _index(0) {
  C->set_output(this);
  if (C->stub_name() == NULL) {
    _orig_pc_slot = C->fixed_slots() - (sizeof(address) / VMRegImpl::stack_slot_size);
  }
}

PhaseOutput::~PhaseOutput() {
  C->set_output(NULL);
  if (_scratch_buffer_blob != NULL) {
    BufferBlob::free(_scratch_buffer_blob);
  }
}

void PhaseOutput::perform_mach_node_analysis() {
  // Late barrier analysis must be done after schedule and bundle
  // Otherwise liveness based spilling will fail
  BarrierSetC2* bs = BarrierSet::barrier_set()->barrier_set_c2();
  bs->late_barrier_analysis();

  pd_perform_mach_node_analysis();

  C->print_method(CompilerPhaseType::PHASE_MACHANALYSIS, 4);
}

// Convert Nodes to instruction bits and pass off to the VM
void PhaseOutput::Output() {
  // RootNode goes
  assert( C->cfg()->get_root_block()->number_of_nodes() == 0, "" );

  // The number of new nodes (mostly MachNop) is proportional to
  // the number of java calls and inner loops which are aligned.
  if ( C->check_node_count((NodeLimitFudgeFactor + C->java_calls()*3 +
                            C->inner_loops()*(OptoLoopAlignment-1)),
                           "out of nodes before code generation" ) ) {
    return;
  }
  // Make sure I can find the Start Node
  Block *entry = C->cfg()->get_block(1);
  Block *broot = C->cfg()->get_root_block();

  const StartNode *start = entry->head()->as_Start();

  // Replace StartNode with prolog
  MachPrologNode *prolog = new MachPrologNode();
  entry->map_node(prolog, 0);
  C->cfg()->map_node_to_block(prolog, entry);
  C->cfg()->unmap_node_from_block(start); // start is no longer in any block

  // Virtual methods need an unverified entry point

  if( C->is_osr_compilation() ) {
    if( PoisonOSREntry ) {
      // TODO: Should use a ShouldNotReachHereNode...
      C->cfg()->insert( broot, 0, new MachBreakpointNode() );
    }
  } else {
    if( C->method() && !C->method()->flags().is_static() ) {
      // Insert unvalidated entry point
      C->cfg()->insert( broot, 0, new MachUEPNode() );
    }

  }

  // Break before main entry point
  if ((C->method() && C->directive()->BreakAtExecuteOption) ||
      (OptoBreakpoint && C->is_method_compilation())       ||
      (OptoBreakpointOSR && C->is_osr_compilation())       ||
      (OptoBreakpointC2R && !C->method())                   ) {
    // checking for C->method() means that OptoBreakpoint does not apply to
    // runtime stubs or frame converters
    C->cfg()->insert( entry, 1, new MachBreakpointNode() );
  }

  // Insert epilogs before every return
  for (uint i = 0; i < C->cfg()->number_of_blocks(); i++) {
    Block* block = C->cfg()->get_block(i);
    if (!block->is_connector() && block->non_connector_successor(0) == C->cfg()->get_root_block()) { // Found a program exit point?
      Node* m = block->end();
      if (m->is_Mach() && m->as_Mach()->ideal_Opcode() != Op_Halt) {
        MachEpilogNode* epilog = new MachEpilogNode(m->as_Mach()->ideal_Opcode() == Op_Return);
        block->add_inst(epilog);
        C->cfg()->map_node_to_block(epilog, block);
      }
    }
  }

  // Keeper of sizing aspects
  _buf_sizes = BufferSizingData();

  // Initialize code buffer
  estimate_buffer_size(_buf_sizes._const);
  if (C->failing()) return;

  // Pre-compute the length of blocks and replace
  // long branches with short if machine supports it.
  // Must be done before ScheduleAndBundle due to SPARC delay slots
  uint* blk_starts = NEW_RESOURCE_ARRAY(uint, C->cfg()->number_of_blocks() + 1);
  blk_starts[0] = 0;
  shorten_branches(blk_starts);

  ScheduleAndBundle();
  if (C->failing()) {
    return;
  }

  perform_mach_node_analysis();

  // Complete sizing of codebuffer
  CodeBuffer* cb = init_buffer();
  if (cb == NULL || C->failing()) {
    return;
  }

  BuildOopMaps();

  if (C->failing())  {
    return;
  }

  fill_buffer(cb, blk_starts);
}

bool PhaseOutput::need_stack_bang(int frame_size_in_bytes) const {
  // Determine if we need to generate a stack overflow check.
  // Do it if the method is not a stub function and
  // has java calls or has frame size > vm_page_size/8.
  // The debug VM checks that deoptimization doesn't trigger an
  // unexpected stack overflow (compiled method stack banging should
  // guarantee it doesn't happen) so we always need the stack bang in
  // a debug VM.
  return (C->stub_function() == NULL &&
          (C->has_java_calls() || frame_size_in_bytes > os::vm_page_size()>>3
           DEBUG_ONLY(|| true)));
}

bool PhaseOutput::need_register_stack_bang() const {
  // Determine if we need to generate a register stack overflow check.
  // This is only used on architectures which have split register
  // and memory stacks (ie. IA64).
  // Bang if the method is not a stub function and has java calls
  return (C->stub_function() == NULL && C->has_java_calls());
}


// Compute the size of first NumberOfLoopInstrToAlign instructions at the top
// of a loop. When aligning a loop we need to provide enough instructions
// in cpu's fetch buffer to feed decoders. The loop alignment could be
// avoided if we have enough instructions in fetch buffer at the head of a loop.
// By default, the size is set to 999999 by Block's constructor so that
// a loop will be aligned if the size is not reset here.
//
// Note: Mach instructions could contain several HW instructions
// so the size is estimated only.
//
void PhaseOutput::compute_loop_first_inst_sizes() {
  // The next condition is used to gate the loop alignment optimization.
  // Don't aligned a loop if there are enough instructions at the head of a loop
  // or alignment padding is larger then MaxLoopPad. By default, MaxLoopPad
  // is equal to OptoLoopAlignment-1 except on new Intel cpus, where it is
  // equal to 11 bytes which is the largest address NOP instruction.
  if (MaxLoopPad < OptoLoopAlignment - 1) {
    uint last_block = C->cfg()->number_of_blocks() - 1;
    for (uint i = 1; i <= last_block; i++) {
      Block* block = C->cfg()->get_block(i);
      // Check the first loop's block which requires an alignment.
      if (block->loop_alignment() > (uint)relocInfo::addr_unit()) {
        uint sum_size = 0;
        uint inst_cnt = NumberOfLoopInstrToAlign;
        inst_cnt = block->compute_first_inst_size(sum_size, inst_cnt, C->regalloc());

        // Check subsequent fallthrough blocks if the loop's first
        // block(s) does not have enough instructions.
        Block *nb = block;
        while(inst_cnt > 0 &&
              i < last_block &&
              !C->cfg()->get_block(i + 1)->has_loop_alignment() &&
              !nb->has_successor(block)) {
          i++;
          nb = C->cfg()->get_block(i);
          inst_cnt  = nb->compute_first_inst_size(sum_size, inst_cnt, C->regalloc());
        } // while( inst_cnt > 0 && i < last_block  )

        block->set_first_inst_size(sum_size);
      } // f( b->head()->is_Loop() )
    } // for( i <= last_block )
  } // if( MaxLoopPad < OptoLoopAlignment-1 )
}

// The architecture description provides short branch variants for some long
// branch instructions. Replace eligible long branches with short branches.
void PhaseOutput::shorten_branches(uint* blk_starts) {

  Compile::TracePhase tp("shorten branches", &timers[_t_shortenBranches]);

  // Compute size of each block, method size, and relocation information size
  uint nblocks  = C->cfg()->number_of_blocks();

  uint*      jmp_offset = NEW_RESOURCE_ARRAY(uint,nblocks);
  uint*      jmp_size   = NEW_RESOURCE_ARRAY(uint,nblocks);
  int*       jmp_nidx   = NEW_RESOURCE_ARRAY(int ,nblocks);

  // Collect worst case block paddings
  int* block_worst_case_pad = NEW_RESOURCE_ARRAY(int, nblocks);
  memset(block_worst_case_pad, 0, nblocks * sizeof(int));

  DEBUG_ONLY( uint *jmp_target = NEW_RESOURCE_ARRAY(uint,nblocks); )
  DEBUG_ONLY( uint *jmp_rule = NEW_RESOURCE_ARRAY(uint,nblocks); )

  bool has_short_branch_candidate = false;

  // Initialize the sizes to 0
  int code_size  = 0;          // Size in bytes of generated code
  int stub_size  = 0;          // Size in bytes of all stub entries
  // Size in bytes of all relocation entries, including those in local stubs.
  // Start with 2-bytes of reloc info for the unvalidated entry point
  int reloc_size = 1;          // Number of relocation entries

  // Make three passes.  The first computes pessimistic blk_starts,
  // relative jmp_offset and reloc_size information.  The second performs
  // short branch substitution using the pessimistic sizing.  The
  // third inserts nops where needed.

  // Step one, perform a pessimistic sizing pass.
  uint last_call_adr = max_juint;
  uint last_avoid_back_to_back_adr = max_juint;
  uint nop_size = (new MachNopNode())->size(C->regalloc());
  for (uint i = 0; i < nblocks; i++) { // For all blocks
    Block* block = C->cfg()->get_block(i);
    _block = block;

    // During short branch replacement, we store the relative (to blk_starts)
    // offset of jump in jmp_offset, rather than the absolute offset of jump.
    // This is so that we do not need to recompute sizes of all nodes when
    // we compute correct blk_starts in our next sizing pass.
    jmp_offset[i] = 0;
    jmp_size[i]   = 0;
    jmp_nidx[i]   = -1;
    DEBUG_ONLY( jmp_target[i] = 0; )
    DEBUG_ONLY( jmp_rule[i]   = 0; )

    // Sum all instruction sizes to compute block size
    uint last_inst = block->number_of_nodes();
    uint blk_size = 0;
    for (uint j = 0; j < last_inst; j++) {
      _index = j;
      Node* nj = block->get_node(_index);
      // Handle machine instruction nodes
      if (nj->is_Mach()) {
        MachNode* mach = nj->as_Mach();
        blk_size += (mach->alignment_required() - 1) * relocInfo::addr_unit(); // assume worst case padding
        reloc_size += mach->reloc();
        if (mach->is_MachCall()) {
          // add size information for trampoline stub
          // class CallStubImpl is platform-specific and defined in the *.ad files.
          stub_size  += CallStubImpl::size_call_trampoline();
          reloc_size += CallStubImpl::reloc_call_trampoline();

          MachCallNode *mcall = mach->as_MachCall();
          // This destination address is NOT PC-relative

          mcall->method_set((intptr_t)mcall->entry_point());

          if (mcall->is_MachCallJava() && mcall->as_MachCallJava()->_method) {
            stub_size  += CompiledStaticCall::to_interp_stub_size();
            reloc_size += CompiledStaticCall::reloc_to_interp_stub();
          }
        } else if (mach->is_MachSafePoint()) {
          // If call/safepoint are adjacent, account for possible
          // nop to disambiguate the two safepoints.
          // ScheduleAndBundle() can rearrange nodes in a block,
          // check for all offsets inside this block.
          if (last_call_adr >= blk_starts[i]) {
            blk_size += nop_size;
          }
        }
        if (mach->avoid_back_to_back(MachNode::AVOID_BEFORE)) {
          // Nop is inserted between "avoid back to back" instructions.
          // ScheduleAndBundle() can rearrange nodes in a block,
          // check for all offsets inside this block.
          if (last_avoid_back_to_back_adr >= blk_starts[i]) {
            blk_size += nop_size;
          }
        }
        if (mach->may_be_short_branch()) {
          if (!nj->is_MachBranch()) {
#ifndef PRODUCT
            nj->dump(3);
#endif
            Unimplemented();
          }
          assert(jmp_nidx[i] == -1, "block should have only one branch");
          jmp_offset[i] = blk_size;
          jmp_size[i]   = nj->size(C->regalloc());
          jmp_nidx[i]   = j;
          has_short_branch_candidate = true;
        }
      }
      blk_size += nj->size(C->regalloc());
      // Remember end of call offset
      if (nj->is_MachCall() && !nj->is_MachCallLeaf()) {
        last_call_adr = blk_starts[i]+blk_size;
      }
      // Remember end of avoid_back_to_back offset
      if (nj->is_Mach() && nj->as_Mach()->avoid_back_to_back(MachNode::AVOID_AFTER)) {
        last_avoid_back_to_back_adr = blk_starts[i]+blk_size;
      }
    }

    // When the next block starts a loop, we may insert pad NOP
    // instructions.  Since we cannot know our future alignment,
    // assume the worst.
    if (i < nblocks - 1) {
      Block* nb = C->cfg()->get_block(i + 1);
      int max_loop_pad = nb->code_alignment()-relocInfo::addr_unit();
      if (max_loop_pad > 0) {
        assert(is_power_of_2(max_loop_pad+relocInfo::addr_unit()), "");
        // Adjust last_call_adr and/or last_avoid_back_to_back_adr.
        // If either is the last instruction in this block, bump by
        // max_loop_pad in lock-step with blk_size, so sizing
        // calculations in subsequent blocks still can conservatively
        // detect that it may the last instruction in this block.
        if (last_call_adr == blk_starts[i]+blk_size) {
          last_call_adr += max_loop_pad;
        }
        if (last_avoid_back_to_back_adr == blk_starts[i]+blk_size) {
          last_avoid_back_to_back_adr += max_loop_pad;
        }
        blk_size += max_loop_pad;
        block_worst_case_pad[i + 1] = max_loop_pad;
      }
    }

    // Save block size; update total method size
    blk_starts[i+1] = blk_starts[i]+blk_size;
  }

  // Step two, replace eligible long jumps.
  bool progress = true;
  uint last_may_be_short_branch_adr = max_juint;
  while (has_short_branch_candidate && progress) {
    progress = false;
    has_short_branch_candidate = false;
    int adjust_block_start = 0;
    for (uint i = 0; i < nblocks; i++) {
      Block* block = C->cfg()->get_block(i);
      int idx = jmp_nidx[i];
      MachNode* mach = (idx == -1) ? NULL: block->get_node(idx)->as_Mach();
      if (mach != NULL && mach->may_be_short_branch()) {
#ifdef ASSERT
        assert(jmp_size[i] > 0 && mach->is_MachBranch(), "sanity");
        int j;
        // Find the branch; ignore trailing NOPs.
        for (j = block->number_of_nodes()-1; j>=0; j--) {
          Node* n = block->get_node(j);
          if (!n->is_Mach() || n->as_Mach()->ideal_Opcode() != Op_Con)
            break;
        }
        assert(j >= 0 && j == idx && block->get_node(j) == (Node*)mach, "sanity");
#endif
        int br_size = jmp_size[i];
        int br_offs = blk_starts[i] + jmp_offset[i];

        // This requires the TRUE branch target be in succs[0]
        uint bnum = block->non_connector_successor(0)->_pre_order;
        int offset = blk_starts[bnum] - br_offs;
        if (bnum > i) { // adjust following block's offset
          offset -= adjust_block_start;
        }

        // This block can be a loop header, account for the padding
        // in the previous block.
        int block_padding = block_worst_case_pad[i];
        assert(i == 0 || block_padding == 0 || br_offs >= block_padding, "Should have at least a padding on top");
        // In the following code a nop could be inserted before
        // the branch which will increase the backward distance.
        bool needs_padding = ((uint)(br_offs - block_padding) == last_may_be_short_branch_adr);
        assert(!needs_padding || jmp_offset[i] == 0, "padding only branches at the beginning of block");

        if (needs_padding && offset <= 0)
          offset -= nop_size;

        if (C->matcher()->is_short_branch_offset(mach->rule(), br_size, offset)) {
          // We've got a winner.  Replace this branch.
          MachNode* replacement = mach->as_MachBranch()->short_branch_version();

          // Update the jmp_size.
          int new_size = replacement->size(C->regalloc());
          int diff     = br_size - new_size;
          assert(diff >= (int)nop_size, "short_branch size should be smaller");
          // Conservatively take into account padding between
          // avoid_back_to_back branches. Previous branch could be
          // converted into avoid_back_to_back branch during next
          // rounds.
          if (needs_padding && replacement->avoid_back_to_back(MachNode::AVOID_BEFORE)) {
            jmp_offset[i] += nop_size;
            diff -= nop_size;
          }
          adjust_block_start += diff;
          block->map_node(replacement, idx);
          mach->subsume_by(replacement, C);
          mach = replacement;
          progress = true;

          jmp_size[i] = new_size;
          DEBUG_ONLY( jmp_target[i] = bnum; );
          DEBUG_ONLY( jmp_rule[i] = mach->rule(); );
        } else {
          // The jump distance is not short, try again during next iteration.
          has_short_branch_candidate = true;
        }
      } // (mach->may_be_short_branch())
      if (mach != NULL && (mach->may_be_short_branch() ||
                           mach->avoid_back_to_back(MachNode::AVOID_AFTER))) {
        last_may_be_short_branch_adr = blk_starts[i] + jmp_offset[i] + jmp_size[i];
      }
      blk_starts[i+1] -= adjust_block_start;
    }
  }

#ifdef ASSERT
  for (uint i = 0; i < nblocks; i++) { // For all blocks
    if (jmp_target[i] != 0) {
      int br_size = jmp_size[i];
      int offset = blk_starts[jmp_target[i]]-(blk_starts[i] + jmp_offset[i]);
      if (!C->matcher()->is_short_branch_offset(jmp_rule[i], br_size, offset)) {
        tty->print_cr("target (%d) - jmp_offset(%d) = offset (%d), jump_size(%d), jmp_block B%d, target_block B%d", blk_starts[jmp_target[i]], blk_starts[i] + jmp_offset[i], offset, br_size, i, jmp_target[i]);
      }
      assert(C->matcher()->is_short_branch_offset(jmp_rule[i], br_size, offset), "Displacement too large for short jmp");
    }
  }
#endif

  // Step 3, compute the offsets of all blocks, will be done in fill_buffer()
  // after ScheduleAndBundle().

  // ------------------
  // Compute size for code buffer
  code_size = blk_starts[nblocks];

  // Relocation records
  reloc_size += 1;              // Relo entry for exception handler

  // Adjust reloc_size to number of record of relocation info
  // Min is 2 bytes, max is probably 6 or 8, with a tax up to 25% for
  // a relocation index.
  // The CodeBuffer will expand the locs array if this estimate is too low.
  reloc_size *= 10 / sizeof(relocInfo);

  _buf_sizes._reloc = reloc_size;
  _buf_sizes._code  = code_size;
  _buf_sizes._stub  = stub_size;
}

//------------------------------FillLocArray-----------------------------------
// Create a bit of debug info and append it to the array.  The mapping is from
// Java local or expression stack to constant, register or stack-slot.  For
// doubles, insert 2 mappings and return 1 (to tell the caller that the next
// entry has been taken care of and caller should skip it).
static LocationValue *new_loc_value( PhaseRegAlloc *ra, OptoReg::Name regnum, Location::Type l_type ) {
  // This should never have accepted Bad before
  assert(OptoReg::is_valid(regnum), "location must be valid");
  return (OptoReg::is_reg(regnum))
         ? new LocationValue(Location::new_reg_loc(l_type, OptoReg::as_VMReg(regnum)) )
         : new LocationValue(Location::new_stk_loc(l_type,  ra->reg2offset(regnum)));
}


ObjectValue*
PhaseOutput::sv_for_node_id(GrowableArray<ScopeValue*> *objs, int id) {
  for (int i = 0; i < objs->length(); i++) {
    assert(objs->at(i)->is_object(), "corrupt object cache");
    ObjectValue* sv = (ObjectValue*) objs->at(i);
    if (sv->id() == id) {
      return sv;
    }
  }
  // Otherwise..
  return NULL;
}

void PhaseOutput::set_sv_for_object_node(GrowableArray<ScopeValue*> *objs,
                                     ObjectValue* sv ) {
  assert(sv_for_node_id(objs, sv->id()) == NULL, "Precondition");
  objs->append(sv);
}


void PhaseOutput::FillLocArray( int idx, MachSafePointNode* sfpt, Node *local,
                            GrowableArray<ScopeValue*> *array,
                            GrowableArray<ScopeValue*> *objs ) {
  assert( local, "use _top instead of null" );
  if (array->length() != idx) {
    assert(array->length() == idx + 1, "Unexpected array count");
    // Old functionality:
    //   return
    // New functionality:
    //   Assert if the local is not top. In product mode let the new node
    //   override the old entry.
    assert(local == C->top(), "LocArray collision");
    if (local == C->top()) {
      return;
    }
    array->pop();
  }
  const Type *t = local->bottom_type();

  // Is it a safepoint scalar object node?
  if (local->is_SafePointScalarObject()) {
    SafePointScalarObjectNode* spobj = local->as_SafePointScalarObject();

    ObjectValue* sv = sv_for_node_id(objs, spobj->_idx);
    if (sv == NULL) {
      ciKlass* cik = t->is_oopptr()->klass();
      assert(cik->is_instance_klass() ||
             cik->is_array_klass(), "Not supported allocation.");
      sv = new ObjectValue(spobj->_idx,
                           new ConstantOopWriteValue(cik->java_mirror()->constant_encoding()));
      set_sv_for_object_node(objs, sv);

      uint first_ind = spobj->first_index(sfpt->jvms());
      for (uint i = 0; i < spobj->n_fields(); i++) {
        Node* fld_node = sfpt->in(first_ind+i);
        (void)FillLocArray(sv->field_values()->length(), sfpt, fld_node, sv->field_values(), objs);
      }
    }
    array->append(sv);
    return;
  }

  // Grab the register number for the local
  OptoReg::Name regnum = C->regalloc()->get_reg_first(local);
  if( OptoReg::is_valid(regnum) ) {// Got a register/stack?
    // Record the double as two float registers.
    // The register mask for such a value always specifies two adjacent
    // float registers, with the lower register number even.
    // Normally, the allocation of high and low words to these registers
    // is irrelevant, because nearly all operations on register pairs
    // (e.g., StoreD) treat them as a single unit.
    // Here, we assume in addition that the words in these two registers
    // stored "naturally" (by operations like StoreD and double stores
    // within the interpreter) such that the lower-numbered register
    // is written to the lower memory address.  This may seem like
    // a machine dependency, but it is not--it is a requirement on
    // the author of the <arch>.ad file to ensure that, for every
    // even/odd double-register pair to which a double may be allocated,
    // the word in the even single-register is stored to the first
    // memory word.  (Note that register numbers are completely
    // arbitrary, and are not tied to any machine-level encodings.)
#ifdef _LP64
    if( t->base() == Type::DoubleBot || t->base() == Type::DoubleCon ) {
      array->append(new ConstantIntValue((jint)0));
      array->append(new_loc_value( C->regalloc(), regnum, Location::dbl ));
    } else if ( t->base() == Type::Long ) {
      array->append(new ConstantIntValue((jint)0));
      array->append(new_loc_value( C->regalloc(), regnum, Location::lng ));
    } else if ( t->base() == Type::RawPtr ) {
      // jsr/ret return address which must be restored into a the full
      // width 64-bit stack slot.
      array->append(new_loc_value( C->regalloc(), regnum, Location::lng ));
    }
#else //_LP64
    if( t->base() == Type::DoubleBot || t->base() == Type::DoubleCon || t->base() == Type::Long ) {
      // Repack the double/long as two jints.
      // The convention the interpreter uses is that the second local
      // holds the first raw word of the native double representation.
      // This is actually reasonable, since locals and stack arrays
      // grow downwards in all implementations.
      // (If, on some machine, the interpreter's Java locals or stack
      // were to grow upwards, the embedded doubles would be word-swapped.)
      array->append(new_loc_value( C->regalloc(), OptoReg::add(regnum,1), Location::normal ));
      array->append(new_loc_value( C->regalloc(),              regnum   , Location::normal ));
    }
#endif //_LP64
    else if( (t->base() == Type::FloatBot || t->base() == Type::FloatCon) &&
             OptoReg::is_reg(regnum) ) {
      array->append(new_loc_value( C->regalloc(), regnum, Matcher::float_in_double()
                                                      ? Location::float_in_dbl : Location::normal ));
    } else if( t->base() == Type::Int && OptoReg::is_reg(regnum) ) {
      array->append(new_loc_value( C->regalloc(), regnum, Matcher::int_in_long
                                                      ? Location::int_in_long : Location::normal ));
    } else if( t->base() == Type::NarrowOop ) {
      array->append(new_loc_value( C->regalloc(), regnum, Location::narrowoop ));
    } else if (t->base() == Type::VectorA || t->base() == Type::VectorS ||
               t->base() == Type::VectorD || t->base() == Type::VectorX ||
               t->base() == Type::VectorY || t->base() == Type::VectorZ) {
      array->append(new_loc_value( C->regalloc(), regnum, Location::vector ));
    } else {
      array->append(new_loc_value( C->regalloc(), regnum, C->regalloc()->is_oop(local) ? Location::oop : Location::normal ));
    }
    return;
  }

  // No register.  It must be constant data.
  switch (t->base()) {
    case Type::Half:              // Second half of a double
      ShouldNotReachHere();       // Caller should skip 2nd halves
      break;
    case Type::AnyPtr:
      array->append(new ConstantOopWriteValue(NULL));
      break;
    case Type::AryPtr:
    case Type::InstPtr:          // fall through
      array->append(new ConstantOopWriteValue(t->isa_oopptr()->const_oop()->constant_encoding()));
      break;
    case Type::NarrowOop:
      if (t == TypeNarrowOop::NULL_PTR) {
        array->append(new ConstantOopWriteValue(NULL));
      } else {
        array->append(new ConstantOopWriteValue(t->make_ptr()->isa_oopptr()->const_oop()->constant_encoding()));
      }
      break;
    case Type::Int:
      array->append(new ConstantIntValue(t->is_int()->get_con()));
      break;
    case Type::RawPtr:
      // A return address (T_ADDRESS).
      assert((intptr_t)t->is_ptr()->get_con() < (intptr_t)0x10000, "must be a valid BCI");
#ifdef _LP64
      // Must be restored to the full-width 64-bit stack slot.
      array->append(new ConstantLongValue(t->is_ptr()->get_con()));
#else
      array->append(new ConstantIntValue(t->is_ptr()->get_con()));
#endif
      break;
    case Type::FloatCon: {
      float f = t->is_float_constant()->getf();
      array->append(new ConstantIntValue(jint_cast(f)));
      break;
    }
    case Type::DoubleCon: {
      jdouble d = t->is_double_constant()->getd();
#ifdef _LP64
      array->append(new ConstantIntValue((jint)0));
      array->append(new ConstantDoubleValue(d));
#else
      // Repack the double as two jints.
    // The convention the interpreter uses is that the second local
    // holds the first raw word of the native double representation.
    // This is actually reasonable, since locals and stack arrays
    // grow downwards in all implementations.
    // (If, on some machine, the interpreter's Java locals or stack
    // were to grow upwards, the embedded doubles would be word-swapped.)
    jlong_accessor acc;
    acc.long_value = jlong_cast(d);
    array->append(new ConstantIntValue(acc.words[1]));
    array->append(new ConstantIntValue(acc.words[0]));
#endif
      break;
    }
    case Type::Long: {
      jlong d = t->is_long()->get_con();
#ifdef _LP64
      array->append(new ConstantIntValue((jint)0));
      array->append(new ConstantLongValue(d));
#else
      // Repack the long as two jints.
    // The convention the interpreter uses is that the second local
    // holds the first raw word of the native double representation.
    // This is actually reasonable, since locals and stack arrays
    // grow downwards in all implementations.
    // (If, on some machine, the interpreter's Java locals or stack
    // were to grow upwards, the embedded doubles would be word-swapped.)
    jlong_accessor acc;
    acc.long_value = d;
    array->append(new ConstantIntValue(acc.words[1]));
    array->append(new ConstantIntValue(acc.words[0]));
#endif
      break;
    }
    case Type::Top:               // Add an illegal value here
      array->append(new LocationValue(Location()));
      break;
    default:
      ShouldNotReachHere();
      break;
  }
}

// Determine if this node starts a bundle
bool PhaseOutput::starts_bundle(const Node *n) const {
  return (_node_bundling_limit > n->_idx &&
          _node_bundling_base[n->_idx].starts_bundle());
}

//--------------------------Process_OopMap_Node--------------------------------
void PhaseOutput::Process_OopMap_Node(MachNode *mach, int current_offset) {
  // Handle special safepoint nodes for synchronization
  MachSafePointNode *sfn   = mach->as_MachSafePoint();
  MachCallNode      *mcall;

  int safepoint_pc_offset = current_offset;
  bool is_method_handle_invoke = false;
  bool return_oop = false;
  bool has_ea_local_in_scope = sfn->_has_ea_local_in_scope;
  bool arg_escape = false;

  // Add the safepoint in the DebugInfoRecorder
  if( !mach->is_MachCall() ) {
    mcall = NULL;
    C->debug_info()->add_safepoint(safepoint_pc_offset, sfn->_oop_map);
  } else {
    mcall = mach->as_MachCall();

    // Is the call a MethodHandle call?
    if (mcall->is_MachCallJava()) {
      if (mcall->as_MachCallJava()->_method_handle_invoke) {
        assert(C->has_method_handle_invokes(), "must have been set during call generation");
        is_method_handle_invoke = true;
      }
      arg_escape = mcall->as_MachCallJava()->_arg_escape;
    }

    // Check if a call returns an object.
    if (mcall->returns_pointer()) {
      return_oop = true;
    }
    safepoint_pc_offset += mcall->ret_addr_offset();
    C->debug_info()->add_safepoint(safepoint_pc_offset, mcall->_oop_map);
  }

  // Loop over the JVMState list to add scope information
  // Do not skip safepoints with a NULL method, they need monitor info
  JVMState* youngest_jvms = sfn->jvms();
  int max_depth = youngest_jvms->depth();

  // Allocate the object pool for scalar-replaced objects -- the map from
  // small-integer keys (which can be recorded in the local and ostack
  // arrays) to descriptions of the object state.
  GrowableArray<ScopeValue*> *objs = new GrowableArray<ScopeValue*>();

  // Visit scopes from oldest to youngest.
  for (int depth = 1; depth <= max_depth; depth++) {
    JVMState* jvms = youngest_jvms->of_depth(depth);
    int idx;
    ciMethod* method = jvms->has_method() ? jvms->method() : NULL;
    // Safepoints that do not have method() set only provide oop-map and monitor info
    // to support GC; these do not support deoptimization.
    int num_locs = (method == NULL) ? 0 : jvms->loc_size();
    int num_exps = (method == NULL) ? 0 : jvms->stk_size();
    int num_mon  = jvms->nof_monitors();
    assert(method == NULL || jvms->bci() < 0 || num_locs == method->max_locals(),
           "JVMS local count must match that of the method");

    // Add Local and Expression Stack Information

    // Insert locals into the locarray
    GrowableArray<ScopeValue*> *locarray = new GrowableArray<ScopeValue*>(num_locs);
    for( idx = 0; idx < num_locs; idx++ ) {
      FillLocArray( idx, sfn, sfn->local(jvms, idx), locarray, objs );
    }

    // Insert expression stack entries into the exparray
    GrowableArray<ScopeValue*> *exparray = new GrowableArray<ScopeValue*>(num_exps);
    for( idx = 0; idx < num_exps; idx++ ) {
      FillLocArray( idx,  sfn, sfn->stack(jvms, idx), exparray, objs );
    }

    // Add in mappings of the monitors
    assert( !method ||
            !method->is_synchronized() ||
            method->is_native() ||
            num_mon > 0 ||
            !GenerateSynchronizationCode,
            "monitors must always exist for synchronized methods");

    // Build the growable array of ScopeValues for exp stack
    GrowableArray<MonitorValue*> *monarray = new GrowableArray<MonitorValue*>(num_mon);

    // Loop over monitors and insert into array
    for (idx = 0; idx < num_mon; idx++) {
      // Grab the node that defines this monitor
      Node* box_node = sfn->monitor_box(jvms, idx);
      Node* obj_node = sfn->monitor_obj(jvms, idx);

      // Create ScopeValue for object
      ScopeValue *scval = NULL;

      if (obj_node->is_SafePointScalarObject()) {
        SafePointScalarObjectNode* spobj = obj_node->as_SafePointScalarObject();
        scval = PhaseOutput::sv_for_node_id(objs, spobj->_idx);
        if (scval == NULL) {
          const Type *t = spobj->bottom_type();
          ciKlass* cik = t->is_oopptr()->klass();
          assert(cik->is_instance_klass() ||
                 cik->is_array_klass(), "Not supported allocation.");
          ObjectValue* sv = new ObjectValue(spobj->_idx,
                                            new ConstantOopWriteValue(cik->java_mirror()->constant_encoding()));
          PhaseOutput::set_sv_for_object_node(objs, sv);

          uint first_ind = spobj->first_index(youngest_jvms);
          for (uint i = 0; i < spobj->n_fields(); i++) {
            Node* fld_node = sfn->in(first_ind+i);
            (void)FillLocArray(sv->field_values()->length(), sfn, fld_node, sv->field_values(), objs);
          }
          scval = sv;
        }
      } else if (!obj_node->is_Con()) {
        OptoReg::Name obj_reg = C->regalloc()->get_reg_first(obj_node);
        if( obj_node->bottom_type()->base() == Type::NarrowOop ) {
          scval = new_loc_value( C->regalloc(), obj_reg, Location::narrowoop );
        } else {
          scval = new_loc_value( C->regalloc(), obj_reg, Location::oop );
        }
      } else {
        const TypePtr *tp = obj_node->get_ptr_type();
        scval = new ConstantOopWriteValue(tp->is_oopptr()->const_oop()->constant_encoding());
      }

      OptoReg::Name box_reg = BoxLockNode::reg(box_node);
      Location basic_lock = Location::new_stk_loc(Location::normal,C->regalloc()->reg2offset(box_reg));
      bool eliminated = (box_node->is_BoxLock() && box_node->as_BoxLock()->is_eliminated());
      monarray->append(new MonitorValue(scval, basic_lock, eliminated));
    }

    // We dump the object pool first, since deoptimization reads it in first.
    C->debug_info()->dump_object_pool(objs);

    // Build first class objects to pass to scope
    DebugToken *locvals = C->debug_info()->create_scope_values(locarray);
    DebugToken *expvals = C->debug_info()->create_scope_values(exparray);
    DebugToken *monvals = C->debug_info()->create_monitor_values(monarray);

    // Make method available for all Safepoints
    ciMethod* scope_method = method ? method : C->method();
    // Describe the scope here
    assert(jvms->bci() >= InvocationEntryBci && jvms->bci() <= 0x10000, "must be a valid or entry BCI");
    assert(!jvms->should_reexecute() || depth == max_depth, "reexecute allowed only for the youngest");
    // Now we can describe the scope.
    methodHandle null_mh;
    bool rethrow_exception = false;
    C->debug_info()->describe_scope(
      safepoint_pc_offset,
      null_mh,
      scope_method,
      jvms->bci(),
      jvms->should_reexecute(),
      rethrow_exception,
      is_method_handle_invoke,
      return_oop,
      has_ea_local_in_scope,
      arg_escape,
      locvals,
      expvals,
      monvals
    );
  } // End jvms loop

  // Mark the end of the scope set.
  C->debug_info()->end_safepoint(safepoint_pc_offset);
}



// A simplified version of Process_OopMap_Node, to handle non-safepoints.
class NonSafepointEmitter {
    Compile*  C;
    JVMState* _pending_jvms;
    int       _pending_offset;

    void emit_non_safepoint();

 public:
    NonSafepointEmitter(Compile* compile) {
      this->C = compile;
      _pending_jvms = NULL;
      _pending_offset = 0;
    }

    void observe_instruction(Node* n, int pc_offset) {
      if (!C->debug_info()->recording_non_safepoints())  return;

      Node_Notes* nn = C->node_notes_at(n->_idx);
      if (nn == NULL || nn->jvms() == NULL)  return;
      if (_pending_jvms != NULL &&
          _pending_jvms->same_calls_as(nn->jvms())) {
        // Repeated JVMS?  Stretch it up here.
        _pending_offset = pc_offset;
      } else {
        if (_pending_jvms != NULL &&
            _pending_offset < pc_offset) {
          emit_non_safepoint();
        }
        _pending_jvms = NULL;
        if (pc_offset > C->debug_info()->last_pc_offset()) {
          // This is the only way _pending_jvms can become non-NULL:
          _pending_jvms = nn->jvms();
          _pending_offset = pc_offset;
        }
      }
    }

    // Stay out of the way of real safepoints:
    void observe_safepoint(JVMState* jvms, int pc_offset) {
      if (_pending_jvms != NULL &&
          !_pending_jvms->same_calls_as(jvms) &&
          _pending_offset < pc_offset) {
        emit_non_safepoint();
      }
      _pending_jvms = NULL;
    }

    void flush_at_end() {
      if (_pending_jvms != NULL) {
        emit_non_safepoint();
      }
      _pending_jvms = NULL;
    }
};

void NonSafepointEmitter::emit_non_safepoint() {
  JVMState* youngest_jvms = _pending_jvms;
  int       pc_offset     = _pending_offset;

  // Clear it now:
  _pending_jvms = NULL;

  DebugInformationRecorder* debug_info = C->debug_info();
  assert(debug_info->recording_non_safepoints(), "sanity");

  debug_info->add_non_safepoint(pc_offset);
  int max_depth = youngest_jvms->depth();

  // Visit scopes from oldest to youngest.
  for (int depth = 1; depth <= max_depth; depth++) {
    JVMState* jvms = youngest_jvms->of_depth(depth);
    ciMethod* method = jvms->has_method() ? jvms->method() : NULL;
    assert(!jvms->should_reexecute() || depth==max_depth, "reexecute allowed only for the youngest");
    methodHandle null_mh;
    debug_info->describe_scope(pc_offset, null_mh, method, jvms->bci(), jvms->should_reexecute());
  }

  // Mark the end of the scope set.
  debug_info->end_non_safepoint(pc_offset);
}

//------------------------------init_buffer------------------------------------
void PhaseOutput::estimate_buffer_size(int& const_req) {

  // Set the initially allocated size
  const_req = initial_const_capacity;

  // The extra spacing after the code is necessary on some platforms.
  // Sometimes we need to patch in a jump after the last instruction,
  // if the nmethod has been deoptimized.  (See 4932387, 4894843.)

  // Compute the byte offset where we can store the deopt pc.
  if (C->fixed_slots() != 0) {
    _orig_pc_slot_offset_in_bytes = C->regalloc()->reg2offset(OptoReg::stack2reg(_orig_pc_slot));
  }

  // Compute prolog code size
  _method_size = 0;
  _frame_slots = OptoReg::reg2stack(C->matcher()->_old_SP) + C->regalloc()->_framesize;
  assert(_frame_slots >= 0 && _frame_slots < 1000000, "sanity check");

  if (C->has_mach_constant_base_node()) {
    uint add_size = 0;
    // Fill the constant table.
    // Note:  This must happen before shorten_branches.
    for (uint i = 0; i < C->cfg()->number_of_blocks(); i++) {
      Block* b = C->cfg()->get_block(i);

      for (uint j = 0; j < b->number_of_nodes(); j++) {
        Node* n = b->get_node(j);

        // If the node is a MachConstantNode evaluate the constant
        // value section.
        if (n->is_MachConstant()) {
          MachConstantNode* machcon = n->as_MachConstant();
          machcon->eval_constant(C);
        } else if (n->is_Mach()) {
          // On Power there are more nodes that issue constants.
          add_size += (n->as_Mach()->ins_num_consts() * 8);
        }
      }
    }

    // Calculate the offsets of the constants and the size of the
    // constant table (including the padding to the next section).
    constant_table().calculate_offsets_and_size();
    const_req = constant_table().size() + add_size;
  }

  // Initialize the space for the BufferBlob used to find and verify
  // instruction size in MachNode::emit_size()
  init_scratch_buffer_blob(const_req);
}

CodeBuffer* PhaseOutput::init_buffer() {
  int stub_req  = _buf_sizes._stub;
  int code_req  = _buf_sizes._code;
  int const_req = _buf_sizes._const;

  int pad_req   = NativeCall::instruction_size;

  BarrierSetC2* bs = BarrierSet::barrier_set()->barrier_set_c2();
  stub_req += bs->estimate_stub_size();
  stub_req += safepoint_poll_table()->estimate_stub_size();

  // nmethod and CodeBuffer count stubs & constants as part of method's code.
  // class HandlerImpl is platform-specific and defined in the *.ad files.
  int exception_handler_req = HandlerImpl::size_exception_handler() + MAX_stubs_size; // add marginal slop for handler
  int deopt_handler_req     = HandlerImpl::size_deopt_handler()     + MAX_stubs_size; // add marginal slop for handler
  stub_req += MAX_stubs_size;   // ensure per-stub margin
  code_req += MAX_inst_size;    // ensure per-instruction margin

  if (StressCodeBuffers)
    code_req = const_req = stub_req = exception_handler_req = deopt_handler_req = 0x10;  // force expansion

  int total_req =
          const_req +
          code_req +
          pad_req +
          stub_req +
          exception_handler_req +
          deopt_handler_req;               // deopt handler

  if (C->has_method_handle_invokes())
    total_req += deopt_handler_req;  // deopt MH handler

  CodeBuffer* cb = code_buffer();
  cb->initialize(total_req, _buf_sizes._reloc);

  // Have we run out of code space?
  if ((cb->blob() == NULL) || (!CompileBroker::should_compile_new_jobs())) {
    C->record_failure("CodeCache is full");
    return NULL;
  }
  // Configure the code buffer.
  cb->initialize_consts_size(const_req);
  cb->initialize_stubs_size(stub_req);
  cb->initialize_oop_recorder(C->env()->oop_recorder());

  // fill in the nop array for bundling computations
  MachNode *_nop_list[Bundle::_nop_count];
  Bundle::initialize_nops(_nop_list);

  return cb;
}

//------------------------------fill_buffer------------------------------------
void PhaseOutput::fill_buffer(CodeBuffer* cb, uint* blk_starts) {
  // blk_starts[] contains offsets calculated during short branches processing,
  // offsets should not be increased during following steps.

  // Compute the size of first NumberOfLoopInstrToAlign instructions at head
  // of a loop. It is used to determine the padding for loop alignment.
  Compile::TracePhase tp("fill buffer", &timers[_t_fillBuffer]);

  compute_loop_first_inst_sizes();

  // Create oopmap set.
  _oop_map_set = new OopMapSet();

  // !!!!! This preserves old handling of oopmaps for now
  C->debug_info()->set_oopmaps(_oop_map_set);

  uint nblocks  = C->cfg()->number_of_blocks();
  // Count and start of implicit null check instructions
  uint inct_cnt = 0;
  uint* inct_starts = NEW_RESOURCE_ARRAY(uint, nblocks+1);

  // Count and start of calls
  uint* call_returns = NEW_RESOURCE_ARRAY(uint, nblocks+1);

  uint  return_offset = 0;
  int nop_size = (new MachNopNode())->size(C->regalloc());

  int previous_offset = 0;
  int current_offset  = 0;
  int last_call_offset = -1;
  int last_avoid_back_to_back_offset = -1;
#ifdef ASSERT
  uint* jmp_target = NEW_RESOURCE_ARRAY(uint,nblocks);
  uint* jmp_offset = NEW_RESOURCE_ARRAY(uint,nblocks);
  uint* jmp_size   = NEW_RESOURCE_ARRAY(uint,nblocks);
  uint* jmp_rule   = NEW_RESOURCE_ARRAY(uint,nblocks);
#endif

  // Create an array of unused labels, one for each basic block, if printing is enabled
#if defined(SUPPORT_OPTO_ASSEMBLY)
  int* node_offsets      = NULL;
  uint node_offset_limit = C->unique();

  if (C->print_assembly()) {
    node_offsets = NEW_RESOURCE_ARRAY(int, node_offset_limit);
  }
  if (node_offsets != NULL) {
    // We need to initialize. Unused array elements may contain garbage and mess up PrintOptoAssembly.
    memset(node_offsets, 0, node_offset_limit*sizeof(int));
  }
#endif

  NonSafepointEmitter non_safepoints(C);  // emit non-safepoints lazily

  // Emit the constant table.
  if (C->has_mach_constant_base_node()) {
    if (!constant_table().emit(*cb)) {
      C->record_failure("consts section overflow");
      return;
    }
  }

  // Create an array of labels, one for each basic block
  Label* blk_labels = NEW_RESOURCE_ARRAY(Label, nblocks+1);
  for (uint i = 0; i <= nblocks; i++) {
    blk_labels[i].init();
  }

  // Now fill in the code buffer
  Node* delay_slot = NULL;
  for (uint i = 0; i < nblocks; i++) {
    Block* block = C->cfg()->get_block(i);
    _block = block;
    Node* head = block->head();

    // If this block needs to start aligned (i.e, can be reached other
    // than by falling-thru from the previous block), then force the
    // start of a new bundle.
    if (Pipeline::requires_bundling() && starts_bundle(head)) {
      cb->flush_bundle(true);
    }

#ifdef ASSERT
    if (!block->is_connector()) {
      stringStream st;
      block->dump_head(C->cfg(), &st);
      MacroAssembler(cb).block_comment(st.as_string());
    }
    jmp_target[i] = 0;
    jmp_offset[i] = 0;
    jmp_size[i]   = 0;
    jmp_rule[i]   = 0;
#endif
    int blk_offset = current_offset;

    // Define the label at the beginning of the basic block
    MacroAssembler(cb).bind(blk_labels[block->_pre_order]);

    uint last_inst = block->number_of_nodes();

    // Emit block normally, except for last instruction.
    // Emit means "dump code bits into code buffer".
    for (uint j = 0; j<last_inst; j++) {
      _index = j;

      // Get the node
      Node* n = block->get_node(j);

      // See if delay slots are supported
      if (valid_bundle_info(n) && node_bundling(n)->used_in_unconditional_delay()) {
        assert(delay_slot == NULL, "no use of delay slot node");
        assert(n->size(C->regalloc()) == Pipeline::instr_unit_size(), "delay slot instruction wrong size");

        delay_slot = n;
        continue;
      }

      // If this starts a new instruction group, then flush the current one
      // (but allow split bundles)
      if (Pipeline::requires_bundling() && starts_bundle(n))
        cb->flush_bundle(false);

      // Special handling for SafePoint/Call Nodes
      bool is_mcall = false;
      if (n->is_Mach()) {
        MachNode *mach = n->as_Mach();
        is_mcall = n->is_MachCall();
        bool is_sfn = n->is_MachSafePoint();

        // If this requires all previous instructions be flushed, then do so
        if (is_sfn || is_mcall || mach->alignment_required() != 1) {
          cb->flush_bundle(true);
          current_offset = cb->insts_size();
        }

        // A padding may be needed again since a previous instruction
        // could be moved to delay slot.

        // align the instruction if necessary
        int padding = mach->compute_padding(current_offset);
        // Make sure safepoint node for polling is distinct from a call's
        // return by adding a nop if needed.
        if (is_sfn && !is_mcall && padding == 0 && current_offset == last_call_offset) {
          padding = nop_size;
        }
        if (padding == 0 && mach->avoid_back_to_back(MachNode::AVOID_BEFORE) &&
            current_offset == last_avoid_back_to_back_offset) {
          // Avoid back to back some instructions.
          padding = nop_size;
        }

        if (padding > 0) {
          assert((padding % nop_size) == 0, "padding is not a multiple of NOP size");
          int nops_cnt = padding / nop_size;
          MachNode *nop = new MachNopNode(nops_cnt);
          block->insert_node(nop, j++);
          last_inst++;
          C->cfg()->map_node_to_block(nop, block);
          // Ensure enough space.
          cb->insts()->maybe_expand_to_ensure_remaining(MAX_inst_size);
          if ((cb->blob() == NULL) || (!CompileBroker::should_compile_new_jobs())) {
            C->record_failure("CodeCache is full");
            return;
          }
          nop->emit(*cb, C->regalloc());
          cb->flush_bundle(true);
          current_offset = cb->insts_size();
        }

        bool observe_safepoint = is_sfn;
        // Remember the start of the last call in a basic block
        if (is_mcall) {
          MachCallNode *mcall = mach->as_MachCall();

          // This destination address is NOT PC-relative
          mcall->method_set((intptr_t)mcall->entry_point());

          // Save the return address
          call_returns[block->_pre_order] = current_offset + mcall->ret_addr_offset();

          observe_safepoint = mcall->guaranteed_safepoint();
        }

        // sfn will be valid whenever mcall is valid now because of inheritance
        if (observe_safepoint) {
          // Handle special safepoint nodes for synchronization
          if (!is_mcall) {
            MachSafePointNode *sfn = mach->as_MachSafePoint();
            // !!!!! Stubs only need an oopmap right now, so bail out
            if (sfn->jvms()->method() == NULL) {
              // Write the oopmap directly to the code blob??!!
              continue;
            }
          } // End synchronization

          non_safepoints.observe_safepoint(mach->as_MachSafePoint()->jvms(),
                                           current_offset);
          Process_OopMap_Node(mach, current_offset);
        } // End if safepoint

          // If this is a null check, then add the start of the previous instruction to the list
        else if( mach->is_MachNullCheck() ) {
          inct_starts[inct_cnt++] = previous_offset;
        }

          // If this is a branch, then fill in the label with the target BB's label
        else if (mach->is_MachBranch()) {
          // This requires the TRUE branch target be in succs[0]
          uint block_num = block->non_connector_successor(0)->_pre_order;

          // Try to replace long branch if delay slot is not used,
          // it is mostly for back branches since forward branch's
          // distance is not updated yet.
          bool delay_slot_is_used = valid_bundle_info(n) &&
                                    C->output()->node_bundling(n)->use_unconditional_delay();
          if (!delay_slot_is_used && mach->may_be_short_branch()) {
            assert(delay_slot == NULL, "not expecting delay slot node");
            int br_size = n->size(C->regalloc());
            int offset = blk_starts[block_num] - current_offset;
            if (block_num >= i) {
              // Current and following block's offset are not
              // finalized yet, adjust distance by the difference
              // between calculated and final offsets of current block.
              offset -= (blk_starts[i] - blk_offset);
            }
            // In the following code a nop could be inserted before
            // the branch which will increase the backward distance.
            bool needs_padding = (current_offset == last_avoid_back_to_back_offset);
            if (needs_padding && offset <= 0)
              offset -= nop_size;

            if (C->matcher()->is_short_branch_offset(mach->rule(), br_size, offset)) {
              // We've got a winner.  Replace this branch.
              MachNode* replacement = mach->as_MachBranch()->short_branch_version();

              // Update the jmp_size.
              int new_size = replacement->size(C->regalloc());
              assert((br_size - new_size) >= (int)nop_size, "short_branch size should be smaller");
              // Insert padding between avoid_back_to_back branches.
              if (needs_padding && replacement->avoid_back_to_back(MachNode::AVOID_BEFORE)) {
                MachNode *nop = new MachNopNode();
                block->insert_node(nop, j++);
                C->cfg()->map_node_to_block(nop, block);
                last_inst++;
                nop->emit(*cb, C->regalloc());
                cb->flush_bundle(true);
                current_offset = cb->insts_size();
              }
#ifdef ASSERT
              jmp_target[i] = block_num;
              jmp_offset[i] = current_offset - blk_offset;
              jmp_size[i]   = new_size;
              jmp_rule[i]   = mach->rule();
#endif
              block->map_node(replacement, j);
              mach->subsume_by(replacement, C);
              n    = replacement;
              mach = replacement;
            }
          }
          mach->as_MachBranch()->label_set( &blk_labels[block_num], block_num );
        } else if (mach->ideal_Opcode() == Op_Jump) {
          for (uint h = 0; h < block->_num_succs; h++) {
            Block* succs_block = block->_succs[h];
            for (uint j = 1; j < succs_block->num_preds(); j++) {
              Node* jpn = succs_block->pred(j);
              if (jpn->is_JumpProj() && jpn->in(0) == mach) {
                uint block_num = succs_block->non_connector()->_pre_order;
                Label *blkLabel = &blk_labels[block_num];
                mach->add_case_label(jpn->as_JumpProj()->proj_no(), blkLabel);
              }
            }
          }
        }
#ifdef ASSERT
          // Check that oop-store precedes the card-mark
        else if (mach->ideal_Opcode() == Op_StoreCM) {
          uint storeCM_idx = j;
          int count = 0;
          for (uint prec = mach->req(); prec < mach->len(); prec++) {
            Node *oop_store = mach->in(prec);  // Precedence edge
            if (oop_store == NULL) continue;
            count++;
            uint i4;
            for (i4 = 0; i4 < last_inst; ++i4) {
              if (block->get_node(i4) == oop_store) {
                break;
              }
            }
            // Note: This test can provide a false failure if other precedence
            // edges have been added to the storeCMNode.
            assert(i4 == last_inst || i4 < storeCM_idx, "CM card-mark executes before oop-store");
          }
          assert(count > 0, "storeCM expects at least one precedence edge");
        }
#endif
        else if (!n->is_Proj()) {
          // Remember the beginning of the previous instruction, in case
          // it's followed by a flag-kill and a null-check.  Happens on
          // Intel all the time, with add-to-memory kind of opcodes.
          previous_offset = current_offset;
        }

        // Not an else-if!
        // If this is a trap based cmp then add its offset to the list.
        if (mach->is_TrapBasedCheckNode()) {
          inct_starts[inct_cnt++] = current_offset;
        }
      }

      // Verify that there is sufficient space remaining
      cb->insts()->maybe_expand_to_ensure_remaining(MAX_inst_size);
      if ((cb->blob() == NULL) || (!CompileBroker::should_compile_new_jobs())) {
        C->record_failure("CodeCache is full");
        return;
      }

      // Save the offset for the listing
#if defined(SUPPORT_OPTO_ASSEMBLY)
      if ((node_offsets != NULL) && (n->_idx < node_offset_limit)) {
        node_offsets[n->_idx] = cb->insts_size();
      }
#endif
      assert(!C->failing(), "Should not reach here if failing.");

      // "Normal" instruction case
      DEBUG_ONLY(uint instr_offset = cb->insts_size());
      n->emit(*cb, C->regalloc());
      current_offset = cb->insts_size();

      // Above we only verified that there is enough space in the instruction section.
      // However, the instruction may emit stubs that cause code buffer expansion.
      // Bail out here if expansion failed due to a lack of code cache space.
      if (C->failing()) {
        return;
      }

      assert(!is_mcall || (call_returns[block->_pre_order] <= (uint)current_offset),
             "ret_addr_offset() not within emitted code");

#ifdef ASSERT
      uint n_size = n->size(C->regalloc());
      if (n_size < (current_offset-instr_offset)) {
        MachNode* mach = n->as_Mach();
        n->dump();
        mach->dump_format(C->regalloc(), tty);
        tty->print_cr(" n_size (%d), current_offset (%d), instr_offset (%d)", n_size, current_offset, instr_offset);
        Disassembler::decode(cb->insts_begin() + instr_offset, cb->insts_begin() + current_offset + 1, tty);
        tty->print_cr(" ------------------- ");
        BufferBlob* blob = this->scratch_buffer_blob();
        address blob_begin = blob->content_begin();
        Disassembler::decode(blob_begin, blob_begin + n_size + 1, tty);
        assert(false, "wrong size of mach node");
      }
#endif
      non_safepoints.observe_instruction(n, current_offset);

      // mcall is last "call" that can be a safepoint
      // record it so we can see if a poll will directly follow it
      // in which case we'll need a pad to make the PcDesc sites unique
      // see  5010568. This can be slightly inaccurate but conservative
      // in the case that return address is not actually at current_offset.
      // This is a small price to pay.

      if (is_mcall) {
        last_call_offset = current_offset;
      }

      if (n->is_Mach() && n->as_Mach()->avoid_back_to_back(MachNode::AVOID_AFTER)) {
        // Avoid back to back some instructions.
        last_avoid_back_to_back_offset = current_offset;
      }

      // See if this instruction has a delay slot
      if (valid_bundle_info(n) && node_bundling(n)->use_unconditional_delay()) {
        guarantee(delay_slot != NULL, "expecting delay slot node");

        // Back up 1 instruction
        cb->set_insts_end(cb->insts_end() - Pipeline::instr_unit_size());

        // Save the offset for the listing
#if defined(SUPPORT_OPTO_ASSEMBLY)
        if ((node_offsets != NULL) && (delay_slot->_idx < node_offset_limit)) {
          node_offsets[delay_slot->_idx] = cb->insts_size();
        }
#endif

        // Support a SafePoint in the delay slot
        if (delay_slot->is_MachSafePoint()) {
          MachNode *mach = delay_slot->as_Mach();
          // !!!!! Stubs only need an oopmap right now, so bail out
          if (!mach->is_MachCall() && mach->as_MachSafePoint()->jvms()->method() == NULL) {
            // Write the oopmap directly to the code blob??!!
            delay_slot = NULL;
            continue;
          }

          int adjusted_offset = current_offset - Pipeline::instr_unit_size();
          non_safepoints.observe_safepoint(mach->as_MachSafePoint()->jvms(),
                                           adjusted_offset);
          // Generate an OopMap entry
          Process_OopMap_Node(mach, adjusted_offset);
        }

        // Insert the delay slot instruction
        delay_slot->emit(*cb, C->regalloc());

        // Don't reuse it
        delay_slot = NULL;
      }

    } // End for all instructions in block

    // If the next block is the top of a loop, pad this block out to align
    // the loop top a little. Helps prevent pipe stalls at loop back branches.
    if (i < nblocks-1) {
      Block *nb = C->cfg()->get_block(i + 1);
      int padding = nb->alignment_padding(current_offset);
      if( padding > 0 ) {
        MachNode *nop = new MachNopNode(padding / nop_size);
        block->insert_node(nop, block->number_of_nodes());
        C->cfg()->map_node_to_block(nop, block);
        nop->emit(*cb, C->regalloc());
        current_offset = cb->insts_size();
      }
    }
    // Verify that the distance for generated before forward
    // short branches is still valid.
    guarantee((int)(blk_starts[i+1] - blk_starts[i]) >= (current_offset - blk_offset), "shouldn't increase block size");

    // Save new block start offset
    blk_starts[i] = blk_offset;
  } // End of for all blocks
  blk_starts[nblocks] = current_offset;

  non_safepoints.flush_at_end();

  // Offset too large?
  if (C->failing())  return;

  // Define a pseudo-label at the end of the code
  MacroAssembler(cb).bind( blk_labels[nblocks] );

  // Compute the size of the first block
  _first_block_size = blk_labels[1].loc_pos() - blk_labels[0].loc_pos();

#ifdef ASSERT
  for (uint i = 0; i < nblocks; i++) { // For all blocks
    if (jmp_target[i] != 0) {
      int br_size = jmp_size[i];
      int offset = blk_starts[jmp_target[i]]-(blk_starts[i] + jmp_offset[i]);
      if (!C->matcher()->is_short_branch_offset(jmp_rule[i], br_size, offset)) {
        tty->print_cr("target (%d) - jmp_offset(%d) = offset (%d), jump_size(%d), jmp_block B%d, target_block B%d", blk_starts[jmp_target[i]], blk_starts[i] + jmp_offset[i], offset, br_size, i, jmp_target[i]);
        assert(false, "Displacement too large for short jmp");
      }
    }
  }
#endif

  BarrierSetC2* bs = BarrierSet::barrier_set()->barrier_set_c2();
  bs->emit_stubs(*cb);
  if (C->failing())  return;

  // Fill in stubs for calling the runtime from safepoint polls.
  safepoint_poll_table()->emit(*cb);
  if (C->failing())  return;

#ifndef PRODUCT
  // Information on the size of the method, without the extraneous code
  Scheduling::increment_method_size(cb->insts_size());
#endif

  // ------------------
  // Fill in exception table entries.
  FillExceptionTables(inct_cnt, call_returns, inct_starts, blk_labels);

  // Only java methods have exception handlers and deopt handlers
  // class HandlerImpl is platform-specific and defined in the *.ad files.
  if (C->method()) {
    // Emit the exception handler code.
    _code_offsets.set_value(CodeOffsets::Exceptions, HandlerImpl::emit_exception_handler(*cb));
    if (C->failing()) {
      return; // CodeBuffer::expand failed
    }
    // Emit the deopt handler code.
    _code_offsets.set_value(CodeOffsets::Deopt, HandlerImpl::emit_deopt_handler(*cb));

    // Emit the MethodHandle deopt handler code (if required).
    if (C->has_method_handle_invokes() && !C->failing()) {
      // We can use the same code as for the normal deopt handler, we
      // just need a different entry point address.
      _code_offsets.set_value(CodeOffsets::DeoptMH, HandlerImpl::emit_deopt_handler(*cb));
    }
  }

  // One last check for failed CodeBuffer::expand:
  if ((cb->blob() == NULL) || (!CompileBroker::should_compile_new_jobs())) {
    C->record_failure("CodeCache is full");
    return;
  }

#if defined(SUPPORT_ABSTRACT_ASSEMBLY) || defined(SUPPORT_ASSEMBLY) || defined(SUPPORT_OPTO_ASSEMBLY)
  if (C->print_assembly()) {
    tty->cr();
    tty->print_cr("============================= C2-compiled nmethod ==============================");
  }
#endif

#if defined(SUPPORT_OPTO_ASSEMBLY)
  // Dump the assembly code, including basic-block numbers
  if (C->print_assembly()) {
    ttyLocker ttyl;  // keep the following output all in one block
    if (!VMThread::should_terminate()) {  // test this under the tty lock
      // print_metadata and dump_asm may safepoint which makes us loose the ttylock.
      // We call them first and write to a stringStream, then we retake the lock to
      // make sure the end tag is coherent, and that xmlStream->pop_tag is done thread safe.
      ResourceMark rm;
      stringStream method_metadata_str;
      if (C->method() != NULL) {
        C->method()->print_metadata(&method_metadata_str);
      }
      stringStream dump_asm_str;
      dump_asm_on(&dump_asm_str, node_offsets, node_offset_limit);

      NoSafepointVerifier nsv;
      ttyLocker ttyl2;
      // This output goes directly to the tty, not the compiler log.
      // To enable tools to match it up with the compilation activity,
      // be sure to tag this tty output with the compile ID.
      if (xtty != NULL) {
        xtty->head("opto_assembly compile_id='%d'%s", C->compile_id(),
                   C->is_osr_compilation() ? " compile_kind='osr'" : "");
      }
      if (C->method() != NULL) {
        tty->print_cr("----------------------- MetaData before Compile_id = %d ------------------------", C->compile_id());
        tty->print_raw(method_metadata_str.as_string());
      } else if (C->stub_name() != NULL) {
        tty->print_cr("----------------------------- RuntimeStub %s -------------------------------", C->stub_name());
      }
      tty->cr();
      tty->print_cr("------------------------ OptoAssembly for Compile_id = %d -----------------------", C->compile_id());
      tty->print_raw(dump_asm_str.as_string());
      tty->print_cr("--------------------------------------------------------------------------------");
      if (xtty != NULL) {
        xtty->tail("opto_assembly");
      }
    }
  }
#endif
}

void PhaseOutput::FillExceptionTables(uint cnt, uint *call_returns, uint *inct_starts, Label *blk_labels) {
  _inc_table.set_size(cnt);

  uint inct_cnt = 0;
  for (uint i = 0; i < C->cfg()->number_of_blocks(); i++) {
    Block* block = C->cfg()->get_block(i);
    Node *n = NULL;
    int j;

    // Find the branch; ignore trailing NOPs.
    for (j = block->number_of_nodes() - 1; j >= 0; j--) {
      n = block->get_node(j);
      if (!n->is_Mach() || n->as_Mach()->ideal_Opcode() != Op_Con) {
        break;
      }
    }

    // If we didn't find anything, continue
    if (j < 0) {
      continue;
    }

    // Compute ExceptionHandlerTable subtable entry and add it
    // (skip empty blocks)
    if (n->is_Catch()) {

      // Get the offset of the return from the call
      uint call_return = call_returns[block->_pre_order];
#ifdef ASSERT
      assert( call_return > 0, "no call seen for this basic block" );
      while (block->get_node(--j)->is_MachProj()) ;
      assert(block->get_node(j)->is_MachCall(), "CatchProj must follow call");
#endif
      // last instruction is a CatchNode, find it's CatchProjNodes
      int nof_succs = block->_num_succs;
      // allocate space
      GrowableArray<intptr_t> handler_bcis(nof_succs);
      GrowableArray<intptr_t> handler_pcos(nof_succs);
      // iterate through all successors
      for (int j = 0; j < nof_succs; j++) {
        Block* s = block->_succs[j];
        bool found_p = false;
        for (uint k = 1; k < s->num_preds(); k++) {
          Node* pk = s->pred(k);
          if (pk->is_CatchProj() && pk->in(0) == n) {
            const CatchProjNode* p = pk->as_CatchProj();
            found_p = true;
            // add the corresponding handler bci & pco information
            if (p->_con != CatchProjNode::fall_through_index) {
              // p leads to an exception handler (and is not fall through)
              assert(s == C->cfg()->get_block(s->_pre_order), "bad numbering");
              // no duplicates, please
              if (!handler_bcis.contains(p->handler_bci())) {
                uint block_num = s->non_connector()->_pre_order;
                handler_bcis.append(p->handler_bci());
                handler_pcos.append(blk_labels[block_num].loc_pos());
              }
            }
          }
        }
        assert(found_p, "no matching predecessor found");
        // Note:  Due to empty block removal, one block may have
        // several CatchProj inputs, from the same Catch.
      }

      // Set the offset of the return from the call
      assert(handler_bcis.find(-1) != -1, "must have default handler");
      _handler_table.add_subtable(call_return, &handler_bcis, NULL, &handler_pcos);
      continue;
    }

    // Handle implicit null exception table updates
    if (n->is_MachNullCheck()) {
      uint block_num = block->non_connector_successor(0)->_pre_order;
      _inc_table.append(inct_starts[inct_cnt++], blk_labels[block_num].loc_pos());
      continue;
    }
    // Handle implicit exception table updates: trap instructions.
    if (n->is_Mach() && n->as_Mach()->is_TrapBasedCheckNode()) {
      uint block_num = block->non_connector_successor(0)->_pre_order;
      _inc_table.append(inct_starts[inct_cnt++], blk_labels[block_num].loc_pos());
      continue;
    }
  } // End of for all blocks fill in exception table entries
}

// Static Variables
#ifndef PRODUCT
uint Scheduling::_total_nop_size = 0;
uint Scheduling::_total_method_size = 0;
uint Scheduling::_total_branches = 0;
uint Scheduling::_total_unconditional_delays = 0;
uint Scheduling::_total_instructions_per_bundle[Pipeline::_max_instrs_per_cycle+1];
#endif

// Initializer for class Scheduling

Scheduling::Scheduling(Arena *arena, Compile &compile)
        : _arena(arena),
          _cfg(compile.cfg()),
          _regalloc(compile.regalloc()),
          _scheduled(arena),
          _available(arena),
          _reg_node(arena),
          _pinch_free_list(arena),
          _next_node(NULL),
          _bundle_instr_count(0),
          _bundle_cycle_number(0),
          _bundle_use(0, 0, resource_count, &_bundle_use_elements[0])
#ifndef PRODUCT
        , _branches(0)
        , _unconditional_delays(0)
#endif
{
  // Create a MachNopNode
  _nop = new MachNopNode();

  // Now that the nops are in the array, save the count
  // (but allow entries for the nops)
  _node_bundling_limit = compile.unique();
  uint node_max = _regalloc->node_regs_max_index();

  compile.output()->set_node_bundling_limit(_node_bundling_limit);

  // This one is persistent within the Compile class
  _node_bundling_base = NEW_ARENA_ARRAY(compile.comp_arena(), Bundle, node_max);

  // Allocate space for fixed-size arrays
  _uses            = NEW_ARENA_ARRAY(arena, short,          node_max);
  _current_latency = NEW_ARENA_ARRAY(arena, unsigned short, node_max);

  // Clear the arrays
  for (uint i = 0; i < node_max; i++) {
    ::new (&_node_bundling_base[i]) Bundle();
  }
  memset(_uses,               0, node_max * sizeof(short));
  memset(_current_latency,    0, node_max * sizeof(unsigned short));

  // Clear the bundling information
  memcpy(_bundle_use_elements, Pipeline_Use::elaborated_elements, sizeof(Pipeline_Use::elaborated_elements));

  // Get the last node
  Block* block = _cfg->get_block(_cfg->number_of_blocks() - 1);

  _next_node = block->get_node(block->number_of_nodes() - 1);
}

#ifndef PRODUCT
// Scheduling destructor
Scheduling::~Scheduling() {
  _total_branches             += _branches;
  _total_unconditional_delays += _unconditional_delays;
}
#endif

// Step ahead "i" cycles
void Scheduling::step(uint i) {

  Bundle *bundle = node_bundling(_next_node);
  bundle->set_starts_bundle();

  // Update the bundle record, but leave the flags information alone
  if (_bundle_instr_count > 0) {
    bundle->set_instr_count(_bundle_instr_count);
    bundle->set_resources_used(_bundle_use.resourcesUsed());
  }

  // Update the state information
  _bundle_instr_count = 0;
  _bundle_cycle_number += i;
  _bundle_use.step(i);
}

void Scheduling::step_and_clear() {
  Bundle *bundle = node_bundling(_next_node);
  bundle->set_starts_bundle();

  // Update the bundle record
  if (_bundle_instr_count > 0) {
    bundle->set_instr_count(_bundle_instr_count);
    bundle->set_resources_used(_bundle_use.resourcesUsed());

    _bundle_cycle_number += 1;
  }

  // Clear the bundling information
  _bundle_instr_count = 0;
  _bundle_use.reset();

  memcpy(_bundle_use_elements,
         Pipeline_Use::elaborated_elements,
         sizeof(Pipeline_Use::elaborated_elements));
}

// Perform instruction scheduling and bundling over the sequence of
// instructions in backwards order.
void PhaseOutput::ScheduleAndBundle() {

  // Don't optimize this if it isn't a method
  if (!C->method())
    return;

  // Don't optimize this if scheduling is disabled
  if (!C->do_scheduling())
    return;

  // Scheduling code works only with pairs (8 bytes) maximum.
  // And when the scalable vector register is used, we may spill/unspill
  // the whole reg regardless of the max vector size.
  if (C->max_vector_size() > 8 ||
      (C->max_vector_size() > 0 && Matcher::supports_scalable_vector())) {
    return;
  }

  Compile::TracePhase tp("isched", &timers[_t_instrSched]);

  // Create a data structure for all the scheduling information
  Scheduling scheduling(Thread::current()->resource_area(), *C);

  // Walk backwards over each basic block, computing the needed alignment
  // Walk over all the basic blocks
  scheduling.DoScheduling();

#ifndef PRODUCT
  if (C->trace_opto_output()) {
    tty->print("\n---- After ScheduleAndBundle ----\n");
    print_scheduling();
  }
#endif
}

#ifndef PRODUCT
// Separated out so that it can be called directly from debugger
void PhaseOutput::print_scheduling() {
  for (uint i = 0; i < C->cfg()->number_of_blocks(); i++) {
    tty->print("\nBB#%03d:\n", i);
    Block* block = C->cfg()->get_block(i);
    for (uint j = 0; j < block->number_of_nodes(); j++) {
      Node* n = block->get_node(j);
      OptoReg::Name reg = C->regalloc()->get_reg_first(n);
      tty->print(" %-6s ", reg >= 0 && reg < REG_COUNT ? Matcher::regName[reg] : "");
      n->dump();
    }
  }
}
#endif

// See if this node fits into the present instruction bundle
bool Scheduling::NodeFitsInBundle(Node *n) {
  uint n_idx = n->_idx;

  // If this is the unconditional delay instruction, then it fits
  if (n == _unconditional_delay_slot) {
#ifndef PRODUCT
    if (_cfg->C->trace_opto_output())
      tty->print("#     NodeFitsInBundle [%4d]: TRUE; is in unconditional delay slot\n", n->_idx);
#endif
    return (true);
  }

  // If the node cannot be scheduled this cycle, skip it
  if (_current_latency[n_idx] > _bundle_cycle_number) {
#ifndef PRODUCT
    if (_cfg->C->trace_opto_output())
      tty->print("#     NodeFitsInBundle [%4d]: FALSE; latency %4d > %d\n",
                 n->_idx, _current_latency[n_idx], _bundle_cycle_number);
#endif
    return (false);
  }

  const Pipeline *node_pipeline = n->pipeline();

  uint instruction_count = node_pipeline->instructionCount();
  if (node_pipeline->mayHaveNoCode() && n->size(_regalloc) == 0)
    instruction_count = 0;
  else if (node_pipeline->hasBranchDelay() && !_unconditional_delay_slot)
    instruction_count++;

  if (_bundle_instr_count + instruction_count > Pipeline::_max_instrs_per_cycle) {
#ifndef PRODUCT
    if (_cfg->C->trace_opto_output())
      tty->print("#     NodeFitsInBundle [%4d]: FALSE; too many instructions: %d > %d\n",
                 n->_idx, _bundle_instr_count + instruction_count, Pipeline::_max_instrs_per_cycle);
#endif
    return (false);
  }

  // Don't allow non-machine nodes to be handled this way
  if (!n->is_Mach() && instruction_count == 0)
    return (false);

  // See if there is any overlap
  uint delay = _bundle_use.full_latency(0, node_pipeline->resourceUse());

  if (delay > 0) {
#ifndef PRODUCT
    if (_cfg->C->trace_opto_output())
      tty->print("#     NodeFitsInBundle [%4d]: FALSE; functional units overlap\n", n_idx);
#endif
    return false;
  }

#ifndef PRODUCT
  if (_cfg->C->trace_opto_output())
    tty->print("#     NodeFitsInBundle [%4d]:  TRUE\n", n_idx);
#endif

  return true;
}

Node * Scheduling::ChooseNodeToBundle() {
  uint siz = _available.size();

  if (siz == 0) {

#ifndef PRODUCT
    if (_cfg->C->trace_opto_output())
      tty->print("#   ChooseNodeToBundle: NULL\n");
#endif
    return (NULL);
  }

  // Fast path, if only 1 instruction in the bundle
  if (siz == 1) {
#ifndef PRODUCT
    if (_cfg->C->trace_opto_output()) {
      tty->print("#   ChooseNodeToBundle (only 1): ");
      _available[0]->dump();
    }
#endif
    return (_available[0]);
  }

  // Don't bother, if the bundle is already full
  if (_bundle_instr_count < Pipeline::_max_instrs_per_cycle) {
    for ( uint i = 0; i < siz; i++ ) {
      Node *n = _available[i];

      // Skip projections, we'll handle them another way
      if (n->is_Proj())
        continue;

      // This presupposed that instructions are inserted into the
      // available list in a legality order; i.e. instructions that
      // must be inserted first are at the head of the list
      if (NodeFitsInBundle(n)) {
#ifndef PRODUCT
        if (_cfg->C->trace_opto_output()) {
          tty->print("#   ChooseNodeToBundle: ");
          n->dump();
        }
#endif
        return (n);
      }
    }
  }

  // Nothing fits in this bundle, choose the highest priority
#ifndef PRODUCT
  if (_cfg->C->trace_opto_output()) {
    tty->print("#   ChooseNodeToBundle: ");
    _available[0]->dump();
  }
#endif

  return _available[0];
}

void Scheduling::AddNodeToAvailableList(Node *n) {
  assert( !n->is_Proj(), "projections never directly made available" );
#ifndef PRODUCT
  if (_cfg->C->trace_opto_output()) {
    tty->print("#   AddNodeToAvailableList: ");
    n->dump();
  }
#endif

  int latency = _current_latency[n->_idx];

  // Insert in latency order (insertion sort)
  uint i;
  for ( i=0; i < _available.size(); i++ )
    if (_current_latency[_available[i]->_idx] > latency)
      break;

  // Special Check for compares following branches
  if( n->is_Mach() && _scheduled.size() > 0 ) {
    int op = n->as_Mach()->ideal_Opcode();
    Node *last = _scheduled[0];
    if( last->is_MachIf() && last->in(1) == n &&
        ( op == Op_CmpI ||
          op == Op_CmpU ||
          op == Op_CmpUL ||
          op == Op_CmpP ||
          op == Op_CmpF ||
          op == Op_CmpD ||
          op == Op_CmpL ) ) {

      // Recalculate position, moving to front of same latency
      for ( i=0 ; i < _available.size(); i++ )
        if (_current_latency[_available[i]->_idx] >= latency)
          break;
    }
  }

  // Insert the node in the available list
  _available.insert(i, n);

#ifndef PRODUCT
  if (_cfg->C->trace_opto_output())
    dump_available();
#endif
}

void Scheduling::DecrementUseCounts(Node *n, const Block *bb) {
  for ( uint i=0; i < n->len(); i++ ) {
    Node *def = n->in(i);
    if (!def) continue;
    if( def->is_Proj() )        // If this is a machine projection, then
      def = def->in(0);         // propagate usage thru to the base instruction

    if(_cfg->get_block_for_node(def) != bb) { // Ignore if not block-local
      continue;
    }

    // Compute the latency
    uint l = _bundle_cycle_number + n->latency(i);
    if (_current_latency[def->_idx] < l)
      _current_latency[def->_idx] = l;

    // If this does not have uses then schedule it
    if ((--_uses[def->_idx]) == 0)
      AddNodeToAvailableList(def);
  }
}

void Scheduling::AddNodeToBundle(Node *n, const Block *bb) {
#ifndef PRODUCT
  if (_cfg->C->trace_opto_output()) {
    tty->print("#   AddNodeToBundle: ");
    n->dump();
  }
#endif

  // Remove this from the available list
  uint i;
  for (i = 0; i < _available.size(); i++)
    if (_available[i] == n)
      break;
  assert(i < _available.size(), "entry in _available list not found");
  _available.remove(i);

  // See if this fits in the current bundle
  const Pipeline *node_pipeline = n->pipeline();
  const Pipeline_Use& node_usage = node_pipeline->resourceUse();

  // Check for instructions to be placed in the delay slot. We
  // do this before we actually schedule the current instruction,
  // because the delay slot follows the current instruction.
  if (Pipeline::_branch_has_delay_slot &&
      node_pipeline->hasBranchDelay() &&
      !_unconditional_delay_slot) {

    uint siz = _available.size();

    // Conditional branches can support an instruction that
    // is unconditionally executed and not dependent by the
    // branch, OR a conditionally executed instruction if
    // the branch is taken.  In practice, this means that
    // the first instruction at the branch target is
    // copied to the delay slot, and the branch goes to
    // the instruction after that at the branch target
    if ( n->is_MachBranch() ) {

      assert( !n->is_MachNullCheck(), "should not look for delay slot for Null Check" );
      assert( !n->is_Catch(),         "should not look for delay slot for Catch" );

#ifndef PRODUCT
      _branches++;
#endif

      // At least 1 instruction is on the available list
      // that is not dependent on the branch
      for (uint i = 0; i < siz; i++) {
        Node *d = _available[i];
        const Pipeline *avail_pipeline = d->pipeline();

        // Don't allow safepoints in the branch shadow, that will
        // cause a number of difficulties
        if ( avail_pipeline->instructionCount() == 1 &&
             !avail_pipeline->hasMultipleBundles() &&
             !avail_pipeline->hasBranchDelay() &&
             Pipeline::instr_has_unit_size() &&
             d->size(_regalloc) == Pipeline::instr_unit_size() &&
             NodeFitsInBundle(d) &&
             !node_bundling(d)->used_in_delay()) {

          if (d->is_Mach() && !d->is_MachSafePoint()) {
            // A node that fits in the delay slot was found, so we need to
            // set the appropriate bits in the bundle pipeline information so
            // that it correctly indicates resource usage.  Later, when we
            // attempt to add this instruction to the bundle, we will skip
            // setting the resource usage.
            _unconditional_delay_slot = d;
            node_bundling(n)->set_use_unconditional_delay();
            node_bundling(d)->set_used_in_unconditional_delay();
            _bundle_use.add_usage(avail_pipeline->resourceUse());
            _current_latency[d->_idx] = _bundle_cycle_number;
            _next_node = d;
            ++_bundle_instr_count;
#ifndef PRODUCT
            _unconditional_delays++;
#endif
            break;
          }
        }
      }
    }

    // No delay slot, add a nop to the usage
    if (!_unconditional_delay_slot) {
      // See if adding an instruction in the delay slot will overflow
      // the bundle.
      if (!NodeFitsInBundle(_nop)) {
#ifndef PRODUCT
        if (_cfg->C->trace_opto_output())
          tty->print("#  *** STEP(1 instruction for delay slot) ***\n");
#endif
        step(1);
      }

      _bundle_use.add_usage(_nop->pipeline()->resourceUse());
      _next_node = _nop;
      ++_bundle_instr_count;
    }

    // See if the instruction in the delay slot requires a
    // step of the bundles
    if (!NodeFitsInBundle(n)) {
#ifndef PRODUCT
      if (_cfg->C->trace_opto_output())
        tty->print("#  *** STEP(branch won't fit) ***\n");
#endif
      // Update the state information
      _bundle_instr_count = 0;
      _bundle_cycle_number += 1;
      _bundle_use.step(1);
    }
  }

  // Get the number of instructions
  uint instruction_count = node_pipeline->instructionCount();
  if (node_pipeline->mayHaveNoCode() && n->size(_regalloc) == 0)
    instruction_count = 0;

  // Compute the latency information
  uint delay = 0;

  if (instruction_count > 0 || !node_pipeline->mayHaveNoCode()) {
    int relative_latency = _current_latency[n->_idx] - _bundle_cycle_number;
    if (relative_latency < 0)
      relative_latency = 0;

    delay = _bundle_use.full_latency(relative_latency, node_usage);

    // Does not fit in this bundle, start a new one
    if (delay > 0) {
      step(delay);

#ifndef PRODUCT
      if (_cfg->C->trace_opto_output())
        tty->print("#  *** STEP(%d) ***\n", delay);
#endif
    }
  }

  // If this was placed in the delay slot, ignore it
  if (n != _unconditional_delay_slot) {

    if (delay == 0) {
      if (node_pipeline->hasMultipleBundles()) {
#ifndef PRODUCT
        if (_cfg->C->trace_opto_output())
          tty->print("#  *** STEP(multiple instructions) ***\n");
#endif
        step(1);
      }

      else if (instruction_count + _bundle_instr_count > Pipeline::_max_instrs_per_cycle) {
#ifndef PRODUCT
        if (_cfg->C->trace_opto_output())
          tty->print("#  *** STEP(%d >= %d instructions) ***\n",
                     instruction_count + _bundle_instr_count,
                     Pipeline::_max_instrs_per_cycle);
#endif
        step(1);
      }
    }

    if (node_pipeline->hasBranchDelay() && !_unconditional_delay_slot)
      _bundle_instr_count++;

    // Set the node's latency
    _current_latency[n->_idx] = _bundle_cycle_number;

    // Now merge the functional unit information
    if (instruction_count > 0 || !node_pipeline->mayHaveNoCode())
      _bundle_use.add_usage(node_usage);

    // Increment the number of instructions in this bundle
    _bundle_instr_count += instruction_count;

    // Remember this node for later
    if (n->is_Mach())
      _next_node = n;
  }

  // It's possible to have a BoxLock in the graph and in the _bbs mapping but
  // not in the bb->_nodes array.  This happens for debug-info-only BoxLocks.
  // 'Schedule' them (basically ignore in the schedule) but do not insert them
  // into the block.  All other scheduled nodes get put in the schedule here.
  int op = n->Opcode();
  if( (op == Op_Node && n->req() == 0) || // anti-dependence node OR
      (op != Op_Node &&         // Not an unused antidepedence node and
       // not an unallocated boxlock
       (OptoReg::is_valid(_regalloc->get_reg_first(n)) || op != Op_BoxLock)) ) {

    // Push any trailing projections
    if( bb->get_node(bb->number_of_nodes()-1) != n ) {
      for (DUIterator_Fast imax, i = n->fast_outs(imax); i < imax; i++) {
        Node *foi = n->fast_out(i);
        if( foi->is_Proj() )
          _scheduled.push(foi);
      }
    }

    // Put the instruction in the schedule list
    _scheduled.push(n);
  }

#ifndef PRODUCT
  if (_cfg->C->trace_opto_output())
    dump_available();
#endif

  // Walk all the definitions, decrementing use counts, and
  // if a definition has a 0 use count, place it in the available list.
  DecrementUseCounts(n,bb);
}

// This method sets the use count within a basic block.  We will ignore all
// uses outside the current basic block.  As we are doing a backwards walk,
// any node we reach that has a use count of 0 may be scheduled.  This also
// avoids the problem of cyclic references from phi nodes, as long as phi
// nodes are at the front of the basic block.  This method also initializes
// the available list to the set of instructions that have no uses within this
// basic block.
void Scheduling::ComputeUseCount(const Block *bb) {
#ifndef PRODUCT
  if (_cfg->C->trace_opto_output())
    tty->print("# -> ComputeUseCount\n");
#endif

  // Clear the list of available and scheduled instructions, just in case
  _available.clear();
  _scheduled.clear();

  // No delay slot specified
  _unconditional_delay_slot = NULL;

#ifdef ASSERT
  for( uint i=0; i < bb->number_of_nodes(); i++ )
    assert( _uses[bb->get_node(i)->_idx] == 0, "_use array not clean" );
#endif

  // Force the _uses count to never go to zero for unscheduable pieces
  // of the block
  for( uint k = 0; k < _bb_start; k++ )
    _uses[bb->get_node(k)->_idx] = 1;
  for( uint l = _bb_end; l < bb->number_of_nodes(); l++ )
    _uses[bb->get_node(l)->_idx] = 1;

  // Iterate backwards over the instructions in the block.  Don't count the
  // branch projections at end or the block header instructions.
  for( uint j = _bb_end-1; j >= _bb_start; j-- ) {
    Node *n = bb->get_node(j);
    if( n->is_Proj() ) continue; // Projections handled another way

    // Account for all uses
    for ( uint k = 0; k < n->len(); k++ ) {
      Node *inp = n->in(k);
      if (!inp) continue;
      assert(inp != n, "no cycles allowed" );
      if (_cfg->get_block_for_node(inp) == bb) { // Block-local use?
        if (inp->is_Proj()) { // Skip through Proj's
          inp = inp->in(0);
        }
        ++_uses[inp->_idx];     // Count 1 block-local use
      }
    }

    // If this instruction has a 0 use count, then it is available
    if (!_uses[n->_idx]) {
      _current_latency[n->_idx] = _bundle_cycle_number;
      AddNodeToAvailableList(n);
    }

#ifndef PRODUCT
    if (_cfg->C->trace_opto_output()) {
      tty->print("#   uses: %3d: ", _uses[n->_idx]);
      n->dump();
    }
#endif
  }

#ifndef PRODUCT
  if (_cfg->C->trace_opto_output())
    tty->print("# <- ComputeUseCount\n");
#endif
}

// This routine performs scheduling on each basic block in reverse order,
// using instruction latencies and taking into account function unit
// availability.
void Scheduling::DoScheduling() {
#ifndef PRODUCT
  if (_cfg->C->trace_opto_output())
    tty->print("# -> DoScheduling\n");
#endif

  Block *succ_bb = NULL;
  Block *bb;
  Compile* C = Compile::current();

  // Walk over all the basic blocks in reverse order
  for (int i = _cfg->number_of_blocks() - 1; i >= 0; succ_bb = bb, i--) {
    bb = _cfg->get_block(i);

#ifndef PRODUCT
    if (_cfg->C->trace_opto_output()) {
      tty->print("#  Schedule BB#%03d (initial)\n", i);
      for (uint j = 0; j < bb->number_of_nodes(); j++) {
        bb->get_node(j)->dump();
      }
    }
#endif

    // On the head node, skip processing
    if (bb == _cfg->get_root_block()) {
      continue;
    }

    // Skip empty, connector blocks
    if (bb->is_connector())
      continue;

    // If the following block is not the sole successor of
    // this one, then reset the pipeline information
    if (bb->_num_succs != 1 || bb->non_connector_successor(0) != succ_bb) {
#ifndef PRODUCT
      if (_cfg->C->trace_opto_output()) {
        tty->print("*** bundle start of next BB, node %d, for %d instructions\n",
                   _next_node->_idx, _bundle_instr_count);
      }
#endif
      step_and_clear();
    }

    // Leave untouched the starting instruction, any Phis, a CreateEx node
    // or Top.  bb->get_node(_bb_start) is the first schedulable instruction.
    _bb_end = bb->number_of_nodes()-1;
    for( _bb_start=1; _bb_start <= _bb_end; _bb_start++ ) {
      Node *n = bb->get_node(_bb_start);
      // Things not matched, like Phinodes and ProjNodes don't get scheduled.
      // Also, MachIdealNodes do not get scheduled
      if( !n->is_Mach() ) continue;     // Skip non-machine nodes
      MachNode *mach = n->as_Mach();
      int iop = mach->ideal_Opcode();
      if( iop == Op_CreateEx ) continue; // CreateEx is pinned
      if( iop == Op_Con ) continue;      // Do not schedule Top
      if( iop == Op_Node &&     // Do not schedule PhiNodes, ProjNodes
          mach->pipeline() == MachNode::pipeline_class() &&
          !n->is_SpillCopy() && !n->is_MachMerge() )  // Breakpoints, Prolog, etc
        continue;
      break;                    // Funny loop structure to be sure...
    }
    // Compute last "interesting" instruction in block - last instruction we
    // might schedule.  _bb_end points just after last schedulable inst.  We
    // normally schedule conditional branches (despite them being forced last
    // in the block), because they have delay slots we can fill.  Calls all
    // have their delay slots filled in the template expansions, so we don't
    // bother scheduling them.
    Node *last = bb->get_node(_bb_end);
    // Ignore trailing NOPs.
    while (_bb_end > 0 && last->is_Mach() &&
           last->as_Mach()->ideal_Opcode() == Op_Con) {
      last = bb->get_node(--_bb_end);
    }
    assert(!last->is_Mach() || last->as_Mach()->ideal_Opcode() != Op_Con, "");
    if( last->is_Catch() ||
        (last->is_Mach() && last->as_Mach()->ideal_Opcode() == Op_Halt) ) {
      // There might be a prior call.  Skip it.
      while (_bb_start < _bb_end && bb->get_node(--_bb_end)->is_MachProj());
    } else if( last->is_MachNullCheck() ) {
      // Backup so the last null-checked memory instruction is
      // outside the schedulable range. Skip over the nullcheck,
      // projection, and the memory nodes.
      Node *mem = last->in(1);
      do {
        _bb_end--;
      } while (mem != bb->get_node(_bb_end));
    } else {
      // Set _bb_end to point after last schedulable inst.
      _bb_end++;
    }

    assert( _bb_start <= _bb_end, "inverted block ends" );

    // Compute the register antidependencies for the basic block
    ComputeRegisterAntidependencies(bb);
    if (C->failing())  return;  // too many D-U pinch points

    // Compute the usage within the block, and set the list of all nodes
    // in the block that have no uses within the block.
    ComputeUseCount(bb);

    // Schedule the remaining instructions in the block
    while ( _available.size() > 0 ) {
      Node *n = ChooseNodeToBundle();
      guarantee(n != NULL, "no nodes available");
      AddNodeToBundle(n,bb);
    }

    assert( _scheduled.size() == _bb_end - _bb_start, "wrong number of instructions" );
#ifdef ASSERT
    for( uint l = _bb_start; l < _bb_end; l++ ) {
      Node *n = bb->get_node(l);
      uint m;
      for( m = 0; m < _bb_end-_bb_start; m++ )
        if( _scheduled[m] == n )
          break;
      assert( m < _bb_end-_bb_start, "instruction missing in schedule" );
    }
#endif

    // Now copy the instructions (in reverse order) back to the block
    for ( uint k = _bb_start; k < _bb_end; k++ )
      bb->map_node(_scheduled[_bb_end-k-1], k);

#ifndef PRODUCT
    if (_cfg->C->trace_opto_output()) {
      tty->print("#  Schedule BB#%03d (final)\n", i);
      uint current = 0;
      for (uint j = 0; j < bb->number_of_nodes(); j++) {
        Node *n = bb->get_node(j);
        if( valid_bundle_info(n) ) {
          Bundle *bundle = node_bundling(n);
          if (bundle->instr_count() > 0 || bundle->flags() > 0) {
            tty->print("*** Bundle: ");
            bundle->dump();
          }
          n->dump();
        }
      }
    }
#endif
#ifdef ASSERT
    verify_good_schedule(bb,"after block local scheduling");
#endif
  }

#ifndef PRODUCT
  if (_cfg->C->trace_opto_output())
    tty->print("# <- DoScheduling\n");
#endif

  // Record final node-bundling array location
  _regalloc->C->output()->set_node_bundling_base(_node_bundling_base);

} // end DoScheduling

// Verify that no live-range used in the block is killed in the block by a
// wrong DEF.  This doesn't verify live-ranges that span blocks.

// Check for edge existence.  Used to avoid adding redundant precedence edges.
static bool edge_from_to( Node *from, Node *to ) {
  for( uint i=0; i<from->len(); i++ )
    if( from->in(i) == to )
      return true;
  return false;
}

#ifdef ASSERT
void Scheduling::verify_do_def( Node *n, OptoReg::Name def, const char *msg ) {
  // Check for bad kills
  if( OptoReg::is_valid(def) ) { // Ignore stores & control flow
    Node *prior_use = _reg_node[def];
    if( prior_use && !edge_from_to(prior_use,n) ) {
      tty->print("%s = ",OptoReg::as_VMReg(def)->name());
      n->dump();
      tty->print_cr("...");
      prior_use->dump();
      assert(edge_from_to(prior_use,n), "%s", msg);
    }
    _reg_node.map(def,NULL); // Kill live USEs
  }
}

void Scheduling::verify_good_schedule( Block *b, const char *msg ) {

  // Zap to something reasonable for the verify code
  _reg_node.clear();

  // Walk over the block backwards.  Check to make sure each DEF doesn't
  // kill a live value (other than the one it's supposed to).  Add each
  // USE to the live set.
  for( uint i = b->number_of_nodes()-1; i >= _bb_start; i-- ) {
    Node *n = b->get_node(i);
    int n_op = n->Opcode();
    if( n_op == Op_MachProj && n->ideal_reg() == MachProjNode::fat_proj ) {
      // Fat-proj kills a slew of registers
      RegMaskIterator rmi(n->out_RegMask());
      while (rmi.has_next()) {
        OptoReg::Name kill = rmi.next();
        verify_do_def(n, kill, msg);
      }
    } else if( n_op != Op_Node ) { // Avoid brand new antidependence nodes
      // Get DEF'd registers the normal way
      verify_do_def( n, _regalloc->get_reg_first(n), msg );
      verify_do_def( n, _regalloc->get_reg_second(n), msg );
    }

    // Now make all USEs live
    for( uint i=1; i<n->req(); i++ ) {
      Node *def = n->in(i);
      assert(def != 0, "input edge required");
      OptoReg::Name reg_lo = _regalloc->get_reg_first(def);
      OptoReg::Name reg_hi = _regalloc->get_reg_second(def);
      if( OptoReg::is_valid(reg_lo) ) {
        assert(!_reg_node[reg_lo] || edge_from_to(_reg_node[reg_lo],def), "%s", msg);
        _reg_node.map(reg_lo,n);
      }
      if( OptoReg::is_valid(reg_hi) ) {
        assert(!_reg_node[reg_hi] || edge_from_to(_reg_node[reg_hi],def), "%s", msg);
        _reg_node.map(reg_hi,n);
      }
    }

  }

  // Zap to something reasonable for the Antidependence code
  _reg_node.clear();
}
#endif

// Conditionally add precedence edges.  Avoid putting edges on Projs.
static void add_prec_edge_from_to( Node *from, Node *to ) {
  if( from->is_Proj() ) {       // Put precedence edge on Proj's input
    assert( from->req() == 1 && (from->len() == 1 || from->in(1)==0), "no precedence edges on projections" );
    from = from->in(0);
  }
  if( from != to &&             // No cycles (for things like LD L0,[L0+4] )
      !edge_from_to( from, to ) ) // Avoid duplicate edge
    from->add_prec(to);
}

void Scheduling::anti_do_def( Block *b, Node *def, OptoReg::Name def_reg, int is_def ) {
  if( !OptoReg::is_valid(def_reg) ) // Ignore stores & control flow
    return;

  if (OptoReg::is_reg(def_reg)) {
    VMReg vmreg = OptoReg::as_VMReg(def_reg);
    if (vmreg->is_reg() && !vmreg->is_concrete() && !vmreg->prev()->is_concrete()) {
      // This is one of the high slots of a vector register.
      // ScheduleAndBundle already checked there are no live wide
      // vectors in this method so it can be safely ignored.
      return;
    }
  }

  Node *pinch = _reg_node[def_reg]; // Get pinch point
  if ((pinch == NULL) || _cfg->get_block_for_node(pinch) != b || // No pinch-point yet?
      is_def ) {    // Check for a true def (not a kill)
    _reg_node.map(def_reg,def); // Record def/kill as the optimistic pinch-point
    return;
  }

  Node *kill = def;             // Rename 'def' to more descriptive 'kill'
  debug_only( def = (Node*)((intptr_t)0xdeadbeef); )

  // After some number of kills there _may_ be a later def
  Node *later_def = NULL;

  Compile* C = Compile::current();

  // Finding a kill requires a real pinch-point.
  // Check for not already having a pinch-point.
  // Pinch points are Op_Node's.
  if( pinch->Opcode() != Op_Node ) { // Or later-def/kill as pinch-point?
    later_def = pinch;            // Must be def/kill as optimistic pinch-point
    if ( _pinch_free_list.size() > 0) {
      pinch = _pinch_free_list.pop();
    } else {
      pinch = new Node(1); // Pinch point to-be
    }
    if (pinch->_idx >= _regalloc->node_regs_max_index()) {
      _cfg->C->record_method_not_compilable("too many D-U pinch points");
      return;
    }
    _cfg->map_node_to_block(pinch, b);      // Pretend it's valid in this block (lazy init)
    _reg_node.map(def_reg,pinch); // Record pinch-point
    //regalloc()->set_bad(pinch->_idx); // Already initialized this way.
    if( later_def->outcnt() == 0 || later_def->ideal_reg() == MachProjNode::fat_proj ) { // Distinguish def from kill
      pinch->init_req(0, C->top());     // set not NULL for the next call
      add_prec_edge_from_to(later_def,pinch); // Add edge from kill to pinch
      later_def = NULL;           // and no later def
    }
    pinch->set_req(0,later_def);  // Hook later def so we can find it
  } else {                        // Else have valid pinch point
    if( pinch->in(0) )            // If there is a later-def
      later_def = pinch->in(0);   // Get it
  }

  // Add output-dependence edge from later def to kill
  if( later_def )               // If there is some original def
    add_prec_edge_from_to(later_def,kill); // Add edge from def to kill

  // See if current kill is also a use, and so is forced to be the pinch-point.
  if( pinch->Opcode() == Op_Node ) {
    Node *uses = kill->is_Proj() ? kill->in(0) : kill;
    for( uint i=1; i<uses->req(); i++ ) {
      if( _regalloc->get_reg_first(uses->in(i)) == def_reg ||
          _regalloc->get_reg_second(uses->in(i)) == def_reg ) {
        // Yes, found a use/kill pinch-point
        pinch->set_req(0,NULL);  //
        pinch->replace_by(kill); // Move anti-dep edges up
        pinch = kill;
        _reg_node.map(def_reg,pinch);
        return;
      }
    }
  }

  // Add edge from kill to pinch-point
  add_prec_edge_from_to(kill,pinch);
}

void Scheduling::anti_do_use( Block *b, Node *use, OptoReg::Name use_reg ) {
  if( !OptoReg::is_valid(use_reg) ) // Ignore stores & control flow
    return;
  Node *pinch = _reg_node[use_reg]; // Get pinch point
  // Check for no later def_reg/kill in block
  if ((pinch != NULL) && _cfg->get_block_for_node(pinch) == b &&
      // Use has to be block-local as well
      _cfg->get_block_for_node(use) == b) {
    if( pinch->Opcode() == Op_Node && // Real pinch-point (not optimistic?)
        pinch->req() == 1 ) {   // pinch not yet in block?
      pinch->del_req(0);        // yank pointer to later-def, also set flag
      // Insert the pinch-point in the block just after the last use
      b->insert_node(pinch, b->find_node(use) + 1);
      _bb_end++;                // Increase size scheduled region in block
    }

    add_prec_edge_from_to(pinch,use);
  }
}

// We insert antidependences between the reads and following write of
// allocated registers to prevent illegal code motion. Hopefully, the
// number of added references should be fairly small, especially as we
// are only adding references within the current basic block.
void Scheduling::ComputeRegisterAntidependencies(Block *b) {

#ifdef ASSERT
  verify_good_schedule(b,"before block local scheduling");
#endif

  // A valid schedule, for each register independently, is an endless cycle
  // of: a def, then some uses (connected to the def by true dependencies),
  // then some kills (defs with no uses), finally the cycle repeats with a new
  // def.  The uses are allowed to float relative to each other, as are the
  // kills.  No use is allowed to slide past a kill (or def).  This requires
  // antidependencies between all uses of a single def and all kills that
  // follow, up to the next def.  More edges are redundant, because later defs
  // & kills are already serialized with true or antidependencies.  To keep
  // the edge count down, we add a 'pinch point' node if there's more than
  // one use or more than one kill/def.

  // We add dependencies in one bottom-up pass.

  // For each instruction we handle it's DEFs/KILLs, then it's USEs.

  // For each DEF/KILL, we check to see if there's a prior DEF/KILL for this
  // register.  If not, we record the DEF/KILL in _reg_node, the
  // register-to-def mapping.  If there is a prior DEF/KILL, we insert a
  // "pinch point", a new Node that's in the graph but not in the block.
  // We put edges from the prior and current DEF/KILLs to the pinch point.
  // We put the pinch point in _reg_node.  If there's already a pinch point
  // we merely add an edge from the current DEF/KILL to the pinch point.

  // After doing the DEF/KILLs, we handle USEs.  For each used register, we
  // put an edge from the pinch point to the USE.

  // To be expedient, the _reg_node array is pre-allocated for the whole
  // compilation.  _reg_node is lazily initialized; it either contains a NULL,
  // or a valid def/kill/pinch-point, or a leftover node from some prior
  // block.  Leftover node from some prior block is treated like a NULL (no
  // prior def, so no anti-dependence needed).  Valid def is distinguished by
  // it being in the current block.
  bool fat_proj_seen = false;
  uint last_safept = _bb_end-1;
  Node* end_node         = (_bb_end-1 >= _bb_start) ? b->get_node(last_safept) : NULL;
  Node* last_safept_node = end_node;
  for( uint i = _bb_end-1; i >= _bb_start; i-- ) {
    Node *n = b->get_node(i);
    int is_def = n->outcnt();   // def if some uses prior to adding precedence edges
    if( n->is_MachProj() && n->ideal_reg() == MachProjNode::fat_proj ) {
      // Fat-proj kills a slew of registers
      // This can add edges to 'n' and obscure whether or not it was a def,
      // hence the is_def flag.
      fat_proj_seen = true;
      RegMaskIterator rmi(n->out_RegMask());
      while (rmi.has_next()) {
        OptoReg::Name kill = rmi.next();
        anti_do_def(b, n, kill, is_def);
      }
    } else {
      // Get DEF'd registers the normal way
      anti_do_def( b, n, _regalloc->get_reg_first(n), is_def );
      anti_do_def( b, n, _regalloc->get_reg_second(n), is_def );
    }

    // Kill projections on a branch should appear to occur on the
    // branch, not afterwards, so grab the masks from the projections
    // and process them.
    if (n->is_MachBranch() || (n->is_Mach() && n->as_Mach()->ideal_Opcode() == Op_Jump)) {
      for (DUIterator_Fast imax, i = n->fast_outs(imax); i < imax; i++) {
        Node* use = n->fast_out(i);
        if (use->is_Proj()) {
          RegMaskIterator rmi(use->out_RegMask());
          while (rmi.has_next()) {
            OptoReg::Name kill = rmi.next();
            anti_do_def(b, n, kill, false);
          }
        }
      }
    }

    // Check each register used by this instruction for a following DEF/KILL
    // that must occur afterward and requires an anti-dependence edge.
    for( uint j=0; j<n->req(); j++ ) {
      Node *def = n->in(j);
      if( def ) {
        assert( !def->is_MachProj() || def->ideal_reg() != MachProjNode::fat_proj, "" );
        anti_do_use( b, n, _regalloc->get_reg_first(def) );
        anti_do_use( b, n, _regalloc->get_reg_second(def) );
      }
    }
    // Do not allow defs of new derived values to float above GC
    // points unless the base is definitely available at the GC point.

    Node *m = b->get_node(i);

    // Add precedence edge from following safepoint to use of derived pointer
    if( last_safept_node != end_node &&
        m != last_safept_node) {
      for (uint k = 1; k < m->req(); k++) {
        const Type *t = m->in(k)->bottom_type();
        if( t->isa_oop_ptr() &&
            t->is_ptr()->offset() != 0 ) {
          last_safept_node->add_prec( m );
          break;
        }
      }
    }

    if( n->jvms() ) {           // Precedence edge from derived to safept
      // Check if last_safept_node was moved by pinch-point insertion in anti_do_use()
      if( b->get_node(last_safept) != last_safept_node ) {
        last_safept = b->find_node(last_safept_node);
      }
      for( uint j=last_safept; j > i; j-- ) {
        Node *mach = b->get_node(j);
        if( mach->is_Mach() && mach->as_Mach()->ideal_Opcode() == Op_AddP )
          mach->add_prec( n );
      }
      last_safept = i;
      last_safept_node = m;
    }
  }

  if (fat_proj_seen) {
    // Garbage collect pinch nodes that were not consumed.
    // They are usually created by a fat kill MachProj for a call.
    garbage_collect_pinch_nodes();
  }
}

// Garbage collect pinch nodes for reuse by other blocks.
//
// The block scheduler's insertion of anti-dependence
// edges creates many pinch nodes when the block contains
// 2 or more Calls.  A pinch node is used to prevent a
// combinatorial explosion of edges.  If a set of kills for a
// register is anti-dependent on a set of uses (or defs), rather
// than adding an edge in the graph between each pair of kill
// and use (or def), a pinch is inserted between them:
//
//            use1   use2  use3
//                \   |   /
//                 \  |  /
//                  pinch
//                 /  |  \
//                /   |   \
//            kill1 kill2 kill3
//
// One pinch node is created per register killed when
// the second call is encountered during a backwards pass
// over the block.  Most of these pinch nodes are never
// wired into the graph because the register is never
// used or def'ed in the block.
//
void Scheduling::garbage_collect_pinch_nodes() {
#ifndef PRODUCT
  if (_cfg->C->trace_opto_output()) tty->print("Reclaimed pinch nodes:");
#endif
  int trace_cnt = 0;
  for (uint k = 0; k < _reg_node.Size(); k++) {
    Node* pinch = _reg_node[k];
    if ((pinch != NULL) && pinch->Opcode() == Op_Node &&
        // no predecence input edges
        (pinch->req() == pinch->len() || pinch->in(pinch->req()) == NULL) ) {
      cleanup_pinch(pinch);
      _pinch_free_list.push(pinch);
      _reg_node.map(k, NULL);
#ifndef PRODUCT
      if (_cfg->C->trace_opto_output()) {
        trace_cnt++;
        if (trace_cnt > 40) {
          tty->print("\n");
          trace_cnt = 0;
        }
        tty->print(" %d", pinch->_idx);
      }
#endif
    }
  }
#ifndef PRODUCT
  if (_cfg->C->trace_opto_output()) tty->print("\n");
#endif
}

// Clean up a pinch node for reuse.
void Scheduling::cleanup_pinch( Node *pinch ) {
  assert (pinch && pinch->Opcode() == Op_Node && pinch->req() == 1, "just checking");

  for (DUIterator_Last imin, i = pinch->last_outs(imin); i >= imin; ) {
    Node* use = pinch->last_out(i);
    uint uses_found = 0;
    for (uint j = use->req(); j < use->len(); j++) {
      if (use->in(j) == pinch) {
        use->rm_prec(j);
        uses_found++;
      }
    }
    assert(uses_found > 0, "must be a precedence edge");
    i -= uses_found;    // we deleted 1 or more copies of this edge
  }
  // May have a later_def entry
  pinch->set_req(0, NULL);
}

#ifndef PRODUCT

void Scheduling::dump_available() const {
  tty->print("#Availist  ");
  for (uint i = 0; i < _available.size(); i++)
    tty->print(" N%d/l%d", _available[i]->_idx,_current_latency[_available[i]->_idx]);
  tty->cr();
}

// Print Scheduling Statistics
void Scheduling::print_statistics() {
  // Print the size added by nops for bundling
  tty->print("Nops added %d bytes to total of %d bytes",
             _total_nop_size, _total_method_size);
  if (_total_method_size > 0)
    tty->print(", for %.2f%%",
               ((double)_total_nop_size) / ((double) _total_method_size) * 100.0);
  tty->print("\n");

  // Print the number of branch shadows filled
  if (Pipeline::_branch_has_delay_slot) {
    tty->print("Of %d branches, %d had unconditional delay slots filled",
               _total_branches, _total_unconditional_delays);
    if (_total_branches > 0)
      tty->print(", for %.2f%%",
                 ((double)_total_unconditional_delays) / ((double)_total_branches) * 100.0);
    tty->print("\n");
  }

  uint total_instructions = 0, total_bundles = 0;

  for (uint i = 1; i <= Pipeline::_max_instrs_per_cycle; i++) {
    uint bundle_count   = _total_instructions_per_bundle[i];
    total_instructions += bundle_count * i;
    total_bundles      += bundle_count;
  }

  if (total_bundles > 0)
    tty->print("Average ILP (excluding nops) is %.2f\n",
               ((double)total_instructions) / ((double)total_bundles));
}
#endif

//-----------------------init_scratch_buffer_blob------------------------------
// Construct a temporary BufferBlob and cache it for this compile.
void PhaseOutput::init_scratch_buffer_blob(int const_size) {
  // If there is already a scratch buffer blob allocated and the
  // constant section is big enough, use it.  Otherwise free the
  // current and allocate a new one.
  BufferBlob* blob = scratch_buffer_blob();
  if ((blob != NULL) && (const_size <= _scratch_const_size)) {
    // Use the current blob.
  } else {
    if (blob != NULL) {
      BufferBlob::free(blob);
    }

    ResourceMark rm;
    _scratch_const_size = const_size;
    int size = C2Compiler::initial_code_buffer_size(const_size);
    blob = BufferBlob::create("Compile::scratch_buffer", size);
    // Record the buffer blob for next time.
    set_scratch_buffer_blob(blob);
    // Have we run out of code space?
    if (scratch_buffer_blob() == NULL) {
      // Let CompilerBroker disable further compilations.
      C->record_failure("Not enough space for scratch buffer in CodeCache");
      return;
    }
  }

  // Initialize the relocation buffers
  relocInfo* locs_buf = (relocInfo*) blob->content_end() - MAX_locs_size;
  set_scratch_locs_memory(locs_buf);
}


//-----------------------scratch_emit_size-------------------------------------
// Helper function that computes size by emitting code
uint PhaseOutput::scratch_emit_size(const Node* n) {
  // Start scratch_emit_size section.
  set_in_scratch_emit_size(true);

  // Emit into a trash buffer and count bytes emitted.
  // This is a pretty expensive way to compute a size,
  // but it works well enough if seldom used.
  // All common fixed-size instructions are given a size
  // method by the AD file.
  // Note that the scratch buffer blob and locs memory are
  // allocated at the beginning of the compile task, and
  // may be shared by several calls to scratch_emit_size.
  // The allocation of the scratch buffer blob is particularly
  // expensive, since it has to grab the code cache lock.
  BufferBlob* blob = this->scratch_buffer_blob();
  assert(blob != NULL, "Initialize BufferBlob at start");
  assert(blob->size() > MAX_inst_size, "sanity");
  relocInfo* locs_buf = scratch_locs_memory();
  address blob_begin = blob->content_begin();
  address blob_end   = (address)locs_buf;
  assert(blob->contains(blob_end), "sanity");
  CodeBuffer buf(blob_begin, blob_end - blob_begin);
  buf.initialize_consts_size(_scratch_const_size);
  buf.initialize_stubs_size(MAX_stubs_size);
  assert(locs_buf != NULL, "sanity");
  int lsize = MAX_locs_size / 3;
  buf.consts()->initialize_shared_locs(&locs_buf[lsize * 0], lsize);
  buf.insts()->initialize_shared_locs( &locs_buf[lsize * 1], lsize);
  buf.stubs()->initialize_shared_locs( &locs_buf[lsize * 2], lsize);
  // Mark as scratch buffer.
  buf.consts()->set_scratch_emit();
  buf.insts()->set_scratch_emit();
  buf.stubs()->set_scratch_emit();

  // Do the emission.

  Label fakeL; // Fake label for branch instructions.
  Label*   saveL = NULL;
  uint save_bnum = 0;
  bool is_branch = n->is_MachBranch();
  if (is_branch) {
    MacroAssembler masm(&buf);
    masm.bind(fakeL);
    n->as_MachBranch()->save_label(&saveL, &save_bnum);
    n->as_MachBranch()->label_set(&fakeL, 0);
  }
  n->emit(buf, C->regalloc());

  // Emitting into the scratch buffer should not fail
  assert (!C->failing(), "Must not have pending failure. Reason is: %s", C->failure_reason());

  if (is_branch) // Restore label.
    n->as_MachBranch()->label_set(saveL, save_bnum);

  // End scratch_emit_size section.
  set_in_scratch_emit_size(false);

  return buf.insts_size();
}

void PhaseOutput::install() {
  if (!C->should_install_code()) {
    return;
  } else if (C->stub_function() != NULL) {
    install_stub(C->stub_name());
  } else {
    install_code(C->method(),
                 C->entry_bci(),
                 CompileBroker::compiler2(),
                 C->has_unsafe_access(),
                 SharedRuntime::is_wide_vector(C->max_vector_size()),
                 C->rtm_state());
  }
}

void PhaseOutput::install_code(ciMethod*         target,
                               int               entry_bci,
                               AbstractCompiler* compiler,
                               bool              has_unsafe_access,
                               bool              has_wide_vectors,
                               RTMState          rtm_state) {
  // Check if we want to skip execution of all compiled code.
  {
#ifndef PRODUCT
    if (OptoNoExecute) {
      C->record_method_not_compilable("+OptoNoExecute");  // Flag as failed
      return;
    }
#endif
    Compile::TracePhase tp("install_code", &timers[_t_registerMethod]);

    if (C->is_osr_compilation()) {
      _code_offsets.set_value(CodeOffsets::Verified_Entry, 0);
      _code_offsets.set_value(CodeOffsets::OSR_Entry, _first_block_size);
    } else {
      _code_offsets.set_value(CodeOffsets::Verified_Entry, _first_block_size);
      _code_offsets.set_value(CodeOffsets::OSR_Entry, 0);
    }

    C->env()->register_method(target,
                                     entry_bci,
                                     &_code_offsets,
                                     _orig_pc_slot_offset_in_bytes,
                                     code_buffer(),
                                     frame_size_in_words(),
                                     oop_map_set(),
                                     &_handler_table,
                                     inc_table(),
                                     compiler,
                                     has_unsafe_access,
                                     SharedRuntime::is_wide_vector(C->max_vector_size()),
<<<<<<< HEAD
                                     C->rtm_state());
=======
                                     C->has_monitors(),
                                     0,
                                     C->rtm_state(),
                                     C->native_invokers());
>>>>>>> 3c88a2ef

    if (C->log() != NULL) { // Print code cache state into compiler log
      C->log()->code_cache_state();
    }
  }
}
void PhaseOutput::install_stub(const char* stub_name) {
  // Entry point will be accessed using stub_entry_point();
  if (code_buffer() == NULL) {
    Matcher::soft_match_failure();
  } else {
    if (PrintAssembly && (WizardMode || Verbose))
      tty->print_cr("### Stub::%s", stub_name);

    if (!C->failing()) {
      assert(C->fixed_slots() == 0, "no fixed slots used for runtime stubs");

      // Make the NMethod
      // For now we mark the frame as never safe for profile stackwalking
      RuntimeStub *rs = RuntimeStub::new_runtime_stub(stub_name,
                                                      code_buffer(),
                                                      CodeOffsets::frame_never_safe,
                                                      // _code_offsets.value(CodeOffsets::Frame_Complete),
                                                      frame_size_in_words(),
                                                      oop_map_set(),
                                                      false);
      assert(rs != NULL && rs->is_runtime_stub(), "sanity check");

      C->set_stub_entry_point(rs->entry_point());
    }
  }
}

// Support for bundling info
Bundle* PhaseOutput::node_bundling(const Node *n) {
  assert(valid_bundle_info(n), "oob");
  return &_node_bundling_base[n->_idx];
}

bool PhaseOutput::valid_bundle_info(const Node *n) {
  return (_node_bundling_limit > n->_idx);
}

//------------------------------frame_size_in_words-----------------------------
// frame_slots in units of words
int PhaseOutput::frame_size_in_words() const {
  // shift is 0 in LP32 and 1 in LP64
  const int shift = (LogBytesPerWord - LogBytesPerInt);
  int words = _frame_slots >> shift;
  assert( words << shift == _frame_slots, "frame size must be properly aligned in LP64" );
  return words;
}

// To bang the stack of this compiled method we use the stack size
// that the interpreter would need in case of a deoptimization. This
// removes the need to bang the stack in the deoptimization blob which
// in turn simplifies stack overflow handling.
int PhaseOutput::bang_size_in_bytes() const {
  return MAX2(frame_size_in_bytes() + os::extra_bang_size_in_bytes(), C->interpreter_frame_size());
}

//------------------------------dump_asm---------------------------------------
// Dump formatted assembly
#if defined(SUPPORT_OPTO_ASSEMBLY)
void PhaseOutput::dump_asm_on(outputStream* st, int* pcs, uint pc_limit) {

  int pc_digits = 3; // #chars required for pc
  int sb_chars  = 3; // #chars for "start bundle" indicator
  int tab_size  = 8;
  if (pcs != NULL) {
    int max_pc = 0;
    for (uint i = 0; i < pc_limit; i++) {
      max_pc = (max_pc < pcs[i]) ? pcs[i] : max_pc;
    }
    pc_digits  = ((max_pc < 4096) ? 3 : ((max_pc < 65536) ? 4 : ((max_pc < 65536*256) ? 6 : 8))); // #chars required for pc
  }
  int prefix_len = ((pc_digits + sb_chars + tab_size - 1)/tab_size)*tab_size;

  bool cut_short = false;
  st->print_cr("#");
  st->print("#  ");  C->tf()->dump_on(st);  st->cr();
  st->print_cr("#");

  // For all blocks
  int pc = 0x0;                 // Program counter
  char starts_bundle = ' ';
  C->regalloc()->dump_frame();

  Node *n = NULL;
  for (uint i = 0; i < C->cfg()->number_of_blocks(); i++) {
    if (VMThread::should_terminate()) {
      cut_short = true;
      break;
    }
    Block* block = C->cfg()->get_block(i);
    if (block->is_connector() && !Verbose) {
      continue;
    }
    n = block->head();
    if ((pcs != NULL) && (n->_idx < pc_limit)) {
      pc = pcs[n->_idx];
      st->print("%*.*x", pc_digits, pc_digits, pc);
    }
    st->fill_to(prefix_len);
    block->dump_head(C->cfg(), st);
    if (block->is_connector()) {
      st->fill_to(prefix_len);
      st->print_cr("# Empty connector block");
    } else if (block->num_preds() == 2 && block->pred(1)->is_CatchProj() && block->pred(1)->as_CatchProj()->_con == CatchProjNode::fall_through_index) {
      st->fill_to(prefix_len);
      st->print_cr("# Block is sole successor of call");
    }

    // For all instructions
    Node *delay = NULL;
    for (uint j = 0; j < block->number_of_nodes(); j++) {
      if (VMThread::should_terminate()) {
        cut_short = true;
        break;
      }
      n = block->get_node(j);
      if (valid_bundle_info(n)) {
        Bundle* bundle = node_bundling(n);
        if (bundle->used_in_unconditional_delay()) {
          delay = n;
          continue;
        }
        if (bundle->starts_bundle()) {
          starts_bundle = '+';
        }
      }

      if (WizardMode) {
        n->dump();
      }

      if( !n->is_Region() &&    // Dont print in the Assembly
          !n->is_Phi() &&       // a few noisely useless nodes
          !n->is_Proj() &&
          !n->is_MachTemp() &&
          !n->is_SafePointScalarObject() &&
          !n->is_Catch() &&     // Would be nice to print exception table targets
          !n->is_MergeMem() &&  // Not very interesting
          !n->is_top() &&       // Debug info table constants
          !(n->is_Con() && !n->is_Mach())// Debug info table constants
          ) {
        if ((pcs != NULL) && (n->_idx < pc_limit)) {
          pc = pcs[n->_idx];
          st->print("%*.*x", pc_digits, pc_digits, pc);
        } else {
          st->fill_to(pc_digits);
        }
        st->print(" %c ", starts_bundle);
        starts_bundle = ' ';
        st->fill_to(prefix_len);
        n->format(C->regalloc(), st);
        st->cr();
      }

      // If we have an instruction with a delay slot, and have seen a delay,
      // then back up and print it
      if (valid_bundle_info(n) && node_bundling(n)->use_unconditional_delay()) {
        // Coverity finding - Explicit null dereferenced.
        guarantee(delay != NULL, "no unconditional delay instruction");
        if (WizardMode) delay->dump();

        if (node_bundling(delay)->starts_bundle())
          starts_bundle = '+';
        if ((pcs != NULL) && (n->_idx < pc_limit)) {
          pc = pcs[n->_idx];
          st->print("%*.*x", pc_digits, pc_digits, pc);
        } else {
          st->fill_to(pc_digits);
        }
        st->print(" %c ", starts_bundle);
        starts_bundle = ' ';
        st->fill_to(prefix_len);
        delay->format(C->regalloc(), st);
        st->cr();
        delay = NULL;
      }

      // Dump the exception table as well
      if( n->is_Catch() && (Verbose || WizardMode) ) {
        // Print the exception table for this offset
        _handler_table.print_subtable_for(pc);
      }
      st->bol(); // Make sure we start on a new line
    }
    st->cr(); // one empty line between blocks
    assert(cut_short || delay == NULL, "no unconditional delay branch");
  } // End of per-block dump

  if (cut_short)  st->print_cr("*** disassembly is cut short ***");
}
#endif

#ifndef PRODUCT
void PhaseOutput::print_statistics() {
  Scheduling::print_statistics();
}
#endif<|MERGE_RESOLUTION|>--- conflicted
+++ resolved
@@ -3358,14 +3358,9 @@
                                      compiler,
                                      has_unsafe_access,
                                      SharedRuntime::is_wide_vector(C->max_vector_size()),
-<<<<<<< HEAD
-                                     C->rtm_state());
-=======
                                      C->has_monitors(),
                                      0,
-                                     C->rtm_state(),
-                                     C->native_invokers());
->>>>>>> 3c88a2ef
+                                     C->rtm_state());
 
     if (C->log() != NULL) { // Print code cache state into compiler log
       C->log()->code_cache_state();
