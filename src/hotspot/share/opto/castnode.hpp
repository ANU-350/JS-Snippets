/*
 * Copyright (c) 2014, 2023, Oracle and/or its affiliates. All rights reserved.
 * DO NOT ALTER OR REMOVE COPYRIGHT NOTICES OR THIS FILE HEADER.
 *
 * This code is free software; you can redistribute it and/or modify it
 * under the terms of the GNU General Public License version 2 only, as
 * published by the Free Software Foundation.
 *
 * This code is distributed in the hope that it will be useful, but WITHOUT
 * ANY WARRANTY; without even the implied warranty of MERCHANTABILITY or
 * FITNESS FOR A PARTICULAR PURPOSE.  See the GNU General Public License
 * version 2 for more details (a copy is included in the LICENSE file that
 * accompanied this code).
 *
 * You should have received a copy of the GNU General Public License version
 * 2 along with this work; if not, write to the Free Software Foundation,
 * Inc., 51 Franklin St, Fifth Floor, Boston, MA 02110-1301 USA.
 *
 * Please contact Oracle, 500 Oracle Parkway, Redwood Shores, CA 94065 USA
 * or visit www.oracle.com if you need additional information or have any
 * questions.
 *
 */

#ifndef SHARE_OPTO_CASTNODE_HPP
#define SHARE_OPTO_CASTNODE_HPP

#include "opto/node.hpp"
#include "opto/opcodes.hpp"


//------------------------------ConstraintCastNode-----------------------------
// cast to a different range
class ConstraintCastNode: public TypeNode {
public:
  enum DependencyType {
    RegularDependency, // if cast doesn't improve input type, cast can be removed
    StrongDependency,  // leave cast in even if _type doesn't improve input type, can be replaced by stricter dominating cast if one exist
    UnconditionalDependency // leave cast in unconditionally
  };

  protected:
  const DependencyType _dependency;
  virtual bool cmp( const Node &n ) const;
  virtual uint size_of() const;
<<<<<<< HEAD
=======
  virtual uint hash() const;    // Check the type
  const Type* widen_type(const PhaseGVN* phase, const Type* res, BasicType bt) const;
>>>>>>> 4c5b66dc

  private:
  // PhiNode::Ideal() transforms a Phi that merges a single uncasted value into a single cast pinned at the region.
  // The types of cast nodes eliminated as a consequence of this transformation are collected and stored here so the
  // type dependencies carried by the cast are known. The cast can then be eliminated if the type of its input is
  // narrower (or equal) than all the types it carries.
  const TypeTuple* _extra_types;

  public:
  ConstraintCastNode(Node* n, const Type* t, ConstraintCastNode::DependencyType dependency,
                     const TypeTuple* extra_types)
          : TypeNode(t,2), _dependency(dependency), _extra_types(extra_types) {
    init_class_id(Class_ConstraintCast);
    init_req(1, n);
  }
  virtual Node* Identity(PhaseGVN* phase);
  virtual const Type* Value(PhaseGVN* phase) const;
  virtual Node *Ideal(PhaseGVN *phase, bool can_reshape);
  virtual int Opcode() const;
  virtual uint ideal_reg() const = 0;
  virtual bool depends_only_on_test() const { return _dependency == RegularDependency; }
  bool carry_dependency() const { return _dependency != RegularDependency; }
  TypeNode* dominating_cast(PhaseGVN* gvn, PhaseTransform* pt) const;
  static Node* make_cast(int opcode, Node* c, Node* n, const Type* t, DependencyType dependency, const TypeTuple* extra_types);
  static Node* make(Node* c, Node *n, const Type *t, DependencyType dependency, BasicType bt);

#ifndef PRODUCT
  virtual void dump_spec(outputStream *st) const;
#endif

  static Node* make_cast_for_type(Node* c, Node* in, const Type* type, DependencyType dependency,
                                  const TypeTuple* types);

  Node* optimize_integer_cast(PhaseGVN* phase, BasicType bt);

  // Visit all non-cast uses of the node, bypassing ConstraintCasts.
  // Pattern: this (-> ConstraintCast)* -> non_cast
  // In other words: find all non_cast nodes such that
  // non_cast->uncast() == this.
  template <typename Callback>
  static void visit_uncasted_uses(const Node* n, Callback callback) {
    ResourceMark rm;
    Unique_Node_List internals;
    internals.push((Node*)n); // start traversal
    for (uint j = 0; j < internals.size(); ++j) {
      Node* internal = internals.at(j); // for every internal
      for (DUIterator_Fast kmax, k = internal->fast_outs(kmax); k < kmax; k++) {
        Node* internal_use = internal->fast_out(k);
        if (internal_use->is_ConstraintCast()) {
          internals.push(internal_use); // traverse this cast also
        } else {
          callback(internal_use);
        }
      }
    }
  }

  bool higher_equal_types(PhaseGVN* phase, const Node* other) const;

  int extra_types_count() const {
    return _extra_types == nullptr ? 0 : _extra_types->cnt();
  }

  const Type* extra_type_at(int i) const {
    return _extra_types->field_at(i);
  }
};

//------------------------------CastIINode-------------------------------------
// cast integer to integer (different range)
class CastIINode: public ConstraintCastNode {
  protected:
  // Is this node dependent on a range check?
  const bool _range_check_dependency;
  virtual bool cmp(const Node &n) const;
  virtual uint size_of() const;

  public:
  CastIINode(Node* n, const Type* t, DependencyType dependency = RegularDependency, bool range_check_dependency = false, const TypeTuple* types = nullptr)
    : ConstraintCastNode(n, t, dependency, types), _range_check_dependency(range_check_dependency) {
    init_class_id(Class_CastII);
  }
  CastIINode(Node* ctrl, Node* n, const Type* t, DependencyType dependency = RegularDependency, bool range_check_dependency = false)
    : ConstraintCastNode(n, t, dependency, nullptr), _range_check_dependency(range_check_dependency) {
    init_class_id(Class_CastII);
    init_req(0, ctrl);
  }
  virtual int Opcode() const;
  virtual uint ideal_reg() const { return Op_RegI; }
  virtual Node* Identity(PhaseGVN* phase);
  virtual const Type* Value(PhaseGVN* phase) const;
  virtual Node *Ideal(PhaseGVN *phase, bool can_reshape);
  bool has_range_check() {
#ifdef _LP64
    return _range_check_dependency;
#else
    assert(!_range_check_dependency, "Should not have range check dependency");
    return false;
#endif
  }

#ifndef PRODUCT
  virtual void dump_spec(outputStream* st) const;
#endif
};

class CastLLNode: public ConstraintCastNode {
public:
  CastLLNode(Node* ctrl, Node* n, const Type* t, DependencyType dependency = RegularDependency)
    : ConstraintCastNode(n, t, dependency, nullptr) {
    init_class_id(Class_CastLL);
    init_req(0, ctrl);
  }
  CastLLNode(Node* n, const Type* t, DependencyType dependency = RegularDependency, const TypeTuple* types = nullptr)
          : ConstraintCastNode(n, t, dependency, types) {
    init_class_id(Class_CastLL);
  }

  virtual const Type* Value(PhaseGVN* phase) const;
  virtual Node* Ideal(PhaseGVN* phase, bool can_reshape);
  virtual int Opcode() const;
  virtual uint ideal_reg() const { return Op_RegL; }
};

class CastFFNode: public ConstraintCastNode {
public:
  CastFFNode(Node* n, const Type* t, DependencyType dependency = RegularDependency, const TypeTuple* types = nullptr)
          : ConstraintCastNode(n, t, dependency, types) {
    init_class_id(Class_CastFF);
  }
  virtual int Opcode() const;
  virtual uint ideal_reg() const { return in(1)->ideal_reg(); }
};

class CastDDNode: public ConstraintCastNode {
public:
  CastDDNode(Node* n, const Type* t, DependencyType dependency = RegularDependency, const TypeTuple* types = nullptr)
          : ConstraintCastNode(n, t, dependency, types) {
    init_class_id(Class_CastDD);
  }
  virtual int Opcode() const;
  virtual uint ideal_reg() const { return in(1)->ideal_reg(); }
};

class CastVVNode: public ConstraintCastNode {
public:
  CastVVNode(Node* n, const Type* t, DependencyType dependency = RegularDependency, const TypeTuple* types = nullptr)
          : ConstraintCastNode(n, t, dependency, types) {
    init_class_id(Class_CastVV);
  }
  virtual int Opcode() const;
  virtual uint ideal_reg() const { return in(1)->ideal_reg(); }
};


//------------------------------CastPPNode-------------------------------------
// cast pointer to pointer (different type)
class CastPPNode: public ConstraintCastNode {
  public:
  CastPPNode (Node *n, const Type *t, DependencyType dependency = RegularDependency, const TypeTuple* types = nullptr)
    : ConstraintCastNode(n, t, dependency, types) {
  }
  virtual int Opcode() const;
  virtual uint ideal_reg() const { return Op_RegP; }
};

//------------------------------CheckCastPPNode--------------------------------
// for _checkcast, cast pointer to pointer (different type), without JOIN,
class CheckCastPPNode: public ConstraintCastNode {
  public:
  CheckCastPPNode(Node *c, Node *n, const Type *t, DependencyType dependency = RegularDependency, const TypeTuple* types = nullptr)
    : ConstraintCastNode(n, t, dependency, types) {
    init_class_id(Class_CheckCastPP);
    init_req(0, c);
  }

  virtual const Type* Value(PhaseGVN* phase) const;
  virtual int   Opcode() const;
  virtual uint  ideal_reg() const { return Op_RegP; }
  bool depends_only_on_test() const { return !type()->isa_rawptr() && ConstraintCastNode::depends_only_on_test(); }
 };


//------------------------------CastX2PNode-------------------------------------
// convert a machine-pointer-sized integer to a raw pointer
class CastX2PNode : public Node {
  public:
  CastX2PNode( Node *n ) : Node(nullptr, n) {}
  virtual int Opcode() const;
  virtual const Type* Value(PhaseGVN* phase) const;
  virtual Node *Ideal(PhaseGVN *phase, bool can_reshape);
  virtual Node* Identity(PhaseGVN* phase);
  virtual uint ideal_reg() const { return Op_RegP; }
  virtual const Type *bottom_type() const { return TypeRawPtr::BOTTOM; }
};

//------------------------------CastP2XNode-------------------------------------
// Used in both 32-bit and 64-bit land.
// Used for card-marks and unsafe pointer math.
class CastP2XNode : public Node {
  public:
  CastP2XNode( Node *ctrl, Node *n ) : Node(ctrl, n) {}
  virtual int Opcode() const;
  virtual const Type* Value(PhaseGVN* phase) const;
  virtual Node *Ideal(PhaseGVN *phase, bool can_reshape);
  virtual Node* Identity(PhaseGVN* phase);
  virtual uint ideal_reg() const { return Op_RegX; }
  virtual const Type *bottom_type() const { return TypeX_X; }
  // Return false to keep node from moving away from an associated card mark.
  virtual bool depends_only_on_test() const { return false; }
};



#endif // SHARE_OPTO_CASTNODE_HPP<|MERGE_RESOLUTION|>--- conflicted
+++ resolved
@@ -43,11 +43,8 @@
   const DependencyType _dependency;
   virtual bool cmp( const Node &n ) const;
   virtual uint size_of() const;
-<<<<<<< HEAD
-=======
   virtual uint hash() const;    // Check the type
   const Type* widen_type(const PhaseGVN* phase, const Type* res, BasicType bt) const;
->>>>>>> 4c5b66dc
 
   private:
   // PhiNode::Ideal() transforms a Phi that merges a single uncasted value into a single cast pinned at the region.
