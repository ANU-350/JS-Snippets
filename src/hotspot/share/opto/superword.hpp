/*
 * Copyright (c) 2007, 2024, Oracle and/or its affiliates. All rights reserved.
 * DO NOT ALTER OR REMOVE COPYRIGHT NOTICES OR THIS FILE HEADER.
 *
 * This code is free software; you can redistribute it and/or modify it
 * under the terms of the GNU General Public License version 2 only, as
 * published by the Free Software Foundation.
 *
 * This code is distributed in the hope that it will be useful, but WITHOUT
 * ANY WARRANTY; without even the implied warranty of MERCHANTABILITY or
 * FITNESS FOR A PARTICULAR PURPOSE.  See the GNU General Public License
 * version 2 for more details (a copy is included in the LICENSE file that
 * accompanied this code).
 *
 * You should have received a copy of the GNU General Public License version
 * 2 along with this work; if not, write to the Free Software Foundation,
 * Inc., 51 Franklin St, Fifth Floor, Boston, MA 02110-1301 USA.
 *
 * Please contact Oracle, 500 Oracle Parkway, Redwood Shores, CA 94065 USA
 * or visit www.oracle.com if you need additional information or have any
 * questions.
 */

#ifndef SHARE_OPTO_SUPERWORD_HPP
#define SHARE_OPTO_SUPERWORD_HPP

#include "opto/vectorization.hpp"
#include "utilities/growableArray.hpp"

//
//                  S U P E R W O R D   T R A N S F O R M
//
// SuperWords are short, fixed length vectors.
//
// Algorithm from:
//
// Exploiting SuperWord Level Parallelism with
//   Multimedia Instruction Sets
// by
//   Samuel Larsen and Saman Amarasinghe
//   MIT Laboratory for Computer Science
// date
//   May 2000
// published in
//   ACM SIGPLAN Notices
//   Proceedings of ACM PLDI '00,  Volume 35 Issue 5
//
// Definition 3.1 A Pack is an n-tuple, <s1, ...,sn>, where
// s1,...,sn are independent isomorphic statements in a basic
// block.
//
// Definition 3.2 A PackSet is a set of Packs.
//
// Definition 3.3 A Pair is a Pack of size two, where the
// first statement is considered the left element, and the
// second statement is considered the right element.

class VPointer;

// The PairSet is a set of pairs. These are later combined to packs,
// and stored in the PackSet.
class PairSet : public StackObj {
private:
  const VLoop& _vloop;
  const VLoopBody& _body;

  // Doubly-linked pairs. If not linked: -1
  GrowableArray<int> _left_to_right; // bb_idx -> bb_idx
  GrowableArray<int> _right_to_left; // bb_idx -> bb_idx
  // Example:
  //
  //   Pairs: (n1, n2) and (n2, n3)
  //   bb_idx(n1) = 1
  //   bb_idx(n2) = 3
  //   bb_idx(n3) = 5
  //
  //   index / bb_idx:   0   1   2   3   4   5   6
  //
  //   left_to_right:  |   | 3 |   | 5 |   |   |   |
  //                         n1----->
  //                                 n2----->
  //
  //   right_to_left:  |   |   |   | 1 |   | 3 |   |
  //                          <------n2
  //                                  <------n3
  //
  //   Nodes with bb_idx 0, 2, 4, and 6 are in no pair, they are thus neither left nor right elements,
  //   and hence have no entries in the mapping.
  //
  //   Nodes with bb_idx 1 and 3 (n1 and n2) are both a left element in some pair. Therefore, they both
  //   have an entry in the left_to_right mapping. This mapping indicates which right element they are
  //   paired with, namely the nodes with bb_idx 3 and 5 (n2 and n3), respectively.
  //
  //   Nodes with bb_idx 3 and 5 (n2 and n4) are both a right element in some pair. Therefore, they both
  //   have an entry in the right_to_left mapping. This mapping indicates which left element they are
  //   paired with, namely the nodes with bb_idx 1 and 3 (n1 and n2), respectively.
  //
  //   Node n1 with bb_idx 1 is not a right element in any pair, thus its right_to_left is empty.
  //
  //   Node n2 with bb_idx 3 is both a left element of pair (n2, n3), and a right element of pair (n1, n2).
  //   Thus it has entries in both left_to_right (mapping n2->n3) and right_to_left (mapping n2->n1).
  //
  //   Node n3 with bb_idx 5 is not a left element in any pair, thus its left_to_right is empty.

  // List of all left elements bb_idx, in the order of pair addition.
  GrowableArray<int> _lefts_in_insertion_order;

public:
  // Initialize empty, i.e. all not linked (-1).
  PairSet(Arena* arena, const VLoopAnalyzer& vloop_analyzer) :
    _vloop(vloop_analyzer.vloop()),
    _body(vloop_analyzer.body()),
    _left_to_right(arena, _body.body().length(), _body.body().length(), -1),
    _right_to_left(arena, _body.body().length(), _body.body().length(), -1),
    _lefts_in_insertion_order(arena, 8, 0, 0) {}

  const VLoopBody& body() const { return _body; }

  bool is_empty() const { return _lefts_in_insertion_order.is_empty(); }

  bool is_left(int i)  const { return _left_to_right.at(i) != -1; }
  bool is_right(int i) const { return _right_to_left.at(i) != -1; }
  bool is_left(const Node* n)  const { return _vloop.in_bb(n) && is_left( _body.bb_idx(n)); }
  bool is_right(const Node* n) const { return _vloop.in_bb(n) && is_right(_body.bb_idx(n)); }

  bool is_pair(const Node* n1, const Node* n2) const { return is_left(n1) && get_right_for(n1) == n2; }

  bool is_left_in_a_left_most_pair(int i)   const { return is_left(i) && !is_right(i); }
  bool is_right_in_a_right_most_pair(int i) const { return !is_left(i) && is_right(i); }
  bool is_left_in_a_left_most_pair(const Node* n)   const { return is_left_in_a_left_most_pair( _body.bb_idx(n)); }
  bool is_right_in_a_right_most_pair(const Node* n) const { return is_right_in_a_right_most_pair(_body.bb_idx(n)); }

  int get_right_for(int i) const { return _left_to_right.at(i); }
  Node* get_right_for(const Node* n) const { return _body.body().at(get_right_for(_body.bb_idx(n))); }
  Node* get_right_or_null_for(const Node* n) const { return is_left(n) ? get_right_for(n) : nullptr; }

  // To access elements in insertion order:
  int length() const { return _lefts_in_insertion_order.length(); }
  Node* left_at_in_insertion_order(int i)  const { return _body.body().at(_lefts_in_insertion_order.at(i)); }
  Node* right_at_in_insertion_order(int i) const { return _body.body().at(get_right_for(_lefts_in_insertion_order.at(i))); }

  void add_pair(Node* n1, Node* n2) {
    assert(n1 != nullptr && n2 != nullptr && n1 != n2, "no nullptr, and different nodes");
    assert(!is_left(n1) && !is_right(n2), "cannot be left twice, or right twice");
    int bb_idx_1 = _body.bb_idx(n1);
    int bb_idx_2 = _body.bb_idx(n2);
    _left_to_right.at_put(bb_idx_1, bb_idx_2);
    _right_to_left.at_put(bb_idx_2, bb_idx_1);
    _lefts_in_insertion_order.append(bb_idx_1);
    assert(is_left(n1) && is_right(n2), "must be set now");
  }

  NOT_PRODUCT(void print() const;)
};

// Iterate over the PairSet, pair-chain by pair-chain.
// A pair-chain starts with a "left-most" pair (n1, n2), where n1 is never a right-element
// in any pair. We walk a chain: (n2, n3), (n3, n4) ... until we hit a "right-most" pair
// where the right-element is never a left-element of any pair.
// These pair-chains will later be combined into packs by combine_pairs_to_longer_packs.
class PairSetIterator : public StackObj {
private:
  const PairSet& _pairset;
  const VLoopBody& _body;

  int _chain_start_bb_idx; // bb_idx of left-element in the left-most pair.
  int _current_bb_idx;     // bb_idx of left-element of the current pair.
  const int _end_bb_idx;

public:
  PairSetIterator(const PairSet& pairset) :
    _pairset(pairset),
    _body(pairset.body()),
    _chain_start_bb_idx(-1),
    _current_bb_idx(-1),
    _end_bb_idx(_body.body().length())
  {
    next_chain();
  }

  bool done() const {
    return _chain_start_bb_idx >= _end_bb_idx;
  }

  Node* left() const {
    return _body.body().at(_current_bb_idx);
  }

  Node* right() const {
    int bb_idx_2 = _pairset.get_right_for(_current_bb_idx);
    return _body.body().at(bb_idx_2);
  }

  // Try to keep walking on the current pair-chain, else find a new pair-chain.
  void next() {
    assert(_pairset.is_left(_current_bb_idx), "current was valid");
    _current_bb_idx = _pairset.get_right_for(_current_bb_idx);
    if (!_pairset.is_left(_current_bb_idx)) {
      next_chain();
    }
  }

private:
  void next_chain() {
    do {
      _chain_start_bb_idx++;
    } while (!done() && !_pairset.is_left_in_a_left_most_pair(_chain_start_bb_idx));
    _current_bb_idx = _chain_start_bb_idx;
  }
};

class SplitTask {
private:
  enum Kind {
    // The lambda method for split_packs can return one of these tasks:
    Unchanged, // The pack is left in the packset, unchanged.
    Rejected,  // The pack is removed from the packset.
    Split,     // Split away split_size nodes from the end of the pack.
  };
  const Kind _kind;
  const uint _split_size;
  const char* _message;

  SplitTask(const Kind kind, const uint split_size, const char* message) :
      _kind(kind), _split_size(split_size), _message(message)
  {
    assert(message != nullptr, "must have message");
    assert(_kind != Unchanged || split_size == 0, "unchanged task conditions");
    assert(_kind != Rejected  || split_size == 0, "reject task conditions");
    assert(_kind != Split     || split_size != 0, "split task conditions");
  }

public:
  static SplitTask make_split(const uint split_size, const char* message) {
    return SplitTask(Split, split_size, message);
  }

  static SplitTask make_unchanged() {
    return SplitTask(Unchanged, 0, "unchanged");
  }

  static SplitTask make_rejected(const char* message) {
    return SplitTask(Rejected, 0, message);
  }

  bool is_unchanged() const { return _kind == Unchanged; }
  bool is_rejected() const { return _kind == Rejected; }
  bool is_split() const { return _kind == Split; }
  const char* message() const { return _message; }

  uint split_size() const {
    assert(is_split(), "only split tasks have split_size");
    return _split_size;
  }
};

class SplitStatus {
private:
  enum Kind {
    // After split_pack, we have:                              first_pack   second_pack
    Unchanged, // The pack is left in the pack, unchanged.     old_pack     nullptr
    Rejected,  // The pack is removed from the packset.        nullptr      nullptr
    Modified,  // The pack had some nodes removed.             old_pack     nullptr
    Split,     // The pack was split into two packs.           pack1        pack2
  };
  Kind _kind;
  Node_List* _first_pack;
  Node_List* _second_pack;

  SplitStatus(Kind kind, Node_List* first_pack, Node_List* second_pack) :
    _kind(kind), _first_pack(first_pack), _second_pack(second_pack)
  {
    assert(_kind != Unchanged || (first_pack != nullptr && second_pack == nullptr), "unchanged status conditions");
    assert(_kind != Rejected  || (first_pack == nullptr && second_pack == nullptr), "rejected status conditions");
    assert(_kind != Modified  || (first_pack != nullptr && second_pack == nullptr), "modified status conditions");
    assert(_kind != Split     || (first_pack != nullptr && second_pack != nullptr), "split status conditions");
  }

public:
  static SplitStatus make_unchanged(Node_List* old_pack) {
    return SplitStatus(Unchanged, old_pack, nullptr);
  }

  static SplitStatus make_rejected() {
    return SplitStatus(Rejected, nullptr, nullptr);
  }

  static SplitStatus make_modified(Node_List* first_pack) {
    return SplitStatus(Modified, first_pack, nullptr);
  }

  static SplitStatus make_split(Node_List* first_pack, Node_List* second_pack) {
    return SplitStatus(Split, first_pack, second_pack);
  }

  bool is_unchanged() const { return _kind == Unchanged; }
  Node_List* first_pack() const { return _first_pack; }
  Node_List* second_pack() const { return _second_pack; }
};

class PackSet : public StackObj {
private:
  const VLoop& _vloop;
  const VLoopBody& _body;

  // Set of all packs:
  GrowableArray<Node_List*> _packs;

  // Mapping from nodes to their pack: bb_idx -> pack
  GrowableArray<Node_List*> _node_to_pack;

  NOT_PRODUCT(const bool _trace_packset;)
  NOT_PRODUCT(const bool _trace_rejections;)

public:
  // Initialize empty, i.e. no packs, and unmapped (nullptr).
  PackSet(Arena* arena, const VLoopAnalyzer& vloop_analyzer
          NOT_PRODUCT(COMMA bool trace_packset COMMA bool trace_rejections)
          ) :
    _vloop(vloop_analyzer.vloop()),
    _body(vloop_analyzer.body()),
    _packs(arena, 8, 0, nullptr),
    _node_to_pack(arena, _body.body().length(), _body.body().length(), nullptr)
    NOT_PRODUCT(COMMA _trace_packset(trace_packset))
    NOT_PRODUCT(COMMA _trace_rejections(trace_rejections))
    {}

  // Accessors to iterate over packs.
  int length() const { return _packs.length(); }
  bool is_empty() const { return _packs.is_empty(); }
  Node_List* at(int i) const { return _packs.at(i); }

private:
  void map_node_in_pack(const Node* n, Node_List* new_pack) {
    assert(get_pack(n) == nullptr, "was previously unmapped");
    _node_to_pack.at_put(_body.bb_idx(n), new_pack);
  }

  void remap_node_in_pack(const Node* n, Node_List* new_pack) {
    assert(get_pack(n) != nullptr && new_pack != nullptr && get_pack(n) != new_pack, "was previously mapped");
    _node_to_pack.at_put(_body.bb_idx(n), new_pack);
  }

  void unmap_node_in_pack(const Node* n) {
    assert(get_pack(n) != nullptr, "was previously mapped");
    _node_to_pack.at_put(_body.bb_idx(n), nullptr);
  }

  void unmap_all_nodes_in_pack(Node_List* old_pack) {
    for (uint i = 0; i < old_pack->size(); i++) {
      unmap_node_in_pack(old_pack->at(i));
    }
  }
public:
  Node_List* get_pack(const Node* n) const { return !_vloop.in_bb(n) ? nullptr : _node_to_pack.at(_body.bb_idx(n)); }

  void add_pack(Node_List* pack) {
    _packs.append(pack);
    for (uint i = 0; i < pack->size(); i++) {
      Node* n = pack->at(i);
      map_node_in_pack(n, pack);
    }
  }

private:
  SplitStatus split_pack(const char* split_name, Node_List* pack, SplitTask task);
public:
  template <typename SplitStrategy>
  void split_packs(const char* split_name, SplitStrategy strategy);

  template <typename FilterPredicate>
  void filter_packs(const char* filter_name,
                    const char* rejection_message,
                    FilterPredicate filter);

  void clear() { _packs.clear(); }

private:
  NOT_PRODUCT(bool is_trace_superword_packset() const { return _trace_packset; })
  NOT_PRODUCT(bool is_trace_superword_rejections() const { return _trace_rejections; })
public:
  DEBUG_ONLY(void verify() const;)
  NOT_PRODUCT(void print() const;)
  NOT_PRODUCT(static void print_pack(Node_List* pack);)
};

// -----------------------------SuperWord---------------------------------
// Transforms scalar operations into packed (superword) operations.
class SuperWord : public ResourceObj {
 private:
  const VLoopAnalyzer& _vloop_analyzer;
  const VLoop&         _vloop;

  // Arena for small data structures. Large data structures are allocated in
  // VSharedData, and reused over many AutoVectorizations.
  Arena _arena;

  CloneMap&            _clone_map;       // map of nodes created in cloning

  PairSet _pairset;
  PackSet _packset;

  // Memory reference, and the alignment width (aw) for which we align the main-loop,
  // by adjusting the pre-loop limit.
  MemNode const* _mem_ref_for_main_loop_alignment;
  int _aw_for_main_loop_alignment;

 public:
  SuperWord(const VLoopAnalyzer &vloop_analyzer);

  // Attempt to run the SuperWord algorithm on the loop. Return true if we succeed.
  bool transform_loop();

  // Decide if loop can eventually be vectorized, and what unrolling factor is required.
  static void unrolling_analysis(const VLoop &vloop, int &local_loop_unroll_factor);

  // VLoop accessors
  PhaseIdealLoop* phase()     const { return _vloop.phase(); }
  PhaseIterGVN& igvn()        const { return _vloop.phase()->igvn(); }
  IdealLoopTree* lpt()        const { return _vloop.lpt(); }
  CountedLoopNode* cl()       const { return _vloop.cl(); }
  PhiNode* iv()               const { return _vloop.iv(); }
  int iv_stride()             const { return cl()->stride_con(); }
  bool in_bb(const Node* n)   const { return _vloop.in_bb(n); }

  // VLoopReductions accessors
  bool is_marked_reduction(const Node* n) const {
    return _vloop_analyzer.reductions().is_marked_reduction(n);
  }

  bool reduction(const Node* n1, const Node* n2) const {
    return _vloop_analyzer.reductions().is_marked_reduction_pair(n1, n2);
  }

  // VLoopMemorySlices accessors
  bool same_memory_slice(MemNode* n1, MemNode* n2) const {
    return _vloop_analyzer.memory_slices().same_memory_slice(n1, n2);
  }

  // VLoopBody accessors
  const GrowableArray<Node*>& body() const {
    return _vloop_analyzer.body().body();
  }

  int bb_idx(const Node* n) const     {
    return _vloop_analyzer.body().bb_idx(n);
  }

  template<typename Callback>
  void for_each_mem(Callback callback) const {
    return _vloop_analyzer.body().for_each_mem(callback);
  }

  // VLoopTypes accessors
  const Type* velt_type(Node* n) const {
    return _vloop_analyzer.types().velt_type(n);
  }

  BasicType velt_basic_type(Node* n) const {
    return _vloop_analyzer.types().velt_basic_type(n);
  }

  bool same_velt_type(Node* n1, Node* n2) const {
    return _vloop_analyzer.types().same_velt_type(n1, n2);
  }

  int data_size(Node* n) const {
    return _vloop_analyzer.types().data_size(n);
  }

  int vector_width(Node* n) const {
    return _vloop_analyzer.types().vector_width(n);
  }

  int vector_width_in_bytes(const Node* n) const {
    return _vloop_analyzer.types().vector_width_in_bytes(n);
  }

  // VLoopDependencyGraph accessors
  const VLoopDependencyGraph& dependency_graph() const {
    return _vloop_analyzer.dependency_graph();
  }

  bool independent(Node* n1, Node* n2) const {
    return _vloop_analyzer.dependency_graph().independent(n1, n2);
  }

  bool mutually_independent(const Node_List* nodes) const {
    return _vloop_analyzer.dependency_graph().mutually_independent(nodes);
  }

  // VLoopVPointer accessors
  const VPointer& vpointer(const MemNode* mem) const {
    return _vloop_analyzer.vpointers().vpointer(mem);
  }

#ifndef PRODUCT
  // TraceAutoVectorization and TraceSuperWord
  bool is_trace_superword_adjacent_memops() const {
    return TraceSuperWord ||
           _vloop.vtrace().is_trace(TraceAutoVectorizationTag::SW_ADJACENT_MEMOPS);
  }

  bool is_trace_superword_rejections() const {
    return TraceSuperWord ||
           _vloop.vtrace().is_trace(TraceAutoVectorizationTag::SW_REJECTIONS);
  }

  bool is_trace_superword_packset() const {
    return TraceSuperWord ||
           _vloop.vtrace().is_trace(TraceAutoVectorizationTag::SW_PACKSET);
  }

  bool is_trace_superword_info() const {
    return TraceSuperWord ||
           _vloop.vtrace().is_trace(TraceAutoVectorizationTag::SW_INFO);
  }

  bool is_trace_superword_any() const {
    return TraceSuperWord ||
           is_trace_align_vector() ||
           _vloop.vtrace().is_trace(TraceAutoVectorizationTag::SW_ADJACENT_MEMOPS) ||
           _vloop.vtrace().is_trace(TraceAutoVectorizationTag::SW_REJECTIONS) ||
           _vloop.vtrace().is_trace(TraceAutoVectorizationTag::SW_PACKSET) ||
           _vloop.vtrace().is_trace(TraceAutoVectorizationTag::SW_INFO) ||
           _vloop.vtrace().is_trace(TraceAutoVectorizationTag::SW_VERBOSE);
  }

  bool is_trace_align_vector() const {
    return _vloop.vtrace().is_trace(TraceAutoVectorizationTag::ALIGN_VECTOR) ||
           _vloop.vtrace().is_trace(TraceAutoVectorizationTag::SW_VERBOSE);
  }
#endif

  bool     do_vector_loop()        { return _do_vector_loop; }

  const PackSet& packset() const { return _packset; }
  Node_List* get_pack(const Node* n) const { return _packset.get_pack(n); }

 private:
  bool           _do_vector_loop;  // whether to do vectorization/simd style
  int            _num_work_vecs;   // Number of non memory vector operations
  int            _num_reductions;  // Number of reduction expressions applied

  // Accessors
  Arena* arena()                   { return &_arena; }

  // should we align vector memory references on this platform?
  bool vectors_should_be_aligned() { return !Matcher::misaligned_vectors_ok() || AlignVector; }

  // For pack p, are all idx operands the same?
  bool same_inputs(const Node_List* p, int idx) const;

  // CloneMap utilities
  bool same_origin_idx(Node* a, Node* b) const;
  bool same_generation(Node* a, Node* b) const;

private:
  bool SLP_extract();

  // Find the "seed" pairs. These are pairs that we strongly suspect would lead to vectorization.
  void find_adjacent_memop_pairs();
<<<<<<< HEAD
  void collect_valid_vpointers(GrowableArray<const VPointer*>& vpointers);
  void find_adjacent_memop_pairs_in_all_groups(const GrowableArray<const VPointer*> &vpointers);
  static int find_group_end(const GrowableArray<const VPointer*>& vpointers, int group_start);
  void find_adjacent_memop_pairs_in_one_group(const GrowableArray<const VPointer*>& vpointers, const int group_start, int group_end);
=======
  void find_adjacent_memop_pairs_in_group(const GrowableArray<const VPointer*>& vpointers, const int group_start, int group_end);
>>>>>>> d48bafa9

  // Various methods to check if we can pack two nodes.
  bool can_pack_into_pair(Node* s1, Node* s2);
  // Is s1 immediately before s2 in memory?
  bool are_adjacent_refs(Node* s1, Node* s2) const;
  // Are s1 and s2 similar?
  bool isomorphic(Node* s1, Node* s2);
  // Do we have pattern n1 = (iv + c) and n2 = (iv + c + 1)?
  bool is_populate_index(const Node* n1, const Node* n2) const;
  // For a node pair (s1, s2) which is isomorphic and independent,
  // do s1 and s2 have similar input edges?
  bool have_similar_inputs(Node* s1, Node* s2);

  void extend_pairset_with_more_pairs_by_following_use_and_def();
  bool extend_pairset_with_more_pairs_by_following_def(Node* s1, Node* s2);
  bool extend_pairset_with_more_pairs_by_following_use(Node* s1, Node* s2);
  void order_inputs_of_all_use_pairs_to_match_def_pair(Node* def1, Node* def2);
  enum PairOrderStatus { Ordered, Unordered, Unknown };
  PairOrderStatus order_inputs_of_uses_to_match_def_pair(Node* def1, Node* def2, Node* use1, Node* use2);
  int estimate_cost_savings_when_packing_as_pair(const Node* s1, const Node* s2) const;

  void combine_pairs_to_longer_packs();

  void split_packs_at_use_def_boundaries();
  void split_packs_only_implemented_with_smaller_size();
  void split_packs_to_break_mutual_dependence();

  void filter_packs_for_power_of_2_size();
  void filter_packs_for_mutual_independence();
  void filter_packs_for_alignment();
  const AlignmentSolution* pack_alignment_solution(const Node_List* pack);
  void filter_packs_for_implemented();
  void filter_packs_for_profitable();

  DEBUG_ONLY(void verify_packs() const;)

  // Adjust the memory graph for the packed operations
  void schedule();
  // Helper function for schedule, that reorders all memops, slice by slice, according to the schedule
  void schedule_reorder_memops(Node_List &memops_schedule);

  // Convert packs into vector node operations
  bool output();
  // Create a vector operand for the nodes in pack p for operand: in(opd_idx)
  Node* vector_opd(Node_List* p, int opd_idx);

  // Can code be generated for the pack, restricted to size nodes?
  bool implemented(const Node_List* pack, const uint size) const;
  // Find the maximal implemented size smaller or equal to the packs size
  uint max_implemented_size(const Node_List* pack);

  // For pack p, are all operands and all uses (with in the block) vector?
  bool profitable(const Node_List* p) const;

  // Verify that all uses of packs are also packs, i.e. we do not need extract operations.
  DEBUG_ONLY(void verify_no_extract();)

  // Check if n_super's pack uses are a superset of n_sub's pack uses.
  bool has_use_pack_superset(const Node* n1, const Node* n2) const;
  // Find a boundary in the pack, where left and right have different pack uses and defs.
  uint find_use_def_boundary(const Node_List* pack) const;

  // Is use->in(u_idx) a vector use?
  bool is_vector_use(Node* use, int u_idx) const;

  // Return the longer type for vectorizable type-conversion node or illegal type for other nodes.
  BasicType longer_type_for_conversion(Node* n) const;

  static bool requires_long_to_int_conversion(int opc);

  bool is_velt_basic_type_compatible_use_def(Node* use, Node* def) const;

  static LoadNode::ControlDependency control_dependency(Node_List* p);

  // Ensure that the main loop vectors are aligned by adjusting the pre loop limit.
  void determine_mem_ref_and_aw_for_main_loop_alignment();
  void adjust_pre_loop_limit_to_align_main_loop_vectors();
};

#endif // SHARE_OPTO_SUPERWORD_HPP<|MERGE_RESOLUTION|>--- conflicted
+++ resolved
@@ -560,14 +560,10 @@
 
   // Find the "seed" pairs. These are pairs that we strongly suspect would lead to vectorization.
   void find_adjacent_memop_pairs();
-<<<<<<< HEAD
   void collect_valid_vpointers(GrowableArray<const VPointer*>& vpointers);
-  void find_adjacent_memop_pairs_in_all_groups(const GrowableArray<const VPointer*> &vpointers);
+  void find_adjacent_memop_pairs_in_all_groups(const GrowableArray<const VPointer*>& vpointers);
   static int find_group_end(const GrowableArray<const VPointer*>& vpointers, int group_start);
   void find_adjacent_memop_pairs_in_one_group(const GrowableArray<const VPointer*>& vpointers, const int group_start, int group_end);
-=======
-  void find_adjacent_memop_pairs_in_group(const GrowableArray<const VPointer*>& vpointers, const int group_start, int group_end);
->>>>>>> d48bafa9
 
   // Various methods to check if we can pack two nodes.
   bool can_pack_into_pair(Node* s1, Node* s2);
