--- conflicted
+++ resolved
@@ -106,26 +106,22 @@
     cast->set_req(0, c);
     return cast;
   }
-<<<<<<< HEAD
-  case Op_CheckCastPP: return new CheckCastPPNode(c, n, t, dependency);
-=======
   case Op_CastFF: {
-    Node* cast = new CastFFNode(n, t, carry_dependency);
+    Node* cast = new CastFFNode(n, t, dependency);
     cast->set_req(0, c);
     return cast;
   }
   case Op_CastDD: {
-    Node* cast = new CastDDNode(n, t, carry_dependency);
+    Node* cast = new CastDDNode(n, t, dependency);
     cast->set_req(0, c);
     return cast;
   }
   case Op_CastVV: {
-    Node* cast = new CastVVNode(n, t, carry_dependency);
+    Node* cast = new CastVVNode(n, t, dependency);
     cast->set_req(0, c);
     return cast;
   }
-  case Op_CheckCastPP: return new CheckCastPPNode(c, n, t, carry_dependency);
->>>>>>> d4377afb
+  case Op_CheckCastPP: return new CheckCastPPNode(c, n, t, dependency);
   default:
     fatal("Bad opcode %d", opcode);
   }
@@ -580,20 +576,20 @@
   return this;
 }
 
-Node* ConstraintCastNode::make_cast_for_type(Node* c, Node* in, const Type* type) {
+Node* ConstraintCastNode::make_cast_for_type(Node* c, Node* in, const Type* type, DependencyType dependency) {
   Node* cast= NULL;
   if (type->isa_int()) {
-    cast = make_cast(Op_CastII, c, in, type, true);
+    cast = make_cast(Op_CastII, c, in, type, dependency);
   } else if (type->isa_long()) {
-    cast = make_cast(Op_CastLL, c, in, type, true);
+    cast = make_cast(Op_CastLL, c, in, type, dependency);
   } else if (type->isa_float()) {
-    cast = make_cast(Op_CastFF, c, in, type, true);
+    cast = make_cast(Op_CastFF, c, in, type, dependency);
   } else if (type->isa_double()) {
-    cast = make_cast(Op_CastDD, c, in, type, true);
+    cast = make_cast(Op_CastDD, c, in, type, dependency);
   } else if (type->isa_vect()) {
-    cast = make_cast(Op_CastVV, c, in, type, true);
+    cast = make_cast(Op_CastVV, c, in, type, dependency);
   } else if (type->isa_ptr()) {
-    cast = make_cast(Op_CastPP, c, in, type, true);
+    cast = make_cast(Op_CastPP, c, in, type, dependency);
   }
   return cast;
 }