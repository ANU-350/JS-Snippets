/*
 * Copyright (c) 2000, 2022, Oracle and/or its affiliates. All rights reserved.
 * DO NOT ALTER OR REMOVE COPYRIGHT NOTICES OR THIS FILE HEADER.
 *
 * This code is free software; you can redistribute it and/or modify it
 * under the terms of the GNU General Public License version 2 only, as
 * published by the Free Software Foundation.
 *
 * This code is distributed in the hope that it will be useful, but WITHOUT
 * ANY WARRANTY; without even the implied warranty of MERCHANTABILITY or
 * FITNESS FOR A PARTICULAR PURPOSE.  See the GNU General Public License
 * version 2 for more details (a copy is included in the LICENSE file that
 * accompanied this code).
 *
 * You should have received a copy of the GNU General Public License version
 * 2 along with this work; if not, write to the Free Software Foundation,
 * Inc., 51 Franklin St, Fifth Floor, Boston, MA 02110-1301 USA.
 *
 * Please contact Oracle, 500 Oracle Parkway, Redwood Shores, CA 94065 USA
 * or visit www.oracle.com if you need additional information or have any
 * questions.
 *
 */

#include "precompiled.hpp"
#include "compiler/compileLog.hpp"
#include "memory/allocation.inline.hpp"
#include "opto/addnode.hpp"
#include "opto/callnode.hpp"
#include "opto/castnode.hpp"
#include "opto/connode.hpp"
#include "opto/convertnode.hpp"
#include "opto/divnode.hpp"
#include "opto/loopnode.hpp"
#include "opto/mulnode.hpp"
#include "opto/movenode.hpp"
#include "opto/opaquenode.hpp"
#include "opto/rootnode.hpp"
#include "opto/runtime.hpp"
#include "opto/subnode.hpp"
#include "opto/superword.hpp"
#include "opto/vectornode.hpp"
#include "runtime/globals_extension.hpp"
#include "runtime/stubRoutines.hpp"

//------------------------------is_loop_exit-----------------------------------
// Given an IfNode, return the loop-exiting projection or NULL if both
// arms remain in the loop.
Node *IdealLoopTree::is_loop_exit(Node *iff) const {
  if (iff->outcnt() != 2) return NULL;  // Ignore partially dead tests
  PhaseIdealLoop *phase = _phase;
  // Test is an IfNode, has 2 projections.  If BOTH are in the loop
  // we need loop unswitching instead of peeling.
  if (!is_member(phase->get_loop(iff->raw_out(0))))
    return iff->raw_out(0);
  if (!is_member(phase->get_loop(iff->raw_out(1))))
    return iff->raw_out(1);
  return NULL;
}


//=============================================================================


//------------------------------record_for_igvn----------------------------
// Put loop body on igvn work list
void IdealLoopTree::record_for_igvn() {
  for (uint i = 0; i < _body.size(); i++) {
    Node *n = _body.at(i);
    _phase->_igvn._worklist.push(n);
  }
  // put body of outer strip mined loop on igvn work list as well
  if (_head->is_CountedLoop() && _head->as_Loop()->is_strip_mined()) {
    CountedLoopNode* l = _head->as_CountedLoop();
    Node* outer_loop = l->outer_loop();
    assert(outer_loop != NULL, "missing piece of strip mined loop");
    _phase->_igvn._worklist.push(outer_loop);
    Node* outer_loop_tail = l->outer_loop_tail();
    assert(outer_loop_tail != NULL, "missing piece of strip mined loop");
    _phase->_igvn._worklist.push(outer_loop_tail);
    Node* outer_loop_end = l->outer_loop_end();
    assert(outer_loop_end != NULL, "missing piece of strip mined loop");
    _phase->_igvn._worklist.push(outer_loop_end);
    Node* outer_safepoint = l->outer_safepoint();
    assert(outer_safepoint != NULL, "missing piece of strip mined loop");
    _phase->_igvn._worklist.push(outer_safepoint);
    Node* cle_out = _head->as_CountedLoop()->loopexit()->proj_out(false);
    assert(cle_out != NULL, "missing piece of strip mined loop");
    _phase->_igvn._worklist.push(cle_out);
  }
}

//------------------------------compute_exact_trip_count-----------------------
// Compute loop trip count if possible. Do not recalculate trip count for
// split loops (pre-main-post) which have their limits and inits behind Opaque node.
void IdealLoopTree::compute_trip_count(PhaseIdealLoop* phase) {
  if (!_head->as_Loop()->is_valid_counted_loop(T_INT)) {
    return;
  }
  CountedLoopNode* cl = _head->as_CountedLoop();
  // Trip count may become nonexact for iteration split loops since
  // RCE modifies limits. Note, _trip_count value is not reset since
  // it is used to limit unrolling of main loop.
  cl->set_nonexact_trip_count();

  // Loop's test should be part of loop.
  if (!phase->is_member(this, phase->get_ctrl(cl->loopexit()->in(CountedLoopEndNode::TestValue))))
    return; // Infinite loop

#ifdef ASSERT
  BoolTest::mask bt = cl->loopexit()->test_trip();
  assert(bt == BoolTest::lt || bt == BoolTest::gt ||
         bt == BoolTest::ne, "canonical test is expected");
#endif

  Node* init_n = cl->init_trip();
  Node* limit_n = cl->limit();
  if (init_n != NULL && limit_n != NULL) {
    // Use longs to avoid integer overflow.
    int stride_con = cl->stride_con();
    const TypeInt* init_type = phase->_igvn.type(init_n)->is_int();
    const TypeInt* limit_type = phase->_igvn.type(limit_n)->is_int();
    jlong init_con = (stride_con > 0) ? init_type->_lo : init_type->_hi;
    jlong limit_con = (stride_con > 0) ? limit_type->_hi : limit_type->_lo;
    int stride_m = stride_con - (stride_con > 0 ? 1 : -1);
    jlong trip_count = (limit_con - init_con + stride_m)/stride_con;
    // The loop body is always executed at least once even if init >= limit (for stride_con > 0) or
    // init <= limit (for stride_con < 0).
    trip_count = MAX2(trip_count, (jlong)1);
    if (trip_count < (jlong)max_juint) {
      if (init_n->is_Con() && limit_n->is_Con()) {
        // Set exact trip count.
        cl->set_exact_trip_count((uint)trip_count);
      } else if (cl->unrolled_count() == 1) {
        // Set maximum trip count before unrolling.
        cl->set_trip_count((uint)trip_count);
      }
    }
  }
}

//------------------------------compute_profile_trip_cnt----------------------------
// Compute loop trip count from profile data as
//    (backedge_count + loop_exit_count) / loop_exit_count

float IdealLoopTree::compute_profile_trip_cnt_helper(Node* n) {
  if (n->is_If()) {
    IfNode *iff = n->as_If();
    if (iff->_fcnt != COUNT_UNKNOWN && iff->_prob != PROB_UNKNOWN) {
      Node *exit = is_loop_exit(iff);
      if (exit) {
        float exit_prob = iff->_prob;
        if (exit->Opcode() == Op_IfFalse) {
          exit_prob = 1.0 - exit_prob;
        }
        if (exit_prob > PROB_MIN) {
          float exit_cnt = iff->_fcnt * exit_prob;
          return exit_cnt;
        }
      }
    }
  }
  if (n->is_Jump()) {
    JumpNode *jmp = n->as_Jump();
    if (jmp->_fcnt != COUNT_UNKNOWN) {
      float* probs = jmp->_probs;
      float exit_prob = 0;
      PhaseIdealLoop *phase = _phase;
      for (DUIterator_Fast imax, i = jmp->fast_outs(imax); i < imax; i++) {
        JumpProjNode* u = jmp->fast_out(i)->as_JumpProj();
        if (!is_member(_phase->get_loop(u))) {
          exit_prob += probs[u->_con];
        }
      }
      return exit_prob * jmp->_fcnt;
    }
  }
  return 0;
}

void IdealLoopTree::compute_profile_trip_cnt(PhaseIdealLoop *phase) {
  if (!_head->is_Loop()) {
    return;
  }
  LoopNode* head = _head->as_Loop();
  if (head->profile_trip_cnt() != COUNT_UNKNOWN) {
    return; // Already computed
  }
  float trip_cnt = (float)max_jint; // default is big

  Node* back = head->in(LoopNode::LoopBackControl);
  while (back != head) {
    if ((back->Opcode() == Op_IfTrue || back->Opcode() == Op_IfFalse) &&
        back->in(0) &&
        back->in(0)->is_If() &&
        back->in(0)->as_If()->_fcnt != COUNT_UNKNOWN &&
        back->in(0)->as_If()->_prob != PROB_UNKNOWN &&
        (back->Opcode() == Op_IfTrue ? 1-back->in(0)->as_If()->_prob : back->in(0)->as_If()->_prob) > PROB_MIN) {
      break;
    }
    back = phase->idom(back);
  }
  if (back != head) {
    assert((back->Opcode() == Op_IfTrue || back->Opcode() == Op_IfFalse) &&
           back->in(0), "if-projection exists");
    IfNode* back_if = back->in(0)->as_If();
    float loop_back_cnt = back_if->_fcnt * (back->Opcode() == Op_IfTrue ? back_if->_prob : (1 - back_if->_prob));

    // Now compute a loop exit count
    float loop_exit_cnt = 0.0f;
    if (_child == NULL) {
      for (uint i = 0; i < _body.size(); i++) {
        Node *n = _body[i];
        loop_exit_cnt += compute_profile_trip_cnt_helper(n);
      }
    } else {
      ResourceMark rm;
      Unique_Node_List wq;
      wq.push(back);
      for (uint i = 0; i < wq.size(); i++) {
        Node *n = wq.at(i);
        assert(n->is_CFG(), "only control nodes");
        if (n != head) {
          if (n->is_Region()) {
            for (uint j = 1; j < n->req(); j++) {
              wq.push(n->in(j));
            }
          } else {
            loop_exit_cnt += compute_profile_trip_cnt_helper(n);
            wq.push(n->in(0));
          }
        }
      }

    }
    if (loop_exit_cnt > 0.0f) {
      trip_cnt = (loop_back_cnt + loop_exit_cnt) / loop_exit_cnt;
    } else {
      // No exit count so use
      trip_cnt = loop_back_cnt;
    }
  } else {
    head->mark_profile_trip_failed();
  }
#ifndef PRODUCT
  if (TraceProfileTripCount) {
    tty->print_cr("compute_profile_trip_cnt  lp: %d cnt: %f\n", head->_idx, trip_cnt);
  }
#endif
  head->set_profile_trip_cnt(trip_cnt);
}

//---------------------find_invariant-----------------------------
// Return nonzero index of invariant operand for an associative
// binary operation of (nonconstant) invariant and variant values.
// Helper for reassociate_invariants.
int IdealLoopTree::find_invariant(Node* n, PhaseIdealLoop *phase) {
  bool in1_invar = this->is_invariant(n->in(1));
  bool in2_invar = this->is_invariant(n->in(2));
  if (in1_invar && !in2_invar) return 1;
  if (!in1_invar && in2_invar) return 2;
  return 0;
}

//---------------------is_associative-----------------------------
// Return TRUE if "n" is an associative binary node. If "base" is
// not NULL, "n" must be re-associative with it.
bool IdealLoopTree::is_associative(Node* n, Node* base) {
  int op = n->Opcode();
  if (base != NULL) {
    assert(is_associative(base), "Base node should be associative");
    int base_op = base->Opcode();
    if (base_op == Op_AddI || base_op == Op_SubI) {
      return op == Op_AddI || op == Op_SubI;
    }
    if (base_op == Op_AddL || base_op == Op_SubL) {
      return op == Op_AddL || op == Op_SubL;
    }
    return op == base_op;
  } else {
    // Integer "add/sub/mul/and/or/xor" operations are associative.
    return op == Op_AddI || op == Op_AddL
        || op == Op_SubI || op == Op_SubL
        || op == Op_MulI || op == Op_MulL
        || op == Op_AndI || op == Op_AndL
        || op == Op_OrI  || op == Op_OrL
        || op == Op_XorI || op == Op_XorL;
  }
}

//---------------------reassociate_add_sub------------------------
// Reassociate invariant add and subtract expressions:
//
// inv1 + (x + inv2)  =>  ( inv1 + inv2) + x
// (x + inv2) + inv1  =>  ( inv1 + inv2) + x
// inv1 + (x - inv2)  =>  ( inv1 - inv2) + x
// inv1 - (inv2 - x)  =>  ( inv1 - inv2) + x
// (x + inv2) - inv1  =>  (-inv1 + inv2) + x
// (x - inv2) + inv1  =>  ( inv1 - inv2) + x
// (x - inv2) - inv1  =>  (-inv1 - inv2) + x
// inv1 + (inv2 - x)  =>  ( inv1 + inv2) - x
// inv1 - (x - inv2)  =>  ( inv1 + inv2) - x
// (inv2 - x) + inv1  =>  ( inv1 + inv2) - x
// (inv2 - x) - inv1  =>  (-inv1 + inv2) - x
// inv1 - (x + inv2)  =>  ( inv1 - inv2) - x
//
Node* IdealLoopTree::reassociate_add_sub(Node* n1, int inv1_idx, int inv2_idx, PhaseIdealLoop *phase) {
  assert(n1->is_Add() || n1->is_Sub(), "Target node should be add or subtract");
  Node* n2   = n1->in(3 - inv1_idx);
  Node* inv1 = n1->in(inv1_idx);
  Node* inv2 = n2->in(inv2_idx);
  Node* x    = n2->in(3 - inv2_idx);

  bool neg_x    = n2->is_Sub() && inv2_idx == 1;
  bool neg_inv2 = n2->is_Sub() && inv2_idx == 2;
  bool neg_inv1 = n1->is_Sub() && inv1_idx == 2;
  if (n1->is_Sub() && inv1_idx == 1) {
    neg_x    = !neg_x;
    neg_inv2 = !neg_inv2;
  }

  bool is_int = n1->bottom_type()->isa_int() != NULL;
  Node* inv1_c = phase->get_ctrl(inv1);
  Node* n_inv1;
  if (neg_inv1) {
    Node* zero;
    if (is_int) {
      zero = phase->_igvn.intcon(0);
      n_inv1 = new SubINode(zero, inv1);
    } else {
      zero = phase->_igvn.longcon(0L);
      n_inv1 = new SubLNode(zero, inv1);
    }
    phase->set_ctrl(zero, phase->C->root());
    phase->register_new_node(n_inv1, inv1_c);
  } else {
    n_inv1 = inv1;
  }

  Node* inv;
  if (is_int) {
    if (neg_inv2) {
      inv = new SubINode(n_inv1, inv2);
    } else {
      inv = new AddINode(n_inv1, inv2);
    }
    phase->register_new_node(inv, phase->get_early_ctrl(inv));
    if (neg_x) {
      return new SubINode(inv, x);
    } else {
      return new AddINode(x, inv);
    }
  } else {
    if (neg_inv2) {
      inv = new SubLNode(n_inv1, inv2);
    } else {
      inv = new AddLNode(n_inv1, inv2);
    }
    phase->register_new_node(inv, phase->get_early_ctrl(inv));
    if (neg_x) {
      return new SubLNode(inv, x);
    } else {
      return new AddLNode(x, inv);
    }
  }
}

//---------------------reassociate-----------------------------
// Reassociate invariant binary expressions with add/sub/mul/
// and/or/xor operators.
// For add/sub expressions: see "reassociate_add_sub"
//
// For mul/and/or/xor expressions:
//
// inv1 op (x op inv2) => (inv1 op inv2) op x
//
Node* IdealLoopTree::reassociate(Node* n1, PhaseIdealLoop *phase) {
  if (!is_associative(n1) || n1->outcnt() == 0) return NULL;
  if (is_invariant(n1)) return NULL;
  // Don't mess with add of constant (igvn moves them to expression tree root.)
  if (n1->is_Add() && n1->in(2)->is_Con()) return NULL;

  int inv1_idx = find_invariant(n1, phase);
  if (!inv1_idx) return NULL;
  Node* n2 = n1->in(3 - inv1_idx);
  if (!is_associative(n2, n1)) return NULL;
  int inv2_idx = find_invariant(n2, phase);
  if (!inv2_idx) return NULL;

  if (!phase->may_require_nodes(10, 10)) return NULL;

  Node* result = NULL;
  switch (n1->Opcode()) {
    case Op_AddI:
    case Op_AddL:
    case Op_SubI:
    case Op_SubL:
      result = reassociate_add_sub(n1, inv1_idx, inv2_idx, phase);
      break;
    case Op_MulI:
    case Op_MulL:
    case Op_AndI:
    case Op_AndL:
    case Op_OrI:
    case Op_OrL:
    case Op_XorI:
    case Op_XorL: {
      Node* inv1 = n1->in(inv1_idx);
      Node* inv2 = n2->in(inv2_idx);
      Node* x    = n2->in(3 - inv2_idx);
      Node* inv  = n2->clone_with_data_edge(inv1, inv2);
      phase->register_new_node(inv, phase->get_early_ctrl(inv));
      result = n1->clone_with_data_edge(x, inv);
      break;
    }
    default:
      ShouldNotReachHere();
  }

  assert(result != NULL, "");
  phase->register_new_node(result, phase->get_ctrl(n1));
  phase->_igvn.replace_node(n1, result);
  assert(phase->get_loop(phase->get_ctrl(n1)) == this, "");
  _body.yank(n1);
  return result;
}

//---------------------reassociate_invariants-----------------------------
// Reassociate invariant expressions:
void IdealLoopTree::reassociate_invariants(PhaseIdealLoop *phase) {
  for (int i = _body.size() - 1; i >= 0; i--) {
    Node *n = _body.at(i);
    for (int j = 0; j < 5; j++) {
      Node* nn = reassociate(n, phase);
      if (nn == NULL) break;
      n = nn; // again
    }
  }
}

//------------------------------policy_peeling---------------------------------
// Return TRUE if the loop should be peeled, otherwise return FALSE. Peeling
// is applicable if we can make a loop-invariant test (usually a null-check)
// execute before we enter the loop. When TRUE, the estimated node budget is
// also requested.
bool IdealLoopTree::policy_peeling(PhaseIdealLoop *phase) {
  uint estimate = estimate_peeling(phase);

  return estimate == 0 ? false : phase->may_require_nodes(estimate);
}

// Perform actual policy and size estimate for the loop peeling transform, and
// return the estimated loop size if peeling is applicable, otherwise return
// zero. No node budget is allocated.
uint IdealLoopTree::estimate_peeling(PhaseIdealLoop *phase) {

  // If nodes are depleted, some transform has miscalculated its needs.
  assert(!phase->exceeding_node_budget(), "sanity");

  // Peeling does loop cloning which can result in O(N^2) node construction.
  if (_body.size() > 255) {
    return 0;   // Suppress too large body size.
  }
  // Optimistic estimate that approximates loop body complexity via data and
  // control flow fan-out (instead of using the more pessimistic: BodySize^2).
  uint estimate = est_loop_clone_sz(2);

  if (phase->exceeding_node_budget(estimate)) {
    return 0;   // Too large to safely clone.
  }

  // Check for vectorized loops, any peeling done was already applied.
  if (_head->is_CountedLoop()) {
    CountedLoopNode* cl = _head->as_CountedLoop();
    if (cl->is_unroll_only() || cl->trip_count() == 1) {
      return 0;
    }
  }

  Node* test = tail();

  while (test != _head) {   // Scan till run off top of loop
    if (test->is_If()) {    // Test?
      Node *ctrl = phase->get_ctrl(test->in(1));
      if (ctrl->is_top()) {
        return 0;           // Found dead test on live IF?  No peeling!
      }
      // Standard IF only has one input value to check for loop invariance.
      assert(test->Opcode() == Op_If ||
             test->Opcode() == Op_CountedLoopEnd ||
             test->Opcode() == Op_LongCountedLoopEnd ||
             test->Opcode() == Op_RangeCheck,
             "Check this code when new subtype is added");
      // Condition is not a member of this loop?
      if (!is_member(phase->get_loop(ctrl)) && is_loop_exit(test)) {
        return estimate;    // Found reason to peel!
      }
    }
    // Walk up dominators to loop _head looking for test which is executed on
    // every path through the loop.
    test = phase->idom(test);
  }
  return 0;
}

//------------------------------peeled_dom_test_elim---------------------------
// If we got the effect of peeling, either by actually peeling or by making
// a pre-loop which must execute at least once, we can remove all
// loop-invariant dominated tests in the main body.
void PhaseIdealLoop::peeled_dom_test_elim(IdealLoopTree* loop, Node_List& old_new) {
  bool progress = true;
  while (progress) {
    progress = false; // Reset for next iteration
    Node* prev = loop->_head->in(LoopNode::LoopBackControl); // loop->tail();
    Node* test = prev->in(0);
    while (test != loop->_head) { // Scan till run off top of loop
      int p_op = prev->Opcode();
      assert(test != NULL, "test cannot be NULL");
      Node* test_cond = NULL;
      if ((p_op == Op_IfFalse || p_op == Op_IfTrue) && test->is_If()) {
        test_cond = test->in(1);
      }
      if (test_cond != NULL && // Test?
          !test_cond->is_Con() && // And not already obvious?
          // And condition is not a member of this loop?
          !loop->is_member(get_loop(get_ctrl(test_cond)))) {
        // Walk loop body looking for instances of this test
        for (uint i = 0; i < loop->_body.size(); i++) {
          Node* n = loop->_body.at(i);
          // Check against cached test condition because dominated_by()
          // replaces the test condition with a constant.
          if (n->is_If() && n->in(1) == test_cond) {
            // IfNode was dominated by version in peeled loop body
            progress = true;
            dominated_by(old_new[prev->_idx]->as_IfProj(), n->as_If());
          }
        }
      }
      prev = test;
      test = idom(test);
    } // End of scan tests in loop
  } // End of while (progress)
}

//------------------------------do_peeling-------------------------------------
// Peel the first iteration of the given loop.
// Step 1: Clone the loop body.  The clone becomes the peeled iteration.
//         The pre-loop illegally has 2 control users (old & new loops).
// Step 2: Make the old-loop fall-in edges point to the peeled iteration.
//         Do this by making the old-loop fall-in edges act as if they came
//         around the loopback from the prior iteration (follow the old-loop
//         backedges) and then map to the new peeled iteration.  This leaves
//         the pre-loop with only 1 user (the new peeled iteration), but the
//         peeled-loop backedge has 2 users.
// Step 3: Cut the backedge on the clone (so its not a loop) and remove the
//         extra backedge user.
//
//                   orig
//
//                  stmt1
//                    |
//                    v
//              loop predicate
//                    |
//                    v
//                   loop<----+
//                     |      |
//                   stmt2    |
//                     |      |
//                     v      |
//                    if      ^
//                   / \      |
//                  /   \     |
//                 v     v    |
//               false true   |
//               /       \    |
//              /         ----+
//             |
//             v
//           exit
//
//
//            after clone loop
//
//                   stmt1
//                     |
//                     v
//               loop predicate
//                 /       \
//        clone   /         \   orig
//               /           \
//              /             \
//             v               v
//   +---->loop clone          loop<----+
//   |      |                    |      |
//   |    stmt2 clone          stmt2    |
//   |      |                    |      |
//   |      v                    v      |
//   ^      if clone            If      ^
//   |      / \                / \      |
//   |     /   \              /   \     |
//   |    v     v            v     v    |
//   |    true  false      false true   |
//   |    /         \      /       \    |
//   +----           \    /         ----+
//                    \  /
//                    1v v2
//                  region
//                     |
//                     v
//                   exit
//
//
//         after peel and predicate move
//
//                   stmt1
//                    /
//                   /
//        clone     /            orig
//                 /
//                /              +----------+
//               /               |          |
//              /          loop predicate   |
//             /                 |          |
//            v                  v          |
//   TOP-->loop clone          loop<----+   |
//          |                    |      |   |
//        stmt2 clone          stmt2    |   |
//          |                    |      |   ^
//          v                    v      |   |
//          if clone            If      ^   |
//          / \                / \      |   |
//         /   \              /   \     |   |
//        v     v            v     v    |   |
//      true   false      false  true   |   |
//        |         \      /       \    |   |
//        |          \    /         ----+   ^
//        |           \  /                  |
//        |           1v v2                 |
//        v         region                  |
//        |            |                    |
//        |            v                    |
//        |          exit                   |
//        |                                 |
//        +--------------->-----------------+
//
//
//              final graph
//
//                  stmt1
//                    |
//                    v
//                  stmt2 clone
//                    |
//                    v
//                   if clone
//                  / |
//                 /  |
//                v   v
//            false  true
//             |      |
//             |      v
//             | loop predicate
//             |      |
//             |      v
//             |     loop<----+
//             |      |       |
//             |    stmt2     |
//             |      |       |
//             |      v       |
//             v      if      ^
//             |     /  \     |
//             |    /    \    |
//             |   v     v    |
//             | false  true  |
//             |  |        \  |
//             v  v         --+
//            region
//              |
//              v
//             exit
//
void PhaseIdealLoop::do_peeling(IdealLoopTree *loop, Node_List &old_new) {

  C->set_major_progress();
  // Peeling a 'main' loop in a pre/main/post situation obfuscates the
  // 'pre' loop from the main and the 'pre' can no longer have its
  // iterations adjusted.  Therefore, we need to declare this loop as
  // no longer a 'main' loop; it will need new pre and post loops before
  // we can do further RCE.
#ifndef PRODUCT
  if (TraceLoopOpts) {
    tty->print("Peel         ");
    loop->dump_head();
  }
#endif
  LoopNode* head = loop->_head->as_Loop();
  bool counted_loop = head->is_CountedLoop();
  if (counted_loop) {
    CountedLoopNode *cl = head->as_CountedLoop();
    assert(cl->trip_count() > 0, "peeling a fully unrolled loop");
    cl->set_trip_count(cl->trip_count() - 1);
    if (cl->is_main_loop()) {
      cl->set_normal_loop();
#ifndef PRODUCT
      if (PrintOpto && VerifyLoopOptimizations) {
        tty->print("Peeling a 'main' loop; resetting to 'normal' ");
        loop->dump_head();
      }
#endif
    }
  }
  Node* entry = head->in(LoopNode::EntryControl);

  // Step 1: Clone the loop body.  The clone becomes the peeled iteration.
  //         The pre-loop illegally has 2 control users (old & new loops).
  clone_loop(loop, old_new, dom_depth(head->skip_strip_mined()), ControlAroundStripMined);

  // Step 2: Make the old-loop fall-in edges point to the peeled iteration.
  //         Do this by making the old-loop fall-in edges act as if they came
  //         around the loopback from the prior iteration (follow the old-loop
  //         backedges) and then map to the new peeled iteration.  This leaves
  //         the pre-loop with only 1 user (the new peeled iteration), but the
  //         peeled-loop backedge has 2 users.
  Node* new_entry = old_new[head->in(LoopNode::LoopBackControl)->_idx];
  _igvn.hash_delete(head->skip_strip_mined());
  head->skip_strip_mined()->set_req(LoopNode::EntryControl, new_entry);
  for (DUIterator_Fast jmax, j = head->fast_outs(jmax); j < jmax; j++) {
    Node* old = head->fast_out(j);
    if (old->in(0) == loop->_head && old->req() == 3 && old->is_Phi()) {
      Node* new_exit_value = old_new[old->in(LoopNode::LoopBackControl)->_idx];
      if (!new_exit_value)     // Backedge value is ALSO loop invariant?
        // Then loop body backedge value remains the same.
        new_exit_value = old->in(LoopNode::LoopBackControl);
      _igvn.hash_delete(old);
      old->set_req(LoopNode::EntryControl, new_exit_value);
    }
  }


  // Step 3: Cut the backedge on the clone (so its not a loop) and remove the
  //         extra backedge user.
  Node* new_head = old_new[head->_idx];
  _igvn.hash_delete(new_head);
  new_head->set_req(LoopNode::LoopBackControl, C->top());
  for (DUIterator_Fast j2max, j2 = new_head->fast_outs(j2max); j2 < j2max; j2++) {
    Node* use = new_head->fast_out(j2);
    if (use->in(0) == new_head && use->req() == 3 && use->is_Phi()) {
      _igvn.hash_delete(use);
      use->set_req(LoopNode::LoopBackControl, C->top());
    }
  }

  // Step 4: Correct dom-depth info.  Set to loop-head depth.

  int dd = dom_depth(head->skip_strip_mined());
  set_idom(head->skip_strip_mined(), head->skip_strip_mined()->in(LoopNode::EntryControl), dd);
  for (uint j3 = 0; j3 < loop->_body.size(); j3++) {
    Node *old = loop->_body.at(j3);
    Node *nnn = old_new[old->_idx];
    if (!has_ctrl(nnn)) {
      set_idom(nnn, idom(nnn), dd-1);
    }
  }

  // Now force out all loop-invariant dominating tests.  The optimizer
  // finds some, but we _know_ they are all useless.
  peeled_dom_test_elim(loop,old_new);

  loop->record_for_igvn();
}

//------------------------------policy_maximally_unroll------------------------
// Calculate the exact  loop trip-count and return TRUE if loop can be fully,
// i.e. maximally, unrolled, otherwise return FALSE. When TRUE, the estimated
// node budget is also requested.
bool IdealLoopTree::policy_maximally_unroll(PhaseIdealLoop* phase) const {
  CountedLoopNode* cl = _head->as_CountedLoop();
  assert(cl->is_normal_loop(), "");
  if (!cl->is_valid_counted_loop(T_INT)) {
    return false;   // Malformed counted loop.
  }
  if (!cl->has_exact_trip_count()) {
    return false;   // Trip count is not exact.
  }

  uint trip_count = cl->trip_count();
  // Note, max_juint is used to indicate unknown trip count.
  assert(trip_count > 1, "one iteration loop should be optimized out already");
  assert(trip_count < max_juint, "exact trip_count should be less than max_juint.");

  // If nodes are depleted, some transform has miscalculated its needs.
  assert(!phase->exceeding_node_budget(), "sanity");

  // Allow the unrolled body to get larger than the standard loop size limit.
  uint unroll_limit = (uint)LoopUnrollLimit * 4;
  assert((intx)unroll_limit == LoopUnrollLimit * 4, "LoopUnrollLimit must fit in 32bits");
  if (trip_count > unroll_limit || _body.size() > unroll_limit) {
    return false;
  }

  uint new_body_size = est_loop_unroll_sz(trip_count);

  if (new_body_size == UINT_MAX) { // Check for bad estimate (overflow).
    return false;
  }

  // Fully unroll a loop with few iterations, regardless of other conditions,
  // since the following (general) loop optimizations will split such loop in
  // any case (into pre-main-post).
  if (trip_count <= 3) {
    return phase->may_require_nodes(new_body_size);
  }

  // Reject if unrolling will result in too much node construction.
  if (new_body_size > unroll_limit || phase->exceeding_node_budget(new_body_size)) {
    return false;
  }

  // Do not unroll a loop with String intrinsics code.
  // String intrinsics are large and have loops.
  for (uint k = 0; k < _body.size(); k++) {
    Node* n = _body.at(k);
    switch (n->Opcode()) {
      case Op_StrComp:
      case Op_StrEquals:
      case Op_StrIndexOf:
      case Op_StrIndexOfChar:
      case Op_EncodeISOArray:
      case Op_AryEq:
      case Op_CountPositives: {
        return false;
      }
#if INCLUDE_RTM_OPT
      case Op_FastLock:
      case Op_FastUnlock: {
        // Don't unroll RTM locking code because it is large.
        if (UseRTMLocking) {
          return false;
        }
      }
#endif
    } // switch
  }

  return phase->may_require_nodes(new_body_size);
}


//------------------------------policy_unroll----------------------------------
// Return TRUE or FALSE if the loop should be unrolled or not. Apply unroll if
// the loop is  a counted loop and  the loop body is small  enough. When TRUE,
// the estimated node budget is also requested.
bool IdealLoopTree::policy_unroll(PhaseIdealLoop *phase) {

  CountedLoopNode *cl = _head->as_CountedLoop();
  assert(cl->is_normal_loop() || cl->is_main_loop(), "");

  if (!cl->is_valid_counted_loop(T_INT)) {
    return false; // Malformed counted loop
  }

  // If nodes are depleted, some transform has miscalculated its needs.
  assert(!phase->exceeding_node_budget(), "sanity");

  // Protect against over-unrolling.
  // After split at least one iteration will be executed in pre-loop.
  if (cl->trip_count() <= (cl->is_normal_loop() ? 2u : 1u)) {
    return false;
  }
  _local_loop_unroll_limit  = LoopUnrollLimit;
  _local_loop_unroll_factor = 4;
  int future_unroll_cnt = cl->unrolled_count() * 2;
  if (!cl->is_vectorized_loop()) {
    if (future_unroll_cnt > LoopMaxUnroll) return false;
  } else {
    // obey user constraints on vector mapped loops with additional unrolling applied
    int unroll_constraint = (cl->slp_max_unroll()) ? cl->slp_max_unroll() : 1;
    if ((future_unroll_cnt / unroll_constraint) > LoopMaxUnroll) return false;
  }

  const int stride_con = cl->stride_con();

  // Check for initial stride being a small enough constant
  const int initial_stride_sz = MAX2(1<<2, Matcher::max_vector_size(T_BYTE) / 2);
  // Maximum stride size should protect against overflow, when doubling stride unroll_count times
  const int max_stride_size = MIN2<int>(max_jint / 2 - 2, initial_stride_sz * future_unroll_cnt);
  // No abs() use; abs(min_jint) = min_jint
  if (stride_con < -max_stride_size || stride_con > max_stride_size) return false;

  // Don't unroll if the next round of unrolling would push us
  // over the expected trip count of the loop.  One is subtracted
  // from the expected trip count because the pre-loop normally
  // executes 1 iteration.
  if (UnrollLimitForProfileCheck > 0 &&
      cl->profile_trip_cnt() != COUNT_UNKNOWN &&
      future_unroll_cnt        > UnrollLimitForProfileCheck &&
      (float)future_unroll_cnt > cl->profile_trip_cnt() - 1.0) {
    return false;
  }

  bool should_unroll = true;

  // When unroll count is greater than LoopUnrollMin, don't unroll if:
  //   the residual iterations are more than 10% of the trip count
  //   and rounds of "unroll,optimize" are not making significant progress
  //   Progress defined as current size less than 20% larger than previous size.
  if (UseSuperWord && cl->node_count_before_unroll() > 0 &&
      future_unroll_cnt > LoopUnrollMin &&
      is_residual_iters_large(future_unroll_cnt, cl) &&
      1.2 * cl->node_count_before_unroll() < (double)_body.size()) {
    if ((cl->slp_max_unroll() == 0) && !is_residual_iters_large(cl->unrolled_count(), cl)) {
      // cl->slp_max_unroll() = 0 means that the previous slp analysis never passed.
      // slp analysis may fail due to the loop IR is too complicated especially during the early stage
      // of loop unrolling analysis. But after several rounds of loop unrolling and other optimizations,
      // it's possible that the loop IR becomes simple enough to pass the slp analysis.
      // So we don't return immediately in hoping that the next slp analysis can succeed.
      should_unroll = false;
      future_unroll_cnt = cl->unrolled_count();
    } else {
      return false;
    }
  }

  Node *init_n = cl->init_trip();
  Node *limit_n = cl->limit();
  if (limit_n == NULL) return false; // We will dereference it below.

  // Non-constant bounds.
  // Protect against over-unrolling when init or/and limit are not constant
  // (so that trip_count's init value is maxint) but iv range is known.
  if (init_n == NULL || !init_n->is_Con() || !limit_n->is_Con()) {
    Node* phi = cl->phi();
    if (phi != NULL) {
      assert(phi->is_Phi() && phi->in(0) == _head, "Counted loop should have iv phi.");
      const TypeInt* iv_type = phase->_igvn.type(phi)->is_int();
      int next_stride = stride_con * 2; // stride after this unroll
      if (next_stride > 0) {
        if (iv_type->_lo > max_jint - next_stride || // overflow
            iv_type->_lo + next_stride >  iv_type->_hi) {
          return false;  // over-unrolling
        }
      } else if (next_stride < 0) {
        if (iv_type->_hi < min_jint - next_stride || // overflow
            iv_type->_hi + next_stride <  iv_type->_lo) {
          return false;  // over-unrolling
        }
      }
    }
  }

  // After unroll limit will be adjusted: new_limit = limit-stride.
  // Bailout if adjustment overflow.
  const TypeInt* limit_type = phase->_igvn.type(limit_n)->is_int();
  if ((stride_con > 0 && ((min_jint + stride_con) > limit_type->_hi)) ||
      (stride_con < 0 && ((max_jint + stride_con) < limit_type->_lo)))
    return false;  // overflow

  // Rudimentary cost model to estimate loop unrolling
  // factor.
  // Adjust body_size to determine if we unroll or not
  uint body_size = _body.size();
  // Key test to unroll loop in CRC32 java code
  int xors_in_loop = 0;
  // Also count ModL, DivL and MulL which expand mightly
  for (uint k = 0; k < _body.size(); k++) {
    Node* n = _body.at(k);
    switch (n->Opcode()) {
      case Op_XorI: xors_in_loop++; break; // CRC32 java code
      case Op_ModL: body_size += 30; break;
      case Op_DivL: body_size += 30; break;
      case Op_MulL: body_size += 10; break;
<<<<<<< HEAD
      case Op_RoundF: body_size += 30; break;
      case Op_RoundD: body_size += 30; break;
      case Op_RoundVF: body_size += 30; break;
      case Op_RoundVD: body_size += 30; break;
=======
      case Op_PopCountVI:
      case Op_PopCountVL: {
        const TypeVect* vt = n->bottom_type()->is_vect();
        body_size += Matcher::vector_op_pre_select_sz_estimate(n->Opcode(), vt->element_basic_type(), vt->length());
      } break;
>>>>>>> ff0b0927
      case Op_StrComp:
      case Op_StrEquals:
      case Op_StrIndexOf:
      case Op_StrIndexOfChar:
      case Op_EncodeISOArray:
      case Op_AryEq:
      case Op_CountPositives: {
        // Do not unroll a loop with String intrinsics code.
        // String intrinsics are large and have loops.
        return false;
      }
#if INCLUDE_RTM_OPT
      case Op_FastLock:
      case Op_FastUnlock: {
        // Don't unroll RTM locking code because it is large.
        if (UseRTMLocking) {
          return false;
        }
      }
#endif
    } // switch
  }

  if (UseSuperWord) {
    if (!cl->is_reduction_loop()) {
      phase->mark_reductions(this);
    }

    // Only attempt slp analysis when user controls do not prohibit it
    if (!cl->range_checks_present() && (LoopMaxUnroll > _local_loop_unroll_factor)) {
      // Once policy_slp_analysis succeeds, mark the loop with the
      // maximal unroll factor so that we minimize analysis passes
      if (future_unroll_cnt >= _local_loop_unroll_factor) {
        policy_unroll_slp_analysis(cl, phase, future_unroll_cnt);
      }
    }
  }

  int slp_max_unroll_factor = cl->slp_max_unroll();
  if ((LoopMaxUnroll < slp_max_unroll_factor) && FLAG_IS_DEFAULT(LoopMaxUnroll) && UseSubwordForMaxVector) {
    LoopMaxUnroll = slp_max_unroll_factor;
  }

  uint estimate = est_loop_clone_sz(2);

  if (cl->has_passed_slp()) {
    if (slp_max_unroll_factor >= future_unroll_cnt) {
      return should_unroll && phase->may_require_nodes(estimate);
    }
    return false; // Loop too big.
  }

  // Check for being too big
  if (body_size > (uint)_local_loop_unroll_limit) {
    if ((cl->is_subword_loop() || xors_in_loop >= 4) && body_size < 4u * LoopUnrollLimit) {
      return should_unroll && phase->may_require_nodes(estimate);
    }
    return false; // Loop too big.
  }

  if (cl->is_unroll_only()) {
    if (TraceSuperWordLoopUnrollAnalysis) {
      tty->print_cr("policy_unroll passed vector loop(vlen=%d, factor=%d)\n",
                    slp_max_unroll_factor, future_unroll_cnt);
    }
  }

  // Unroll once!  (Each trip will soon do double iterations)
  return should_unroll && phase->may_require_nodes(estimate);
}

void IdealLoopTree::policy_unroll_slp_analysis(CountedLoopNode *cl, PhaseIdealLoop *phase, int future_unroll_cnt) {

  // If nodes are depleted, some transform has miscalculated its needs.
  assert(!phase->exceeding_node_budget(), "sanity");

  // Enable this functionality target by target as needed
  if (SuperWordLoopUnrollAnalysis) {
    if (!cl->was_slp_analyzed()) {
      SuperWord sw(phase);
      sw.transform_loop(this, false);

      // If the loop is slp canonical analyze it
      if (sw.early_return() == false) {
        sw.unrolling_analysis(_local_loop_unroll_factor);
      }
    }

    if (cl->has_passed_slp()) {
      int slp_max_unroll_factor = cl->slp_max_unroll();
      if (slp_max_unroll_factor >= future_unroll_cnt) {
        int new_limit = cl->node_count_before_unroll() * slp_max_unroll_factor;
        if (new_limit > LoopUnrollLimit) {
          if (TraceSuperWordLoopUnrollAnalysis) {
            tty->print_cr("slp analysis unroll=%d, default limit=%d\n", new_limit, _local_loop_unroll_limit);
          }
          _local_loop_unroll_limit = new_limit;
        }
      }
    }
  }
}


//------------------------------policy_range_check-----------------------------
// Return TRUE or FALSE if the loop should be range-check-eliminated or not.
// When TRUE, the estimated node budget is also requested.
//
// We will actually perform iteration-splitting, a more powerful form of RCE.
bool IdealLoopTree::policy_range_check(PhaseIdealLoop* phase, bool provisional, BasicType bt) const {
  if (!provisional && !RangeCheckElimination) return false;

  // If nodes are depleted, some transform has miscalculated its needs.
  assert(provisional || !phase->exceeding_node_budget(), "sanity");

  if (_head->is_CountedLoop()) {
    CountedLoopNode *cl = _head->as_CountedLoop();
    // If we unrolled  with no intention of doing RCE and we  later changed our
    // minds, we got no pre-loop.  Either we need to make a new pre-loop, or we
    // have to disallow RCE.
    if (cl->is_main_no_pre_loop()) return false; // Disallowed for now.

    // check for vectorized loops, some opts are no longer needed
    // RCE needs pre/main/post loops. Don't apply it on a single iteration loop.
    if (cl->is_unroll_only() || (cl->is_normal_loop() && cl->trip_count() == 1)) return false;
  } else {
    assert(provisional, "no long counted loop expected");
  }

  BaseCountedLoopNode* cl = _head->as_BaseCountedLoop();
  Node *trip_counter = cl->phi();
  assert(!cl->is_LongCountedLoop() || bt == T_LONG, "only long range checks in long counted loops");

  // Check loop body for tests of trip-counter plus loop-invariant vs
  // loop-invariant.
  for (uint i = 0; i < _body.size(); i++) {
    Node *iff = _body[i];
    if (iff->Opcode() == Op_If ||
        iff->Opcode() == Op_RangeCheck) { // Test?

      // Comparing trip+off vs limit
      Node *bol = iff->in(1);
      if (bol->req() != 2) {
        continue; // dead constant test
      }
      if (!bol->is_Bool()) {
        assert(bol->Opcode() == Op_Conv2B, "predicate check only");
        continue;
      }
      if (bol->as_Bool()->_test._test == BoolTest::ne) {
        continue; // not RC
      }
      Node *cmp = bol->in(1);

      if (provisional) {
        // Try to pattern match with either cmp inputs, do not check
        // whether one of the inputs is loop independent as it may not
        // have had a chance to be hoisted yet.
        if (!phase->is_scaled_iv_plus_offset(cmp->in(1), trip_counter, bt, NULL, NULL) &&
            !phase->is_scaled_iv_plus_offset(cmp->in(2), trip_counter, bt, NULL, NULL)) {
          continue;
        }
      } else {
        Node *rc_exp = cmp->in(1);
        Node *limit = cmp->in(2);
        Node *limit_c = phase->get_ctrl(limit);
        if (limit_c == phase->C->top()) {
          return false;           // Found dead test on live IF?  No RCE!
        }
        if (is_member(phase->get_loop(limit_c))) {
          // Compare might have operands swapped; commute them
          rc_exp = cmp->in(2);
          limit  = cmp->in(1);
          limit_c = phase->get_ctrl(limit);
          if (is_member(phase->get_loop(limit_c))) {
            continue;             // Both inputs are loop varying; cannot RCE
          }
        }

        if (!phase->is_scaled_iv_plus_offset(rc_exp, trip_counter, bt, NULL, NULL)) {
          continue;
        }
      }
      // Found a test like 'trip+off vs limit'. Test is an IfNode, has two (2)
      // projections. If BOTH are in the loop we need loop unswitching instead
      // of iteration splitting.
      if (is_loop_exit(iff)) {
        // Found valid reason to split iterations (if there is room).
        // NOTE: Usually a gross overestimate.
        // Long range checks cause the loop to be transformed in a loop nest which only causes a fixed number of nodes
        // to be added
        return provisional || bt == T_LONG || phase->may_require_nodes(est_loop_clone_sz(2));
      }
    } // End of is IF
  }

  return false;
}

//------------------------------policy_peel_only-------------------------------
// Return TRUE or FALSE if the loop should NEVER be RCE'd or aligned.  Useful
// for unrolling loops with NO array accesses.
bool IdealLoopTree::policy_peel_only(PhaseIdealLoop *phase) const {

  // If nodes are depleted, some transform has miscalculated its needs.
  assert(!phase->exceeding_node_budget(), "sanity");

  // check for vectorized loops, any peeling done was already applied
  if (_head->is_CountedLoop() && _head->as_CountedLoop()->is_unroll_only()) {
    return false;
  }

  for (uint i = 0; i < _body.size(); i++) {
    if (_body[i]->is_Mem()) {
      return false;
    }
  }
  // No memory accesses at all!
  return true;
}

//------------------------------clone_up_backedge_goo--------------------------
// If Node n lives in the back_ctrl block and cannot float, we clone a private
// version of n in preheader_ctrl block and return that, otherwise return n.
Node *PhaseIdealLoop::clone_up_backedge_goo(Node *back_ctrl, Node *preheader_ctrl, Node *n, VectorSet &visited, Node_Stack &clones) {
  if (get_ctrl(n) != back_ctrl) return n;

  // Only visit once
  if (visited.test_set(n->_idx)) {
    Node *x = clones.find(n->_idx);
    return (x != NULL) ? x : n;
  }

  Node *x = NULL;               // If required, a clone of 'n'
  // Check for 'n' being pinned in the backedge.
  if (n->in(0) && n->in(0) == back_ctrl) {
    assert(clones.find(n->_idx) == NULL, "dead loop");
    x = n->clone();             // Clone a copy of 'n' to preheader
    clones.push(x, n->_idx);
    x->set_req(0, preheader_ctrl); // Fix x's control input to preheader
  }

  // Recursive fixup any other input edges into x.
  // If there are no changes we can just return 'n', otherwise
  // we need to clone a private copy and change it.
  for (uint i = 1; i < n->req(); i++) {
    Node *g = clone_up_backedge_goo(back_ctrl, preheader_ctrl, n->in(i), visited, clones);
    if (g != n->in(i)) {
      if (!x) {
        assert(clones.find(n->_idx) == NULL, "dead loop");
        x = n->clone();
        clones.push(x, n->_idx);
      }
      x->set_req(i, g);
    }
  }
  if (x) {                     // x can legally float to pre-header location
    register_new_node(x, preheader_ctrl);
    return x;
  } else {                      // raise n to cover LCA of uses
    set_ctrl(n, find_non_split_ctrl(back_ctrl->in(0)));
  }
  return n;
}

Node* PhaseIdealLoop::cast_incr_before_loop(Node* incr, Node* ctrl, Node* loop) {
  Node* castii = new CastIINode(incr, TypeInt::INT, ConstraintCastNode::UnconditionalDependency);
  castii->set_req(0, ctrl);
  register_new_node(castii, ctrl);
  for (DUIterator_Fast imax, i = incr->fast_outs(imax); i < imax; i++) {
    Node* n = incr->fast_out(i);
    if (n->is_Phi() && n->in(0) == loop) {
      int nrep = n->replace_edge(incr, castii, &_igvn);
      return castii;
    }
  }
  return NULL;
}

#ifdef ASSERT
void PhaseIdealLoop::ensure_zero_trip_guard_proj(Node* node, bool is_main_loop) {
  assert(node->is_IfProj(), "must be the zero trip guard If node");
  Node* zer_bol = node->in(0)->in(1);
  assert(zer_bol != NULL && zer_bol->is_Bool(), "must be Bool");
  Node* zer_cmp = zer_bol->in(1);
  assert(zer_cmp != NULL && zer_cmp->Opcode() == Op_CmpI, "must be CmpI");
  // For the main loop, the opaque node is the second input to zer_cmp, for the post loop it's the first input node
  Node* zer_opaq = zer_cmp->in(is_main_loop ? 2 : 1);
  assert(zer_opaq != NULL && zer_opaq->Opcode() == Op_Opaque1, "must be Opaque1");
}
#endif

// Make a copy of the skeleton range check predicates before the main
// loop and set the initial value of loop as input. After unrolling,
// the range of values for the induction variable in the main loop can
// fall outside the allowed range of values by the array access (main
// loop is never executed). When that happens, range check
// CastII/ConvI2L nodes cause some data paths to die. For consistency,
// the control paths must die too but the range checks were removed by
// predication. The range checks that we add here guarantee that they do.
void PhaseIdealLoop::copy_skeleton_predicates_to_main_loop_helper(Node* predicate, Node* init, Node* stride,
                                                 IdealLoopTree* outer_loop, LoopNode* outer_main_head,
                                                 uint dd_main_head, const uint idx_before_pre_post,
                                                 const uint idx_after_post_before_pre, Node* zero_trip_guard_proj_main,
                                                 Node* zero_trip_guard_proj_post, const Node_List &old_new) {
  if (predicate != NULL) {
#ifdef ASSERT
    ensure_zero_trip_guard_proj(zero_trip_guard_proj_main, true);
    ensure_zero_trip_guard_proj(zero_trip_guard_proj_post, false);
#endif
    IfNode* iff = predicate->in(0)->as_If();
    ProjNode* uncommon_proj = iff->proj_out(1 - predicate->as_Proj()->_con);
    Node* rgn = uncommon_proj->unique_ctrl_out();
    assert(rgn->is_Region() || rgn->is_Call(), "must be a region or call uct");
    assert(iff->in(1)->in(1)->Opcode() == Op_Opaque1, "unexpected predicate shape");
    predicate = iff->in(0);
    Node* current_proj = outer_main_head->in(LoopNode::EntryControl);
    Node* prev_proj = current_proj;
    Node* opaque_init = new OpaqueLoopInitNode(C, init);
    register_new_node(opaque_init, outer_main_head->in(LoopNode::EntryControl));
    Node* opaque_stride = new OpaqueLoopStrideNode(C, stride);
    register_new_node(opaque_stride, outer_main_head->in(LoopNode::EntryControl));

    while (predicate != NULL && predicate->is_Proj() && predicate->in(0)->is_If()) {
      iff = predicate->in(0)->as_If();
      uncommon_proj = iff->proj_out(1 - predicate->as_Proj()->_con);
      if (uncommon_proj->unique_ctrl_out() != rgn)
        break;
      if (iff->in(1)->Opcode() == Op_Opaque4) {
        assert(skeleton_predicate_has_opaque(iff), "unexpected");
        // Clone the skeleton predicate twice and initialize one with the initial
        // value of the loop induction variable. Leave the other predicate
        // to be initialized when increasing the stride during loop unrolling.
        prev_proj = clone_skeleton_predicate_for_main_or_post_loop(iff, opaque_init, NULL, predicate, uncommon_proj,
                                                                   current_proj, outer_loop, prev_proj);
        assert(skeleton_predicate_has_opaque(prev_proj->in(0)->as_If()), "");

        prev_proj = clone_skeleton_predicate_for_main_or_post_loop(iff, init, stride, predicate, uncommon_proj,
                                                                   current_proj, outer_loop, prev_proj);
        assert(!skeleton_predicate_has_opaque(prev_proj->in(0)->as_If()), "");

        // Rewire any control inputs from the cloned skeleton predicates down to the main and post loop for data nodes that are part of the
        // main loop (and were cloned to the pre and post loop).
        for (DUIterator i = predicate->outs(); predicate->has_out(i); i++) {
          Node* loop_node = predicate->out(i);
          Node* pre_loop_node = old_new[loop_node->_idx];
          // Change the control if 'loop_node' is part of the main loop. If there is an old->new mapping and the index of
          // 'pre_loop_node' is greater than idx_before_pre_post, then we know that 'loop_node' was cloned and is part of
          // the main loop (and 'pre_loop_node' is part of the pre loop).
          if (!loop_node->is_CFG() && (pre_loop_node != NULL && pre_loop_node->_idx > idx_after_post_before_pre)) {
            // 'loop_node' is a data node and part of the main loop. Rewire the control to the projection of the zero-trip guard if node
            // of the main loop that is immediately preceding the cloned predicates.
            _igvn.replace_input_of(loop_node, 0, zero_trip_guard_proj_main);
            --i;
          } else if (loop_node->_idx > idx_before_pre_post && loop_node->_idx < idx_after_post_before_pre) {
            // 'loop_node' is a data node and part of the post loop. Rewire the control to the projection of the zero-trip guard if node
            // of the post loop that is immediately preceding the post loop header node (there are no cloned predicates for the post loop).
            assert(pre_loop_node == NULL, "a node belonging to the post loop should not have an old_new mapping at this stage");
            _igvn.replace_input_of(loop_node, 0, zero_trip_guard_proj_post);
            --i;
          }
        }

        // Remove the skeleton predicate from the pre-loop
        _igvn.replace_input_of(iff, 1, _igvn.intcon(1));
      }
      predicate = predicate->in(0)->in(0);
    }
    _igvn.replace_input_of(outer_main_head, LoopNode::EntryControl, prev_proj);
    set_idom(outer_main_head, prev_proj, dd_main_head);
  }
}

static bool skeleton_follow_inputs(Node* n, int op) {
  return (n->is_Bool() ||
          n->is_Cmp() ||
          op == Op_AndL ||
          op == Op_OrL ||
          op == Op_RShiftL ||
          op == Op_LShiftL ||
          op == Op_AddL ||
          op == Op_AddI ||
          op == Op_MulL ||
          op == Op_MulI ||
          op == Op_SubL ||
          op == Op_SubI ||
          op == Op_ConvI2L);
}

bool PhaseIdealLoop::skeleton_predicate_has_opaque(IfNode* iff) {
  ResourceMark rm;
  Unique_Node_List wq;
  wq.push(iff->in(1)->in(1));
  for (uint i = 0; i < wq.size(); i++) {
    Node* n = wq.at(i);
    int op = n->Opcode();
    if (skeleton_follow_inputs(n, op)) {
      for (uint j = 1; j < n->req(); j++) {
        Node* m = n->in(j);
        if (m != NULL) {
          wq.push(m);
        }
      }
      continue;
    }
    if (n->is_Opaque1()) {
      return true;
    }
  }
  return false;
}

// Clone the skeleton predicate bool for a main or unswitched loop:
// Main loop: Set new_init and new_stride nodes as new inputs.
// Unswitched loop: new_init and new_stride are both NULL. Clone OpaqueLoopInit and OpaqueLoopStride instead.
Node* PhaseIdealLoop::clone_skeleton_predicate_bool(Node* iff, Node* new_init, Node* new_stride, Node* control) {
  Node_Stack to_clone(2);
  to_clone.push(iff->in(1), 1);
  uint current = C->unique();
  Node* result = NULL;
  bool is_unswitched_loop = new_init == NULL && new_stride == NULL;
  assert(new_init != NULL || is_unswitched_loop, "new_init must be set when new_stride is non-null");
  // Look for the opaque node to replace with the new value
  // and clone everything in between. We keep the Opaque4 node
  // so the duplicated predicates are eliminated once loop
  // opts are over: they are here only to keep the IR graph
  // consistent.
  do {
    Node* n = to_clone.node();
    uint i = to_clone.index();
    Node* m = n->in(i);
    int op = m->Opcode();
    if (skeleton_follow_inputs(m, op)) {
      to_clone.push(m, 1);
      continue;
    }
    if (m->is_Opaque1()) {
      if (n->_idx < current) {
        n = n->clone();
        register_new_node(n, control);
      }
      if (op == Op_OpaqueLoopInit) {
        if (is_unswitched_loop && m->_idx < current && new_init == NULL) {
          new_init = m->clone();
          register_new_node(new_init, control);
        }
        n->set_req(i, new_init);
      } else {
        assert(op == Op_OpaqueLoopStride, "unexpected opaque node");
        if (is_unswitched_loop && m->_idx < current && new_stride == NULL) {
          new_stride = m->clone();
          register_new_node(new_stride, control);
        }
        if (new_stride != NULL) {
          n->set_req(i, new_stride);
        }
      }
      to_clone.set_node(n);
    }
    while (true) {
      Node* cur = to_clone.node();
      uint j = to_clone.index();
      if (j+1 < cur->req()) {
        to_clone.set_index(j+1);
        break;
      }
      to_clone.pop();
      if (to_clone.size() == 0) {
        result = cur;
        break;
      }
      Node* next = to_clone.node();
      j = to_clone.index();
      if (next->in(j) != cur) {
        assert(cur->_idx >= current || next->in(j)->Opcode() == Op_Opaque1, "new node or Opaque1 being replaced");
        if (next->_idx < current) {
          next = next->clone();
          register_new_node(next, control);
          to_clone.set_node(next);
        }
        next->set_req(j, cur);
      }
    }
  } while (result == NULL);
  assert(result->_idx >= current, "new node expected");
  assert(!is_unswitched_loop || new_init != NULL, "new_init must always be found and cloned");
  return result;
}

// Clone a skeleton predicate for the main loop. new_init and new_stride are set as new inputs. Since the predicates cannot fail at runtime,
// Halt nodes are inserted instead of uncommon traps.
Node* PhaseIdealLoop::clone_skeleton_predicate_for_main_or_post_loop(Node* iff, Node* new_init, Node* new_stride, Node* predicate, Node* uncommon_proj,
                                                                     Node* control, IdealLoopTree* outer_loop, Node* input_proj) {
  Node* result = clone_skeleton_predicate_bool(iff, new_init, new_stride, control);
  Node* proj = predicate->clone();
  Node* other_proj = uncommon_proj->clone();
  Node* new_iff = iff->clone();
  new_iff->set_req(1, result);
  proj->set_req(0, new_iff);
  other_proj->set_req(0, new_iff);
  Node* frame = new ParmNode(C->start(), TypeFunc::FramePtr);
  register_new_node(frame, C->start());
  // It's impossible for the predicate to fail at runtime. Use an Halt node.
  Node* halt = new HaltNode(other_proj, frame, "duplicated predicate failed which is impossible");
  C->root()->add_req(halt);
  new_iff->set_req(0, input_proj);

  register_control(new_iff, outer_loop == _ltree_root ? _ltree_root : outer_loop->_parent, input_proj);
  register_control(proj, outer_loop == _ltree_root ? _ltree_root : outer_loop->_parent, new_iff);
  register_control(other_proj, _ltree_root, new_iff);
  register_control(halt, _ltree_root, other_proj);
  return proj;
}

void PhaseIdealLoop::copy_skeleton_predicates_to_main_loop(CountedLoopNode* pre_head, Node* init, Node* stride,
                                          IdealLoopTree* outer_loop, LoopNode* outer_main_head,
                                          uint dd_main_head, const uint idx_before_pre_post,
                                          const uint idx_after_post_before_pre, Node* zero_trip_guard_proj_main,
                                          Node* zero_trip_guard_proj_post, const Node_List &old_new) {
  if (UseLoopPredicate) {
    Node* entry = pre_head->in(LoopNode::EntryControl);
    Node* predicate = NULL;
    predicate = find_predicate_insertion_point(entry, Deoptimization::Reason_loop_limit_check);
    if (predicate != NULL) {
      entry = skip_loop_predicates(entry);
    }
    Node* profile_predicate = NULL;
    if (UseProfiledLoopPredicate) {
      profile_predicate = find_predicate_insertion_point(entry, Deoptimization::Reason_profile_predicate);
      if (profile_predicate != NULL) {
        entry = skip_loop_predicates(entry);
      }
    }
    predicate = find_predicate_insertion_point(entry, Deoptimization::Reason_predicate);
    copy_skeleton_predicates_to_main_loop_helper(predicate, init, stride, outer_loop, outer_main_head, dd_main_head,
                                                 idx_before_pre_post, idx_after_post_before_pre, zero_trip_guard_proj_main,
                                                 zero_trip_guard_proj_post, old_new);
    copy_skeleton_predicates_to_main_loop_helper(profile_predicate, init, stride, outer_loop, outer_main_head, dd_main_head,
                                                 idx_before_pre_post, idx_after_post_before_pre, zero_trip_guard_proj_main,
                                                 zero_trip_guard_proj_post, old_new);
  }
}

//------------------------------insert_pre_post_loops--------------------------
// Insert pre and post loops.  If peel_only is set, the pre-loop can not have
// more iterations added.  It acts as a 'peel' only, no lower-bound RCE, no
// alignment.  Useful to unroll loops that do no array accesses.
void PhaseIdealLoop::insert_pre_post_loops(IdealLoopTree *loop, Node_List &old_new, bool peel_only) {

#ifndef PRODUCT
  if (TraceLoopOpts) {
    if (peel_only)
      tty->print("PeelMainPost ");
    else
      tty->print("PreMainPost  ");
    loop->dump_head();
  }
#endif
  C->set_major_progress();

  // Find common pieces of the loop being guarded with pre & post loops
  CountedLoopNode *main_head = loop->_head->as_CountedLoop();
  assert(main_head->is_normal_loop(), "");
  CountedLoopEndNode *main_end = main_head->loopexit();
  assert(main_end->outcnt() == 2, "1 true, 1 false path only");

  Node *pre_header= main_head->in(LoopNode::EntryControl);
  Node *init      = main_head->init_trip();
  Node *incr      = main_end ->incr();
  Node *limit     = main_end ->limit();
  Node *stride    = main_end ->stride();
  Node *cmp       = main_end ->cmp_node();
  BoolTest::mask b_test = main_end->test_trip();

  // Need only 1 user of 'bol' because I will be hacking the loop bounds.
  Node *bol = main_end->in(CountedLoopEndNode::TestValue);
  if (bol->outcnt() != 1) {
    bol = bol->clone();
    register_new_node(bol,main_end->in(CountedLoopEndNode::TestControl));
    _igvn.replace_input_of(main_end, CountedLoopEndNode::TestValue, bol);
  }
  // Need only 1 user of 'cmp' because I will be hacking the loop bounds.
  if (cmp->outcnt() != 1) {
    cmp = cmp->clone();
    register_new_node(cmp,main_end->in(CountedLoopEndNode::TestControl));
    _igvn.replace_input_of(bol, 1, cmp);
  }

  // Add the post loop
  const uint idx_before_pre_post = Compile::current()->unique();
  CountedLoopNode *post_head = NULL;
  Node* post_incr = incr;
  Node* main_exit = insert_post_loop(loop, old_new, main_head, main_end, post_incr, limit, post_head);
  const uint idx_after_post_before_pre = Compile::current()->unique();

  //------------------------------
  // Step B: Create Pre-Loop.

  // Step B1: Clone the loop body.  The clone becomes the pre-loop.  The main
  // loop pre-header illegally has 2 control users (old & new loops).
  LoopNode* outer_main_head = main_head;
  IdealLoopTree* outer_loop = loop;
  if (main_head->is_strip_mined()) {
    main_head->verify_strip_mined(1);
    outer_main_head = main_head->outer_loop();
    outer_loop = loop->_parent;
    assert(outer_loop->_head == outer_main_head, "broken loop tree");
  }
  uint dd_main_head = dom_depth(outer_main_head);
  clone_loop(loop, old_new, dd_main_head, ControlAroundStripMined);
  CountedLoopNode*    pre_head = old_new[main_head->_idx]->as_CountedLoop();
  CountedLoopEndNode* pre_end  = old_new[main_end ->_idx]->as_CountedLoopEnd();
  pre_head->set_pre_loop(main_head);
  Node *pre_incr = old_new[incr->_idx];

  // Reduce the pre-loop trip count.
  pre_end->_prob = PROB_FAIR;

  // Find the pre-loop normal exit.
  Node* pre_exit = pre_end->proj_out(false);
  assert(pre_exit->Opcode() == Op_IfFalse, "");
  IfFalseNode *new_pre_exit = new IfFalseNode(pre_end);
  _igvn.register_new_node_with_optimizer(new_pre_exit);
  set_idom(new_pre_exit, pre_end, dd_main_head);
  set_loop(new_pre_exit, outer_loop->_parent);

  // Step B2: Build a zero-trip guard for the main-loop.  After leaving the
  // pre-loop, the main-loop may not execute at all.  Later in life this
  // zero-trip guard will become the minimum-trip guard when we unroll
  // the main-loop.
  Node *min_opaq = new Opaque1Node(C, limit);
  Node *min_cmp  = new CmpINode(pre_incr, min_opaq);
  Node *min_bol  = new BoolNode(min_cmp, b_test);
  register_new_node(min_opaq, new_pre_exit);
  register_new_node(min_cmp , new_pre_exit);
  register_new_node(min_bol , new_pre_exit);

  // Build the IfNode (assume the main-loop is executed always).
  IfNode *min_iff = new IfNode(new_pre_exit, min_bol, PROB_ALWAYS, COUNT_UNKNOWN);
  _igvn.register_new_node_with_optimizer(min_iff);
  set_idom(min_iff, new_pre_exit, dd_main_head);
  set_loop(min_iff, outer_loop->_parent);

  // Plug in the false-path, taken if we need to skip main-loop
  _igvn.hash_delete(pre_exit);
  pre_exit->set_req(0, min_iff);
  set_idom(pre_exit, min_iff, dd_main_head);
  set_idom(pre_exit->unique_ctrl_out(), min_iff, dd_main_head);
  // Make the true-path, must enter the main loop
  Node *min_taken = new IfTrueNode(min_iff);
  _igvn.register_new_node_with_optimizer(min_taken);
  set_idom(min_taken, min_iff, dd_main_head);
  set_loop(min_taken, outer_loop->_parent);
  // Plug in the true path
  _igvn.hash_delete(outer_main_head);
  outer_main_head->set_req(LoopNode::EntryControl, min_taken);
  set_idom(outer_main_head, min_taken, dd_main_head);

  VectorSet visited;
  Node_Stack clones(main_head->back_control()->outcnt());
  // Step B3: Make the fall-in values to the main-loop come from the
  // fall-out values of the pre-loop.
  for (DUIterator i2 = main_head->outs(); main_head->has_out(i2); i2++) {
    Node* main_phi = main_head->out(i2);
    if (main_phi->is_Phi() && main_phi->in(0) == main_head && main_phi->outcnt() > 0) {
      Node* pre_phi = old_new[main_phi->_idx];
      Node* fallpre = clone_up_backedge_goo(pre_head->back_control(),
                                            main_head->skip_strip_mined()->in(LoopNode::EntryControl),
                                            pre_phi->in(LoopNode::LoopBackControl),
                                            visited, clones);
      _igvn.hash_delete(main_phi);
      main_phi->set_req(LoopNode::EntryControl, fallpre);
    }
  }

  // Nodes inside the loop may be control dependent on a predicate
  // that was moved before the preloop. If the back branch of the main
  // or post loops becomes dead, those nodes won't be dependent on the
  // test that guards that loop nest anymore which could lead to an
  // incorrect array access because it executes independently of the
  // test that was guarding the loop nest. We add a special CastII on
  // the if branch that enters the loop, between the input induction
  // variable value and the induction variable Phi to preserve correct
  // dependencies.

  // CastII for the main loop:
  Node* castii = cast_incr_before_loop(pre_incr, min_taken, main_head);
  assert(castii != NULL, "no castII inserted");
  assert(post_head->in(1)->is_IfProj(), "must be zero-trip guard If node projection of the post loop");
  copy_skeleton_predicates_to_main_loop(pre_head, castii, stride, outer_loop, outer_main_head, dd_main_head,
                                        idx_before_pre_post, idx_after_post_before_pre, min_taken, post_head->in(1), old_new);
  copy_skeleton_predicates_to_post_loop(outer_main_head, post_head, post_incr, stride);

  // Step B4: Shorten the pre-loop to run only 1 iteration (for now).
  // RCE and alignment may change this later.
  Node *cmp_end = pre_end->cmp_node();
  assert(cmp_end->in(2) == limit, "");
  Node *pre_limit = new AddINode(init, stride);

  // Save the original loop limit in this Opaque1 node for
  // use by range check elimination.
  Node *pre_opaq  = new Opaque1Node(C, pre_limit, limit);

  register_new_node(pre_limit, pre_head->in(0));
  register_new_node(pre_opaq , pre_head->in(0));

  // Since no other users of pre-loop compare, I can hack limit directly
  assert(cmp_end->outcnt() == 1, "no other users");
  _igvn.hash_delete(cmp_end);
  cmp_end->set_req(2, peel_only ? pre_limit : pre_opaq);

  // Special case for not-equal loop bounds:
  // Change pre loop test, main loop test, and the
  // main loop guard test to use lt or gt depending on stride
  // direction:
  // positive stride use <
  // negative stride use >
  //
  // not-equal test is kept for post loop to handle case
  // when init > limit when stride > 0 (and reverse).

  if (pre_end->in(CountedLoopEndNode::TestValue)->as_Bool()->_test._test == BoolTest::ne) {

    BoolTest::mask new_test = (main_end->stride_con() > 0) ? BoolTest::lt : BoolTest::gt;
    // Modify pre loop end condition
    Node* pre_bol = pre_end->in(CountedLoopEndNode::TestValue)->as_Bool();
    BoolNode* new_bol0 = new BoolNode(pre_bol->in(1), new_test);
    register_new_node(new_bol0, pre_head->in(0));
    _igvn.replace_input_of(pre_end, CountedLoopEndNode::TestValue, new_bol0);
    // Modify main loop guard condition
    assert(min_iff->in(CountedLoopEndNode::TestValue) == min_bol, "guard okay");
    BoolNode* new_bol1 = new BoolNode(min_bol->in(1), new_test);
    register_new_node(new_bol1, new_pre_exit);
    _igvn.hash_delete(min_iff);
    min_iff->set_req(CountedLoopEndNode::TestValue, new_bol1);
    // Modify main loop end condition
    BoolNode* main_bol = main_end->in(CountedLoopEndNode::TestValue)->as_Bool();
    BoolNode* new_bol2 = new BoolNode(main_bol->in(1), new_test);
    register_new_node(new_bol2, main_end->in(CountedLoopEndNode::TestControl));
    _igvn.replace_input_of(main_end, CountedLoopEndNode::TestValue, new_bol2);
  }

  // Flag main loop
  main_head->set_main_loop();
  if (peel_only) {
    main_head->set_main_no_pre_loop();
  }

  // Subtract a trip count for the pre-loop.
  main_head->set_trip_count(main_head->trip_count() - 1);

  // It's difficult to be precise about the trip-counts
  // for the pre/post loops.  They are usually very short,
  // so guess that 4 trips is a reasonable value.
  post_head->set_profile_trip_cnt(4.0);
  pre_head->set_profile_trip_cnt(4.0);

  // Now force out all loop-invariant dominating tests.  The optimizer
  // finds some, but we _know_ they are all useless.
  peeled_dom_test_elim(loop,old_new);
  loop->record_for_igvn();
}

//------------------------------insert_vector_post_loop------------------------
// Insert a copy of the atomic unrolled vectorized main loop as a post loop,
// unroll_policy has  already informed  us that more  unrolling is  about to
// happen  to the  main  loop.  The  resultant  post loop  will  serve as  a
// vectorized drain loop.
void PhaseIdealLoop::insert_vector_post_loop(IdealLoopTree *loop, Node_List &old_new) {
  if (!loop->_head->is_CountedLoop()) return;

  CountedLoopNode *cl = loop->_head->as_CountedLoop();

  // only process vectorized main loops
  if (!cl->is_vectorized_loop() || !cl->is_main_loop()) return;

  int slp_max_unroll_factor = cl->slp_max_unroll();
  int cur_unroll = cl->unrolled_count();

  if (slp_max_unroll_factor == 0) return;

  // only process atomic unroll vector loops (not super unrolled after vectorization)
  if (cur_unroll != slp_max_unroll_factor) return;

  // we only ever process this one time
  if (cl->has_atomic_post_loop()) return;

  if (!may_require_nodes(loop->est_loop_clone_sz(2))) {
    return;
  }

#ifndef PRODUCT
  if (TraceLoopOpts) {
    tty->print("PostVector  ");
    loop->dump_head();
  }
#endif
  C->set_major_progress();

  // Find common pieces of the loop being guarded with pre & post loops
  CountedLoopNode *main_head = loop->_head->as_CountedLoop();
  CountedLoopEndNode *main_end = main_head->loopexit();
  // diagnostic to show loop end is not properly formed
  assert(main_end->outcnt() == 2, "1 true, 1 false path only");

  // mark this loop as processed
  main_head->mark_has_atomic_post_loop();

  Node *incr = main_end->incr();
  Node *limit = main_end->limit();

  // In this case we throw away the result as we are not using it to connect anything else.
  CountedLoopNode *post_head = NULL;
  insert_post_loop(loop, old_new, main_head, main_end, incr, limit, post_head);
  copy_skeleton_predicates_to_post_loop(main_head->skip_strip_mined(), post_head, incr, main_head->stride());

  // It's difficult to be precise about the trip-counts
  // for post loops.  They are usually very short,
  // so guess that unit vector trips is a reasonable value.
  post_head->set_profile_trip_cnt(cur_unroll);

  // Now force out all loop-invariant dominating tests.  The optimizer
  // finds some, but we _know_ they are all useless.
  peeled_dom_test_elim(loop, old_new);
  loop->record_for_igvn();
}


//-------------------------insert_scalar_rced_post_loop------------------------
// Insert a copy of the rce'd main loop as a post loop,
// We have not unrolled the main loop, so this is the right time to inject this.
// Later we will examine the partner of this post loop pair which still has range checks
// to see inject code which tests at runtime if the range checks are applicable.
void PhaseIdealLoop::insert_scalar_rced_post_loop(IdealLoopTree *loop, Node_List &old_new) {
  if (!loop->_head->is_CountedLoop()) return;

  CountedLoopNode *cl = loop->_head->as_CountedLoop();

  // only process RCE'd main loops
  if (!cl->is_main_loop() || cl->range_checks_present()) return;

#ifndef PRODUCT
  if (TraceLoopOpts) {
    tty->print("PostScalarRce  ");
    loop->dump_head();
  }
#endif
  C->set_major_progress();

  // Find common pieces of the loop being guarded with pre & post loops
  CountedLoopNode *main_head = loop->_head->as_CountedLoop();
  CountedLoopEndNode *main_end = main_head->loopexit();
  // diagnostic to show loop end is not properly formed
  assert(main_end->outcnt() == 2, "1 true, 1 false path only");

  Node *incr = main_end->incr();
  Node *limit = main_end->limit();

  // In this case we throw away the result as we are not using it to connect anything else.
  CountedLoopNode *post_head = NULL;
  insert_post_loop(loop, old_new, main_head, main_end, incr, limit, post_head);
  copy_skeleton_predicates_to_post_loop(main_head->skip_strip_mined(), post_head, incr, main_head->stride());

  // It's difficult to be precise about the trip-counts
  // for post loops.  They are usually very short,
  // so guess that unit vector trips is a reasonable value.
  post_head->set_profile_trip_cnt(4.0);
  post_head->set_is_rce_post_loop();

  // Now force out all loop-invariant dominating tests.  The optimizer
  // finds some, but we _know_ they are all useless.
  peeled_dom_test_elim(loop, old_new);
  loop->record_for_igvn();
}


//------------------------------insert_post_loop-------------------------------
// Insert post loops.  Add a post loop to the given loop passed.
Node *PhaseIdealLoop::insert_post_loop(IdealLoopTree* loop, Node_List& old_new,
                                       CountedLoopNode* main_head, CountedLoopEndNode* main_end,
                                       Node*& incr, Node* limit, CountedLoopNode*& post_head) {
  IfNode* outer_main_end = main_end;
  IdealLoopTree* outer_loop = loop;
  if (main_head->is_strip_mined()) {
    main_head->verify_strip_mined(1);
    outer_main_end = main_head->outer_loop_end();
    outer_loop = loop->_parent;
    assert(outer_loop->_head == main_head->in(LoopNode::EntryControl), "broken loop tree");
  }

  //------------------------------
  // Step A: Create a new post-Loop.
  Node* main_exit = outer_main_end->proj_out(false);
  assert(main_exit->Opcode() == Op_IfFalse, "");
  int dd_main_exit = dom_depth(main_exit);

  // Step A1: Clone the loop body of main. The clone becomes the post-loop.
  // The main loop pre-header illegally has 2 control users (old & new loops).
  clone_loop(loop, old_new, dd_main_exit, ControlAroundStripMined);
  assert(old_new[main_end->_idx]->Opcode() == Op_CountedLoopEnd, "");
  post_head = old_new[main_head->_idx]->as_CountedLoop();
  post_head->set_normal_loop();
  post_head->set_post_loop(main_head);

  // Reduce the post-loop trip count.
  CountedLoopEndNode* post_end = old_new[main_end->_idx]->as_CountedLoopEnd();
  post_end->_prob = PROB_FAIR;

  // Build the main-loop normal exit.
  IfFalseNode *new_main_exit = new IfFalseNode(outer_main_end);
  _igvn.register_new_node_with_optimizer(new_main_exit);
  set_idom(new_main_exit, outer_main_end, dd_main_exit);
  set_loop(new_main_exit, outer_loop->_parent);

  // Step A2: Build a zero-trip guard for the post-loop.  After leaving the
  // main-loop, the post-loop may not execute at all.  We 'opaque' the incr
  // (the previous loop trip-counter exit value) because we will be changing
  // the exit value (via additional unrolling) so we cannot constant-fold away the zero
  // trip guard until all unrolling is done.
  Node *zer_opaq = new Opaque1Node(C, incr);
  Node *zer_cmp = new CmpINode(zer_opaq, limit);
  Node *zer_bol = new BoolNode(zer_cmp, main_end->test_trip());
  register_new_node(zer_opaq, new_main_exit);
  register_new_node(zer_cmp, new_main_exit);
  register_new_node(zer_bol, new_main_exit);

  // Build the IfNode
  IfNode *zer_iff = new IfNode(new_main_exit, zer_bol, PROB_FAIR, COUNT_UNKNOWN);
  _igvn.register_new_node_with_optimizer(zer_iff);
  set_idom(zer_iff, new_main_exit, dd_main_exit);
  set_loop(zer_iff, outer_loop->_parent);

  // Plug in the false-path, taken if we need to skip this post-loop
  _igvn.replace_input_of(main_exit, 0, zer_iff);
  set_idom(main_exit, zer_iff, dd_main_exit);
  set_idom(main_exit->unique_out(), zer_iff, dd_main_exit);
  // Make the true-path, must enter this post loop
  Node *zer_taken = new IfTrueNode(zer_iff);
  _igvn.register_new_node_with_optimizer(zer_taken);
  set_idom(zer_taken, zer_iff, dd_main_exit);
  set_loop(zer_taken, outer_loop->_parent);
  // Plug in the true path
  _igvn.hash_delete(post_head);
  post_head->set_req(LoopNode::EntryControl, zer_taken);
  set_idom(post_head, zer_taken, dd_main_exit);

  VectorSet visited;
  Node_Stack clones(main_head->back_control()->outcnt());
  // Step A3: Make the fall-in values to the post-loop come from the
  // fall-out values of the main-loop.
  for (DUIterator i = main_head->outs(); main_head->has_out(i); i++) {
    Node* main_phi = main_head->out(i);
    if (main_phi->is_Phi() && main_phi->in(0) == main_head && main_phi->outcnt() > 0) {
      Node* cur_phi = old_new[main_phi->_idx];
      Node* fallnew = clone_up_backedge_goo(main_head->back_control(),
                                            post_head->init_control(),
                                            main_phi->in(LoopNode::LoopBackControl),
                                            visited, clones);
      _igvn.hash_delete(cur_phi);
      cur_phi->set_req(LoopNode::EntryControl, fallnew);
    }
  }

  // CastII for the new post loop:
  incr = cast_incr_before_loop(zer_opaq->in(1), zer_taken, post_head);
  assert(incr != NULL, "no castII inserted");

  return new_main_exit;
}

//------------------------------is_invariant-----------------------------
// Return true if n is invariant
bool IdealLoopTree::is_invariant(Node* n) const {
  Node *n_c = _phase->has_ctrl(n) ? _phase->get_ctrl(n) : n;
  if (n_c->is_top()) return false;
  return !is_member(_phase->get_loop(n_c));
}

void PhaseIdealLoop::update_main_loop_skeleton_predicates(Node* ctrl, CountedLoopNode* loop_head, Node* init, int stride_con) {
  // Search for skeleton predicates and update them according to the new stride
  Node* entry = ctrl;
  Node* prev_proj = ctrl;
  LoopNode* outer_loop_head = loop_head->skip_strip_mined();
  IdealLoopTree* outer_loop = get_loop(outer_loop_head);

  // Compute the value of the loop induction variable at the end of the
  // first iteration of the unrolled loop: init + new_stride_con - init_inc
  int new_stride_con = stride_con * 2;
  Node* max_value = _igvn.intcon(new_stride_con);
  set_ctrl(max_value, C->root());

  while (entry != NULL && entry->is_Proj() && entry->in(0)->is_If()) {
    IfNode* iff = entry->in(0)->as_If();
    ProjNode* proj = iff->proj_out(1 - entry->as_Proj()->_con);
    if (proj->unique_ctrl_out()->Opcode() != Op_Halt) {
      break;
    }
    if (iff->in(1)->Opcode() == Op_Opaque4) {
      // Look for predicate with an Opaque1 node that can be used as a template
      if (!skeleton_predicate_has_opaque(iff)) {
        // No Opaque1 node? It's either the check for the first value
        // of the first iteration or the check for the last value of
        // the first iteration of an unrolled loop. We can't
        // tell. Kill it in any case.
        _igvn.replace_input_of(iff, 1, iff->in(1)->in(2));
      } else {
        // Add back predicates updated for the new stride.
        prev_proj = clone_skeleton_predicate_for_main_or_post_loop(iff, init, max_value, entry, proj, ctrl, outer_loop,
                                                                   prev_proj);
        assert(!skeleton_predicate_has_opaque(prev_proj->in(0)->as_If()), "unexpected");
      }
    }
    entry = entry->in(0)->in(0);
  }
  if (prev_proj != ctrl) {
    _igvn.replace_input_of(outer_loop_head, LoopNode::EntryControl, prev_proj);
    set_idom(outer_loop_head, prev_proj, dom_depth(outer_loop_head));
  }
}

void PhaseIdealLoop::copy_skeleton_predicates_to_post_loop(LoopNode* main_loop_head, CountedLoopNode* post_loop_head, Node* init, Node* stride) {
  // Go over the skeleton predicates of the main loop and make a copy for the post loop with its initial iv value and
  // stride as inputs.
  Node* post_loop_entry = post_loop_head->in(LoopNode::EntryControl);
  Node* main_loop_entry = main_loop_head->in(LoopNode::EntryControl);
  IdealLoopTree* post_loop = get_loop(post_loop_head);

  Node* ctrl = main_loop_entry;
  Node* prev_proj = post_loop_entry;
  while (ctrl != NULL && ctrl->is_Proj() && ctrl->in(0)->is_If()) {
    IfNode* iff = ctrl->in(0)->as_If();
    ProjNode* proj = iff->proj_out(1 - ctrl->as_Proj()->_con);
    if (proj->unique_ctrl_out()->Opcode() != Op_Halt) {
      break;
    }
    if (iff->in(1)->Opcode() == Op_Opaque4 && skeleton_predicate_has_opaque(iff)) {
      prev_proj = clone_skeleton_predicate_for_main_or_post_loop(iff, init, stride, ctrl, proj, post_loop_entry,
                                                                 post_loop, prev_proj);
      assert(!skeleton_predicate_has_opaque(prev_proj->in(0)->as_If()), "unexpected");
    }
    ctrl = ctrl->in(0)->in(0);
  }
  if (prev_proj != post_loop_entry) {
    _igvn.replace_input_of(post_loop_head, LoopNode::EntryControl, prev_proj);
    set_idom(post_loop_head, prev_proj, dom_depth(post_loop_head));
  }
}

//------------------------------do_unroll--------------------------------------
// Unroll the loop body one step - make each trip do 2 iterations.
void PhaseIdealLoop::do_unroll(IdealLoopTree *loop, Node_List &old_new, bool adjust_min_trip) {
  assert(LoopUnrollLimit, "");
  CountedLoopNode *loop_head = loop->_head->as_CountedLoop();
  CountedLoopEndNode *loop_end = loop_head->loopexit();
#ifndef PRODUCT
  if (PrintOpto && VerifyLoopOptimizations) {
    tty->print("Unrolling ");
    loop->dump_head();
  } else if (TraceLoopOpts) {
    if (loop_head->trip_count() < (uint)LoopUnrollLimit) {
      tty->print("Unroll %d(%2d) ", loop_head->unrolled_count()*2, loop_head->trip_count());
    } else {
      tty->print("Unroll %d     ", loop_head->unrolled_count()*2);
    }
    loop->dump_head();
  }

  if (C->do_vector_loop() && (PrintOpto && (VerifyLoopOptimizations || TraceLoopOpts))) {
    Node_Stack stack(C->live_nodes() >> 2);
    Node_List rpo_list;
    VectorSet visited;
    visited.set(loop_head->_idx);
    rpo(loop_head, stack, visited, rpo_list);
    dump(loop, rpo_list.size(), rpo_list);
  }
#endif

  // Remember loop node count before unrolling to detect
  // if rounds of unroll,optimize are making progress
  loop_head->set_node_count_before_unroll(loop->_body.size());

  Node *ctrl  = loop_head->skip_strip_mined()->in(LoopNode::EntryControl);
  Node *limit = loop_head->limit();
  Node *init  = loop_head->init_trip();
  Node *stride = loop_head->stride();

  Node *opaq = NULL;
  if (adjust_min_trip) {       // If not maximally unrolling, need adjustment
    // Search for zero-trip guard.

    // Check the shape of the graph at the loop entry. If an inappropriate
    // graph shape is encountered, the compiler bails out loop unrolling;
    // compilation of the method will still succeed.
    opaq = loop_head->is_canonical_loop_entry();
    if (opaq == NULL) {
      return;
    }
    // Zero-trip test uses an 'opaque' node which is not shared.
    assert(opaq->outcnt() == 1 && opaq->in(1) == limit, "");
  }

  C->set_major_progress();

  Node* new_limit = NULL;
  int stride_con = stride->get_int();
  int stride_p = (stride_con > 0) ? stride_con : -stride_con;
  uint old_trip_count = loop_head->trip_count();
  // Verify that unroll policy result is still valid.
  assert(old_trip_count > 1 && (!adjust_min_trip || stride_p <=
    MIN2<int>(max_jint / 2 - 2, MAX2(1<<3, Matcher::max_vector_size(T_BYTE)) * loop_head->unrolled_count())), "sanity");

  update_main_loop_skeleton_predicates(ctrl, loop_head, init, stride_con);

  // Adjust loop limit to keep valid iterations number after unroll.
  // Use (limit - stride) instead of (((limit - init)/stride) & (-2))*stride
  // which may overflow.
  if (!adjust_min_trip) {
    assert(old_trip_count > 1 && (old_trip_count & 1) == 0,
        "odd trip count for maximally unroll");
    // Don't need to adjust limit for maximally unroll since trip count is even.
  } else if (loop_head->has_exact_trip_count() && init->is_Con()) {
    // Loop's limit is constant. Loop's init could be constant when pre-loop
    // become peeled iteration.
    jlong init_con = init->get_int();
    // We can keep old loop limit if iterations count stays the same:
    //   old_trip_count == new_trip_count * 2
    // Note: since old_trip_count >= 2 then new_trip_count >= 1
    // so we also don't need to adjust zero trip test.
    jlong limit_con  = limit->get_int();
    // (stride_con*2) not overflow since stride_con <= 8.
    int new_stride_con = stride_con * 2;
    int stride_m    = new_stride_con - (stride_con > 0 ? 1 : -1);
    jlong trip_count = (limit_con - init_con + stride_m)/new_stride_con;
    // New trip count should satisfy next conditions.
    assert(trip_count > 0 && (julong)trip_count < (julong)max_juint/2, "sanity");
    uint new_trip_count = (uint)trip_count;
    adjust_min_trip = (old_trip_count != new_trip_count*2);
  }

  if (adjust_min_trip) {
    // Step 2: Adjust the trip limit if it is called for.
    // The adjustment amount is -stride. Need to make sure if the
    // adjustment underflows or overflows, then the main loop is skipped.
    Node* cmp = loop_end->cmp_node();
    assert(cmp->in(2) == limit, "sanity");
    assert(opaq != NULL && opaq->in(1) == limit, "sanity");

    // Verify that policy_unroll result is still valid.
    const TypeInt* limit_type = _igvn.type(limit)->is_int();
    assert(stride_con > 0 && ((limit_type->_hi - stride_con) < limit_type->_hi) ||
           stride_con < 0 && ((limit_type->_lo - stride_con) > limit_type->_lo),
           "sanity");

    if (limit->is_Con()) {
      // The check in policy_unroll and the assert above guarantee
      // no underflow if limit is constant.
      new_limit = _igvn.intcon(limit->get_int() - stride_con);
      set_ctrl(new_limit, C->root());
    } else {
      // Limit is not constant.
      if (loop_head->unrolled_count() == 1) { // only for first unroll
        // Separate limit by Opaque node in case it is an incremented
        // variable from previous loop to avoid using pre-incremented
        // value which could increase register pressure.
        // Otherwise reorg_offsets() optimization will create a separate
        // Opaque node for each use of trip-counter and as result
        // zero trip guard limit will be different from loop limit.
        assert(has_ctrl(opaq), "should have it");
        Node* opaq_ctrl = get_ctrl(opaq);
        limit = new Opaque2Node(C, limit);
        register_new_node(limit, opaq_ctrl);
      }
      if ((stride_con > 0 && (java_subtract(limit_type->_lo, stride_con) < limit_type->_lo)) ||
          (stride_con < 0 && (java_subtract(limit_type->_hi, stride_con) > limit_type->_hi))) {
        // No underflow.
        new_limit = new SubINode(limit, stride);
      } else {
        // (limit - stride) may underflow.
        // Clamp the adjustment value with MININT or MAXINT:
        //
        //   new_limit = limit-stride
        //   if (stride > 0)
        //     new_limit = (limit < new_limit) ? MININT : new_limit;
        //   else
        //     new_limit = (limit > new_limit) ? MAXINT : new_limit;
        //
        BoolTest::mask bt = loop_end->test_trip();
        assert(bt == BoolTest::lt || bt == BoolTest::gt, "canonical test is expected");
        Node* adj_max = _igvn.intcon((stride_con > 0) ? min_jint : max_jint);
        set_ctrl(adj_max, C->root());
        Node* old_limit = NULL;
        Node* adj_limit = NULL;
        Node* bol = limit->is_CMove() ? limit->in(CMoveNode::Condition) : NULL;
        if (loop_head->unrolled_count() > 1 &&
            limit->is_CMove() && limit->Opcode() == Op_CMoveI &&
            limit->in(CMoveNode::IfTrue) == adj_max &&
            bol->as_Bool()->_test._test == bt &&
            bol->in(1)->Opcode() == Op_CmpI &&
            bol->in(1)->in(2) == limit->in(CMoveNode::IfFalse)) {
          // Loop was unrolled before.
          // Optimize the limit to avoid nested CMove:
          // use original limit as old limit.
          old_limit = bol->in(1)->in(1);
          // Adjust previous adjusted limit.
          adj_limit = limit->in(CMoveNode::IfFalse);
          adj_limit = new SubINode(adj_limit, stride);
        } else {
          old_limit = limit;
          adj_limit = new SubINode(limit, stride);
        }
        assert(old_limit != NULL && adj_limit != NULL, "");
        register_new_node(adj_limit, ctrl); // adjust amount
        Node* adj_cmp = new CmpINode(old_limit, adj_limit);
        register_new_node(adj_cmp, ctrl);
        Node* adj_bool = new BoolNode(adj_cmp, bt);
        register_new_node(adj_bool, ctrl);
        new_limit = new CMoveINode(adj_bool, adj_limit, adj_max, TypeInt::INT);
      }
      register_new_node(new_limit, ctrl);
    }

    assert(new_limit != NULL, "");
    // Replace in loop test.
    assert(loop_end->in(1)->in(1) == cmp, "sanity");
    if (cmp->outcnt() == 1 && loop_end->in(1)->outcnt() == 1) {
      // Don't need to create new test since only one user.
      _igvn.hash_delete(cmp);
      cmp->set_req(2, new_limit);
    } else {
      // Create new test since it is shared.
      Node* ctrl2 = loop_end->in(0);
      Node* cmp2  = cmp->clone();
      cmp2->set_req(2, new_limit);
      register_new_node(cmp2, ctrl2);
      Node* bol2 = loop_end->in(1)->clone();
      bol2->set_req(1, cmp2);
      register_new_node(bol2, ctrl2);
      _igvn.replace_input_of(loop_end, 1, bol2);
    }
    // Step 3: Find the min-trip test guaranteed before a 'main' loop.
    // Make it a 1-trip test (means at least 2 trips).

    // Guard test uses an 'opaque' node which is not shared.  Hence I
    // can edit it's inputs directly.  Hammer in the new limit for the
    // minimum-trip guard.
    assert(opaq->outcnt() == 1, "");
    _igvn.replace_input_of(opaq, 1, new_limit);
  }

  // Adjust max trip count. The trip count is intentionally rounded
  // down here (e.g. 15-> 7-> 3-> 1) because if we unwittingly over-unroll,
  // the main, unrolled, part of the loop will never execute as it is protected
  // by the min-trip test.  See bug 4834191 for a case where we over-unrolled
  // and later determined that part of the unrolled loop was dead.
  loop_head->set_trip_count(old_trip_count / 2);

  // Double the count of original iterations in the unrolled loop body.
  loop_head->double_unrolled_count();

  // ---------
  // Step 4: Clone the loop body.  Move it inside the loop.  This loop body
  // represents the odd iterations; since the loop trips an even number of
  // times its backedge is never taken.  Kill the backedge.
  uint dd = dom_depth(loop_head);
  clone_loop(loop, old_new, dd, IgnoreStripMined);

  // Make backedges of the clone equal to backedges of the original.
  // Make the fall-in from the original come from the fall-out of the clone.
  for (DUIterator_Fast jmax, j = loop_head->fast_outs(jmax); j < jmax; j++) {
    Node* phi = loop_head->fast_out(j);
    if (phi->is_Phi() && phi->in(0) == loop_head && phi->outcnt() > 0) {
      Node *newphi = old_new[phi->_idx];
      _igvn.hash_delete(phi);
      _igvn.hash_delete(newphi);

      phi   ->set_req(LoopNode::   EntryControl, newphi->in(LoopNode::LoopBackControl));
      newphi->set_req(LoopNode::LoopBackControl, phi   ->in(LoopNode::LoopBackControl));
      phi   ->set_req(LoopNode::LoopBackControl, C->top());
    }
  }
  Node *clone_head = old_new[loop_head->_idx];
  _igvn.hash_delete(clone_head);
  loop_head ->set_req(LoopNode::   EntryControl, clone_head->in(LoopNode::LoopBackControl));
  clone_head->set_req(LoopNode::LoopBackControl, loop_head ->in(LoopNode::LoopBackControl));
  loop_head ->set_req(LoopNode::LoopBackControl, C->top());
  loop->_head = clone_head;     // New loop header

  set_idom(loop_head,  loop_head ->in(LoopNode::EntryControl), dd);
  set_idom(clone_head, clone_head->in(LoopNode::EntryControl), dd);

  // Kill the clone's backedge
  Node *newcle = old_new[loop_end->_idx];
  _igvn.hash_delete(newcle);
  Node *one = _igvn.intcon(1);
  set_ctrl(one, C->root());
  newcle->set_req(1, one);
  // Force clone into same loop body
  uint max = loop->_body.size();
  for (uint k = 0; k < max; k++) {
    Node *old = loop->_body.at(k);
    Node *nnn = old_new[old->_idx];
    loop->_body.push(nnn);
    if (!has_ctrl(old)) {
      set_loop(nnn, loop);
    }
  }

  loop->record_for_igvn();
  loop_head->clear_strip_mined();

#ifndef PRODUCT
  if (C->do_vector_loop() && (PrintOpto && (VerifyLoopOptimizations || TraceLoopOpts))) {
    tty->print("\nnew loop after unroll\n");       loop->dump_head();
    for (uint i = 0; i < loop->_body.size(); i++) {
      loop->_body.at(i)->dump();
    }
    if (C->clone_map().is_debug()) {
      tty->print("\nCloneMap\n");
      Dict* dict = C->clone_map().dict();
      DictI i(dict);
      tty->print_cr("Dict@%p[%d] = ", dict, dict->Size());
      for (int ii = 0; i.test(); ++i, ++ii) {
        NodeCloneInfo cl((uint64_t)dict->operator[]((void*)i._key));
        tty->print("%d->%d:%d,", (int)(intptr_t)i._key, cl.idx(), cl.gen());
        if (ii % 10 == 9) {
          tty->print_cr(" ");
        }
      }
      tty->print_cr(" ");
    }
  }
#endif
}

//------------------------------do_maximally_unroll----------------------------

void PhaseIdealLoop::do_maximally_unroll(IdealLoopTree *loop, Node_List &old_new) {
  CountedLoopNode *cl = loop->_head->as_CountedLoop();
  assert(cl->has_exact_trip_count(), "trip count is not exact");
  assert(cl->trip_count() > 0, "");
#ifndef PRODUCT
  if (TraceLoopOpts) {
    tty->print("MaxUnroll  %d ", cl->trip_count());
    loop->dump_head();
  }
#endif

  // If loop is tripping an odd number of times, peel odd iteration
  if ((cl->trip_count() & 1) == 1) {
    do_peeling(loop, old_new);
  }

  // Now its tripping an even number of times remaining.  Double loop body.
  // Do not adjust pre-guards; they are not needed and do not exist.
  if (cl->trip_count() > 0) {
    assert((cl->trip_count() & 1) == 0, "missed peeling");
    do_unroll(loop, old_new, false);
  }
}

void PhaseIdealLoop::mark_reductions(IdealLoopTree *loop) {
  if (SuperWordReductions == false) return;

  CountedLoopNode* loop_head = loop->_head->as_CountedLoop();
  if (loop_head->unrolled_count() > 1) {
    return;
  }

  Node* trip_phi = loop_head->phi();
  for (DUIterator_Fast imax, i = loop_head->fast_outs(imax); i < imax; i++) {
    Node* phi = loop_head->fast_out(i);
    if (phi->is_Phi() && phi->outcnt() > 0 && phi != trip_phi) {
      // For definitions which are loop inclusive and not tripcounts.
      Node* def_node = phi->in(LoopNode::LoopBackControl);

      if (def_node != NULL) {
        Node* n_ctrl = get_ctrl(def_node);
        if (n_ctrl != NULL && loop->is_member(get_loop(n_ctrl))) {
          // Now test it to see if it fits the standard pattern for a reduction operator.
          int opc = def_node->Opcode();
          if (opc != ReductionNode::opcode(opc, def_node->bottom_type()->basic_type())
              || opc == Op_MinD || opc == Op_MinF || opc == Op_MaxD || opc == Op_MaxF) {
            if (!def_node->is_reduction()) { // Not marked yet
              // To be a reduction, the arithmetic node must have the phi as input and provide a def to it
              bool ok = false;
              for (unsigned j = 1; j < def_node->req(); j++) {
                Node* in = def_node->in(j);
                if (in == phi) {
                  ok = true;
                  break;
                }
              }

              // do nothing if we did not match the initial criteria
              if (ok == false) {
                continue;
              }

              // The result of the reduction must not be used in the loop
              for (DUIterator_Fast imax, i = def_node->fast_outs(imax); i < imax && ok; i++) {
                Node* u = def_node->fast_out(i);
                if (!loop->is_member(get_loop(ctrl_or_self(u)))) {
                  continue;
                }
                if (u == phi) {
                  continue;
                }
                ok = false;
              }

              // iff the uses conform
              if (ok) {
                def_node->add_flag(Node::Flag_is_reduction);
                loop_head->mark_has_reductions();
              }
            }
          }
        }
      }
    }
  }
}

//------------------------------adjust_limit-----------------------------------
// Helper function that computes new loop limit as (rc_limit-offset)/scale
Node* PhaseIdealLoop::adjust_limit(bool is_positive_stride, Node* scale, Node* offset, Node* rc_limit, Node* old_limit, Node* pre_ctrl, bool round) {
  Node* sub = new SubLNode(rc_limit, offset);
  register_new_node(sub, pre_ctrl);
  Node* limit = new DivLNode(NULL, sub, scale);
  register_new_node(limit, pre_ctrl);

  // When the absolute value of scale is greater than one, the division
  // may round limit down/up, so add/sub one to/from the limit.
  if (round) {
    limit = new AddLNode(limit, _igvn.longcon(is_positive_stride ? -1 : 1));
    register_new_node(limit, pre_ctrl);
  }

  // Clamp the limit to handle integer under-/overflows by using long values.
  // We only convert the limit back to int when we handled under-/overflows.
  // Note that all values are longs in the following computations.
  // When reducing the limit, clamp to [min_jint, old_limit]:
  //   INT(MINL(old_limit, MAXL(limit, min_jint)))
  //   - integer underflow of limit: MAXL chooses min_jint.
  //   - integer overflow of limit: MINL chooses old_limit (<= MAX_INT < limit)
  // When increasing the limit, clamp to [old_limit, max_jint]:
  //   INT(MAXL(old_limit, MINL(limit, max_jint)))
  //   - integer overflow of limit: MINL chooses max_jint.
  //   - integer underflow of limit: MAXL chooses old_limit (>= MIN_INT > limit)
  // INT() is finally converting the limit back to an integer value.

  // We use CMove nodes to implement long versions of min/max (MINL/MAXL).
  // We use helper methods for inner MINL/MAXL which return CMoveL nodes to keep a long value for the outer MINL/MAXL comparison:
  Node* inner_result_long;
  if (is_positive_stride) {
    inner_result_long = MaxNode::signed_max(limit, _igvn.longcon(min_jint), TypeLong::LONG, _igvn);
  } else {
    inner_result_long = MaxNode::signed_min(limit, _igvn.longcon(max_jint), TypeLong::LONG, _igvn);
  }
  set_subtree_ctrl(inner_result_long, false);

  // Outer MINL/MAXL:
  // The comparison is done with long values but the result is the converted back to int by using CmovI.
  Node* old_limit_long = new ConvI2LNode(old_limit);
  register_new_node(old_limit_long, pre_ctrl);
  Node* cmp = new CmpLNode(old_limit_long, limit);
  register_new_node(cmp, pre_ctrl);
  Node* bol = new BoolNode(cmp, is_positive_stride ? BoolTest::gt : BoolTest::lt);
  register_new_node(bol, pre_ctrl);
  Node* inner_result_int = new ConvL2INode(inner_result_long); // Could under-/overflow but that's fine as comparison was done with CmpL
  register_new_node(inner_result_int, pre_ctrl);
  limit = new CMoveINode(bol, old_limit, inner_result_int, TypeInt::INT);
  register_new_node(limit, pre_ctrl);
  return limit;
}

//------------------------------add_constraint---------------------------------
// Constrain the main loop iterations so the conditions:
//    low_limit <= scale_con*I + offset < upper_limit
// always hold true. That is, either increase the number of iterations in the
// pre-loop or reduce the number of iterations in the main-loop until the condition
// holds true in the main-loop. Stride, scale, offset and limit are all loop
// invariant. Further, stride and scale are constants (offset and limit often are).
void PhaseIdealLoop::add_constraint(jlong stride_con, jlong scale_con, Node* offset, Node* low_limit, Node* upper_limit, Node* pre_ctrl, Node** pre_limit, Node** main_limit) {
  assert(_igvn.type(offset)->isa_long() != NULL && _igvn.type(low_limit)->isa_long() != NULL &&
         _igvn.type(upper_limit)->isa_long() != NULL, "arguments should be long values");

  // For a positive stride, we need to reduce the main-loop limit and
  // increase the pre-loop limit. This is reversed for a negative stride.
  bool is_positive_stride = (stride_con > 0);

  // If the absolute scale value is greater one, division in 'adjust_limit' may require
  // rounding. Make sure the ABS method correctly handles min_jint.
  // Only do this for the pre-loop, one less iteration of the main loop doesn't hurt.
  bool round = ABS(scale_con) > 1;

  Node* scale = _igvn.longcon(scale_con);
  set_ctrl(scale, C->root());

  if ((stride_con^scale_con) >= 0) { // Use XOR to avoid overflow
    // Positive stride*scale: the affine function is increasing,
    // the pre-loop checks for underflow and the post-loop for overflow.

    // The overflow limit: scale*I+offset < upper_limit
    // For the main-loop limit compute:
    //   ( if (scale > 0) /* and stride > 0 */
    //       I < (upper_limit-offset)/scale
    //     else /* scale < 0 and stride < 0 */
    //       I > (upper_limit-offset)/scale
    //   )
    *main_limit = adjust_limit(is_positive_stride, scale, offset, upper_limit, *main_limit, pre_ctrl, false);

    // The underflow limit: low_limit <= scale*I+offset
    // For the pre-loop limit compute:
    //   NOT(scale*I+offset >= low_limit)
    //   scale*I+offset < low_limit
    //   ( if (scale > 0) /* and stride > 0 */
    //       I < (low_limit-offset)/scale
    //     else /* scale < 0 and stride < 0 */
    //       I > (low_limit-offset)/scale
    //   )
    *pre_limit = adjust_limit(!is_positive_stride, scale, offset, low_limit, *pre_limit, pre_ctrl, round);
  } else {
    // Negative stride*scale: the affine function is decreasing,
    // the pre-loop checks for overflow and the post-loop for underflow.

    // The overflow limit: scale*I+offset < upper_limit
    // For the pre-loop limit compute:
    //   NOT(scale*I+offset < upper_limit)
    //   scale*I+offset >= upper_limit
    //   scale*I+offset+1 > upper_limit
    //   ( if (scale < 0) /* and stride > 0 */
    //       I < (upper_limit-(offset+1))/scale
    //     else /* scale > 0 and stride < 0 */
    //       I > (upper_limit-(offset+1))/scale
    //   )
    Node* one = _igvn.longcon(1);
    set_ctrl(one, C->root());
    Node* plus_one = new AddLNode(offset, one);
    register_new_node(plus_one, pre_ctrl);
    *pre_limit = adjust_limit(!is_positive_stride, scale, plus_one, upper_limit, *pre_limit, pre_ctrl, round);

    // The underflow limit: low_limit <= scale*I+offset
    // For the main-loop limit compute:
    //   scale*I+offset+1 > low_limit
    //   ( if (scale < 0) /* and stride > 0 */
    //       I < (low_limit-(offset+1))/scale
    //     else /* scale > 0 and stride < 0 */
    //       I > (low_limit-(offset+1))/scale
    //   )
    *main_limit = adjust_limit(is_positive_stride, scale, plus_one, low_limit, *main_limit, pre_ctrl, false);
  }
}

//----------------------------------is_iv------------------------------------
// Return true if exp is the value (of type bt) of the given induction var.
// This grammar of cases is recognized, where X is I|L according to bt:
//    VIV[iv] = iv | (CastXX VIV[iv]) | (ConvI2X VIV[iv])
bool PhaseIdealLoop::is_iv(Node* exp, Node* iv, BasicType bt) {
  exp = exp->uncast();
  if (exp == iv && iv->bottom_type()->isa_integer(bt)) {
    return true;
  }

  if (bt == T_LONG && iv->bottom_type()->isa_int() && exp->Opcode() == Op_ConvI2L && exp->in(1)->uncast() == iv) {
    return true;
  }
  return false;
}

//------------------------------is_scaled_iv---------------------------------
// Return true if exp is a constant times the given induction var (of type bt).
// The multiplication is either done in full precision (exactly of type bt),
// or else bt is T_LONG but iv is scaled using 32-bit arithmetic followed by a ConvI2L.
// This grammar of cases is recognized, where X is I|L according to bt:
//    SIV[iv] = VIV[iv] | (CastXX SIV[iv])
//            | (MulX VIV[iv] ConX) | (MulX ConX VIV[iv])
//            | (LShiftX VIV[iv] ConI)
//            | (ConvI2L SIV[iv])  -- a "short-scale" can occur here; note recursion
//            | (SubX 0 SIV[iv])  -- same as MulX(iv, -scale); note recursion
//    VIV[iv] = [either iv or its value converted; see is_iv() above]
// On success, the constant scale value is stored back to *p_scale.
// The value (*p_short_scale) reports if such a ConvI2L conversion was present.
bool PhaseIdealLoop::is_scaled_iv(Node* exp, Node* iv, BasicType bt, jlong* p_scale, bool* p_short_scale, int depth) {
  BasicType exp_bt = bt;
  exp = exp->uncast();  //strip casts
  assert(exp_bt == T_INT || exp_bt == T_LONG, "unexpected int type");
  if (is_iv(exp, iv, exp_bt)) {
    if (p_scale != NULL) {
      *p_scale = 1;
    }
    if (p_short_scale != NULL) {
      *p_short_scale = false;
    }
    return true;
  }
  if (exp_bt == T_LONG && iv->bottom_type()->isa_int() && exp->Opcode() == Op_ConvI2L) {
    exp = exp->in(1);
    exp_bt = T_INT;
  }
  int opc = exp->Opcode();
  int which = 0;  // this is which subexpression we find the iv in
  // Can't use is_Mul() here as it's true for AndI and AndL
  if (opc == Op_Mul(exp_bt)) {
    if ((is_iv(exp->in(which = 1), iv, exp_bt) && exp->in(2)->is_Con()) ||
        (is_iv(exp->in(which = 2), iv, exp_bt) && exp->in(1)->is_Con())) {
      Node* factor = exp->in(which == 1 ? 2 : 1);  // the other argument
      jlong scale = factor->find_integer_as_long(exp_bt, 0);
      if (scale == 0) {
        return false;  // might be top
      }
      if (p_scale != NULL) {
        *p_scale = scale;
      }
      if (p_short_scale != NULL) {
        // (ConvI2L (MulI iv K)) can be 64-bit linear if iv is kept small enough...
        *p_short_scale = (exp_bt != bt && scale != 1);
      }
      return true;
    }
  } else if (opc == Op_LShift(exp_bt)) {
    if (is_iv(exp->in(1), iv, exp_bt) && exp->in(2)->is_Con()) {
      jint shift_amount = exp->in(2)->find_int_con(min_jint);
      if (shift_amount == min_jint) {
        return false;  // might be top
      }
      jlong scale;
      if (exp_bt == T_INT) {
        scale = java_shift_left((jint)1, (juint)shift_amount);
      } else if (exp_bt == T_LONG) {
        scale = java_shift_left((jlong)1, (julong)shift_amount);
      }
      if (p_scale != NULL) {
        *p_scale = scale;
      }
      if (p_short_scale != NULL) {
        // (ConvI2L (MulI iv K)) can be 64-bit linear if iv is kept small enough...
        *p_short_scale = (exp_bt != bt && scale != 1);
      }
      return true;
    }
  } else if (opc == Op_Sub(exp_bt) &&
             exp->in(1)->find_integer_as_long(exp_bt, -1) == 0) {
    jlong scale = 0;
    if (depth == 0 && is_scaled_iv(exp->in(2), iv, exp_bt, &scale, p_short_scale, depth + 1)) {
      // SubX(0, iv*K) => iv*(-K)
      if (scale == min_signed_integer(exp_bt)) {
        // This should work even if -K overflows, but let's not.
        return false;
      }
      scale = java_multiply(scale, (jlong)-1);
      if (p_scale != NULL) {
        *p_scale = scale;
      }
      if (p_short_scale != NULL) {
        // (ConvI2L (MulI iv K)) can be 64-bit linear if iv is kept small enough...
        *p_short_scale = *p_short_scale || (exp_bt != bt && scale != 1);
      }
      return true;
    }
  }
  // We could also recognize (iv*K1)*K2, even with overflow, but let's not.
  return false;
}

//-------------------------is_scaled_iv_plus_offset--------------------------
// Return true if exp is a simple linear transform of the given induction var.
// The scale must be constant and the addition tree (if any) must be simple.
// This grammar of cases is recognized, where X is I|L according to bt:
//
//    OIV[iv] = SIV[iv] | (CastXX OIV[iv])
//            | (AddX SIV[iv] E) | (AddX E SIV[iv])
//            | (SubX SIV[iv] E) | (SubX E SIV[iv])
//    SSIV[iv] = (ConvI2X SIV[iv])  -- a "short scale" might occur here
//    SIV[iv] = [a possibly scaled value of iv; see is_scaled_iv() above]
//
// On success, the constant scale value is stored back to *p_scale unless null.
// Likewise, the addend (perhaps a synthetic AddX node) is stored to *p_offset.
// Also, (*p_short_scale) reports if a ConvI2L conversion was seen after a MulI,
// meaning bt is T_LONG but iv was scaled using 32-bit arithmetic.
// To avoid looping, the match is depth-limited, and so may fail to match the grammar to complex expressions.
bool PhaseIdealLoop::is_scaled_iv_plus_offset(Node* exp, Node* iv, BasicType bt, jlong* p_scale, Node** p_offset, bool* p_short_scale, int depth) {
  assert(bt == T_INT || bt == T_LONG, "unexpected int type");
  jlong scale = 0;  // to catch result from is_scaled_iv()
  BasicType exp_bt = bt;
  exp = exp->uncast();
  if (is_scaled_iv(exp, iv, exp_bt, &scale, p_short_scale)) {
    if (p_scale != NULL) {
      *p_scale = scale;
    }
    if (p_offset != NULL) {
      Node *zero = _igvn.zerocon(bt);
      set_ctrl(zero, C->root());
      *p_offset = zero;
    }
    return true;
  }
  if (exp_bt != bt) {
    // We would now be matching inputs like (ConvI2L exp:(AddI (MulI iv S) E)).
    // It's hard to make 32-bit arithmetic linear if it overflows.  Although we do
    // cope with overflowing multiplication by S, it would be even more work to
    // handle overflowing addition of E.  So we bail out here on ConvI2L input.
    return false;
  }
  int opc = exp->Opcode();
  int which = 0;  // this is which subexpression we find the iv in
  Node* offset = NULL;
  if (opc == Op_Add(exp_bt)) {
    // Check for a scaled IV in (AddX (MulX iv S) E) or (AddX E (MulX iv S)).
    if (is_scaled_iv(exp->in(which = 1), iv, bt, &scale, p_short_scale) ||
        is_scaled_iv(exp->in(which = 2), iv, bt, &scale, p_short_scale)) {
      offset = exp->in(which == 1 ? 2 : 1);  // the other argument
      if (p_scale != NULL) {
        *p_scale = scale;
      }
      if (p_offset != NULL) {
        *p_offset = offset;
      }
      return true;
    }
    // Check for more addends, like (AddX (AddX (MulX iv S) E1) E2), etc.
    if (is_scaled_iv_plus_extra_offset(exp->in(1), exp->in(2), iv, bt, p_scale, p_offset, p_short_scale, depth) ||
        is_scaled_iv_plus_extra_offset(exp->in(2), exp->in(1), iv, bt, p_scale, p_offset, p_short_scale, depth)) {
      return true;
    }
  } else if (opc == Op_Sub(exp_bt)) {
    if (is_scaled_iv(exp->in(which = 1), iv, bt, &scale, p_short_scale) ||
        is_scaled_iv(exp->in(which = 2), iv, bt, &scale, p_short_scale)) {
      // Match (SubX SIV[iv] E) as if (AddX SIV[iv] (SubX 0 E)), and
      // match (SubX E SIV[iv]) as if (AddX E (SubX 0 SIV[iv])).
      offset = exp->in(which == 1 ? 2 : 1);  // the other argument
      if (which == 2) {
        // We can't handle a scale of min_jint (or min_jlong) here as -1 * min_jint = min_jint
        if (scale == min_signed_integer(bt)) {
          return false;   // cannot negate the scale of the iv
        }
        scale = java_multiply(scale, (jlong)-1);
      }
      if (p_scale != NULL) {
        *p_scale = scale;
      }
      if (p_offset != NULL) {
        if (which == 1) {  // must negate the extracted offset
          Node *zero = _igvn.integercon(0, exp_bt);
          set_ctrl(zero, C->root());
          Node *ctrl_off = get_ctrl(offset);
          offset = SubNode::make(zero, offset, exp_bt);
          register_new_node(offset, ctrl_off);
        }
        *p_offset = offset;
      }
      return true;
    }
  }
  return false;
}

// Helper for is_scaled_iv_plus_offset(), not called separately.
// The caller encountered (AddX exp1 offset3) or (AddX offset3 exp1).
// Here, exp1 is inspected to see if it is a simple linear transform of iv.
// If so, the offset3 is combined with any other offset2 from inside exp1.
bool PhaseIdealLoop::is_scaled_iv_plus_extra_offset(Node* exp1, Node* offset3, Node* iv,
                                                    BasicType bt,
                                                    jlong* p_scale, Node** p_offset,
                                                    bool* p_short_scale, int depth) {
  // By the time we reach here, it is unlikely that exp1 is a simple iv*K.
  // If is a linear iv transform, it is probably an add or subtract.
  // Let's collect the internal offset2 from it.
  Node* offset2 = NULL;
  if (offset3->is_Con() &&
      depth < 2 &&
      is_scaled_iv_plus_offset(exp1, iv, bt, p_scale,
                               &offset2, p_short_scale, depth+1)) {
    if (p_offset != NULL) {
      Node* ctrl_off2 = get_ctrl(offset2);
      Node* offset = AddNode::make(offset2, offset3, bt);
      register_new_node(offset, ctrl_off2);
      *p_offset = offset;
    }
    return true;
  }
  return false;
}

// Same as PhaseIdealLoop::duplicate_predicates() but for range checks
// eliminated by iteration splitting.
Node* PhaseIdealLoop::add_range_check_predicate(IdealLoopTree* loop, CountedLoopNode* cl,
                                                Node* predicate_proj, int scale_con, Node* offset,
                                                Node* limit, jint stride_con, Node* value) {
  bool overflow = false;
  BoolNode* bol = rc_predicate(loop, predicate_proj, scale_con, offset, value, NULL, stride_con, limit, (stride_con > 0) != (scale_con > 0), overflow, false);
  Node* opaque_bol = new Opaque4Node(C, bol, _igvn.intcon(1));
  register_new_node(opaque_bol, predicate_proj);
  IfNode* new_iff = NULL;
  if (overflow) {
    new_iff = new IfNode(predicate_proj, opaque_bol, PROB_MAX, COUNT_UNKNOWN);
  } else {
    new_iff = new RangeCheckNode(predicate_proj, opaque_bol, PROB_MAX, COUNT_UNKNOWN);
  }
  register_control(new_iff, loop->_parent, predicate_proj);
  Node* iffalse = new IfFalseNode(new_iff);
  register_control(iffalse, _ltree_root, new_iff);
  ProjNode* iftrue = new IfTrueNode(new_iff);
  register_control(iftrue, loop->_parent, new_iff);
  Node *frame = new ParmNode(C->start(), TypeFunc::FramePtr);
  register_new_node(frame, C->start());
  Node* halt = new HaltNode(iffalse, frame, "range check predicate failed which is impossible");
  register_control(halt, _ltree_root, iffalse);
  C->root()->add_req(halt);
  return iftrue;
}

//------------------------------do_range_check---------------------------------
// Eliminate range-checks and other trip-counter vs loop-invariant tests.
int PhaseIdealLoop::do_range_check(IdealLoopTree *loop, Node_List &old_new) {
#ifndef PRODUCT
  if (PrintOpto && VerifyLoopOptimizations) {
    tty->print("Range Check Elimination ");
    loop->dump_head();
  } else if (TraceLoopOpts) {
    tty->print("RangeCheck   ");
    loop->dump_head();
  }
#endif

  assert(RangeCheckElimination, "");
  CountedLoopNode *cl = loop->_head->as_CountedLoop();
  // If we fail before trying to eliminate range checks, set multiversion state
  int closed_range_checks = 1;

  // protect against stride not being a constant
  if (!cl->stride_is_con()) {
    return closed_range_checks;
  }
  // Find the trip counter; we are iteration splitting based on it
  Node *trip_counter = cl->phi();
  // Find the main loop limit; we will trim it's iterations
  // to not ever trip end tests
  Node *main_limit = cl->limit();

  // Check graph shape. Cannot optimize a loop if zero-trip
  // Opaque1 node is optimized away and then another round
  // of loop opts attempted.
  if (cl->is_canonical_loop_entry() == NULL) {
    return closed_range_checks;
  }

  // Need to find the main-loop zero-trip guard
  Node *ctrl = cl->skip_predicates();
  Node *iffm = ctrl->in(0);
  Node *opqzm = iffm->in(1)->in(1)->in(2);
  assert(opqzm->in(1) == main_limit, "do not understand situation");

  // Find the pre-loop limit; we will expand its iterations to
  // not ever trip low tests.
  Node *p_f = iffm->in(0);
  // pre loop may have been optimized out
  if (p_f->Opcode() != Op_IfFalse) {
    return closed_range_checks;
  }
  CountedLoopEndNode *pre_end = p_f->in(0)->as_CountedLoopEnd();
  assert(pre_end->loopnode()->is_pre_loop(), "");
  Node *pre_opaq1 = pre_end->limit();
  // Occasionally it's possible for a pre-loop Opaque1 node to be
  // optimized away and then another round of loop opts attempted.
  // We can not optimize this particular loop in that case.
  if (pre_opaq1->Opcode() != Op_Opaque1) {
    return closed_range_checks;
  }
  Opaque1Node *pre_opaq = (Opaque1Node*)pre_opaq1;
  Node *pre_limit = pre_opaq->in(1);

  // Where do we put new limit calculations
  Node *pre_ctrl = pre_end->loopnode()->in(LoopNode::EntryControl);

  // Ensure the original loop limit is available from the
  // pre-loop Opaque1 node.
  Node *orig_limit = pre_opaq->original_loop_limit();
  if (orig_limit == NULL || _igvn.type(orig_limit) == Type::TOP) {
    return closed_range_checks;
  }
  // Must know if its a count-up or count-down loop

  int stride_con = cl->stride_con();
  Node* zero = _igvn.longcon(0);
  Node* one  = _igvn.longcon(1);
  // Use symmetrical int range [-max_jint,max_jint]
  Node* mini = _igvn.longcon(-max_jint);
  set_ctrl(zero, C->root());
  set_ctrl(one,  C->root());
  set_ctrl(mini, C->root());

  // Count number of range checks and reduce by load range limits, if zero,
  // the loop is in canonical form to multiversion.
  closed_range_checks = 0;

  Node* predicate_proj = cl->skip_strip_mined()->in(LoopNode::EntryControl);
  assert(predicate_proj->is_Proj() && predicate_proj->in(0)->is_If(), "if projection only");

  // Check loop body for tests of trip-counter plus loop-invariant vs loop-variant.
  for (uint i = 0; i < loop->_body.size(); i++) {
    Node *iff = loop->_body[i];
    if (iff->Opcode() == Op_If ||
        iff->Opcode() == Op_RangeCheck) { // Test?
      // Test is an IfNode, has 2 projections.  If BOTH are in the loop
      // we need loop unswitching instead of iteration splitting.
      closed_range_checks++;
      Node *exit = loop->is_loop_exit(iff);
      if (!exit) continue;
      int flip = (exit->Opcode() == Op_IfTrue) ? 1 : 0;

      // Get boolean condition to test
      Node *i1 = iff->in(1);
      if (!i1->is_Bool()) continue;
      BoolNode *bol = i1->as_Bool();
      BoolTest b_test = bol->_test;
      // Flip sense of test if exit condition is flipped
      if (flip) {
        b_test = b_test.negate();
      }
      // Get compare
      Node *cmp = bol->in(1);

      // Look for trip_counter + offset vs limit
      Node *rc_exp = cmp->in(1);
      Node *limit  = cmp->in(2);
      int scale_con= 1;        // Assume trip counter not scaled

      Node *limit_c = get_ctrl(limit);
      if (loop->is_member(get_loop(limit_c))) {
        // Compare might have operands swapped; commute them
        b_test = b_test.commute();
        rc_exp = cmp->in(2);
        limit  = cmp->in(1);
        limit_c = get_ctrl(limit);
        if (loop->is_member(get_loop(limit_c))) {
          continue;             // Both inputs are loop varying; cannot RCE
        }
      }
      // Here we know 'limit' is loop invariant

      // 'limit' maybe pinned below the zero trip test (probably from a
      // previous round of rce), in which case, it can't be used in the
      // zero trip test expression which must occur before the zero test's if.
      if (is_dominator(ctrl, limit_c)) {
        continue;  // Don't rce this check but continue looking for other candidates.
      }

      // Check for scaled induction variable plus an offset
      Node *offset = NULL;

      if (!is_scaled_iv_plus_offset(rc_exp, trip_counter, &scale_con, &offset)) {
        continue;
      }

      Node *offset_c = get_ctrl(offset);
      if (loop->is_member(get_loop(offset_c))) {
        continue;               // Offset is not really loop invariant
      }
      // Here we know 'offset' is loop invariant.

      // As above for the 'limit', the 'offset' maybe pinned below the
      // zero trip test.
      if (is_dominator(ctrl, offset_c)) {
        continue; // Don't rce this check but continue looking for other candidates.
      }
#ifdef ASSERT
      if (TraceRangeLimitCheck) {
        tty->print_cr("RC bool node%s", flip ? " flipped:" : ":");
        bol->dump(2);
      }
#endif
      // At this point we have the expression as:
      //   scale_con * trip_counter + offset :: limit
      // where scale_con, offset and limit are loop invariant.  Trip_counter
      // monotonically increases by stride_con, a constant.  Both (or either)
      // stride_con and scale_con can be negative which will flip about the
      // sense of the test.

      // Perform the limit computations in jlong to avoid overflow
      jlong lscale_con = scale_con;
      Node* int_offset = offset;
      offset = new ConvI2LNode(offset);
      register_new_node(offset, pre_ctrl);
      Node* int_limit = limit;
      limit = new ConvI2LNode(limit);
      register_new_node(limit, pre_ctrl);

      // Adjust pre and main loop limits to guard the correct iteration set
      if (cmp->Opcode() == Op_CmpU) { // Unsigned compare is really 2 tests
        if (b_test._test == BoolTest::lt) { // Range checks always use lt
          // The underflow and overflow limits: 0 <= scale*I+offset < limit
          add_constraint(stride_con, lscale_con, offset, zero, limit, pre_ctrl, &pre_limit, &main_limit);
          Node* init = cl->init_trip();
          Node* opaque_init = new OpaqueLoopInitNode(C, init);
          register_new_node(opaque_init, predicate_proj);

          // predicate on first value of first iteration
          predicate_proj = add_range_check_predicate(loop, cl, predicate_proj, scale_con, int_offset, int_limit, stride_con, init);
          assert(!skeleton_predicate_has_opaque(predicate_proj->in(0)->as_If()), "unexpected");

          // template predicate so it can be updated on next unrolling
          predicate_proj = add_range_check_predicate(loop, cl, predicate_proj, scale_con, int_offset, int_limit, stride_con, opaque_init);
          assert(skeleton_predicate_has_opaque(predicate_proj->in(0)->as_If()), "unexpected");

          Node* opaque_stride = new OpaqueLoopStrideNode(C, cl->stride());
          register_new_node(opaque_stride, predicate_proj);
          Node* max_value = new SubINode(opaque_stride, cl->stride());
          register_new_node(max_value, predicate_proj);
          max_value = new AddINode(opaque_init, max_value);
          register_new_node(max_value, predicate_proj);
          predicate_proj = add_range_check_predicate(loop, cl, predicate_proj, scale_con, int_offset, int_limit, stride_con, max_value);
          assert(skeleton_predicate_has_opaque(predicate_proj->in(0)->as_If()), "unexpected");

        } else {
          if (PrintOpto) {
            tty->print_cr("missed RCE opportunity");
          }
          continue;             // In release mode, ignore it
        }
      } else {                  // Otherwise work on normal compares
        switch(b_test._test) {
        case BoolTest::gt:
          // Fall into GE case
        case BoolTest::ge:
          // Convert (I*scale+offset) >= Limit to (I*(-scale)+(-offset)) <= -Limit
          lscale_con = -lscale_con;
          offset = new SubLNode(zero, offset);
          register_new_node(offset, pre_ctrl);
          limit  = new SubLNode(zero, limit);
          register_new_node(limit, pre_ctrl);
          // Fall into LE case
        case BoolTest::le:
          if (b_test._test != BoolTest::gt) {
            // Convert X <= Y to X < Y+1
            limit = new AddLNode(limit, one);
            register_new_node(limit, pre_ctrl);
          }
          // Fall into LT case
        case BoolTest::lt:
          // The underflow and overflow limits: MIN_INT <= scale*I+offset < limit
          // Note: (MIN_INT+1 == -MAX_INT) is used instead of MIN_INT here
          // to avoid problem with scale == -1: MIN_INT/(-1) == MIN_INT.
          add_constraint(stride_con, lscale_con, offset, mini, limit, pre_ctrl, &pre_limit, &main_limit);
          break;
        default:
          if (PrintOpto) {
            tty->print_cr("missed RCE opportunity");
          }
          continue;             // Unhandled case
        }
      }

      // Kill the eliminated test
      C->set_major_progress();
      Node *kill_con = _igvn.intcon(1-flip);
      set_ctrl(kill_con, C->root());
      _igvn.replace_input_of(iff, 1, kill_con);
      // Find surviving projection
      assert(iff->is_If(), "");
      ProjNode* dp = ((IfNode*)iff)->proj_out(1-flip);
      // Find loads off the surviving projection; remove their control edge
      for (DUIterator_Fast imax, i = dp->fast_outs(imax); i < imax; i++) {
        Node* cd = dp->fast_out(i); // Control-dependent node
        if (cd->is_Load() && cd->depends_only_on_test()) {   // Loads can now float around in the loop
          // Allow the load to float around in the loop, or before it
          // but NOT before the pre-loop.
          _igvn.replace_input_of(cd, 0, ctrl); // ctrl, not NULL
          --i;
          --imax;
        }
      }
      if (int_limit->Opcode() == Op_LoadRange) {
        closed_range_checks--;
      }
    } // End of is IF
  }
  if (predicate_proj != cl->skip_strip_mined()->in(LoopNode::EntryControl)) {
    _igvn.replace_input_of(cl->skip_strip_mined(), LoopNode::EntryControl, predicate_proj);
    set_idom(cl->skip_strip_mined(), predicate_proj, dom_depth(cl->skip_strip_mined()));
  }

  // Update loop limits
  if (pre_limit != orig_limit) {
    // Computed pre-loop limit can be outside of loop iterations range.
    pre_limit = (stride_con > 0) ? (Node*)new MinINode(pre_limit, orig_limit)
                                 : (Node*)new MaxINode(pre_limit, orig_limit);
    register_new_node(pre_limit, pre_ctrl);
  }
  _igvn.replace_input_of(pre_opaq, 1, pre_limit);

  // Note:: we are making the main loop limit no longer precise;
  // need to round up based on stride.
  cl->set_nonexact_trip_count();
  Node *main_cle = cl->loopexit();
  Node *main_bol = main_cle->in(1);
  // Hacking loop bounds; need private copies of exit test
  if (main_bol->outcnt() > 1) {     // BoolNode shared?
    main_bol = main_bol->clone();   // Clone a private BoolNode
    register_new_node(main_bol, main_cle->in(0));
    _igvn.replace_input_of(main_cle, 1, main_bol);
  }
  Node *main_cmp = main_bol->in(1);
  if (main_cmp->outcnt() > 1) {     // CmpNode shared?
    main_cmp = main_cmp->clone();   // Clone a private CmpNode
    register_new_node(main_cmp, main_cle->in(0));
    _igvn.replace_input_of(main_bol, 1, main_cmp);
  }
  assert(main_limit == cl->limit() || get_ctrl(main_limit) == pre_ctrl, "wrong control for added limit");
  const TypeInt* orig_limit_t = _igvn.type(orig_limit)->is_int();
  bool upward = cl->stride_con() > 0;
  // The new loop limit is <= (for an upward loop) >= (for a downward loop) than the orig limit.
  // The expression that computes the new limit may be too complicated and the computed type of the new limit
  // may be too pessimistic. A CastII here guarantees it's not lost.
  main_limit = new CastIINode(main_limit, TypeInt::make(upward ? min_jint : orig_limit_t->_lo,
                                                        upward ? orig_limit_t->_hi : max_jint, Type::WidenMax));
  main_limit->init_req(0, pre_ctrl);
  register_new_node(main_limit, pre_ctrl);
  // Hack the now-private loop bounds
  _igvn.replace_input_of(main_cmp, 2, main_limit);
  // The OpaqueNode is unshared by design
  assert(opqzm->outcnt() == 1, "cannot hack shared node");
  _igvn.replace_input_of(opqzm, 1, main_limit);

  return closed_range_checks;
}

//------------------------------has_range_checks-------------------------------
// Check to see if RCE cleaned the current loop of range-checks.
void PhaseIdealLoop::has_range_checks(IdealLoopTree *loop) {
  assert(RangeCheckElimination, "");

  // skip if not a counted loop
  if (!loop->is_counted()) return;

  CountedLoopNode *cl = loop->_head->as_CountedLoop();

  // skip this loop if it is already checked
  if (cl->has_been_range_checked()) return;

  // Now check for existence of range checks
  for (uint i = 0; i < loop->_body.size(); i++) {
    Node *iff = loop->_body[i];
    int iff_opc = iff->Opcode();
    if (iff_opc == Op_If || iff_opc == Op_RangeCheck) {
      cl->mark_has_range_checks();
      break;
    }
  }
  cl->set_has_been_range_checked();
}

//-------------------------multi_version_post_loops----------------------------
// Check the range checks that remain, if simple, use the bounds to guard
// which version to a post loop we execute, one with range checks or one without
bool PhaseIdealLoop::multi_version_post_loops(IdealLoopTree *rce_loop, IdealLoopTree *legacy_loop) {
  bool multi_version_succeeded = false;
  assert(RangeCheckElimination, "");
  CountedLoopNode *legacy_cl = legacy_loop->_head->as_CountedLoop();
  assert(legacy_cl->is_post_loop(), "");

  // Check for existence of range checks using the unique instance to make a guard with
  Unique_Node_List worklist;
  for (uint i = 0; i < legacy_loop->_body.size(); i++) {
    Node *iff = legacy_loop->_body[i];
    int iff_opc = iff->Opcode();
    if (iff_opc == Op_If || iff_opc == Op_RangeCheck) {
      worklist.push(iff);
    }
  }

  // Find RCE'd post loop so that we can stage its guard.
  if (legacy_cl->is_canonical_loop_entry() == NULL) {
    return multi_version_succeeded;
  }
  Node* ctrl = legacy_cl->in(LoopNode::EntryControl);
  Node* iffm = ctrl->in(0);

  // Now we test that both the post loops are connected
  Node* post_loop_region = iffm->in(0);
  if (post_loop_region == NULL) return multi_version_succeeded;
  if (!post_loop_region->is_Region()) return multi_version_succeeded;
  Node* covering_region = post_loop_region->in(RegionNode::Control+1);
  if (covering_region == NULL) return multi_version_succeeded;
  if (!covering_region->is_Region()) return multi_version_succeeded;
  Node* p_f = covering_region->in(RegionNode::Control);
  if (p_f == NULL) return multi_version_succeeded;
  if (!p_f->is_IfFalse()) return multi_version_succeeded;
  if (!p_f->in(0)->is_CountedLoopEnd()) return multi_version_succeeded;
  CountedLoopEndNode* rce_loop_end = p_f->in(0)->as_CountedLoopEnd();
  if (rce_loop_end == NULL) return multi_version_succeeded;
  CountedLoopNode* rce_cl = rce_loop_end->loopnode();
  if (rce_cl == NULL || !rce_cl->is_post_loop()) return multi_version_succeeded;
  CountedLoopNode *known_rce_cl = rce_loop->_head->as_CountedLoop();
  if (rce_cl != known_rce_cl) return multi_version_succeeded;

  // Then we fetch the cover entry test
  ctrl = rce_cl->in(LoopNode::EntryControl);
  if (!ctrl->is_IfTrue() && !ctrl->is_IfFalse()) return multi_version_succeeded;

#ifndef PRODUCT
  if (TraceLoopOpts) {
    tty->print("PostMultiVersion\n");
    rce_loop->dump_head();
    legacy_loop->dump_head();
  }
#endif

  // Now fetch the limit we want to compare against
  Node *limit = rce_cl->limit();
  bool first_time = true;

  // If we got this far, we identified the post loop which has been RCE'd and
  // we have a work list.  Now we will try to transform the if guard to cause
  // the loop pair to be multi version executed with the determination left to runtime
  // or the optimizer if full information is known about the given arrays at compile time.
  Node *last_min = NULL;
  multi_version_succeeded = true;
  while (worklist.size()) {
    Node* rc_iffm = worklist.pop();
    if (rc_iffm->is_If()) {
      Node *rc_bolzm = rc_iffm->in(1);
      if (rc_bolzm->is_Bool()) {
        Node *rc_cmpzm = rc_bolzm->in(1);
        if (rc_cmpzm->is_Cmp()) {
          Node *rc_left = rc_cmpzm->in(2);
          if (rc_left->Opcode() != Op_LoadRange) {
            multi_version_succeeded = false;
            break;
          }
          if (first_time) {
            last_min = rc_left;
            first_time = false;
          } else {
            Node *cur_min = new MinINode(last_min, rc_left);
            last_min = cur_min;
            _igvn.register_new_node_with_optimizer(last_min);
          }
        }
      }
    }
  }

  // All we have to do is update the limit of the rce loop
  // with the min of our expression and the current limit.
  // We will use this expression to replace the current limit.
  if (last_min && multi_version_succeeded) {
    Node *cur_min = new MinINode(last_min, limit);
    _igvn.register_new_node_with_optimizer(cur_min);
    Node *cmp_node = rce_loop_end->cmp_node();
    _igvn.replace_input_of(cmp_node, 2, cur_min);
    set_ctrl(cur_min, ctrl);
    set_loop(cur_min, rce_loop->_parent);

    legacy_cl->mark_is_multiversioned();
    rce_cl->mark_is_multiversioned();
    multi_version_succeeded = true;

    C->set_major_progress();
  }

  return multi_version_succeeded;
}

//-------------------------poison_rce_post_loop--------------------------------
// Causes the rce'd post loop to be optimized away if multiversioning fails
void PhaseIdealLoop::poison_rce_post_loop(IdealLoopTree *rce_loop) {
  CountedLoopNode *rce_cl = rce_loop->_head->as_CountedLoop();
  Node* ctrl = rce_cl->in(LoopNode::EntryControl);
  if (ctrl->is_IfTrue() || ctrl->is_IfFalse()) {
    Node* iffm = ctrl->in(0);
    if (iffm->is_If()) {
      Node* cur_bool = iffm->in(1);
      if (cur_bool->is_Bool()) {
        Node* cur_cmp = cur_bool->in(1);
        if (cur_cmp->is_Cmp()) {
          BoolTest::mask new_test = BoolTest::gt;
          BoolNode *new_bool = new BoolNode(cur_cmp, new_test);
          _igvn.replace_node(cur_bool, new_bool);
          _igvn._worklist.push(new_bool);
          Node* left_op = cur_cmp->in(1);
          _igvn.replace_input_of(cur_cmp, 2, left_op);
          C->set_major_progress();
        }
      }
    }
  }
}

//------------------------------DCE_loop_body----------------------------------
// Remove simplistic dead code from loop body
void IdealLoopTree::DCE_loop_body() {
  for (uint i = 0; i < _body.size(); i++) {
    if (_body.at(i)->outcnt() == 0) {
      _body.map(i, _body.pop());
      i--; // Ensure we revisit the updated index.
    }
  }
}


//------------------------------adjust_loop_exit_prob--------------------------
// Look for loop-exit tests with the 50/50 (or worse) guesses from the parsing stage.
// Replace with a 1-in-10 exit guess.
void IdealLoopTree::adjust_loop_exit_prob(PhaseIdealLoop *phase) {
  Node *test = tail();
  while (test != _head) {
    uint top = test->Opcode();
    if (top == Op_IfTrue || top == Op_IfFalse) {
      int test_con = ((ProjNode*)test)->_con;
      assert(top == (uint)(test_con? Op_IfTrue: Op_IfFalse), "sanity");
      IfNode *iff = test->in(0)->as_If();
      if (iff->outcnt() == 2) {         // Ignore dead tests
        Node *bol = iff->in(1);
        if (bol && bol->req() > 1 && bol->in(1) &&
            ((bol->in(1)->Opcode() == Op_StorePConditional) ||
             (bol->in(1)->Opcode() == Op_StoreIConditional) ||
             (bol->in(1)->Opcode() == Op_StoreLConditional) ||
             (bol->in(1)->Opcode() == Op_CompareAndExchangeB) ||
             (bol->in(1)->Opcode() == Op_CompareAndExchangeS) ||
             (bol->in(1)->Opcode() == Op_CompareAndExchangeI) ||
             (bol->in(1)->Opcode() == Op_CompareAndExchangeL) ||
             (bol->in(1)->Opcode() == Op_CompareAndExchangeP) ||
             (bol->in(1)->Opcode() == Op_CompareAndExchangeN) ||
             (bol->in(1)->Opcode() == Op_WeakCompareAndSwapB) ||
             (bol->in(1)->Opcode() == Op_WeakCompareAndSwapS) ||
             (bol->in(1)->Opcode() == Op_WeakCompareAndSwapI) ||
             (bol->in(1)->Opcode() == Op_WeakCompareAndSwapL) ||
             (bol->in(1)->Opcode() == Op_WeakCompareAndSwapP) ||
             (bol->in(1)->Opcode() == Op_WeakCompareAndSwapN) ||
             (bol->in(1)->Opcode() == Op_CompareAndSwapB) ||
             (bol->in(1)->Opcode() == Op_CompareAndSwapS) ||
             (bol->in(1)->Opcode() == Op_CompareAndSwapI) ||
             (bol->in(1)->Opcode() == Op_CompareAndSwapL) ||
             (bol->in(1)->Opcode() == Op_CompareAndSwapP) ||
             (bol->in(1)->Opcode() == Op_CompareAndSwapN) ||
             (bol->in(1)->Opcode() == Op_ShenandoahCompareAndExchangeP) ||
             (bol->in(1)->Opcode() == Op_ShenandoahCompareAndExchangeN) ||
             (bol->in(1)->Opcode() == Op_ShenandoahWeakCompareAndSwapP) ||
             (bol->in(1)->Opcode() == Op_ShenandoahWeakCompareAndSwapN) ||
             (bol->in(1)->Opcode() == Op_ShenandoahCompareAndSwapP) ||
             (bol->in(1)->Opcode() == Op_ShenandoahCompareAndSwapN)))
          return;               // Allocation loops RARELY take backedge
        // Find the OTHER exit path from the IF
        Node* ex = iff->proj_out(1-test_con);
        float p = iff->_prob;
        if (!phase->is_member(this, ex) && iff->_fcnt == COUNT_UNKNOWN) {
          if (top == Op_IfTrue) {
            if (p < (PROB_FAIR + PROB_UNLIKELY_MAG(3))) {
              iff->_prob = PROB_STATIC_FREQUENT;
            }
          } else {
            if (p > (PROB_FAIR - PROB_UNLIKELY_MAG(3))) {
              iff->_prob = PROB_STATIC_INFREQUENT;
            }
          }
        }
      }
    }
    test = phase->idom(test);
  }
}

#ifdef ASSERT
static CountedLoopNode* locate_pre_from_main(CountedLoopNode* main_loop) {
  assert(!main_loop->is_main_no_pre_loop(), "Does not have a pre loop");
  Node* ctrl = main_loop->skip_predicates();
  assert(ctrl->Opcode() == Op_IfTrue || ctrl->Opcode() == Op_IfFalse, "");
  Node* iffm = ctrl->in(0);
  assert(iffm->Opcode() == Op_If, "");
  Node* p_f = iffm->in(0);
  assert(p_f->Opcode() == Op_IfFalse, "");
  CountedLoopNode* pre_loop = p_f->in(0)->as_CountedLoopEnd()->loopnode();
  assert(pre_loop->is_pre_loop(), "No pre loop found");
  return pre_loop;
}
#endif

// Remove the main and post loops and make the pre loop execute all
// iterations. Useful when the pre loop is found empty.
void IdealLoopTree::remove_main_post_loops(CountedLoopNode *cl, PhaseIdealLoop *phase) {
  CountedLoopEndNode* pre_end = cl->loopexit();
  Node* pre_cmp = pre_end->cmp_node();
  if (pre_cmp->in(2)->Opcode() != Op_Opaque1) {
    // Only safe to remove the main loop if the compiler optimized it
    // out based on an unknown number of iterations
    return;
  }

  // Can we find the main loop?
  if (_next == NULL) {
    return;
  }

  Node* next_head = _next->_head;
  if (!next_head->is_CountedLoop()) {
    return;
  }

  CountedLoopNode* main_head = next_head->as_CountedLoop();
  if (!main_head->is_main_loop() || main_head->is_main_no_pre_loop()) {
    return;
  }

  assert(locate_pre_from_main(main_head) == cl, "bad main loop");
  Node* main_iff = main_head->skip_predicates()->in(0);

  // Remove the Opaque1Node of the pre loop and make it execute all iterations
  phase->_igvn.replace_input_of(pre_cmp, 2, pre_cmp->in(2)->in(2));
  // Remove the Opaque1Node of the main loop so it can be optimized out
  Node* main_cmp = main_iff->in(1)->in(1);
  assert(main_cmp->in(2)->Opcode() == Op_Opaque1, "main loop has no opaque node?");
  phase->_igvn.replace_input_of(main_cmp, 2, main_cmp->in(2)->in(1));
}

//------------------------------do_remove_empty_loop---------------------------
// We always attempt remove empty loops.   The approach is to replace the trip
// counter with the value it will have on the last iteration.  This will break
// the loop.
bool IdealLoopTree::do_remove_empty_loop(PhaseIdealLoop *phase) {
  // Minimum size must be empty loop
  if (_body.size() > EMPTY_LOOP_SIZE) {
    return false;
  }
  if (!_head->is_CountedLoop()) {
    return false;   // Dead loop
  }
  CountedLoopNode *cl = _head->as_CountedLoop();
  if (!cl->is_valid_counted_loop(T_INT)) {
    return false;   // Malformed loop
  }
  if (!phase->is_member(this, phase->get_ctrl(cl->loopexit()->in(CountedLoopEndNode::TestValue)))) {
    return false;   // Infinite loop
  }
  if (cl->is_pre_loop()) {
    // If the loop we are removing is a pre-loop then the main and post loop
    // can be removed as well.
    remove_main_post_loops(cl, phase);
  }

#ifdef ASSERT
  // Ensure only one phi which is the iv.
  Node* iv = NULL;
  for (DUIterator_Fast imax, i = cl->fast_outs(imax); i < imax; i++) {
    Node* n = cl->fast_out(i);
    if (n->Opcode() == Op_Phi) {
      assert(iv == NULL, "Too many phis");
      iv = n;
    }
  }
  assert(iv == cl->phi(), "Wrong phi");
#endif

  // main and post loops have explicitly created zero trip guard
  bool needs_guard = !cl->is_main_loop() && !cl->is_post_loop();
  if (needs_guard) {
    // Skip guard if values not overlap.
    const TypeInt* init_t = phase->_igvn.type(cl->init_trip())->is_int();
    const TypeInt* limit_t = phase->_igvn.type(cl->limit())->is_int();
    int  stride_con = cl->stride_con();
    if (stride_con > 0) {
      needs_guard = (init_t->_hi >= limit_t->_lo);
    } else {
      needs_guard = (init_t->_lo <= limit_t->_hi);
    }
  }
  if (needs_guard) {
    // Check for an obvious zero trip guard.
    Node* inctrl = PhaseIdealLoop::skip_all_loop_predicates(cl->skip_predicates());
    if (inctrl->Opcode() == Op_IfTrue || inctrl->Opcode() == Op_IfFalse) {
      bool maybe_swapped = (inctrl->Opcode() == Op_IfFalse);
      // The test should look like just the backedge of a CountedLoop
      Node* iff = inctrl->in(0);
      if (iff->is_If()) {
        Node* bol = iff->in(1);
        if (bol->is_Bool()) {
          BoolTest test = bol->as_Bool()->_test;
          if (maybe_swapped) {
            test._test = test.commute();
            test._test = test.negate();
          }
          if (test._test == cl->loopexit()->test_trip()) {
            Node* cmp = bol->in(1);
            int init_idx = maybe_swapped ? 2 : 1;
            int limit_idx = maybe_swapped ? 1 : 2;
            if (cmp->is_Cmp() && cmp->in(init_idx) == cl->init_trip() && cmp->in(limit_idx) == cl->limit()) {
              needs_guard = false;
            }
          }
        }
      }
    }
  }

#ifndef PRODUCT
  if (PrintOpto) {
    tty->print("Removing empty loop with%s zero trip guard", needs_guard ? "out" : "");
    this->dump_head();
  } else if (TraceLoopOpts) {
    tty->print("Empty with%s zero trip guard   ", needs_guard ? "out" : "");
    this->dump_head();
  }
#endif

  if (needs_guard) {
    // Peel the loop to ensure there's a zero trip guard
    Node_List old_new;
    phase->do_peeling(this, old_new);
  }

  // Replace the phi at loop head with the final value of the last
  // iteration.  Then the CountedLoopEnd will collapse (backedge never
  // taken) and all loop-invariant uses of the exit values will be correct.
  Node *phi = cl->phi();
  Node *exact_limit = phase->exact_limit(this);
  if (exact_limit != cl->limit()) {
    // We also need to replace the original limit to collapse loop exit.
    Node* cmp = cl->loopexit()->cmp_node();
    assert(cl->limit() == cmp->in(2), "sanity");
    // Duplicate cmp node if it has other users
    if (cmp->outcnt() > 1) {
      cmp = cmp->clone();
      cmp = phase->_igvn.register_new_node_with_optimizer(cmp);
      BoolNode *bol = cl->loopexit()->in(CountedLoopEndNode::TestValue)->as_Bool();
      phase->_igvn.replace_input_of(bol, 1, cmp); // put bol on worklist
    }
    phase->_igvn._worklist.push(cmp->in(2)); // put limit on worklist
    phase->_igvn.replace_input_of(cmp, 2, exact_limit); // put cmp on worklist
  }
  // Note: the final value after increment should not overflow since
  // counted loop has limit check predicate.
  Node *final = new SubINode(exact_limit, cl->stride());
  phase->register_new_node(final,cl->in(LoopNode::EntryControl));
  phase->_igvn.replace_node(phi,final);
  phase->C->set_major_progress();
  return true;
}

//------------------------------do_one_iteration_loop--------------------------
// Convert one iteration loop into normal code.
bool IdealLoopTree::do_one_iteration_loop(PhaseIdealLoop *phase) {
  if (!_head->as_Loop()->is_valid_counted_loop(T_INT)) {
    return false; // Only for counted loop
  }
  CountedLoopNode *cl = _head->as_CountedLoop();
  if (!cl->has_exact_trip_count() || cl->trip_count() != 1) {
    return false;
  }

#ifndef PRODUCT
  if (TraceLoopOpts) {
    tty->print("OneIteration ");
    this->dump_head();
  }
#endif

  Node *init_n = cl->init_trip();
  // Loop boundaries should be constant since trip count is exact.
  assert((cl->stride_con() > 0 && init_n->get_int() + cl->stride_con() >= cl->limit()->get_int()) ||
         (cl->stride_con() < 0 && init_n->get_int() + cl->stride_con() <= cl->limit()->get_int()), "should be one iteration");
  // Replace the phi at loop head with the value of the init_trip.
  // Then the CountedLoopEnd will collapse (backedge will not be taken)
  // and all loop-invariant uses of the exit values will be correct.
  phase->_igvn.replace_node(cl->phi(), cl->init_trip());
  phase->C->set_major_progress();
  return true;
}

//=============================================================================
//------------------------------iteration_split_impl---------------------------
bool IdealLoopTree::iteration_split_impl(PhaseIdealLoop *phase, Node_List &old_new) {
  if (!_head->is_Loop()) {
    // Head could be a region with a NeverBranch that was added in beautify loops but the region was not
    // yet transformed into a LoopNode. Bail out and wait until beautify loops turns it into a Loop node.
    return false;
  }
  // Compute loop trip count if possible.
  compute_trip_count(phase);

  // Convert one iteration loop into normal code.
  if (do_one_iteration_loop(phase)) {
    return true;
  }
  // Check and remove empty loops (spam micro-benchmarks)
  if (do_remove_empty_loop(phase)) {
    return true;  // Here we removed an empty loop
  }

  AutoNodeBudget node_budget(phase);

  // Non-counted loops may be peeled; exactly 1 iteration is peeled.
  // This removes loop-invariant tests (usually null checks).
  if (!_head->is_CountedLoop()) { // Non-counted loop
    if (PartialPeelLoop && phase->partial_peel(this, old_new)) {
      // Partial peel succeeded so terminate this round of loop opts
      return false;
    }
    if (policy_peeling(phase)) {    // Should we peel?
      if (PrintOpto) { tty->print_cr("should_peel"); }
      phase->do_peeling(this, old_new);
    } else if (policy_unswitching(phase)) {
      phase->do_unswitching(this, old_new);
      return false; // need to recalculate idom data
    } else if (_head->is_LongCountedLoop()) {
      phase->create_loop_nest(this, old_new);
    }
    return true;
  }
  CountedLoopNode *cl = _head->as_CountedLoop();

  if (!cl->is_valid_counted_loop(T_INT)) return true; // Ignore various kinds of broken loops

  // Do nothing special to pre- and post- loops
  if (cl->is_pre_loop() || cl->is_post_loop()) return true;

  // Compute loop trip count from profile data
  compute_profile_trip_cnt(phase);

  // Before attempting fancy unrolling, RCE or alignment, see if we want
  // to completely unroll this loop or do loop unswitching.
  if (cl->is_normal_loop()) {
    if (policy_unswitching(phase)) {
      phase->do_unswitching(this, old_new);
      return false; // need to recalculate idom data
    }
    if (policy_maximally_unroll(phase)) {
      // Here we did some unrolling and peeling.  Eventually we will
      // completely unroll this loop and it will no longer be a loop.
      phase->do_maximally_unroll(this, old_new);
      return true;
    }
  }

  uint est_peeling = estimate_peeling(phase);
  bool should_peel = 0 < est_peeling;

  // Counted loops may be peeled, or may need some iterations run up
  // front for RCE. Thus we clone a full loop up front whose trip count is
  // at least 1 (if peeling), but may be several more.

  // The main loop will start cache-line aligned with at least 1
  // iteration of the unrolled body (zero-trip test required) and
  // will have some range checks removed.

  // A post-loop will finish any odd iterations (leftover after
  // unrolling), plus any needed for RCE purposes.

  bool should_unroll = policy_unroll(phase);
  bool should_rce    = policy_range_check(phase, false, T_INT);
  bool should_rce_long = policy_range_check(phase, false, T_LONG);

  // If not RCE'ing (iteration splitting), then we do not need a pre-loop.
  // We may still need to peel an initial iteration but we will not
  // be needing an unknown number of pre-iterations.
  //
  // Basically, if peel_only reports TRUE first time through, we will not
  // be able to later do RCE on this loop.
  bool peel_only = policy_peel_only(phase) && !should_rce;

  // If we have any of these conditions (RCE, unrolling) met, then
  // we switch to the pre-/main-/post-loop model.  This model also covers
  // peeling.
  if (should_rce || should_unroll) {
    if (cl->is_normal_loop()) { // Convert to 'pre/main/post' loops
      if (should_rce_long && phase->create_loop_nest(this, old_new)) {
        return true;
      }
      uint estimate = est_loop_clone_sz(3);
      if (!phase->may_require_nodes(estimate)) {
        return false;
      }
      phase->insert_pre_post_loops(this, old_new, peel_only);
    }
    // Adjust the pre- and main-loop limits to let the pre and  post loops run
    // with full checks, but the main-loop with no checks.  Remove said checks
    // from the main body.
    if (should_rce) {
      if (phase->do_range_check(this, old_new) != 0) {
        cl->mark_has_range_checks();
      } else {
        cl->clear_has_range_checks();
      }
    } else if (PostLoopMultiversioning) {
      phase->has_range_checks(this);
    }

    if (should_unroll && !should_peel && PostLoopMultiversioning) {
      // Try to setup multiversioning on main loops before they are unrolled
      if (cl->is_main_loop() && (cl->unrolled_count() == 1)) {
        phase->insert_scalar_rced_post_loop(this, old_new);
      }
    }

    // Double loop body for unrolling.  Adjust the minimum-trip test (will do
    // twice as many iterations as before) and the main body limit (only do
    // an even number of trips).  If we are peeling, we might enable some RCE
    // and we'd rather unroll the post-RCE'd loop SO... do not unroll if
    // peeling.
    if (should_unroll && !should_peel) {
      if (SuperWordLoopUnrollAnalysis) {
        phase->insert_vector_post_loop(this, old_new);
      }
      phase->do_unroll(this, old_new, true);
    }
  } else {                      // Else we have an unchanged counted loop
    if (should_peel) {          // Might want to peel but do nothing else
      if (phase->may_require_nodes(est_peeling)) {
        phase->do_peeling(this, old_new);
      }
    }
    if (should_rce_long) {
      phase->create_loop_nest(this, old_new);
    }
  }
  return true;
}


//=============================================================================
//------------------------------iteration_split--------------------------------
bool IdealLoopTree::iteration_split(PhaseIdealLoop* phase, Node_List &old_new) {
  // Recursively iteration split nested loops
  if (_child && !_child->iteration_split(phase, old_new)) {
    return false;
  }

  // Clean out prior deadwood
  DCE_loop_body();

  // Look for loop-exit tests with my 50/50 guesses from the Parsing stage.
  // Replace with a 1-in-10 exit guess.
  if (!is_root() && is_loop()) {
    adjust_loop_exit_prob(phase);
  }

  // Unrolling, RCE and peeling efforts, iff innermost loop.
  if (_allow_optimizations && is_innermost()) {
    if (!_has_call) {
      if (!iteration_split_impl(phase, old_new)) {
        return false;
      }
    } else {
      AutoNodeBudget node_budget(phase);
      if (policy_unswitching(phase)) {
        phase->do_unswitching(this, old_new);
        return false; // need to recalculate idom data
      }
    }
  }

  // Minor offset re-organization to remove loop-fallout uses of
  // trip counter when there was no major reshaping.
  phase->reorg_offsets(this);

  if (_next && !_next->iteration_split(phase, old_new)) {
    return false;
  }
  return true;
}


//=============================================================================
// Process all the loops in the loop tree and replace any fill
// patterns with an intrinsic version.
bool PhaseIdealLoop::do_intrinsify_fill() {
  bool changed = false;
  for (LoopTreeIterator iter(_ltree_root); !iter.done(); iter.next()) {
    IdealLoopTree* lpt = iter.current();
    changed |= intrinsify_fill(lpt);
  }
  return changed;
}


// Examine an inner loop looking for a a single store of an invariant
// value in a unit stride loop,
bool PhaseIdealLoop::match_fill_loop(IdealLoopTree* lpt, Node*& store, Node*& store_value,
                                     Node*& shift, Node*& con) {
  const char* msg = NULL;
  Node* msg_node = NULL;

  store_value = NULL;
  con = NULL;
  shift = NULL;

  // Process the loop looking for stores.  If there are multiple
  // stores or extra control flow give at this point.
  CountedLoopNode* head = lpt->_head->as_CountedLoop();
  for (uint i = 0; msg == NULL && i < lpt->_body.size(); i++) {
    Node* n = lpt->_body.at(i);
    if (n->outcnt() == 0) continue; // Ignore dead
    if (n->is_Store()) {
      if (store != NULL) {
        msg = "multiple stores";
        break;
      }
      int opc = n->Opcode();
      if (opc == Op_StoreP || opc == Op_StoreN || opc == Op_StoreNKlass || opc == Op_StoreCM) {
        msg = "oop fills not handled";
        break;
      }
      Node* value = n->in(MemNode::ValueIn);
      if (!lpt->is_invariant(value)) {
        msg  = "variant store value";
      } else if (!_igvn.type(n->in(MemNode::Address))->isa_aryptr()) {
        msg = "not array address";
      }
      store = n;
      store_value = value;
    } else if (n->is_If() && n != head->loopexit_or_null()) {
      msg = "extra control flow";
      msg_node = n;
    }
  }

  if (store == NULL) {
    // No store in loop
    return false;
  }

  if (msg == NULL && head->stride_con() != 1) {
    // could handle negative strides too
    if (head->stride_con() < 0) {
      msg = "negative stride";
    } else {
      msg = "non-unit stride";
    }
  }

  if (msg == NULL && !store->in(MemNode::Address)->is_AddP()) {
    msg = "can't handle store address";
    msg_node = store->in(MemNode::Address);
  }

  if (msg == NULL &&
      (!store->in(MemNode::Memory)->is_Phi() ||
       store->in(MemNode::Memory)->in(LoopNode::LoopBackControl) != store)) {
    msg = "store memory isn't proper phi";
    msg_node = store->in(MemNode::Memory);
  }

  // Make sure there is an appropriate fill routine
  BasicType t = store->as_Mem()->memory_type();
  const char* fill_name;
  if (msg == NULL &&
      StubRoutines::select_fill_function(t, false, fill_name) == NULL) {
    msg = "unsupported store";
    msg_node = store;
  }

  if (msg != NULL) {
#ifndef PRODUCT
    if (TraceOptimizeFill) {
      tty->print_cr("not fill intrinsic candidate: %s", msg);
      if (msg_node != NULL) msg_node->dump();
    }
#endif
    return false;
  }

  // Make sure the address expression can be handled.  It should be
  // head->phi * elsize + con.  head->phi might have a ConvI2L(CastII()).
  Node* elements[4];
  Node* cast = NULL;
  Node* conv = NULL;
  bool found_index = false;
  int count = store->in(MemNode::Address)->as_AddP()->unpack_offsets(elements, ARRAY_SIZE(elements));
  for (int e = 0; e < count; e++) {
    Node* n = elements[e];
    if (n->is_Con() && con == NULL) {
      con = n;
    } else if (n->Opcode() == Op_LShiftX && shift == NULL) {
      Node* value = n->in(1);
#ifdef _LP64
      if (value->Opcode() == Op_ConvI2L) {
        conv = value;
        value = value->in(1);
      }
      if (value->Opcode() == Op_CastII &&
          value->as_CastII()->has_range_check()) {
        // Skip range check dependent CastII nodes
        cast = value;
        value = value->in(1);
      }
#endif
      if (value != head->phi()) {
        msg = "unhandled shift in address";
      } else {
        if (type2aelembytes(store->as_Mem()->memory_type(), true) != (1 << n->in(2)->get_int())) {
          msg = "scale doesn't match";
        } else {
          found_index = true;
          shift = n;
        }
      }
    } else if (n->Opcode() == Op_ConvI2L && conv == NULL) {
      conv = n;
      n = n->in(1);
      if (n->Opcode() == Op_CastII &&
          n->as_CastII()->has_range_check()) {
        // Skip range check dependent CastII nodes
        cast = n;
        n = n->in(1);
      }
      if (n == head->phi()) {
        found_index = true;
      } else {
        msg = "unhandled input to ConvI2L";
      }
    } else if (n == head->phi()) {
      // no shift, check below for allowed cases
      found_index = true;
    } else {
      msg = "unhandled node in address";
      msg_node = n;
    }
  }

  if (count == -1) {
    msg = "malformed address expression";
    msg_node = store;
  }

  if (!found_index) {
    msg = "missing use of index";
  }

  // byte sized items won't have a shift
  if (msg == NULL && shift == NULL && t != T_BYTE && t != T_BOOLEAN) {
    msg = "can't find shift";
    msg_node = store;
  }

  if (msg != NULL) {
#ifndef PRODUCT
    if (TraceOptimizeFill) {
      tty->print_cr("not fill intrinsic: %s", msg);
      if (msg_node != NULL) msg_node->dump();
    }
#endif
    return false;
  }

  // No make sure all the other nodes in the loop can be handled
  VectorSet ok;

  // store related values are ok
  ok.set(store->_idx);
  ok.set(store->in(MemNode::Memory)->_idx);

  CountedLoopEndNode* loop_exit = head->loopexit();

  // Loop structure is ok
  ok.set(head->_idx);
  ok.set(loop_exit->_idx);
  ok.set(head->phi()->_idx);
  ok.set(head->incr()->_idx);
  ok.set(loop_exit->cmp_node()->_idx);
  ok.set(loop_exit->in(1)->_idx);

  // Address elements are ok
  if (con)   ok.set(con->_idx);
  if (shift) ok.set(shift->_idx);
  if (cast)  ok.set(cast->_idx);
  if (conv)  ok.set(conv->_idx);

  for (uint i = 0; msg == NULL && i < lpt->_body.size(); i++) {
    Node* n = lpt->_body.at(i);
    if (n->outcnt() == 0) continue; // Ignore dead
    if (ok.test(n->_idx)) continue;
    // Backedge projection is ok
    if (n->is_IfTrue() && n->in(0) == loop_exit) continue;
    if (!n->is_AddP()) {
      msg = "unhandled node";
      msg_node = n;
      break;
    }
  }

  // Make sure no unexpected values are used outside the loop
  for (uint i = 0; msg == NULL && i < lpt->_body.size(); i++) {
    Node* n = lpt->_body.at(i);
    // These values can be replaced with other nodes if they are used
    // outside the loop.
    if (n == store || n == loop_exit || n == head->incr() || n == store->in(MemNode::Memory)) continue;
    for (SimpleDUIterator iter(n); iter.has_next(); iter.next()) {
      Node* use = iter.get();
      if (!lpt->_body.contains(use)) {
        msg = "node is used outside loop";
        msg_node = n;
        break;
      }
    }
  }

#ifdef ASSERT
  if (TraceOptimizeFill) {
    if (msg != NULL) {
      tty->print_cr("no fill intrinsic: %s", msg);
      if (msg_node != NULL) msg_node->dump();
    } else {
      tty->print_cr("fill intrinsic for:");
    }
    store->dump();
    if (Verbose) {
      lpt->_body.dump();
    }
  }
#endif

  return msg == NULL;
}



bool PhaseIdealLoop::intrinsify_fill(IdealLoopTree* lpt) {
  // Only for counted inner loops
  if (!lpt->is_counted() || !lpt->is_innermost()) {
    return false;
  }

  // Must have constant stride
  CountedLoopNode* head = lpt->_head->as_CountedLoop();
  if (!head->is_valid_counted_loop(T_INT) || !head->is_normal_loop()) {
    return false;
  }

  head->verify_strip_mined(1);

  // Check that the body only contains a store of a loop invariant
  // value that is indexed by the loop phi.
  Node* store = NULL;
  Node* store_value = NULL;
  Node* shift = NULL;
  Node* offset = NULL;
  if (!match_fill_loop(lpt, store, store_value, shift, offset)) {
    return false;
  }

  Node* exit = head->loopexit()->proj_out_or_null(0);
  if (exit == NULL) {
    return false;
  }

#ifndef PRODUCT
  if (TraceLoopOpts) {
    tty->print("ArrayFill    ");
    lpt->dump_head();
  }
#endif

  // Now replace the whole loop body by a call to a fill routine that
  // covers the same region as the loop.
  Node* base = store->in(MemNode::Address)->as_AddP()->in(AddPNode::Base);

  // Build an expression for the beginning of the copy region
  Node* index = head->init_trip();
#ifdef _LP64
  index = new ConvI2LNode(index);
  _igvn.register_new_node_with_optimizer(index);
#endif
  if (shift != NULL) {
    // byte arrays don't require a shift but others do.
    index = new LShiftXNode(index, shift->in(2));
    _igvn.register_new_node_with_optimizer(index);
  }
  index = new AddPNode(base, base, index);
  _igvn.register_new_node_with_optimizer(index);
  Node* from = new AddPNode(base, index, offset);
  _igvn.register_new_node_with_optimizer(from);
  // Compute the number of elements to copy
  Node* len = new SubINode(head->limit(), head->init_trip());
  _igvn.register_new_node_with_optimizer(len);

  BasicType t = store->as_Mem()->memory_type();
  bool aligned = false;
  if (offset != NULL && head->init_trip()->is_Con()) {
    int element_size = type2aelembytes(t);
    aligned = (offset->find_intptr_t_type()->get_con() + head->init_trip()->get_int() * element_size) % HeapWordSize == 0;
  }

  // Build a call to the fill routine
  const char* fill_name;
  address fill = StubRoutines::select_fill_function(t, aligned, fill_name);
  assert(fill != NULL, "what?");

  // Convert float/double to int/long for fill routines
  if (t == T_FLOAT) {
    store_value = new MoveF2INode(store_value);
    _igvn.register_new_node_with_optimizer(store_value);
  } else if (t == T_DOUBLE) {
    store_value = new MoveD2LNode(store_value);
    _igvn.register_new_node_with_optimizer(store_value);
  }

  Node* mem_phi = store->in(MemNode::Memory);
  Node* result_ctrl;
  Node* result_mem;
  const TypeFunc* call_type = OptoRuntime::array_fill_Type();
  CallLeafNode *call = new CallLeafNoFPNode(call_type, fill,
                                            fill_name, TypeAryPtr::get_array_body_type(t));
  uint cnt = 0;
  call->init_req(TypeFunc::Parms + cnt++, from);
  call->init_req(TypeFunc::Parms + cnt++, store_value);
#ifdef _LP64
  len = new ConvI2LNode(len);
  _igvn.register_new_node_with_optimizer(len);
#endif
  call->init_req(TypeFunc::Parms + cnt++, len);
#ifdef _LP64
  call->init_req(TypeFunc::Parms + cnt++, C->top());
#endif
  call->init_req(TypeFunc::Control,   head->init_control());
  call->init_req(TypeFunc::I_O,       C->top());       // Does no I/O.
  call->init_req(TypeFunc::Memory,    mem_phi->in(LoopNode::EntryControl));
  call->init_req(TypeFunc::ReturnAdr, C->start()->proj_out_or_null(TypeFunc::ReturnAdr));
  call->init_req(TypeFunc::FramePtr,  C->start()->proj_out_or_null(TypeFunc::FramePtr));
  _igvn.register_new_node_with_optimizer(call);
  result_ctrl = new ProjNode(call,TypeFunc::Control);
  _igvn.register_new_node_with_optimizer(result_ctrl);
  result_mem = new ProjNode(call,TypeFunc::Memory);
  _igvn.register_new_node_with_optimizer(result_mem);

/* Disable following optimization until proper fix (add missing checks).

  // If this fill is tightly coupled to an allocation and overwrites
  // the whole body, allow it to take over the zeroing.
  AllocateNode* alloc = AllocateNode::Ideal_allocation(base, this);
  if (alloc != NULL && alloc->is_AllocateArray()) {
    Node* length = alloc->as_AllocateArray()->Ideal_length();
    if (head->limit() == length &&
        head->init_trip() == _igvn.intcon(0)) {
      if (TraceOptimizeFill) {
        tty->print_cr("Eliminated zeroing in allocation");
      }
      alloc->maybe_set_complete(&_igvn);
    } else {
#ifdef ASSERT
      if (TraceOptimizeFill) {
        tty->print_cr("filling array but bounds don't match");
        alloc->dump();
        head->init_trip()->dump();
        head->limit()->dump();
        length->dump();
      }
#endif
    }
  }
*/

  if (head->is_strip_mined()) {
    // Inner strip mined loop goes away so get rid of outer strip
    // mined loop
    Node* outer_sfpt = head->outer_safepoint();
    Node* in = outer_sfpt->in(0);
    Node* outer_out = head->outer_loop_exit();
    lazy_replace(outer_out, in);
    _igvn.replace_input_of(outer_sfpt, 0, C->top());
  }

  // Redirect the old control and memory edges that are outside the loop.
  // Sometimes the memory phi of the head is used as the outgoing
  // state of the loop.  It's safe in this case to replace it with the
  // result_mem.
  _igvn.replace_node(store->in(MemNode::Memory), result_mem);
  lazy_replace(exit, result_ctrl);
  _igvn.replace_node(store, result_mem);
  // Any uses the increment outside of the loop become the loop limit.
  _igvn.replace_node(head->incr(), head->limit());

  // Disconnect the head from the loop.
  for (uint i = 0; i < lpt->_body.size(); i++) {
    Node* n = lpt->_body.at(i);
    _igvn.replace_node(n, C->top());
  }

  return true;
}<|MERGE_RESOLUTION|>--- conflicted
+++ resolved
@@ -970,18 +970,15 @@
       case Op_ModL: body_size += 30; break;
       case Op_DivL: body_size += 30; break;
       case Op_MulL: body_size += 10; break;
-<<<<<<< HEAD
       case Op_RoundF: body_size += 30; break;
       case Op_RoundD: body_size += 30; break;
       case Op_RoundVF: body_size += 30; break;
       case Op_RoundVD: body_size += 30; break;
-=======
       case Op_PopCountVI:
       case Op_PopCountVL: {
         const TypeVect* vt = n->bottom_type()->is_vect();
         body_size += Matcher::vector_op_pre_select_sz_estimate(n->Opcode(), vt->element_basic_type(), vt->length());
       } break;
->>>>>>> ff0b0927
       case Op_StrComp:
       case Op_StrEquals:
       case Op_StrIndexOf:
