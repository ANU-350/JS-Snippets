/*
 * Copyright (c) 2023, 2024, Oracle and/or its affiliates. All rights reserved.
 * Copyright (c) 2023, Arm Limited. All rights reserved.
 * DO NOT ALTER OR REMOVE COPYRIGHT NOTICES OR THIS FILE HEADER.
 *
 * This code is free software; you can redistribute it and/or modify it
 * under the terms of the GNU General Public License version 2 only, as
 * published by the Free Software Foundation.
 *
 * This code is distributed in the hope that it will be useful, but WITHOUT
 * ANY WARRANTY; without even the implied warranty of MERCHANTABILITY or
 * FITNESS FOR A PARTICULAR PURPOSE.  See the GNU General Public License
 * version 2 for more details (a copy is included in the LICENSE file that
 * accompanied this code).
 *
 * You should have received a copy of the GNU General Public License version
 * 2 along with this work; if not, write to the Free Software Foundation,
 * Inc., 51 Franklin St, Fifth Floor, Boston, MA 02110-1301 USA.
 *
 * Please contact Oracle, 500 Oracle Parkway, Redwood Shores, CA 94065 USA
 * or visit www.oracle.com if you need additional information or have any
 * questions.
 */

#ifndef SHARE_OPTO_VECTORIZATION_HPP
#define SHARE_OPTO_VECTORIZATION_HPP

#include "opto/node.hpp"
#include "opto/loopnode.hpp"
#include "opto/traceAutoVectorizationTag.hpp"
#include "utilities/pair.hpp"

// Code in this file and the vectorization.cpp contains shared logics and
// utilities for C2's loop auto-vectorization.

class VPointer;

class VStatus : public StackObj {
private:
  const char* _failure_reason;

  VStatus(const char* failure_reason) : _failure_reason(failure_reason) {}

public:
  static VStatus make_success() { return VStatus(nullptr); }

  static VStatus make_failure(const char* failure_reason) {
    assert(failure_reason != nullptr, "must have reason");
    return VStatus(failure_reason);
  }

  bool is_success() const { return _failure_reason == nullptr; }

  const char* failure_reason() const {
    assert(!is_success(), "only failures have reason");
    return _failure_reason;
  }
};

#ifndef PRODUCT
// Access to TraceAutoVectorization tags
class VTrace : public StackObj {
private:
  const CHeapBitMap &_trace_tags;

public:
  VTrace() : _trace_tags(Compile::current()->directive()->trace_auto_vectorization_tags()) {}
  NONCOPYABLE(VTrace);

  bool is_trace(TraceAutoVectorizationTag tag) const {
    return _trace_tags.at(tag);
  }
};
#endif

// Basic loop structure accessors and vectorization preconditions checking
class VLoop : public StackObj {
private:
  PhaseIdealLoop* const _phase;
  IdealLoopTree* const _lpt;
  const bool _allow_cfg;
  CountedLoopNode* _cl;
  Node* _cl_exit;
  PhiNode* _iv;
  CountedLoopEndNode* _pre_loop_end; // cache access to pre-loop for main loops only

  NOT_PRODUCT(VTrace _vtrace;)

  static constexpr char const* FAILURE_ALREADY_VECTORIZED = "loop already vectorized";
  static constexpr char const* FAILURE_UNROLL_ONLY        = "loop only wants to be unrolled";
  static constexpr char const* FAILURE_VECTOR_WIDTH       = "vector_width must be power of 2";
  static constexpr char const* FAILURE_VALID_COUNTED_LOOP = "must be valid counted loop (int)";
  static constexpr char const* FAILURE_CONTROL_FLOW       = "control flow in loop not allowed";
  static constexpr char const* FAILURE_BACKEDGE           = "nodes on backedge not allowed";
  static constexpr char const* FAILURE_PRE_LOOP_LIMIT     = "main-loop must be able to adjust pre-loop-limit (not found)";

public:
  VLoop(IdealLoopTree* lpt, bool allow_cfg) :
    _phase     (lpt->_phase),
    _lpt       (lpt),
    _allow_cfg (allow_cfg),
    _cl        (nullptr),
    _cl_exit   (nullptr),
    _iv        (nullptr),
    _pre_loop_end (nullptr) {}
  NONCOPYABLE(VLoop);

  IdealLoopTree* lpt()        const { return _lpt; };
  PhaseIdealLoop* phase()     const { return _phase; }
  CountedLoopNode* cl()       const { return _cl; };
  Node* cl_exit()             const { return _cl_exit; };
  PhiNode* iv()               const { return _iv; };
  int iv_stride()             const { return cl()->stride_con(); };
  bool is_allow_cfg()         const { return _allow_cfg; }

  CountedLoopEndNode* pre_loop_end() const {
    assert(cl()->is_main_loop(), "only main loop can reference pre-loop");
    assert(_pre_loop_end != nullptr, "must have found it");
    return _pre_loop_end;
  };

  CountedLoopNode* pre_loop_head() const {
    CountedLoopNode* head = pre_loop_end()->loopnode();
    assert(head != nullptr, "must find head");
    return head;
  };

  // Estimate maximum size for data structures, to avoid repeated reallocation
  int estimated_body_length() const { return lpt()->_body.size(); };
  int estimated_node_count()  const { return (int)(1.10 * phase()->C->unique()); };

  // Should we align vector memory references on this platform?
<<<<<<< HEAD
  static bool vectors_should_be_aligned() {
    return !Matcher::misaligned_vectors_ok() || AlignVector;
  }
=======
  static bool vectors_should_be_aligned() { return !Matcher::misaligned_vectors_ok() || AlignVector; }
>>>>>>> 5d2a19de

#ifndef PRODUCT
  const VTrace& vtrace()      const { return _vtrace; }

  bool is_trace_preconditions() const {
    return _vtrace.is_trace(TraceAutoVectorizationTag::PRECONDITIONS);
  }

  bool is_trace_loop_analyzer() const {
    return _vtrace.is_trace(TraceAutoVectorizationTag::LOOP_ANALYZER);
  }

  bool is_trace_memory_slices() const {
    return _vtrace.is_trace(TraceAutoVectorizationTag::MEMORY_SLICES);
  }

  bool is_trace_body() const {
    return _vtrace.is_trace(TraceAutoVectorizationTag::BODY);
  }

  bool is_trace_vector_element_type() const {
    return _vtrace.is_trace(TraceAutoVectorizationTag::TYPES);
  }

  bool is_trace_dependency_graph() const {
    return _vtrace.is_trace(TraceAutoVectorizationTag::DEPENDENCY_GRAPH);
  }

  bool is_trace_vpointers() const {
    return _vtrace.is_trace(TraceAutoVectorizationTag::POINTERS);
  }

  bool is_trace_pointer_analysis() const {
    return _vtrace.is_trace(TraceAutoVectorizationTag::POINTER_ANALYSIS);
  }
#endif

  // Is the node in the basic block of the loop?
  // We only accept any nodes which have the loop head as their ctrl.
  bool in_bb(const Node* n) const {
    const Node* ctrl = _phase->has_ctrl(n) ? _phase->get_ctrl(n) : n;
    return n != nullptr && n->outcnt() > 0 && ctrl == _cl;
  }

  // Check if the loop passes some basic preconditions for vectorization.
  // Return indicates if analysis succeeded.
  bool check_preconditions();

private:
  VStatus check_preconditions_helper();
};

// Optimization to keep allocation of large arrays in AutoVectorization low.
// We allocate the arrays once, and reuse them for multiple loops that we
// AutoVectorize, clearing them before every new use.
class VSharedData : public StackObj {
private:
  // Arena, used to allocate all arrays from.
  Arena _arena;

  // An array that maps node->_idx to a much smaller idx, which is at most the
  // size of a loop body. This allow us to have smaller arrays for other data
  // structures, since we are using smaller indices.
  GrowableArray<int> _node_idx_to_loop_body_idx;

public:
  VSharedData() :
    _arena(mtCompiler),
    _node_idx_to_loop_body_idx(&_arena, estimated_node_count(), 0, 0)
  {
  }

  GrowableArray<int>& node_idx_to_loop_body_idx() {
    return _node_idx_to_loop_body_idx;
  }

  // Must be cleared before each AutoVectorization use
  void clear() {
    _node_idx_to_loop_body_idx.clear();
  }

private:
  static int estimated_node_count() {
    return (int)(1.10 * Compile::current()->unique());
  }
};

// Submodule of VLoopAnalyzer.
// Identify and mark all reductions in the loop.
class VLoopReductions : public StackObj {
private:
  typedef const Pair<const Node*, int> PathEnd;

  const VLoop& _vloop;
  VectorSet _loop_reductions;

public:
  VLoopReductions(Arena* arena, const VLoop& vloop) :
    _vloop(vloop),
    _loop_reductions(arena){};

  NONCOPYABLE(VLoopReductions);

private:
  // Search for a path P = (n_1, n_2, ..., n_k) such that:
  // - original_input(n_i, input) = n_i+1 for all 1 <= i < k,
  // - path(n) for all n in P,
  // - k <= max, and
  // - there exists a node e such that original_input(n_k, input) = e and end(e).
  // Return <e, k>, if P is found, or <nullptr, -1> otherwise.
  // Note that original_input(n, i) has the same behavior as n->in(i) except
  // that it commutes the inputs of binary nodes whose edges have been swapped.
  template <typename NodePredicate1, typename NodePredicate2>
  static PathEnd find_in_path(const Node* n1, uint input, int max,
                              NodePredicate1 path, NodePredicate2 end) {
    const PathEnd no_path(nullptr, -1);
    const Node* current = n1;
    int k = 0;
    for (int i = 0; i <= max; i++) {
      if (current == nullptr) {
        return no_path;
      }
      if (end(current)) {
        return PathEnd(current, k);
      }
      if (!path(current)) {
        return no_path;
      }
      current = original_input(current, input);
      k++;
    }
    return no_path;
  }

public:
  // Find and mark reductions in a loop. Running mark_reductions() is similar to
  // querying is_reduction(n) for every node in the loop, but stricter in
  // that it assumes counted loops and requires that reduction nodes are not
  // used within the loop except by their reduction cycle predecessors.
  void mark_reductions();

  // Whether n is a reduction operator and part of a reduction cycle.
  // This function can be used for individual queries outside auto-vectorization,
  // e.g. to inform matching in target-specific code. Otherwise, the
  // almost-equivalent but faster mark_reductions() is preferable.
  static bool is_reduction(const Node* n);

  // Whether n is marked as a reduction node.
  bool is_marked_reduction(const Node* n) const { return _loop_reductions.test(n->_idx); }

  bool is_marked_reduction_loop() const { return !_loop_reductions.is_empty(); }

  // Are s1 and s2 reductions with a data path between them?
  bool is_marked_reduction_pair(const Node* s1, const Node* s2) const;

private:
  // Whether n is a standard reduction operator.
  static bool is_reduction_operator(const Node* n);

  // Whether n is part of a reduction cycle via the 'input' edge index. To bound
  // the search, constrain the size of reduction cycles to LoopMaxUnroll.
  static bool in_reduction_cycle(const Node* n, uint input);

  // Reference to the i'th input node of n, commuting the inputs of binary nodes
  // whose edges have been swapped. Assumes n is a commutative operation.
  static Node* original_input(const Node* n, uint i);
};

// Submodule of VLoopAnalyzer.
// Find the memory slices in the loop.
class VLoopMemorySlices : public StackObj {
private:
  const VLoop& _vloop;

  GrowableArray<PhiNode*> _heads;
  GrowableArray<MemNode*> _tails;

public:
  VLoopMemorySlices(Arena* arena, const VLoop& vloop) :
    _vloop(vloop),
    _heads(arena, 8, 0, nullptr),
    _tails(arena, 8, 0, nullptr) {};
  NONCOPYABLE(VLoopMemorySlices);

  void find_memory_slices();

  const GrowableArray<PhiNode*>& heads() const { return _heads; }
  const GrowableArray<MemNode*>& tails() const { return _tails; }

  // Get all memory nodes of a slice, in reverse order
  void get_slice_in_reverse_order(PhiNode* head, MemNode* tail, GrowableArray<MemNode*>& slice) const;

  bool same_memory_slice(MemNode* m1, MemNode* m2) const;

#ifndef PRODUCT
  void print() const;
#endif
};

// Submodule of VLoopAnalyzer.
// Finds all nodes in the body, and creates a mapping node->_idx to a body_idx.
// This mapping is used so that subsequent datastructures sizes only grow with
// the body size, and not the number of all nodes in the compilation.
class VLoopBody : public StackObj {
private:
  static constexpr char const* FAILURE_NODE_NOT_ALLOWED = "encontered unhandled node";
  static constexpr char const* FAILURE_UNEXPECTED_CTRL  = "data node in loop has no input in loop";

  const VLoop& _vloop;

  // Mapping body_idx -> Node*
  GrowableArray<Node*> _body;

  // Mapping node->_idx -> body_idx
  // Can be very large, and thus lives in VSharedData
  GrowableArray<int>& _body_idx;

public:
  VLoopBody(Arena* arena, const VLoop& vloop, VSharedData& vshared) :
    _vloop(vloop),
    _body(arena, vloop.estimated_body_length(), 0, nullptr),
    _body_idx(vshared.node_idx_to_loop_body_idx()) {}

  NONCOPYABLE(VLoopBody);

  VStatus construct();
  const GrowableArray<Node*>& body() const { return _body; }
  NOT_PRODUCT( void print() const; )

  int bb_idx(const Node* n) const {
    assert(_vloop.in_bb(n), "must be in basic block");
    return _body_idx.at(n->_idx);
  }

  template<typename Callback>
  void for_each_mem(Callback callback) const {
    for (int i = 0; i < _body.length(); i++) {
      MemNode* mem = _body.at(i)->isa_Mem();
      if (mem != nullptr && _vloop.in_bb(mem)) {
        callback(mem, i);
      }
    }
  }

private:
  void set_bb_idx(Node* n, int i) {
    _body_idx.at_put_grow(n->_idx, i);
  }
};

// Submodule of VLoopAnalyzer.
// Compute the vector element type for every node in the loop body.
// We need to do this to be able to vectorize the narrower integer
// types (byte, char, short). In the C2 IR, their operations are
// done with full int type with 4 byte precision (e.g. AddI, MulI).
// Example:  char a,b,c;  a = (char)(b + c);
// However, if we can prove the the upper bits are only truncated,
// and the lower bits for the narrower type computed correctly, we
// can compute the operations in the narrower type directly (e.g we
// perform the AddI or MulI with 1 or 2 bytes). This allows us to
// fit more operations in a vector, and can remove the otherwise
// required conversion (int <-> narrower type).
// We compute the types backwards (use-to-def): If all use nodes
// only require the lower bits, then the def node can do the operation
// with only the lower bits, and we propagate the narrower type to it.
class VLoopTypes : public StackObj {
private:
  const VLoop&     _vloop;
  const VLoopBody& _body;

  // bb_idx -> vector element type
  GrowableArray<const Type*> _velt_type;

public:
  VLoopTypes(Arena* arena,
             const VLoop& vloop,
             const VLoopBody& body) :
    _vloop(vloop),
    _body(body),
    _velt_type(arena, vloop.estimated_body_length(), 0, nullptr) {}
  NONCOPYABLE(VLoopTypes);

  void compute_vector_element_type();
  NOT_PRODUCT( void print() const; )

  const Type* velt_type(const Node* n) const {
    assert(_vloop.in_bb(n), "only call on nodes in loop");
    const Type* t = _velt_type.at(_body.bb_idx(n));
    assert(t != nullptr, "must have type");
    return t;
  }

  BasicType velt_basic_type(const Node* n) const {
    return velt_type(n)->array_element_basic_type();
  }

  int data_size(Node* s) const {
    int bsize = type2aelembytes(velt_basic_type(s));
    assert(bsize != 0, "valid size");
    return bsize;
  }

  bool same_velt_type(Node* n1, Node* n2) const {
    const Type* vt1 = velt_type(n1);
    const Type* vt2 = velt_type(n2);
    if (vt1->basic_type() == T_INT && vt2->basic_type() == T_INT) {
      // Compare vectors element sizes for integer types.
      return data_size(n1) == data_size(n2);
    }
    return vt1 == vt2;
  }

  int vector_width(const Node* n) const {
    BasicType bt = velt_basic_type(n);
    return MIN2(ABS(_vloop.iv_stride()), Matcher::max_vector_size(bt));
  }

  int vector_width_in_bytes(const Node* n) const {
    BasicType bt = velt_basic_type(n);
    return vector_width(n) * type2aelembytes(bt);
  }

private:
  void set_velt_type(Node* n, const Type* t) {
    assert(t != nullptr, "cannot set nullptr");
    assert(_vloop.in_bb(n), "only call on nodes in loop");
    _velt_type.at_put(_body.bb_idx(n), t);
  }

  // Smallest type containing range of values
  const Type* container_type(Node* n) const;
};

// Submodule of VLoopAnalyzer.
// We compute and cache the VPointer for every load and store.
class VLoopVPointers : public StackObj {
private:
  Arena*                   _arena;
  const VLoop&             _vloop;
  const VLoopBody&         _body;

  // Array of cached pointers
  VPointer* _vpointers;
  int _vpointers_length;

  // Map bb_idx -> index in _vpointers. -1 if not mapped.
  GrowableArray<int> _bb_idx_to_vpointer;

public:
  VLoopVPointers(Arena* arena,
                 const VLoop& vloop,
                 const VLoopBody& body) :
    _arena(arena),
    _vloop(vloop),
    _body(body),
    _vpointers(nullptr),
    _bb_idx_to_vpointer(arena,
                        vloop.estimated_body_length(),
                        vloop.estimated_body_length(),
                        -1) {}
  NONCOPYABLE(VLoopVPointers);

  void compute_vpointers();
  const VPointer& vpointer(const MemNode* mem) const;
  NOT_PRODUCT( void print() const; )

private:
  void count_vpointers();
  void allocate_vpointers_array();
  void compute_and_cache_vpointers();
};

// Submodule of VLoopAnalyzer.
// The dependency graph is used to determine if nodes are independent, and can thus potentially
// be executed in parallel. That is a prerequisite for packing nodes into vector operations.
// The dependency graph is a combination:
//  - Data-dependencies: they can directly be taken from the C2 node inputs.
//  - Memory-dependencies: the edges in the C2 memory-slice are too restrictive: for example all
//                         stores are serialized, even if their memory does not overlap. Thus,
//                         we refine the memory-dependencies (see construct method).
class VLoopDependencyGraph : public StackObj {
private:
  class DependencyNode;

  Arena*                   _arena;
  const VLoop&             _vloop;
  const VLoopBody&         _body;
  const VLoopMemorySlices& _memory_slices;
  const VLoopVPointers&    _vpointers;

  // bb_idx -> DependenceNode*
  GrowableArray<DependencyNode*> _dependency_nodes;

  // Node depth in DAG: bb_idx -> depth
  GrowableArray<int> _depths;

public:
  VLoopDependencyGraph(Arena* arena,
                       const VLoop& vloop,
                       const VLoopBody& body,
                       const VLoopMemorySlices& memory_slices,
                       const VLoopVPointers& pointers) :
    _arena(arena),
    _vloop(vloop),
    _body(body),
    _memory_slices(memory_slices),
    _vpointers(pointers),
    _dependency_nodes(arena,
                      vloop.estimated_body_length(),
                      vloop.estimated_body_length(),
                      nullptr),
    _depths(arena,
            vloop.estimated_body_length(),
            vloop.estimated_body_length(),
            0) {}
  NONCOPYABLE(VLoopDependencyGraph);

  void construct();
  bool independent(Node* s1, Node* s2) const;
  bool mutually_independent(const Node_List* nodes) const;

private:
  void add_node(MemNode* n, GrowableArray<int>& memory_pred_edges);
  int depth(const Node* n) const { return _depths.at(_body.bb_idx(n)); }
  void set_depth(const Node* n, int d) { _depths.at_put(_body.bb_idx(n), d); }
  int find_max_pred_depth(const Node* n) const;
  void compute_depth();
  NOT_PRODUCT( void print() const; )

  const DependencyNode* dependency_node(const Node* n) const {
    return _dependency_nodes.at(_body.bb_idx(n));
  }

  class DependencyNode : public ArenaObj {
  private:
    MemNode* _node; // Corresponding ideal node
    const uint _memory_pred_edges_length;
    int* _memory_pred_edges; // memory pred-edges, mapping to bb_idx
  public:
    DependencyNode(MemNode* n, GrowableArray<int>& memory_pred_edges, Arena* arena);
    NONCOPYABLE(DependencyNode);
    uint memory_pred_edges_length() const { return _memory_pred_edges_length; }

    int memory_pred_edge(uint i) const {
      assert(i < _memory_pred_edges_length, "bounds check");
      return _memory_pred_edges[i];
    }
  };

public:
  // Iterator for dependency graph predecessors of a node.
  class PredsIterator : public StackObj {
  private:
    const VLoopDependencyGraph& _dependency_graph;

    const Node* _node;
    const DependencyNode* _dependency_node;

    Node* _current;

    // Iterate in node->in(i)
    int _next_pred;
    int _end_pred;

    // Iterate in dependency_node->memory_pred_edge(i)
    int _next_memory_pred;
    int _end_memory_pred;
  public:
    PredsIterator(const VLoopDependencyGraph& dependency_graph, const Node* node);
    NONCOPYABLE(PredsIterator);
    void next();
    bool done() const { return _current == nullptr; }
    Node* current() const {
      assert(!done(), "not done yet");
      return _current;
    }
  };
};

// Analyze the loop in preparation for auto-vectorization. This class is
// deliberately structured into many submodules, which are as independent
// as possible, though some submodules do require other submodules.
class VLoopAnalyzer : StackObj {
private:
  static constexpr char const* FAILURE_NO_MAX_UNROLL         = "slp max unroll analysis required";
  static constexpr char const* FAILURE_NO_REDUCTION_OR_STORE = "no reduction and no store in loop";

  const VLoop&         _vloop;

  // Arena for all submodules
  Arena                _arena;

  // If all submodules are setup successfully, we set this flag at the
  // end of the constructor
  bool                 _success;

  // Submodules
  VLoopReductions      _reductions;
  VLoopMemorySlices    _memory_slices;
  VLoopBody            _body;
  VLoopTypes           _types;
  VLoopVPointers       _vpointers;
  VLoopDependencyGraph _dependency_graph;

public:
  VLoopAnalyzer(const VLoop& vloop, VSharedData& vshared) :
    _vloop(vloop),
    _arena(mtCompiler),
    _success(false),
    _reductions      (&_arena, vloop),
    _memory_slices   (&_arena, vloop),
    _body            (&_arena, vloop, vshared),
    _types           (&_arena, vloop, _body),
    _vpointers       (&_arena, vloop, _body),
    _dependency_graph(&_arena, vloop, _body, _memory_slices, _vpointers)
  {
    _success = setup_submodules();
  }
  NONCOPYABLE(VLoopAnalyzer);

  bool success() const { return _success; }

  // Read-only accessors for submodules
  const VLoop& vloop()                           const { return _vloop; }
  const VLoopReductions& reductions()            const { return _reductions; }
  const VLoopMemorySlices& memory_slices()       const { return _memory_slices; }
  const VLoopBody& body()                        const { return _body; }
  const VLoopTypes& types()                      const { return _types; }
  const VLoopVPointers& vpointers()              const { return _vpointers; }
  const VLoopDependencyGraph& dependency_graph() const { return _dependency_graph; }

private:
  bool setup_submodules();
  VStatus setup_submodules_helper();
};

// A vectorization pointer (VPointer) has information about an address for
// dependence checking and vector alignment. It's usually bound to a memory
// operation in a counted loop for vectorizable analysis.
class VPointer : public ArenaObj {
 protected:
  MemNode* const  _mem;      // My memory reference node
  const VLoop&    _vloop;

  Node* _base;               // null if unsafe nonheap reference
  Node* _adr;                // address pointer
  int   _scale;              // multiplier for iv (in bytes), 0 if no loop iv
  int   _offset;             // constant offset (in bytes)

  Node* _invar;              // invariant offset (in bytes), null if none
#ifdef ASSERT
  Node* _debug_invar;
  bool  _debug_negate_invar; // if true then use: (0 - _invar)
  Node* _debug_invar_scale;  // multiplier for invariant
#endif

  Node_Stack* _nstack;       // stack used to record a vpointer trace of variants
  bool        _analyze_only; // Used in loop unrolling only for vpointer trace
  uint        _stack_idx;    // Used in loop unrolling only for vpointer trace

  PhaseIdealLoop* phase() const { return _vloop.phase(); }
  IdealLoopTree*  lpt() const   { return _vloop.lpt(); }
  PhiNode*        iv() const    { return _vloop.iv(); }

  bool is_loop_member(Node* n) const;
  bool invariant(Node* n) const;

  // Match: k*iv + offset
  bool scaled_iv_plus_offset(Node* n);
  // Match: k*iv where k is a constant that's not zero
  bool scaled_iv(Node* n);
  // Match: offset is (k [+/- invariant])
  bool offset_plus_k(Node* n, bool negate = false);

 public:
  enum CMP {
    Less          = 1,
    Greater       = 2,
    Equal         = 4,
    NotEqual      = (Less | Greater),
    NotComparable = (Less | Greater | Equal)
  };

  VPointer(MemNode* const mem, const VLoop& vloop) :
    VPointer(mem, vloop, nullptr, false) {}
  VPointer(MemNode* const mem, const VLoop& vloop, Node_Stack* nstack) :
    VPointer(mem, vloop, nstack, true) {}
 private:
  VPointer(MemNode* const mem, const VLoop& vloop,
           Node_Stack* nstack, bool analyze_only);
  // Following is used to create a temporary object during
  // the pattern match of an address expression.
  VPointer(VPointer* p);
  NONCOPYABLE(VPointer);

 public:
  bool valid()             const { return _adr != nullptr; }
  bool has_iv()            const { return _scale != 0; }

  Node* base()             const { return _base; }
  Node* adr()              const { return _adr; }
  MemNode* mem()           const { return _mem; }
  int   scale_in_bytes()   const { return _scale; }
  Node* invar()            const { return _invar; }
  int   offset_in_bytes()  const { return _offset; }
  int   memory_size()      const { return _mem->memory_size(); }
  Node_Stack* node_stack() const { return _nstack; }

  // Biggest detectable factor of the invariant.
  int   invar_factor() const;

  // Comparable?
  bool invar_equals(const VPointer& q) const {
    assert(_debug_invar == NodeSentinel || q._debug_invar == NodeSentinel ||
           (_invar == q._invar) == (_debug_invar == q._debug_invar &&
                                    _debug_invar_scale == q._debug_invar_scale &&
                                    _debug_negate_invar == q._debug_negate_invar), "");
    return _invar == q._invar;
  }

  int cmp(const VPointer& q) const {
    if (valid() && q.valid() &&
        (_adr == q._adr || (_base == _adr && q._base == q._adr)) &&
        _scale == q._scale   && invar_equals(q)) {
      bool overlap = q._offset <   _offset +   memory_size() &&
                       _offset < q._offset + q.memory_size();
      return overlap ? Equal : (_offset < q._offset ? Less : Greater);
    } else {
      return NotComparable;
    }
  }

  bool overlap_possible_with_any_in(const GrowableArray<Node*>& nodes) const {
  for (int i = 0; i < nodes.length(); i++) {
    MemNode* mem = nodes.at(i)->as_Mem();
      VPointer p_mem(mem, _vloop);
      // Only if we know that we have Less or Greater can we
      // be sure that there can never be an overlap between
      // the two memory regions.
      if (!not_equal(p_mem)) {
        return true;
      }
    }
    return false;
  }

  bool not_equal(const VPointer& q)  const { return not_equal(cmp(q)); }
  bool equal(const VPointer& q)      const { return equal(cmp(q)); }
  bool comparable(const VPointer& q) const { return comparable(cmp(q)); }
  static bool not_equal(int cmp)  { return cmp <= NotEqual; }
  static bool equal(int cmp)      { return cmp == Equal; }
  static bool comparable(int cmp) { return cmp < NotComparable; }

  // We need to be able to sort the VPointer to efficiently group the
  // memops into groups, and to find adjacent memops.
  static int cmp_for_sort_by_group(const VPointer** p1, const VPointer** p2);
  static int cmp_for_sort(const VPointer** p1, const VPointer** p2);

  NOT_PRODUCT( void print() const; )

#ifndef PRODUCT
  class Tracer {
    friend class VPointer;
    bool _is_trace_alignment;
    static int _depth;
    int _depth_save;
    void print_depth() const;
    int  depth() const    { return _depth; }
    void set_depth(int d) { _depth = d; }
    void inc_depth()      { _depth++; }
    void dec_depth()      { if (_depth > 0) _depth--; }
    void store_depth()    { _depth_save = _depth; }
    void restore_depth()  { _depth = _depth_save; }

    class Depth {
      friend class VPointer;
      Depth()      { ++_depth; }
      Depth(int x) { _depth = 0; }
      ~Depth()     { if (_depth > 0) --_depth; }
    };
    Tracer(bool is_trace_alignment) : _is_trace_alignment(is_trace_alignment) {}

    // tracing functions
    void ctor_1(const Node* mem);
    void ctor_2(Node* adr);
    void ctor_3(Node* adr, int i);
    void ctor_4(Node* adr, int i);
    void ctor_5(Node* adr, Node* base,  int i);
    void ctor_6(const Node* mem);

    void scaled_iv_plus_offset_1(Node* n);
    void scaled_iv_plus_offset_2(Node* n);
    void scaled_iv_plus_offset_3(Node* n);
    void scaled_iv_plus_offset_4(Node* n);
    void scaled_iv_plus_offset_5(Node* n);
    void scaled_iv_plus_offset_6(Node* n);
    void scaled_iv_plus_offset_7(Node* n);
    void scaled_iv_plus_offset_8(Node* n);

    void scaled_iv_1(Node* n);
    void scaled_iv_2(Node* n, int scale);
    void scaled_iv_3(Node* n, int scale);
    void scaled_iv_4(Node* n, int scale);
    void scaled_iv_5(Node* n, int scale);
    void scaled_iv_6(Node* n, int scale);
    void scaled_iv_7(Node* n);
    void scaled_iv_8(Node* n, VPointer* tmp);
    void scaled_iv_9(Node* n, int _scale, int _offset, Node* _invar);
    void scaled_iv_10(Node* n);

    void offset_plus_k_1(Node* n);
    void offset_plus_k_2(Node* n, int _offset);
    void offset_plus_k_3(Node* n, int _offset);
    void offset_plus_k_4(Node* n);
    void offset_plus_k_5(Node* n, Node* _invar);
    void offset_plus_k_6(Node* n, Node* _invar, bool _negate_invar, int _offset);
    void offset_plus_k_7(Node* n, Node* _invar, bool _negate_invar, int _offset);
    void offset_plus_k_8(Node* n, Node* _invar, bool _negate_invar, int _offset);
    void offset_plus_k_9(Node* n, Node* _invar, bool _negate_invar, int _offset);
    void offset_plus_k_10(Node* n, Node* _invar, bool _negate_invar, int _offset);
    void offset_plus_k_11(Node* n);
  } _tracer; // Tracer
#endif

  Node* maybe_negate_invar(bool negate, Node* invar);

  void maybe_add_to_invar(Node* new_invar, bool negate);

  Node* register_if_new(Node* n) const;
};


// Vector element size statistics for loop vectorization with vector masks
class VectorElementSizeStats {
 private:
  static const int NO_SIZE = -1;
  static const int MIXED_SIZE = -2;
  int* _stats;

 public:
  VectorElementSizeStats(Arena* a) : _stats(NEW_ARENA_ARRAY(a, int, 4)) {
    clear();
  }

  void clear() { memset(_stats, 0, sizeof(int) * 4); }

  void record_size(int size) {
    assert(1 <= size && size <= 8 && is_power_of_2(size), "Illegal size");
    _stats[exact_log2(size)]++;
  }

  int count_size(int size) {
    assert(1 <= size && size <= 8 && is_power_of_2(size), "Illegal size");
    return _stats[exact_log2(size)];
  }

  int smallest_size() {
    for (int i = 0; i <= 3; i++) {
      if (_stats[i] > 0) return (1 << i);
    }
    return NO_SIZE;
  }

  int largest_size() {
    for (int i = 3; i >= 0; i--) {
      if (_stats[i] > 0) return (1 << i);
    }
    return NO_SIZE;
  }

  int unique_size() {
    int small = smallest_size();
    int large = largest_size();
    return (small == large) ? small : MIXED_SIZE;
  }
};

// When alignment is required, we must adjust the pre-loop iteration count pre_iter,
// such that the address is aligned for any main_iter >= 0:
//
//   adr = base + offset + invar + scale * init
//                               + scale * pre_stride * pre_iter
//                               + scale * main_stride * main_iter
//
// The AlignmentSolver generates solutions of the following forms:
//   1. Empty:       No pre_iter guarantees alignment.
//   2. Trivial:     Any pre_iter guarantees alignment.
//   3. Constrained: There is a periodic solution, but it is not trivial.
//
// The Constrained solution is of the following form:
//
//   pre_iter = m * q + r                                    (for any integer m)
//                   [- invar / (scale * pre_stride)  ]      (if there is an invariant)
//                   [- init / pre_stride             ]      (if init is variable)
//
// The solution is periodic with periodicity q, which is guaranteed to be a power of 2.
// This periodic solution is "rotated" by three alignment terms: one for constants (r),
// one for the invariant (if present), and one for init (if it is variable).
//
// The "filter" method combines the solutions of two mem_refs, such that the new set of
// values for pre_iter guarantees alignment for both mem_refs.
//
class EmptyAlignmentSolution;
class TrivialAlignmentSolution;
class ConstrainedAlignmentSolution;

class AlignmentSolution : public ResourceObj {
public:
  virtual bool is_empty() const = 0;
  virtual bool is_trivial() const = 0;
  virtual bool is_constrained() const = 0;

  virtual const ConstrainedAlignmentSolution* as_constrained() const {
    assert(is_constrained(), "must be constrained");
    return nullptr;
  }

  // Implemented by each subclass
  virtual const AlignmentSolution* filter(const AlignmentSolution* other) const = 0;
  virtual void print() const = 0;

  // Compute modulo and ensure that we get a positive remainder
  static int mod(int i, int q) {
    assert(q >= 1, "modulo value must be large enough");

    // Modulo operator: Get positive 0 <= r < q  for positive i, but
    //                  get negative 0 >= r > -q for negative i.
    int r = i % q;

    // Make negative r into positive ones:
    r = (r >= 0) ? r : r + q;

    assert(0 <= r && r < q, "remainder must fit in modulo space");
    return r;
  }
};

class EmptyAlignmentSolution : public AlignmentSolution {
private:
  const char* _reason;
public:
  EmptyAlignmentSolution(const char* reason) :  _reason(reason) {}
  virtual bool is_empty() const override final       { return true; }
  virtual bool is_trivial() const override final     { return false; }
  virtual bool is_constrained() const override final { return false; }
  const char* reason() const { return _reason; }

  virtual const AlignmentSolution* filter(const AlignmentSolution* other) const override final {
    // If "this" cannot be guaranteed to be aligned, then we also cannot guarantee to align
    // "this" and "other" together.
    return new EmptyAlignmentSolution("empty solution input to filter");
  }

  virtual void print() const override final {
    tty->print_cr("empty solution: %s", reason());
  };
};

class TrivialAlignmentSolution : public AlignmentSolution {
public:
  TrivialAlignmentSolution() {}
  virtual bool is_empty() const override final       { return false; }
  virtual bool is_trivial() const override final     { return true; }
  virtual bool is_constrained() const override final { return false; }

  virtual const AlignmentSolution* filter(const AlignmentSolution* other) const override final {
    if (other->is_empty()) {
      // If "other" cannot be guaranteed to be aligned, then we also cannot guarantee to align
      // "this" and "other".
      return new EmptyAlignmentSolution("empty solution input to filter");
    }
    // Since "this" is trivial (no constraints), the solution of "other" guarantees alignment
    // of both.
    return other;
  }

  virtual void print() const override final {
    tty->print_cr("pre_iter >= 0 (trivial)");
  };
};

class ConstrainedAlignmentSolution : public AlignmentSolution {
private:
  const MemNode* _mem_ref;
  const int _q;
  const int _r;
  const Node* _invar;
  const int _scale;
public:
  ConstrainedAlignmentSolution(const MemNode* mem_ref,
                               const int q,
                               const int r,
                               const Node* invar,
                               int scale) :
      _mem_ref(mem_ref),
      _q(q),
      _r(r),
      _invar(invar),
      _scale(scale) {
    assert(q > 1 && is_power_of_2(q), "q must be power of 2");
    assert(0 <= r && r < q, "r must be in modulo space of q");
    assert(_mem_ref != nullptr, "must have mem_ref");
  }

  virtual bool is_empty() const override final       { return false; }
  virtual bool is_trivial() const override final     { return false; }
  virtual bool is_constrained() const override final { return true; }

  const MemNode* mem_ref() const        { return _mem_ref; }

  virtual const ConstrainedAlignmentSolution* as_constrained() const override final { return this; }

  virtual const AlignmentSolution* filter(const AlignmentSolution* other) const override final {
    if (other->is_empty()) {
      // If "other" cannot be guaranteed to be aligned, then we also cannot guarantee to align
      // "this" and "other" together.
      return new EmptyAlignmentSolution("empty solution input to filter");
    }
    // Since "other" is trivial (no constraints), the solution of "this" guarantees alignment
    // of both.
    if (other->is_trivial()) {
      return this;
    }

    // Both solutions are constrained:
    ConstrainedAlignmentSolution const* s1 = this;
    ConstrainedAlignmentSolution const* s2 = other->as_constrained();

    // Thus, pre_iter is the intersection of two sets, i.e. constrained by these two equations,
    // for any integers m1 and m2:
    //
    //   pre_iter = m1 * q1 + r1
    //                     [- invar1 / (scale1 * pre_stride)  ]
    //                     [- init / pre_stride               ]
    //
    //   pre_iter = m2 * q2 + r2
    //                     [- invar2 / (scale2 * pre_stride)  ]
    //                     [- init / pre_stride               ]
    //
    // Note: pre_stride and init are identical for all mem_refs in the loop.
    //
    // The init alignment term either does not exist for both mem_refs, or exists identically
    // for both. The init alignment term is thus trivially identical.
    //
    // The invar alignment term is identical if either:
    //   - both mem_refs have no invariant.
    //   - both mem_refs have the same invariant and the same scale.
    //
    if (s1->_invar != s2->_invar) {
      return new EmptyAlignmentSolution("invar not identical");
    }
    if (s1->_invar != nullptr && s1->_scale != s2->_scale) {
      return new EmptyAlignmentSolution("has invar with different scale");
    }

    // Now, we have reduced the problem to:
    //
    //   pre_iter = m1 * q1 + r1 [- x]       (S1)
    //   pre_iter = m2 * q2 + r2 [- x]       (S2)
    //

    // Make s2 the bigger modulo space, i.e. has larger periodicity q.
    // This guarantees that S2 is either identical to, a subset of,
    // or disjunct from S1 (but cannot be a strict superset of S1).
    if (s1->_q > s2->_q) {
      swap(s1, s2);
    }
    assert(s1->_q <= s2->_q, "s1 is a smaller modulo space than s2");

    // Is S2 subset of (or equal to) S1?
    //
    // for any m2, there are integers a, b, m1: m2 * q2     + r2          =
    //                                          m2 * a * q1 + b * q1 + r1 =
    //                                          (m2 * a + b) * q1 + r1
    //
    // Since q1 and q2 are both powers of 2, and q1 <= q2, we know there
    // is an integer a: a * q1 = q2. Thus, it remains to check if there
    // is an integer b: b * q1 + r1 = r2. This is equivalent to checking:
    //
    //   r1 = r1 % q1 = r2 % q1
    //
    if (mod(s2->_r, s1->_q) != s1->_r) {
      // Neither is subset of the other -> no intersection
      return new EmptyAlignmentSolution("empty intersection (r and q)");
    }

    // Now we know: "s1 = m1 * q1 + r1" is a superset of "s2 = m2 * q2 + r2"
    // Hence, any solution of S2 guarantees alignment for both mem_refs.
    return s2; // return the subset
  }

  virtual void print() const override final {
    tty->print("m * q(%d) + r(%d)", _q, _r);
    if (_invar != nullptr) {
      tty->print(" - invar[%d] / (scale(%d) * pre_stride)", _invar->_idx, _scale);
    }
    tty->print_cr(" [- init / pre_stride], mem_ref[%d]", mem_ref()->_idx);
  };
};

// When strict alignment is required (e.g. -XX:+AlignVector), then we must ensure
// that all vector memory accesses can be aligned. We achieve this alignment by
// adjusting the pre-loop limit, which adjusts the number of iterations executed
// in the pre-loop.
//
// This is how the pre-loop and unrolled main-loop look like for a memref (adr):
//
// iv = init
// i = 0 // single-iteration counter
//
// pre-loop:
//   iv = init + i * pre_stride
//   adr = base + offset + invar + scale * iv
//   adr = base + offset + invar + scale * (init + i * pre_stride)
//   iv += pre_stride
//   i++
//
// pre_iter = i // number of iterations in the pre-loop
// iv = init + pre_iter * pre_stride
//
// main_iter = 0 // main-loop iteration counter
// main_stride = unroll_factor * pre_stride
//
// main-loop:
//   i = pre_iter + main_iter * unroll_factor
//   iv = init + i * pre_stride = init + pre_iter * pre_stride + main_iter * unroll_factor * pre_stride
//                              = init + pre_iter * pre_stride + main_iter * main_stride
//   adr = base + offset + invar + scale * iv // must be aligned
//   iv += main_stride
//   i  += unroll_factor
//   main_iter++
//
// For each vector memory access, we can find the set of pre_iter (number of pre-loop
// iterations) which would align its address. The AlignmentSolver finds such an
// AlignmentSolution. We can then check which solutions are compatible, and thus
// decide if we have to (partially) reject vectorization if not all vectors have
// a compatible solutions.
class AlignmentSolver {
private:
  const MemNode* _mem_ref;       // first element
  const uint     _vector_length; // number of elements in vector
  const int      _element_size;
  const int      _vector_width;  // in bytes

  // All vector loads and stores need to be memory aligned. The alignment width (aw) in
  // principle is the vector_width. But when vector_width > ObjectAlignmentInBytes this is
  // too strict, since any memory object is only guaranteed to be ObjectAlignmentInBytes
  // aligned. For example, the relative offset between two arrays is only guaranteed to
  // be divisible by ObjectAlignmentInBytes.
  const int      _aw;

  // We analyze the address of mem_ref. The idea is to disassemble it into a linear
  // expression, where we can use the constant factors as the basis for ensuring the
  // alignment of vector memory accesses.
  //
  // The Simple form of the address is disassembled by VPointer into:
  //
  //   adr = base + offset + invar + scale * iv
  //
  // Where the iv can be written as:
  //
  //   iv = init + pre_stride * pre_iter + main_stride * main_iter
  //
  // pre_iter:    number of pre-loop iterations (adjustable via pre-loop limit)
  // main_iter:   number of main-loop iterations (main_iter >= 0)
  //
  const Node*    _base;           // base of address (e.g. Java array object, aw-aligned)
  const int      _offset;
  const Node*    _invar;
  const int      _invar_factor;   // known constant factor of invar
  const int      _scale;
  const Node*    _init_node;      // value of iv before pre-loop
  const int      _pre_stride;     // address increment per pre-loop iteration
  const int      _main_stride;    // address increment per main-loop iteration

  DEBUG_ONLY( const bool _is_trace; );

  static const MemNode* mem_ref_not_null(const MemNode* mem_ref) {
    assert(mem_ref != nullptr, "not nullptr");
    return mem_ref;
  }

public:
  AlignmentSolver(const MemNode* mem_ref,
                  const uint vector_length,
                  const Node* base,
                  const int offset,
                  const Node* invar,
                  const int invar_factor,
                  const int scale,
                  const Node* init_node,
                  const int pre_stride,
                  const int main_stride
                  DEBUG_ONLY( COMMA const bool is_trace)
                  ) :
      _mem_ref(           mem_ref_not_null(mem_ref)),
      _vector_length(     vector_length),
      _element_size(      _mem_ref->memory_size()),
      _vector_width(      _vector_length * _element_size),
      _aw(                MIN2(_vector_width, ObjectAlignmentInBytes)),
      _base(              base),
      _offset(            offset),
      _invar(             invar),
      _invar_factor(      invar_factor),
      _scale(             scale),
      _init_node(         init_node),
      _pre_stride(        pre_stride),
      _main_stride(       main_stride)
      DEBUG_ONLY( COMMA _is_trace(is_trace) )
  {
    assert(_mem_ref != nullptr &&
           (_mem_ref->is_Load() || _mem_ref->is_Store()),
           "only load or store vectors allowed");
  }

  AlignmentSolution* solve() const;

private:
  class EQ4 {
   private:
    const int _C_const;
    const int _C_invar;
    const int _C_init;
    const int _C_pre;
    const int _aw;

   public:
    EQ4(const int C_const, const int C_invar, const int C_init, const int C_pre, const int aw) :
    _C_const(C_const), _C_invar(C_invar), _C_init(C_init), _C_pre(C_pre), _aw(aw) {}

    enum State { TRIVIAL, CONSTRAINED, EMPTY };

    State eq4a_state() const {
      return (abs(_C_pre) >= _aw) ? ( (C_const_mod_aw() == 0       ) ? TRIVIAL     : EMPTY)
                                  : ( (C_const_mod_abs_C_pre() == 0) ? CONSTRAINED : EMPTY);
    }

    State eq4b_state() const {
      return (abs(_C_pre) >= _aw) ? ( (C_invar_mod_aw() == 0       ) ? TRIVIAL     : EMPTY)
                                  : ( (C_invar_mod_abs_C_pre() == 0) ? CONSTRAINED : EMPTY);
    }

    State eq4c_state() const {
      return (abs(_C_pre) >= _aw) ? ( (C_init_mod_aw() == 0       )  ? TRIVIAL     : EMPTY)
                                  : ( (C_init_mod_abs_C_pre() == 0)  ? CONSTRAINED : EMPTY);
    }

   private:
    int C_const_mod_aw() const        { return AlignmentSolution::mod(_C_const, _aw); }
    int C_invar_mod_aw() const        { return AlignmentSolution::mod(_C_invar, _aw); }
    int C_init_mod_aw() const         { return AlignmentSolution::mod(_C_init,  _aw); }
    int C_const_mod_abs_C_pre() const { return AlignmentSolution::mod(_C_const, abs(_C_pre)); }
    int C_invar_mod_abs_C_pre() const { return AlignmentSolution::mod(_C_invar, abs(_C_pre)); }
    int C_init_mod_abs_C_pre() const  { return AlignmentSolution::mod(_C_init,  abs(_C_pre)); }

#ifdef ASSERT
   public:
    void trace() const;

   private:
    static const char* state_to_str(State s) {
      if (s == TRIVIAL)     { return "trivial"; }
      if (s == CONSTRAINED) { return "constrained"; }
      return "empty";
    }
#endif
  };

#ifdef ASSERT
  bool is_trace() const { return _is_trace; }
  void trace_start_solve() const;
  void trace_reshaped_form(const int C_const,
                           const int C_const_init,
                           const int C_invar,
                           const int C_init,
                           const int C_pre,
                           const int C_main) const;
  void trace_main_iteration_alignment(const int C_const,
                                      const int C_invar,
                                      const int C_init,
                                      const int C_pre,
                                      const int C_main,
                                      const int C_main_mod_aw) const;
  void trace_constrained_solution(const int C_const,
                                  const int C_invar,
                                  const int C_init,
                                  const int C_pre,
                                  const int q,
                                  const int r) const;
#endif
};

<<<<<<< HEAD
// VTransform
//
// Maps the transformation from the scalar to the vectorized loop.
//
// The graph (VTransformGraph) of vtnodes (VTransformNode) represents the output
// C2 graph after vectorization as closely as possible.
//
// This allows us to schedule the graph, and check for possible cycles that
// vectorization might introduce.
//
// Changes to the C2 IR are only made once the "apply" method is called, and
// each vtnode generates its corresponding scalar or vector C2 nodes.
//
// Future Plans with VTransform:
// - Cost model: estimate if vectorization is profitable.
// - Optimizations: moving unordered reductions out of the loop, whih decreases cost.
// - Pack/Unpack/Shuffle: introduce additional nodes not present in the scalar loop.
//                        This is difficult to do with the SuperWord packset approach.
// - If-conversion: convert predicated nodes into CFG.

typedef int VTransformNodeIDX;
class VTransformNode;
class VTransformScalarNode;
class VTransformInputScalarNode;
class VTransformVectorNode;
class VTransformElementWiseVectorNode;
class VTransformBoolVectorNode;
class VTransformReductionVectorNode;

// Status output from a VTransformNode::apply
class VTransformApplyStatus {
private:
  Node* const _node;
  const uint _vector_length; // number of elements
  const uint _vector_width;  // total width in bytes

  VTransformApplyStatus(Node* n, uint vector_length, uint vector_width) :
    _node(n),
    _vector_length(vector_length),
    _vector_width(vector_width) {}

public:
  static VTransformApplyStatus make_scalar(Node* n) {
    return VTransformApplyStatus(n, 0, 0);
  }

  static VTransformApplyStatus make_vector(Node* n, uint vector_length, uint vector_width) {
    assert(vector_length > 0 && vector_width > 0, "must have nonzero size");
    return VTransformApplyStatus(n, vector_length, vector_width);
  }

  static VTransformApplyStatus make_empty() {
    return VTransformApplyStatus(nullptr, 0, 0);
  }

  Node* node() const { return _node; }
  uint vector_length() const { return _vector_length; }
  uint vector_width() const { return _vector_width; }
  NOT_PRODUCT( void trace(VTransformNode* vtn) const; )
};

class VTransformGraph : public StackObj {
private:
  const VLoopAnalyzer& _vloop_analyzer;
  const VLoop& _vloop;

  // Everything in the graph is allocated from this arena, including all vtnodes.
  Arena _arena;

  VTransformNodeIDX _next_idx;
  GrowableArray<VTransformNode*> _vtnodes;

  // Schedule (linearization) of the graph. We use this to reorder the memory graph
  // before inserting vector operations.
  GrowableArray<VTransformNode*> _schedule;

  // Memory reference, and the alignment width (aw) for which we align the main-loop,
  // by adjusting the pre-loop limit.
  MemNode const* _mem_ref_for_main_loop_alignment;
  int _aw_for_main_loop_alignment;

#ifndef PRODUCT
  bool _is_trace_rejections;
  bool _is_trace_align_vector;
  bool _is_trace_info;
  bool _is_trace_verbose;
#endif

public:
  VTransformGraph(const VLoopAnalyzer& vloop_analyzer,
                  MemNode const* mem_ref_for_main_loop_alignment,
                  int aw_for_main_loop_alignment
                  NOT_PRODUCT( COMMA const bool is_trace_rejections)
                  NOT_PRODUCT( COMMA const bool is_trace_align_vector)
                  NOT_PRODUCT( COMMA const bool is_trace_info)
                  NOT_PRODUCT( COMMA const bool is_trace_verbose)
                  ) :
    _vloop_analyzer(vloop_analyzer),
    _vloop(vloop_analyzer.vloop()),
    _arena(mtCompiler),
    _next_idx(0),
    _vtnodes(&_arena, _vloop.estimated_body_length(), 0, nullptr),
    _schedule(&_arena, _vloop.estimated_body_length(), 0, nullptr),
    _mem_ref_for_main_loop_alignment(mem_ref_for_main_loop_alignment),
    _aw_for_main_loop_alignment(aw_for_main_loop_alignment)
    NOT_PRODUCT( COMMA _is_trace_rejections(is_trace_rejections) )
    NOT_PRODUCT( COMMA _is_trace_align_vector(is_trace_align_vector) )
    NOT_PRODUCT( COMMA _is_trace_info(is_trace_info) )
    NOT_PRODUCT( COMMA _is_trace_verbose(is_trace_verbose) )
  {
#ifndef PRODUCT
    bool is_trace =  _vloop.vtrace().is_trace(TraceAutoVectorizationTag::VTRANSFORM);
    _is_trace_verbose      |= is_trace;
    _is_trace_rejections   |= is_trace || _is_trace_verbose;
    _is_trace_align_vector |= is_trace || _is_trace_verbose;
    _is_trace_info         |= is_trace || _is_trace_verbose;
#endif
  }

  const VLoopAnalyzer& vloop_analyzer() const { return _vloop_analyzer; }
  Arena* arena() { return &_arena; }
  VTransformNodeIDX new_idx() { return _next_idx++; }
  void add_vtnode(VTransformNode* vtnode);

  bool schedule();
  void apply();

private:
  // VLoop accessors
  PhaseIdealLoop* phase()     const { return _vloop.phase(); }
  PhaseIterGVN& igvn()        const { return _vloop.phase()->igvn(); }
  IdealLoopTree* lpt()        const { return _vloop.lpt(); }
  CountedLoopNode* cl()       const { return _vloop.cl(); }
  PhiNode* iv()               const { return _vloop.iv(); }
  int iv_stride()             const { return cl()->stride_con(); }
  bool in_bb(const Node* n)   const { return _vloop.in_bb(n); }

  // VLoopVPointer accessors
  const VPointer& vpointer(const MemNode* mem) const {
    return _vloop_analyzer.vpointers().vpointer(mem);
  }

  void schedule_collect_nodes_without_req_or_dep(GrowableArray<VTransformNode*>& stack) const;

  template<typename Callback>
  void for_each_memop_in_schedule(Callback callback) const;

  void apply_memops_reordering_with_schedule() const;

  // Ensure that the main loop vectors are aligned by adjusting the pre loop limit.
  void determine_mem_ref_and_aw_for_main_loop_alignment();
  void adjust_pre_loop_limit_to_align_main_loop_vectors();

  void apply_vectorization() const;

#ifndef PRODUCT
  void print_vtnodes() const;
  void print_schedule() const;
  void print_memops_schedule() const;
  void trace_schedule_cycle(const GrowableArray<VTransformNode*>& stack,
                            const VectorSet& pre_visited,
                            const VectorSet& post_visited) const;
#endif
};

// VTransformNodes resemble the C2 IR Nodes. They represent the resulting scalar and
// vector nodes as closely as possible.
class VTransformNode : public ArenaObj {
public:
  const VTransformNodeIDX _idx;

private:
  // _in is split into required inputs (_req), and additional dependencies.
  const uint _req;
  GrowableArray<VTransformNode*> _in;
  GrowableArray<VTransformNode*> _out;

public:
  VTransformNode(VTransformGraph& graph, const uint req) :
    _idx(graph.new_idx()),
    _req(req),
    _in(graph.arena(),  req, req, nullptr),
    _out(graph.arena(), 4, 0, nullptr)
  {
    graph.add_vtnode(this);
  }

  void set_req(uint i, VTransformNode* n) {
    assert(i < _req, "must be a req");
    assert(_in.at(i) == nullptr && n != nullptr, "only set once");
    _in.at_put(i, n);
    n->add_out(this);
  }

  void swap_req(uint i, uint j) {
    assert(i < _req, "must be a req");
    assert(j < _req, "must be a req");
    VTransformNode* tmp = _in.at(i);
    _in.at_put(i, _in.at(j));
    _in.at_put(j, tmp);
  }

  void add_dependency(VTransformNode* n) {
    assert(n != nullptr, "no need to add nullptr");
    _in.push(n);
    n->add_out(this);
  }

  void add_out(VTransformNode* n) {
    _out.push(n);
  }

  uint req() const { return _req; }
  VTransformNode* in(int i) const { return _in.at(i); }
  int outs() const { return _out.length(); }
  VTransformNode* out(int i) const { return _out.at(i); }

  bool has_req_or_dep() const {
    for (int i = 0; i < _in.length(); i++) {
      if (_in.at(i) != nullptr) { return true; }
    }
    return false;
  }

  virtual VTransformScalarNode* isa_Scalar() { return nullptr; }
  virtual VTransformInputScalarNode* isa_InputScalar() { return nullptr; }
  virtual VTransformVectorNode* isa_Vector() { return nullptr; }
  virtual VTransformElementWiseVectorNode* isa_ElementWiseVector() { return nullptr; }
  virtual VTransformBoolVectorNode* isa_BoolVector() { return nullptr; }
  virtual VTransformReductionVectorNode* isa_ReductionVector() { return nullptr; }

  virtual VTransformApplyStatus apply(const VLoopAnalyzer& vloop_analyzer,
                                      const GrowableArray<Node*>& vnode_idx_to_transformed_node) const = 0;

  Node* find_transformed_input(int i, const GrowableArray<Node*>& vnode_idx_to_transformed_node) const;

  void register_new_node_from_vectorization(const VLoopAnalyzer& vloop_analyzer, Node* vn, Node* old_node) const;

  NOT_PRODUCT(virtual const char* name() const = 0;)
  NOT_PRODUCT(void print() const;)
  NOT_PRODUCT(virtual void print_spec() const {};)
  NOT_PRODUCT(static void print_node_idx(const VTransformNode* vtn);)
};

class VTransformScalarNode : public VTransformNode {
private:
  Node* _node;
public:
  VTransformScalarNode(VTransformGraph& graph, Node* n) :
    VTransformNode(graph, n->req()), _node(n) {}
  Node* node() const { return _node; }
  virtual VTransformScalarNode* isa_Scalar() override { return this; }
  virtual VTransformApplyStatus apply(const VLoopAnalyzer& vloop_analyzer,
                                      const GrowableArray<Node*>& vnode_idx_to_transformed_node) const override;
  NOT_PRODUCT(virtual const char* name() const override { return "Scalar"; };)
  NOT_PRODUCT(virtual void print_spec() const override;)
};

// Wrapper node for nodes outside the loop that are inputs to the loop.
class VTransformInputScalarNode : public VTransformScalarNode {
public:
  VTransformInputScalarNode(VTransformGraph& graph, Node* n) :
    VTransformScalarNode(graph, n) {}
  virtual VTransformInputScalarNode* isa_InputScalar() override { return this; }
  NOT_PRODUCT(virtual const char* name() const override { return "InputScalar"; };)
};

class VTransformReplicateNode : public VTransformNode {
private:
  int _vlen;
  const Type* _element_type;
public:
  VTransformReplicateNode(VTransformGraph& graph, int vlen, const Type* element_type) :
    VTransformNode(graph, 2), _vlen(vlen), _element_type(element_type) {}
  virtual VTransformApplyStatus apply(const VLoopAnalyzer& vloop_analyzer,
                                      const GrowableArray<Node*>& vnode_idx_to_transformed_node) const override;
  NOT_PRODUCT(virtual const char* name() const override { return "Replicate"; };)
  NOT_PRODUCT(virtual void print_spec() const override;)
};

class VTransformConvI2LNode : public VTransformNode {
public:
  VTransformConvI2LNode(VTransformGraph& graph) : VTransformNode(graph, 2) {}
  virtual VTransformApplyStatus apply(const VLoopAnalyzer& vloop_analyzer,
                                      const GrowableArray<Node*>& vnode_idx_to_transformed_node) const override;
  NOT_PRODUCT(virtual const char* name() const override { return "ConvI2L"; };)
};


class VTransformShiftCountNode : public VTransformNode {
private:
  int _vlen;
  const BasicType _element_bt;
  juint _mask;
  int _shift_opcode;
public:
  VTransformShiftCountNode(VTransformGraph& graph, int vlen, BasicType element_bt, juint mask, int shift_opcode) :
    VTransformNode(graph, 2), _vlen(vlen), _element_bt(element_bt), _mask(mask), _shift_opcode(shift_opcode) {}
  virtual VTransformApplyStatus apply(const VLoopAnalyzer& vloop_analyzer,
                                      const GrowableArray<Node*>& vnode_idx_to_transformed_node) const override;
  NOT_PRODUCT(virtual const char* name() const override { return "ShiftCount"; };)
  NOT_PRODUCT(virtual void print_spec() const override;)
};

class VTransformPopulateIndexNode : public VTransformNode {
private:
  int _vlen;
  const BasicType _element_bt;
public:
  VTransformPopulateIndexNode(VTransformGraph& graph, int vlen, const BasicType element_bt) :
    VTransformNode(graph, 2), _vlen(vlen), _element_bt(element_bt) {}
  virtual VTransformApplyStatus apply(const VLoopAnalyzer& vloop_analyzer,
                                      const GrowableArray<Node*>& vnode_idx_to_transformed_node) const override;
  NOT_PRODUCT(virtual const char* name() const override { return "PopulateIndex"; };)
  NOT_PRODUCT(virtual void print_spec() const override;)
};

class VTransformVectorNode : public VTransformNode {
private:
  GrowableArray<Node*> _nodes;
public:
  VTransformVectorNode(VTransformGraph& graph, const uint req, const int number_of_nodes) :
    VTransformNode(graph, req), _nodes(graph.arena(), number_of_nodes, number_of_nodes, nullptr) {}

  void set_nodes(const Node_List* pack) {
    for (uint k = 0; k < pack->size(); k++) {
      _nodes.at_put(k, pack->at(k));
    }
  }

  const GrowableArray<Node*> nodes() const { return _nodes; }
  virtual VTransformVectorNode* isa_Vector() override { return this; }
  void register_new_node_from_vectorization_and_replace_scalar_nodes(const VLoopAnalyzer& vloop_analyzer, Node* vn) const;
  NOT_PRODUCT(virtual void print_spec() const override;)
};

class VTransformElementWiseVectorNode : public VTransformVectorNode {
public:
  VTransformElementWiseVectorNode(VTransformGraph& graph, uint req, int number_of_nodes) :
    VTransformVectorNode(graph, req, number_of_nodes) {}
  virtual VTransformElementWiseVectorNode* isa_ElementWiseVector() override { return this; }
  static bool is_unary_element_wise_opcode(int opc);
  virtual VTransformApplyStatus apply(const VLoopAnalyzer& vloop_analyzer,
                                      const GrowableArray<Node*>& vnode_idx_to_transformed_node) const override;
  NOT_PRODUCT(virtual const char* name() const override { return "ElementWiseVector"; };)
};

struct VTransformBoolTest {
  const BoolTest::mask _mask;
  const bool _is_negated;
=======
struct VTransformBoolTest {
  const BoolTest::mask _mask;
  const bool _is_negated;

>>>>>>> 5d2a19de
  VTransformBoolTest(const BoolTest::mask mask, bool is_negated) :
    _mask(mask), _is_negated(is_negated) {}
};

<<<<<<< HEAD
class VTransformBoolVectorNode : public VTransformElementWiseVectorNode {
private:
  const VTransformBoolTest _test;
public:
  VTransformBoolVectorNode(VTransformGraph& graph, int number_of_nodes, VTransformBoolTest test) :
    VTransformElementWiseVectorNode(graph, 2, number_of_nodes), _test(test) {}
  VTransformBoolTest test() const { return _test; }
  virtual VTransformBoolVectorNode* isa_BoolVector() override { return this; }
  virtual VTransformApplyStatus apply(const VLoopAnalyzer& vloop_analyzer,
                                      const GrowableArray<Node*>& vnode_idx_to_transformed_node) const override;
  NOT_PRODUCT(virtual const char* name() const override { return "BoolVector"; };)
};

// Reduction of some initial scalar value and a vector, resulting in a new scalar.
//   val = init;
//   for (v in vector) { val = val OP v; }
//   return val;
class VTransformReductionVectorNode : public VTransformVectorNode {
public:
  // req = 3 -> [ctrl, init, vector]
  VTransformReductionVectorNode(VTransformGraph& graph, int number_of_nodes) :
    VTransformVectorNode(graph, 3, number_of_nodes) {}
  virtual VTransformReductionVectorNode* isa_ReductionVector() override { return this; }
  virtual VTransformApplyStatus apply(const VLoopAnalyzer& vloop_analyzer,
                                      const GrowableArray<Node*>& vnode_idx_to_transformed_node) const override;
  NOT_PRODUCT(virtual const char* name() const override { return "ReductionVector"; };)
};

class VTransformLoadVectorNode : public VTransformVectorNode {
public:
  // req = 3 -> [ctrl, mem, adr]
  VTransformLoadVectorNode(VTransformGraph& graph, int number_of_nodes) :
    VTransformVectorNode(graph, 3, number_of_nodes) {}
  LoadNode::ControlDependency control_dependency() const;
  virtual VTransformApplyStatus apply(const VLoopAnalyzer& vloop_analyzer,
                                      const GrowableArray<Node*>& vnode_idx_to_transformed_node) const override;
  NOT_PRODUCT(virtual const char* name() const override { return "LoadVector"; };)
};

class VTransformStoreVectorNode : public VTransformVectorNode {
public:
  // req = 4 -> [ctrl, mem, adr, val]
  VTransformStoreVectorNode(VTransformGraph& graph, int number_of_nodes) :
    VTransformVectorNode(graph, 4, number_of_nodes) {}
  virtual VTransformApplyStatus apply(const VLoopAnalyzer& vloop_analyzer,
                                      const GrowableArray<Node*>& vnode_idx_to_transformed_node) const override;
  NOT_PRODUCT(virtual const char* name() const override { return "StoreVector"; };)
};

// Invoke callback on all memops, in the order of the schedule.
template<typename Callback>
void VTransformGraph::for_each_memop_in_schedule(Callback callback) const {
  assert(_schedule.length() == _vtnodes.length(), "schedule was computed");

  for (int i = 0; i < _schedule.length(); i++) {
    VTransformNode* vtn = _schedule.at(i);

    // We can ignore input nodes, they are outside the loop.
    if (vtn->isa_InputScalar() != nullptr) { continue; }

    VTransformScalarNode* scalar = vtn->isa_Scalar();
    if (scalar != nullptr && scalar->node()->is_Mem()) {
      callback(scalar->node()->as_Mem());
    }

    VTransformVectorNode* vector = vtn->isa_Vector();
    if (vector != nullptr && vector->nodes().at(0)->is_Mem()) {
      for (int j = 0; j < vector->nodes().length(); j++) {
        callback(vector->nodes().at(j)->as_Mem());
      }
    }
  }
}

=======
>>>>>>> 5d2a19de
#endif // SHARE_OPTO_VECTORIZATION_HPP<|MERGE_RESOLUTION|>--- conflicted
+++ resolved
@@ -130,13 +130,7 @@
   int estimated_node_count()  const { return (int)(1.10 * phase()->C->unique()); };
 
   // Should we align vector memory references on this platform?
-<<<<<<< HEAD
-  static bool vectors_should_be_aligned() {
-    return !Matcher::misaligned_vectors_ok() || AlignVector;
-  }
-=======
   static bool vectors_should_be_aligned() { return !Matcher::misaligned_vectors_ok() || AlignVector; }
->>>>>>> 5d2a19de
 
 #ifndef PRODUCT
   const VTrace& vtrace()      const { return _vtrace; }
@@ -1329,7 +1323,6 @@
 #endif
 };
 
-<<<<<<< HEAD
 // VTransform
 //
 // Maps the transformation from the scalar to the vectorized loop.
@@ -1680,17 +1673,11 @@
 struct VTransformBoolTest {
   const BoolTest::mask _mask;
   const bool _is_negated;
-=======
-struct VTransformBoolTest {
-  const BoolTest::mask _mask;
-  const bool _is_negated;
-
->>>>>>> 5d2a19de
+
   VTransformBoolTest(const BoolTest::mask mask, bool is_negated) :
     _mask(mask), _is_negated(is_negated) {}
 };
 
-<<<<<<< HEAD
 class VTransformBoolVectorNode : public VTransformElementWiseVectorNode {
 private:
   const VTransformBoolTest _test;
@@ -1765,6 +1752,4 @@
   }
 }
 
-=======
->>>>>>> 5d2a19de
 #endif // SHARE_OPTO_VECTORIZATION_HPP