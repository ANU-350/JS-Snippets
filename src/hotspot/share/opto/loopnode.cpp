--- conflicted
+++ resolved
@@ -4865,12 +4865,8 @@
   // Auto-vectorize main-loop
   if (C->do_superword() && C->has_loops() && !C->major_progress()) {
     Compile::TracePhase tp("autoVectorize", &timers[_t_autoVectorize]);
-<<<<<<< HEAD
+
     ResourceArea autovectorization_arena;
-=======
-    // SuperWord transform
-    SuperWord sw(this);
->>>>>>> af32262c
     for (LoopTreeIterator iter(_ltree_root); !iter.done(); iter.next()) {
       IdealLoopTree* lpt = iter.current();
       AutoVectorizeStatus status = autovectorize(lpt, &autovectorization_arena);
