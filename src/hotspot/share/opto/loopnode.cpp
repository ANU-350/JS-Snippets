--- conflicted
+++ resolved
@@ -4655,18 +4655,11 @@
   int fail = 0;
   verify_nodes(C->root(), &loop_verify, fail);
   assert(fail == 0, "verify loops failed");
-<<<<<<< HEAD
 
   // Verify loop-tree.
   _ltree_root->verify_tree(loop_verify._ltree_root, nullptr);
 
   // Major progress was cleared by creating a verify version of PhaseIdealLoop.
-=======
-  // Verify loop structure is the same
-  _ltree_root->verify_tree(loop_verify._ltree_root, nullptr);
-  // Reset major-progress.  It was cleared by creating a verify version of
-  // PhaseIdealLoop.
->>>>>>> c90699ea
   C->restore_major_progress(old_progress);
 }
 
@@ -4852,7 +4845,6 @@
   if (_head->is_CountedLoop()) {
     CountedLoopNode *cl = _head->as_CountedLoop();
 
-<<<<<<< HEAD
     Node* ctrl     = cl->init_control();
     Node* back     = cl->back_control();
     assert(ctrl != nullptr && ctrl->is_CFG(), "sane loop in-ctrl");
@@ -4914,53 +4906,6 @@
   }
   if (_next != nullptr) {
     _next->verify_tree(loop->_next, parent);
-=======
-  }
-
-  if (_child != nullptr)  _child->verify_tree(loop->_child, this);
-  if (_next  != nullptr)  _next ->verify_tree(loop->_next,  parent);
-  // Innermost loops need to verify loop bodies,
-  // but only if no 'major_progress'
-  int fail = 0;
-  if (!Compile::current()->major_progress() && _child == nullptr) {
-    for( uint i = 0; i < _body.size(); i++ ) {
-      Node *n = _body.at(i);
-      if (n->outcnt() == 0)  continue; // Ignore dead
-      uint j;
-      for( j = 0; j < loop->_body.size(); j++ )
-        if( loop->_body.at(j) == n )
-          break;
-      if( j == loop->_body.size() ) { // Not found in loop body
-        // Last ditch effort to avoid assertion: Its possible that we
-        // have some users (so outcnt not zero) but are still dead.
-        // Try to find from root.
-        if (Compile::current()->root()->find(n->_idx)) {
-          fail++;
-          tty->print("We have that verify does not: ");
-          n->dump();
-        }
-      }
-    }
-    for( uint i2 = 0; i2 < loop->_body.size(); i2++ ) {
-      Node *n = loop->_body.at(i2);
-      if (n->outcnt() == 0)  continue; // Ignore dead
-      uint j;
-      for( j = 0; j < _body.size(); j++ )
-        if( _body.at(j) == n )
-          break;
-      if( j == _body.size() ) { // Not found in loop body
-        // Last ditch effort to avoid assertion: Its possible that we
-        // have some users (so outcnt not zero) but are still dead.
-        // Try to find from root.
-        if (Compile::current()->root()->find(n->_idx)) {
-          fail++;
-          tty->print("Verify has that we do not: ");
-          n->dump();
-        }
-      }
-    }
-    assert( !fail, "loop body mismatch" );
->>>>>>> c90699ea
   }
 }
 #endif
