/*
 * Copyright (c) 1998, 2023, Oracle and/or its affiliates. All rights reserved.
 * DO NOT ALTER OR REMOVE COPYRIGHT NOTICES OR THIS FILE HEADER.
 *
 * This code is free software; you can redistribute it and/or modify it
 * under the terms of the GNU General Public License version 2 only, as
 * published by the Free Software Foundation.
 *
 * This code is distributed in the hope that it will be useful, but WITHOUT
 * ANY WARRANTY; without even the implied warranty of MERCHANTABILITY or
 * FITNESS FOR A PARTICULAR PURPOSE.  See the GNU General Public License
 * version 2 for more details (a copy is included in the LICENSE file that
 * accompanied this code).
 *
 * You should have received a copy of the GNU General Public License version
 * 2 along with this work; if not, write to the Free Software Foundation,
 * Inc., 51 Franklin St, Fifth Floor, Boston, MA 02110-1301 USA.
 *
 * Please contact Oracle, 500 Oracle Parkway, Redwood Shores, CA 94065 USA
 * or visit www.oracle.com if you need additional information or have any
 * questions.
 *
 */

#ifndef SHARE_COMPILER_COMPILERDIRECTIVES_HPP
#define SHARE_COMPILER_COMPILERDIRECTIVES_HPP

#include "classfile/vmIntrinsics.hpp"
#include "ci/ciMetadata.hpp"
#include "ci/ciMethod.hpp"
#include "compiler/compiler_globals.hpp"
#include "compiler/methodMatcher.hpp"
#include "compiler/compilerOracle.hpp"
#include "opto/phasetype.hpp"
#include "utilities/bitMap.hpp"
#include "utilities/exceptions.hpp"
#include "utilities/tribool.hpp"

  //      Directives flag name,    type, default value, compile command name
  #define compilerdirectives_common_other_flags(cflags) \
    cflags(Enable,                  bool, false, Unknown) \
    cflags(Exclude,                 bool, false, Unknown) \
    cflags(BreakAtExecute,          bool, false, BreakAtExecute) \
    cflags(BreakAtCompile,          bool, false, BreakAtCompile) \
    cflags(Log,                     bool, LogCompilation, Unknown) \
    cflags(MemLimit,                intx, 0, MemLimit) \
    cflags(MemStat,                 uintx, 0, MemStat) \
    cflags(PrintAssembly,           bool, PrintAssembly, PrintAssembly) \
    cflags(PrintCompilation,        bool, PrintCompilation, PrintCompilation) \
    cflags(PrintInlining,           bool, PrintInlining, PrintInlining) \
    cflags(PrintNMethods,           bool, PrintNMethods, PrintNMethods) \
    cflags(BackgroundCompilation,   bool, BackgroundCompilation, BackgroundCompilation) \
    cflags(ReplayInline,            bool, false, ReplayInline) \
    cflags(DumpReplay,              bool, false, DumpReplay) \
    cflags(DumpInline,              bool, false, DumpInline) \
    cflags(CompilerDirectivesIgnoreCompileCommands, bool, CompilerDirectivesIgnoreCompileCommands, Unknown) \
    cflags(RepeatCompilation,       intx, RepeatCompilation, RepeatCompilation)
#define compilerdirectives_common_string_flags(cflags)                           \
  cflags(DisableIntrinsic,        ccstrlist, DisableIntrinsic, DisableIntrinsic) \
  cflags(ControlIntrinsic,        ccstrlist, ControlIntrinsic, ControlIntrinsic)
#define compilerdirectives_common_flags(cflags) \
  compilerdirectives_common_other_flags(cflags) \
  compilerdirectives_common_string_flags(cflags)

#ifdef COMPILER1
  #define compilerdirectives_c1_other_flags(cflags)
  #define compilerdirectives_c1_string_flags(cflags)
#else
  #define compilerdirectives_c1_other_flags(cflags)
  #define compilerdirectives_c1_string_flags(cflags)
#endif

#define compilerdirectives_c1_flags(cflags) \
  compilerdirectives_c1_other_flags(cflags) \
  compilerdirectives_c1_string_flags(cflags)

#ifdef COMPILER2
  #define compilerdirectives_c2_other_flags(cflags) \
    cflags(BlockLayoutByFrequency,  bool, BlockLayoutByFrequency,  BlockLayoutByFrequency) \
    cflags(PrintOptoAssembly,       bool, PrintOptoAssembly, PrintOptoAssembly) \
    cflags(PrintIntrinsics,         bool, PrintIntrinsics, PrintIntrinsics) \
NOT_PRODUCT(cflags(TraceOptoPipelining, bool, TraceOptoPipelining, TraceOptoPipelining)) \
NOT_PRODUCT(cflags(TraceOptoOutput,     bool, TraceOptoOutput, TraceOptoOutput)) \
NOT_PRODUCT(cflags(TraceEscapeAnalysis, bool, false, TraceEscapeAnalysis)) \
NOT_PRODUCT(cflags(PrintIdeal,          bool, PrintIdeal, PrintIdeal)) \
    cflags(TraceSpilling,           bool, TraceSpilling, TraceSpilling) \
    cflags(Vectorize,               bool, false, Vectorize) \
    cflags(CloneMapDebug,           bool, false, CloneMapDebug) \
NOT_PRODUCT(cflags(IGVPrintLevel,       intx, PrintIdealGraphLevel, IGVPrintLevel)) \
    cflags(IncrementalInlineForceCleanup, bool, IncrementalInlineForceCleanup, IncrementalInlineForceCleanup) \
    cflags(MaxNodeLimit,            intx, MaxNodeLimit, MaxNodeLimit)
#define compilerdirectives_c2_string_flags(cflags) \
NOT_PRODUCT(cflags(TraceAutovectorization, ccstrlist, "", TraceAutovectorization)) \
NOT_PRODUCT(cflags(PrintIdealPhase,     ccstrlist, "", PrintIdealPhase))
#else
  #define compilerdirectives_c2_other_flags(cflags)
  #define compilerdirectives_c2_string_flags(cflags)
#endif

#define compilerdirectives_c2_flags(cflags) \
  compilerdirectives_c2_other_flags(cflags) \
  compilerdirectives_c2_string_flags(cflags)

class AbstractCompiler;
class CompilerDirectives;
class DirectiveSet;

class DirectivesStack : AllStatic {
private:
  static CompilerDirectives* _top;
  static CompilerDirectives* _bottom;
  static int _depth;

  static void pop_inner(); // no lock version of pop
public:
  static void init();
  static DirectiveSet* getMatchingDirective(const methodHandle& mh, AbstractCompiler* comp);
  static DirectiveSet* getDefaultDirective(AbstractCompiler* comp);
  static void push(CompilerDirectives* directive);
  static void pop(int count);
  static bool check_capacity(int request_size, outputStream* st);
  static void clear();
  static void print(outputStream* st);
  static void release(DirectiveSet* set);
  static void release(CompilerDirectives* dir);
};

class DirectiveSet : public CHeapObj<mtCompiler> {
private:
  InlineMatcher* _inlinematchers;
  CompilerDirectives* _directive;
  TriBoolArray<(size_t)vmIntrinsics::number_of_intrinsics(), int> _intrinsic_control_words;
<<<<<<< HEAD
  uint64_t _ideal_phase_name_mask;
  CHeapBitMap _traceautovectorization_tags;
=======
  CHeapBitMap _ideal_phase_name_set;
>>>>>>> 8db7bad9

public:
  DirectiveSet(CompilerDirectives* directive);
  ~DirectiveSet();
  void init_control_intrinsic();
  CompilerDirectives* directive();
  bool parse_and_add_inline(char* str, const char*& error_msg);
  void append_inline(InlineMatcher* m);
  bool should_inline(ciMethod* inlinee);
  bool should_not_inline(ciMethod* inlinee);
  void print_inline(outputStream* st);
  DirectiveSet* compilecommand_compatibility_init(const methodHandle& method);
  bool is_exclusive_copy() { return _directive == nullptr; }
  bool matches_inline(const methodHandle& method, int inline_action);
  static DirectiveSet* clone(DirectiveSet const* src);
  bool is_intrinsic_disabled(vmIntrinsicID id);
  static ccstrlist canonicalize_control_intrinsic(ccstrlist option_value);
  void finalize(outputStream* st);
  bool is_c1(CompilerDirectives* directive) const;
  bool is_c2(CompilerDirectives* directive) const;
  bool should_collect_memstat() const;
  bool should_print_memstat() const;
  size_t mem_limit() const;
  bool should_crash_at_mem_limit() const; // true: crash false: stop compilation

  typedef enum {
#define enum_of_flags(name, type, dvalue, cc_flag) name##Index,
    compilerdirectives_common_flags(enum_of_flags)
    compilerdirectives_c2_flags(enum_of_flags)
    compilerdirectives_c1_flags(enum_of_flags)
#undef enum_of_flags
    number_of_flags
  } flags;

 private:
  bool _modified[number_of_flags]; // Records what options where set by a directive
 public:
#define flag_store_definition(name, type, dvalue, cc_flag) type name##Option;
  compilerdirectives_common_flags(flag_store_definition)
  compilerdirectives_c2_flags(flag_store_definition)
  compilerdirectives_c1_flags(flag_store_definition)
#undef flag_store_definition

// Casting to get the same function signature for all setters. Used from parser.
#define set_function_definition(name, type, dvalue, cc_flag) void set_##name(void* value) { type val = *(type*)value; name##Option = val; _modified[name##Index] = true; }
  compilerdirectives_common_other_flags(set_function_definition)
  compilerdirectives_c2_other_flags(set_function_definition)
  compilerdirectives_c1_other_flags(set_function_definition)
#undef set_function_definition

// Casting to get the same function signature for all setters. Used from parser.
//
// IMPORTANT: Takes ownership, will use os::free. Ensure the memory was dynamically allocated on the
//            C heap.
#define set_string_function_definition(name, type, dvalue, cc_flag) \
void set_##name(void* value) {                                      \
  if (_modified[name##Index]) {                                     \
    os::free(const_cast<char*>(name##Option));                      \
  }                                                                 \
  type val = *(type*)value;                                         \
  name##Option = val;                                               \
  _modified[name##Index] = true;                                    \
}
  compilerdirectives_common_string_flags(set_string_function_definition)
  compilerdirectives_c2_string_flags(set_string_function_definition)
  compilerdirectives_c1_string_flags(set_string_function_definition)
#undef set_string_function_definition

<<<<<<< HEAD
  void set_ideal_phase_mask(uint64_t mask) { _ideal_phase_name_mask = mask; };
  uint64_t ideal_phase_mask() { return _ideal_phase_name_mask; };
  void set_traceautovectorization_tags(const CHeapBitMap& tags) { _traceautovectorization_tags.set_from(tags); };
  const CHeapBitMap& traceautovectorization_tags() { return _traceautovectorization_tags; };
=======
  void set_ideal_phase_name_set(const BitMap& set) {
    _ideal_phase_name_set.set_from(set);
  };
  bool should_print_phase(const CompilerPhaseType cpt) const {
    return _ideal_phase_name_set.at(cpt);
  };
>>>>>>> 8db7bad9

  void print_intx(outputStream* st, ccstr n, intx v, bool mod) { if (mod) { st->print("%s:" INTX_FORMAT " ", n, v); } }
  void print_uintx(outputStream* st, ccstr n, intx v, bool mod) { if (mod) { st->print("%s:" UINTX_FORMAT " ", n, v); } }
  void print_bool(outputStream* st, ccstr n, bool v, bool mod) { if (mod) { st->print("%s:%s ", n, v ? "true" : "false"); } }
  void print_double(outputStream* st, ccstr n, double v, bool mod) { if (mod) { st->print("%s:%f ", n, v); } }
  void print_ccstr(outputStream* st, ccstr n, ccstr v, bool mod) { if (mod) { st->print("%s:%s ", n, v); } }
  void print_ccstrlist(outputStream* st, ccstr n, ccstr v, bool mod) { print_ccstr(st, n, v, mod); }

void print(outputStream* st) {
    print_inline(st);
    st->print("  ");
#define print_function_definition(name, type, dvalue, cc_flag) print_##type(st, #name, this->name##Option, true);
    compilerdirectives_common_flags(print_function_definition)
    compilerdirectives_c2_flags(print_function_definition)
    compilerdirectives_c1_flags(print_function_definition)
#undef print_function_definition
    st->cr();
  }
};

// Iterator of ControlIntrinsic=+_id1,-_id2,+_id3,...
//
// If disable_all is set, it accepts DisableIntrinsic and all intrinsic Ids
// appear in the list are disabled. Arguments don't have +/- prefix. eg.
// DisableIntrinsic=_id1,_id2,_id3,...
class ControlIntrinsicIter {
 private:
  bool _enabled;
  char* _token;
  char* _saved_ptr;
  char* _list;
  const bool _disableIntrinsic;
  void next_token();

 public:
  ControlIntrinsicIter(ccstrlist option, bool disable_all = false);
  ~ControlIntrinsicIter();

  bool is_enabled() const { return _enabled; }
  const char* operator*() const { return _token; }

  ControlIntrinsicIter& operator++();
};

class ControlIntrinsicValidator {
 private:
  bool _valid;
  char* _bad;

 public:
  ControlIntrinsicValidator(ccstrlist option, bool disable_all) : _valid(true), _bad(nullptr) {
    for (ControlIntrinsicIter iter(option, disable_all); *iter != nullptr && _valid; ++iter) {
      if (vmIntrinsics::_none == vmIntrinsics::find_id(*iter)) {
        const size_t len = MIN2<size_t>(strlen(*iter), 63) + 1;  // cap len to a value we know is enough for all intrinsic names
        _bad = NEW_C_HEAP_ARRAY(char, len, mtCompiler);
        // strncpy always writes len characters. If the source string is shorter, the function fills the remaining bytes with nullptrs.
        strncpy(_bad, *iter, len);
        _valid = false;
      }
    }
  }

  ~ControlIntrinsicValidator() {
    if (_bad != nullptr) {
      FREE_C_HEAP_ARRAY(char, _bad);
    }
  }

  bool is_valid() const {
    return _valid;
  }

  const char* what() const {
    return _bad;
  }
};

class CompilerDirectives : public CHeapObj<mtCompiler> {
private:
  CompilerDirectives* _next;
  BasicMatcher* _match;
  int _ref_count;

public:

  CompilerDirectives();
  ~CompilerDirectives();

  CompilerDirectives* next();
  void set_next(CompilerDirectives* next) {_next = next; }

  bool match(const methodHandle& method);
  BasicMatcher* match() { return _match; }
  bool add_match(char* str, const char*& error_msg);
  DirectiveSet* get_for(AbstractCompiler *comp);
  void print(outputStream* st);
  bool is_default_directive() { return _next == nullptr; }
  void finalize(outputStream* st);

  void inc_refcount();
  void dec_refcount();
  int refcount();

  DirectiveSet* _c1_store;
  DirectiveSet* _c2_store;
};

#endif // SHARE_COMPILER_COMPILERDIRECTIVES_HPP<|MERGE_RESOLUTION|>--- conflicted
+++ resolved
@@ -130,12 +130,8 @@
   InlineMatcher* _inlinematchers;
   CompilerDirectives* _directive;
   TriBoolArray<(size_t)vmIntrinsics::number_of_intrinsics(), int> _intrinsic_control_words;
-<<<<<<< HEAD
-  uint64_t _ideal_phase_name_mask;
+  CHeapBitMap _ideal_phase_name_set;
   CHeapBitMap _traceautovectorization_tags;
-=======
-  CHeapBitMap _ideal_phase_name_set;
->>>>>>> 8db7bad9
 
 public:
   DirectiveSet(CompilerDirectives* directive);
@@ -204,19 +200,18 @@
   compilerdirectives_c1_string_flags(set_string_function_definition)
 #undef set_string_function_definition
 
-<<<<<<< HEAD
-  void set_ideal_phase_mask(uint64_t mask) { _ideal_phase_name_mask = mask; };
-  uint64_t ideal_phase_mask() { return _ideal_phase_name_mask; };
-  void set_traceautovectorization_tags(const CHeapBitMap& tags) { _traceautovectorization_tags.set_from(tags); };
-  const CHeapBitMap& traceautovectorization_tags() { return _traceautovectorization_tags; };
-=======
   void set_ideal_phase_name_set(const BitMap& set) {
     _ideal_phase_name_set.set_from(set);
   };
   bool should_print_phase(const CompilerPhaseType cpt) const {
     return _ideal_phase_name_set.at(cpt);
   };
->>>>>>> 8db7bad9
+  void set_traceautovectorization_tags(const CHeapBitMap& tags) {
+    _traceautovectorization_tags.set_from(tags);
+  };
+  const CHeapBitMap& traceautovectorization_tags() {
+    return _traceautovectorization_tags;
+  };
 
   void print_intx(outputStream* st, ccstr n, intx v, bool mod) { if (mod) { st->print("%s:" INTX_FORMAT " ", n, v); } }
   void print_uintx(outputStream* st, ccstr n, intx v, bool mod) { if (mod) { st->print("%s:" UINTX_FORMAT " ", n, v); } }
