--- conflicted
+++ resolved
@@ -2102,11 +2102,7 @@
       if (!privileged)              break;  // only allow in privileged code
       return _method_Hidden;
     }
-<<<<<<< HEAD
-    case VM_SYMBOL_ENUM_NAME(jdk_internal_HotSpotIntrinsicCandidate_signature): {
-=======
-    case vmSymbols::VM_SYMBOL_ENUM_NAME(jdk_internal_vm_annotation_IntrinsicCandidate_signature): {
->>>>>>> abe25937
+    case VM_SYMBOL_ENUM_NAME(jdk_internal_vm_annotation_IntrinsicCandidate_signature): {
       if (_location != _in_method)  break;  // only allow for methods
       if (!privileged)              break;  // only allow in privileged code
       return _method_IntrinsicCandidate;
