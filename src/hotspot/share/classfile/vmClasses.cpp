--- conflicted
+++ resolved
@@ -166,28 +166,6 @@
   Universe::initialize_basic_type_mirrors(CHECK);
   Universe::fixup_mirrors(CHECK);
 
-<<<<<<< HEAD
-  // do a bunch more:
-  resolve_through(VM_CLASS_ID(Reference_klass), scan, CHECK);
-
-  // The offsets for jlr.Reference must be computed before
-  // InstanceRefKlass::update_nonstatic_oop_maps is called. That function uses
-  // the offsets to remove the referent and discovered fields from the oop maps,
-  // as they are treated in a special way by the GC. Removing these oops from the
-  // oop maps must be done before the usual subclasses of jlr.Reference are loaded.
-  java_lang_ref_Reference::compute_offsets();
-
-  // Preload ref klasses and set reference types
-  InstanceRefKlass::update_nonstatic_oop_maps(vmClasses::Reference_klass());
-
-  resolve_through(VM_CLASS_ID(PhantomReference_klass), scan, CHECK);
-
-  // JSR 292 classes
-  vmClassID jsr292_group_start = VM_CLASS_ID(MethodHandle_klass);
-  vmClassID jsr292_group_end   = VM_CLASS_ID(VolatileCallSite_klass);
-  resolve_until(jsr292_group_start, scan, CHECK);
-  resolve_through(jsr292_group_end, scan, CHECK);
-=======
   if (UseSharedSpaces) {
     // These should already have been initialized during CDS dump.
     assert(vmClasses::Reference_klass()->reference_type() == REF_OTHER, "sanity");
@@ -208,17 +186,11 @@
     java_lang_ref_Reference::compute_offsets();
 
     // Preload ref klasses and set reference types
-    vmClasses::Reference_klass()->set_reference_type(REF_OTHER);
     InstanceRefKlass::update_nonstatic_oop_maps(vmClasses::Reference_klass());
 
     resolve_through(VM_CLASS_ID(PhantomReference_klass), scan, CHECK);
-    vmClasses::SoftReference_klass()->set_reference_type(REF_SOFT);
-    vmClasses::WeakReference_klass()->set_reference_type(REF_WEAK);
-    vmClasses::FinalReference_klass()->set_reference_type(REF_FINAL);
-    vmClasses::PhantomReference_klass()->set_reference_type(REF_PHANTOM);
-  }
-
->>>>>>> f0804304
+  }
+
   resolve_until(vmClassID::LIMIT, scan, CHECK);
 
   CollectedHeap::set_filler_object_klass(vmClasses::FillerObject_klass());
