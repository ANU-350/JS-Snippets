/*
* Copyright (c) 2016, 2023, Oracle and/or its affiliates. All rights reserved.
* DO NOT ALTER OR REMOVE COPYRIGHT NOTICES OR THIS FILE HEADER.
*
* This code is free software; you can redistribute it and/or modify it
* under the terms of the GNU General Public License version 2 only, as
* published by the Free Software Foundation.
*
* This code is distributed in the hope that it will be useful, but WITHOUT
* ANY WARRANTY; without even the implied warranty of MERCHANTABILITY or
* FITNESS FOR A PARTICULAR PURPOSE.  See the GNU General Public License
* version 2 for more details (a copy is included in the LICENSE file that
* accompanied this code).
*
* You should have received a copy of the GNU General Public License version
* 2 along with this work; if not, write to the Free Software Foundation,
* Inc., 51 Franklin St, Fifth Floor, Boston, MA 02110-1301 USA.
*
* Please contact Oracle, 500 Oracle Parkway, Redwood Shores, CA 94065 USA
* or visit www.oracle.com if you need additional information or have any
* questions.
*
*/

#include "precompiled.hpp"
#include "cds/archiveBuilder.hpp"
#include "cds/cdsConfig.hpp"
#include "cds/metaspaceShared.hpp"
#include "classfile/classFileParser.hpp"
#include "classfile/classLoader.hpp"
#include "classfile/classLoaderData.inline.hpp"
#include "classfile/classLoaderDataShared.hpp"
#include "classfile/javaAssertions.hpp"
#include "classfile/javaClasses.hpp"
#include "classfile/javaClasses.inline.hpp"
#include "classfile/moduleEntry.hpp"
#include "classfile/modules.hpp"
#include "classfile/packageEntry.hpp"
#include "classfile/stringTable.hpp"
#include "classfile/symbolTable.hpp"
#include "classfile/systemDictionary.hpp"
#include "classfile/vmClasses.hpp"
#include "classfile/vmSymbols.hpp"
#include "jvm.h"
#include "logging/log.hpp"
#include "logging/logStream.hpp"
#include "memory/resourceArea.hpp"
#include "prims/jvmtiExport.hpp"
#include "runtime/arguments.hpp"
#include "runtime/globals_extension.hpp"
#include "runtime/handles.inline.hpp"
#include "runtime/javaCalls.hpp"
#include "runtime/jniHandles.inline.hpp"
#include "utilities/formatBuffer.hpp"
#include "utilities/stringUtils.hpp"
#include "utilities/utf8.hpp"

static bool verify_module_name(const char *module_name, int len) {
  assert(module_name != nullptr, "invariant");
  return (len > 0 && len <= Symbol::max_length());
}

static bool verify_package_name(const char* package_name, int len) {
  assert(package_name != nullptr, "Package name derived from non-null jstring can't be null");
  return (len > 0 && len <= Symbol::max_length() &&
    ClassFileParser::verify_unqualified_name(package_name, len,
    ClassFileParser::LegalClass));
}

static char* get_module_name(oop module, int& len, TRAPS) {
  oop name_oop = java_lang_Module::name(module);
  if (name_oop == nullptr) {
    THROW_MSG_NULL(vmSymbols::java_lang_NullPointerException(), "Null module name");
  }
  char* module_name = java_lang_String::as_utf8_string(name_oop, len);
  if (!verify_module_name(module_name, len)) {
    THROW_MSG_NULL(vmSymbols::java_lang_IllegalArgumentException(),
                   err_msg("Invalid module name: %s", module_name));
  }
  return module_name;
}

static Symbol* as_symbol(jstring str_object) {
  if (str_object == nullptr) {
    return nullptr;
  }
  int len;
  char* str = java_lang_String::as_utf8_string(JNIHandles::resolve_non_null(str_object), len);
  return SymbolTable::new_symbol(str, len);
}

ModuleEntryTable* Modules::get_module_entry_table(Handle h_loader) {
  // This code can be called during start-up, before the classLoader's classLoader data got
  // created.  So, call register_loader() to make sure the classLoader data gets created.
  ClassLoaderData *loader_cld = SystemDictionary::register_loader(h_loader);
  return loader_cld->modules();
}

static PackageEntryTable* get_package_entry_table(Handle h_loader) {
  // This code can be called during start-up, before the classLoader's classLoader data got
  // created.  So, call register_loader() to make sure the classLoader data gets created.
  ClassLoaderData *loader_cld = SystemDictionary::register_loader(h_loader);
  return loader_cld->packages();
}

static ModuleEntry* get_module_entry(Handle module, TRAPS) {
  if (!java_lang_Module::is_instance(module())) {
    THROW_MSG_NULL(vmSymbols::java_lang_IllegalArgumentException(),
                   "module is not an instance of type java.lang.Module");
  }
  return java_lang_Module::module_entry(module());
}


static PackageEntry* get_locked_package_entry(ModuleEntry* module_entry, const char* package_name, int len) {
  assert(Module_lock->owned_by_self(), "should have the Module_lock");
  assert(package_name != nullptr, "Precondition");
  TempNewSymbol pkg_symbol = SymbolTable::new_symbol(package_name, len);
  PackageEntryTable* package_entry_table = module_entry->loader_data()->packages();
  assert(package_entry_table != nullptr, "Unexpected null package entry table");
  PackageEntry* package_entry = package_entry_table->locked_lookup_only(pkg_symbol);
  assert(package_entry == nullptr || package_entry->module() == module_entry, "Unexpectedly found a package linked to another module");
  return package_entry;
}

static PackageEntry* get_package_entry_by_name(Symbol* package, Handle h_loader) {
  if (package != nullptr) {
    PackageEntryTable* const package_entry_table =
      get_package_entry_table(h_loader);
    assert(package_entry_table != nullptr, "Unexpected null package entry table");
    return package_entry_table->lookup_only(package);
  }
  return nullptr;
}

bool Modules::is_package_defined(Symbol* package, Handle h_loader) {
  PackageEntry* res = get_package_entry_by_name(package, h_loader);
  return res != nullptr;
}

// Converts the String oop to an internal package
// Will use the provided buffer if it's sufficiently large, otherwise allocates
// a resource array
// The length of the resulting string will be assigned to utf8_len
static const char* as_internal_package(oop package_string, char* buf, int buflen, int& utf8_len) {
  char* package_name = java_lang_String::as_utf8_string_full(package_string, buf, buflen, utf8_len);

  // Turn all '/'s into '.'s
  for (int index = 0; index < utf8_len; index++) {
    if (package_name[index] == JVM_SIGNATURE_DOT) {
      package_name[index] = JVM_SIGNATURE_SLASH;
    }
  }
  return package_name;
}

static void define_javabase_module(Handle module_handle, jstring version, jstring location,
                                   objArrayHandle pkgs, int num_packages, TRAPS) {
  ResourceMark rm(THREAD);

  // Obtain java.base's module version
  TempNewSymbol version_symbol = as_symbol(version);

  // Obtain java.base's location
  TempNewSymbol location_symbol = as_symbol(location);

  // Check that the packages are syntactically ok.
  char buf[128];
  GrowableArray<Symbol*>* pkg_list = new GrowableArray<Symbol*>(num_packages);
  for (int x = 0; x < num_packages; x++) {
    oop pkg_str = pkgs->obj_at(x);

    if (pkg_str == nullptr || pkg_str->klass() != vmClasses::String_klass()) {
      THROW_MSG(vmSymbols::java_lang_IllegalArgumentException(),
                err_msg("Bad package name"));
    }

    int package_len;
    const char* package_name = as_internal_package(pkg_str, buf, sizeof(buf), package_len);
    if (!verify_package_name(package_name, package_len)) {
      THROW_MSG(vmSymbols::java_lang_IllegalArgumentException(),
                err_msg("Invalid package name: %s for module: " JAVA_BASE_NAME, package_name));
    }
    Symbol* pkg_symbol = SymbolTable::new_symbol(package_name, package_len);
    pkg_list->append(pkg_symbol);
  }

  // Validate java_base's loader is the boot loader.
  oop loader = java_lang_Module::loader(module_handle());
  if (loader != nullptr) {
    THROW_MSG(vmSymbols::java_lang_IllegalArgumentException(),
              "Class loader must be the boot class loader");
  }
  Handle h_loader(THREAD, loader);

  // Ensure the boot loader's PackageEntryTable has been created
  PackageEntryTable* package_table = get_package_entry_table(h_loader);
  assert(pkg_list->length() == 0 || package_table != nullptr, "Bad package_table");

  // Ensure java.base's ModuleEntry has been created
  assert(ModuleEntryTable::javabase_moduleEntry() != nullptr, "No ModuleEntry for " JAVA_BASE_NAME);

  bool duplicate_javabase = false;
  {
    MutexLocker m1(THREAD, Module_lock);

    if (ModuleEntryTable::javabase_defined()) {
      duplicate_javabase = true;
    } else {

      // Verify that all java.base packages created during bootstrapping are in
      // pkg_list.  If any are not in pkg_list, than a non-java.base class was
      // loaded erroneously pre java.base module definition.
      package_table->verify_javabase_packages(pkg_list);

      // loop through and add any new packages for java.base
      for (int x = 0; x < pkg_list->length(); x++) {
        // Some of java.base's packages were added early in bootstrapping, ignore duplicates.
        package_table->locked_create_entry_if_absent(pkg_list->at(x),
                                                     ModuleEntryTable::javabase_moduleEntry());
        assert(package_table->locked_lookup_only(pkg_list->at(x)) != nullptr,
               "Unable to create a " JAVA_BASE_NAME " package entry");
        // Unable to have a GrowableArray of TempNewSymbol.  Must decrement the refcount of
        // the Symbol* that was created above for each package. The refcount was incremented
        // by SymbolTable::new_symbol and as well by the PackageEntry creation.
        pkg_list->at(x)->decrement_refcount();
      }

      // Finish defining java.base's ModuleEntry
      ModuleEntryTable::finalize_javabase(module_handle, version_symbol, location_symbol);
    }
  }
  if (duplicate_javabase) {
    THROW_MSG(vmSymbols::java_lang_InternalError(),
              "Module " JAVA_BASE_NAME " is already defined");
  }

  // Only the thread that actually defined the base module will get here,
  // so no locking is needed.

  // Patch any previously loaded class's module field with java.base's java.lang.Module.
  ModuleEntryTable::patch_javabase_entries(THREAD, module_handle);

  log_info(module, load)(JAVA_BASE_NAME " location: %s",
                         location_symbol != nullptr ? location_symbol->as_C_string() : "nullptr");
  log_debug(module)("define_javabase_module(): Definition of module: "
                    JAVA_BASE_NAME ", version: %s, location: %s, package #: %d",
                    version_symbol != nullptr ? version_symbol->as_C_string() : "nullptr",
                    location_symbol != nullptr ? location_symbol->as_C_string() : "nullptr",
                    pkg_list->length());

  // packages defined to java.base
  if (log_is_enabled(Trace, module)) {
    for (int x = 0; x < pkg_list->length(); x++) {
      log_trace(module)("define_javabase_module(): creation of package %s for module " JAVA_BASE_NAME,
                        (pkg_list->at(x))->as_C_string());
    }
  }
}

// Caller needs ResourceMark.
void throw_dup_pkg_exception(const char* module_name, PackageEntry* package, TRAPS) {
  const char* package_name = package->name()->as_C_string();
  if (package->module()->is_named()) {
    THROW_MSG(vmSymbols::java_lang_IllegalStateException(),
      err_msg("Package %s for module %s is already in another module, %s, defined to the class loader",
              package_name, module_name, package->module()->name()->as_C_string()));
  } else {
    THROW_MSG(vmSymbols::java_lang_IllegalStateException(),
      err_msg("Package %s for module %s is already in the unnamed module defined to the class loader",
              package_name, module_name));
  }
}

void Modules::define_module(Handle module, jboolean is_open, jstring version,
                            jstring location, jobjectArray packages, TRAPS) {
  check_cds_restrictions(CHECK);
  ResourceMark rm(THREAD);

  if (module.is_null()) {
    THROW_MSG(vmSymbols::java_lang_NullPointerException(), "Null module object");
  }

  if (!java_lang_Module::is_instance(module())) {
    THROW_MSG(vmSymbols::java_lang_IllegalArgumentException(),
              "module is not an instance of type java.lang.Module");
  }

  int module_name_len;
  char* module_name = get_module_name(module(), module_name_len, CHECK);
  if (module_name == nullptr) {
    THROW_MSG(vmSymbols::java_lang_IllegalArgumentException(),
              "Module name cannot be null");
  }

  // Resolve packages
  objArrayHandle packages_h(THREAD, objArrayOop(JNIHandles::resolve(packages)));
  int num_packages = (packages_h.is_null() ? 0 : packages_h->length());

  // Special handling of java.base definition
  if (strcmp(module_name, JAVA_BASE_NAME) == 0) {
    assert(is_open == JNI_FALSE, "java.base module cannot be open");
    define_javabase_module(module, version, location, packages_h, num_packages, CHECK);
    return;
  }

  oop loader = java_lang_Module::loader(module());
  // Make sure loader is not the jdk.internal.reflect.DelegatingClassLoader.
  if (loader != java_lang_ClassLoader::non_reflection_class_loader(loader)) {
    THROW_MSG(vmSymbols::java_lang_IllegalArgumentException(),
              "Class loader is an invalid delegating class loader");
  }
  Handle h_loader = Handle(THREAD, loader);
  // define_module can be called during start-up, before the class loader's ClassLoaderData
  // has been created.  SystemDictionary::register_loader ensures creation, if needed.
  ClassLoaderData* loader_data = SystemDictionary::register_loader(h_loader);
  assert(loader_data != nullptr, "class loader data shouldn't be null");

  // Only modules defined to either the boot or platform class loader, can define a "java/" package.
  bool java_pkg_disallowed = !h_loader.is_null() &&
        !SystemDictionary::is_platform_class_loader(h_loader());

  // Check that the list of packages has no duplicates and that the
  // packages are syntactically ok.
  char buf[128];
  GrowableArray<Symbol*>* pkg_list = new GrowableArray<Symbol*>(num_packages);
  for (int x = 0; x < num_packages; x++) {
    oop pkg_str = packages_h->obj_at(x);
    if (pkg_str == nullptr || pkg_str->klass() != vmClasses::String_klass()) {
      THROW_MSG(vmSymbols::java_lang_IllegalArgumentException(),
                err_msg("Bad package name"));
    }

    int package_len;
    const char* package_name = as_internal_package(pkg_str, buf, sizeof(buf), package_len);
    if (!verify_package_name(package_name, package_len)) {
      THROW_MSG(vmSymbols::java_lang_IllegalArgumentException(),
                err_msg("Invalid package name: %s for module: %s",
                        package_name, module_name));
    }

    // Only modules defined to either the boot or platform class loader, can define a "java/" package.
    if (java_pkg_disallowed &&
        (strncmp(package_name, JAVAPKG, JAVAPKG_LEN) == 0 &&
          (package_name[JAVAPKG_LEN] == JVM_SIGNATURE_SLASH || package_name[JAVAPKG_LEN] == '\0'))) {
      const char* class_loader_name = loader_data->loader_name_and_id();
      size_t pkg_len = strlen(package_name);
      char* pkg_name = NEW_RESOURCE_ARRAY_IN_THREAD(THREAD, char, pkg_len + 1);
      strncpy(pkg_name, package_name, pkg_len + 1);
      StringUtils::replace_no_expand(pkg_name, "/", ".");
      const char* msg_text1 = "Class loader (instance of): ";
      const char* msg_text2 = " tried to define prohibited package name: ";
      size_t len = strlen(msg_text1) + strlen(class_loader_name) + strlen(msg_text2) + pkg_len + 1;
      char* message = NEW_RESOURCE_ARRAY_IN_THREAD(THREAD, char, len);
      jio_snprintf(message, len, "%s%s%s%s", msg_text1, class_loader_name, msg_text2, pkg_name);
      THROW_MSG(vmSymbols::java_lang_IllegalArgumentException(), message);
    }

    Symbol* pkg_symbol = SymbolTable::new_symbol(package_name, package_len);
    pkg_list->append(pkg_symbol);
  }

  ModuleEntryTable* module_table = get_module_entry_table(h_loader);
  assert(module_table != nullptr, "module entry table shouldn't be null");

  // Create symbol* entry for module name.
  TempNewSymbol module_symbol = SymbolTable::new_symbol(module_name, module_name_len);

  bool dupl_modules = false;

  // Create symbol for module version.
  TempNewSymbol version_symbol = as_symbol(version);

  // Create symbol* entry for module location.
  TempNewSymbol location_symbol = as_symbol(location);

  PackageEntryTable* package_table = nullptr;
  PackageEntry* existing_pkg = nullptr;
  {
    MutexLocker ml(THREAD, Module_lock);

    if (num_packages > 0) {
      package_table = get_package_entry_table(h_loader);
      assert(package_table != nullptr, "Missing package_table");

      // Check that none of the packages exist in the class loader's package table.
      for (int x = 0; x < pkg_list->length(); x++) {
        existing_pkg = package_table->locked_lookup_only(pkg_list->at(x));
        if (existing_pkg != nullptr) {
          // This could be because the module was already defined.  If so,
          // report that error instead of the package error.
          if (module_table->lookup_only(module_symbol) != nullptr) {
            dupl_modules = true;
          }
          break;
        }
      }
    }  // if (num_packages > 0)...

    // Add the module and its packages.
    if (!dupl_modules && existing_pkg == nullptr) {
      if (module_table->lookup_only(module_symbol) == nullptr) {
        // Create the entry for this module in the class loader's module entry table.
        ModuleEntry* module_entry = module_table->locked_create_entry(module,
                                    (is_open == JNI_TRUE), module_symbol,
                                    version_symbol, location_symbol, loader_data);
        assert(module_entry != nullptr, "module_entry creation failed");

        // Add the packages.
        assert(pkg_list->length() == 0 || package_table != nullptr, "Bad package table");
        for (int y = 0; y < pkg_list->length(); y++) {
          package_table->locked_create_entry(pkg_list->at(y), module_entry);

          // Unable to have a GrowableArray of TempNewSymbol.  Must decrement the refcount of
          // the Symbol* that was created above for each package. The refcount was incremented
          // by SymbolTable::new_symbol and as well by the PackageEntry creation.
          pkg_list->at(y)->decrement_refcount();
        }

        // Store pointer to ModuleEntry record in java.lang.Module object.
        java_lang_Module::set_module_entry(module(), module_entry);
      } else {
         dupl_modules = true;
      }
    }
  }  // Release the lock

  // any errors ?
  if (dupl_modules) {
     THROW_MSG(vmSymbols::java_lang_IllegalStateException(),
               err_msg("Module %s is already defined", module_name));
  } else if (existing_pkg != nullptr) {
      throw_dup_pkg_exception(module_name, existing_pkg, CHECK);
  }

  log_info(module, load)("%s location: %s", module_name,
                         location_symbol != nullptr ? location_symbol->as_C_string() : "null");
  LogTarget(Debug, module) lt;
  if (lt.is_enabled()) {
    LogStream ls(lt);
    ls.print("define_module(): creation of module: %s, version: %s, location: %s, ",
                 module_name, version_symbol != nullptr ? version_symbol->as_C_string() : "null",
                 location_symbol != nullptr ? location_symbol->as_C_string() : "null");
    loader_data->print_value_on(&ls);
    ls.print_cr(", package #: %d", pkg_list->length());
    for (int y = 0; y < pkg_list->length(); y++) {
      log_trace(module)("define_module(): creation of package %s for module %s",
                        (pkg_list->at(y))->as_C_string(), module_name);
    }
  }

  // If the module is defined to the boot loader and an exploded build is being
  // used, prepend <java.home>/modules/modules_name to the boot class path.
  if (h_loader.is_null() && !ClassLoader::has_jrt_entry()) {
    ClassLoader::add_to_exploded_build_list(THREAD, module_symbol);
  }

#if COMPILER2_OR_JVMCI
  // Special handling of jdk.incubator.vector
  if (strcmp(module_name, "jdk.incubator.vector") == 0) {
    if (FLAG_IS_DEFAULT(EnableVectorSupport)) {
      FLAG_SET_DEFAULT(EnableVectorSupport, true);
    }
    if (EnableVectorSupport && FLAG_IS_DEFAULT(EnableVectorReboxing)) {
      FLAG_SET_DEFAULT(EnableVectorReboxing, true);
    }
    if (EnableVectorSupport && EnableVectorReboxing && FLAG_IS_DEFAULT(EnableVectorAggressiveReboxing)) {
      FLAG_SET_DEFAULT(EnableVectorAggressiveReboxing, true);
    }
    if (EnableVectorSupport && FLAG_IS_DEFAULT(UseVectorStubs)) {
      FLAG_SET_DEFAULT(UseVectorStubs, true);
    }
    log_info(compilation)("EnableVectorSupport=%s",            (EnableVectorSupport            ? "true" : "false"));
    log_info(compilation)("EnableVectorReboxing=%s",           (EnableVectorReboxing           ? "true" : "false"));
    log_info(compilation)("EnableVectorAggressiveReboxing=%s", (EnableVectorAggressiveReboxing ? "true" : "false"));
    log_info(compilation)("UseVectorStubs=%s",                 (UseVectorStubs                 ? "true" : "false"));
  }
#endif // COMPILER2_OR_JVMCI
}

#if INCLUDE_CDS_JAVA_HEAP
static bool _seen_platform_unnamed_module = false;
static bool _seen_system_unnamed_module = false;

// Validate the states of an java.lang.Module oop to be archived.
//
// Returns true iff the oop has an archived ModuleEntry.
bool Modules::check_archived_module_oop(oop orig_module_obj) {
<<<<<<< HEAD
  assert(DumpSharedSpaces, "must be");
=======
>>>>>>> 2c003f1f
  assert(CDSConfig::is_dumping_full_module_graph(), "must be");
  assert(java_lang_Module::is_instance(orig_module_obj), "must be");

  ModuleEntry* orig_module_ent = java_lang_Module::module_entry_raw(orig_module_obj);
  if (orig_module_ent == nullptr) {
    // These special java.lang.Module oops are created in Java code. They are not
    // defined via Modules::define_module(), so they don't have a ModuleEntry:
    //     java.lang.Module::ALL_UNNAMED_MODULE
    //     java.lang.Module::EVERYONE_MODULE
    //     jdk.internal.loader.ClassLoaders$BootClassLoader::unnamedModule
    log_info(cds, module)("Archived java.lang.Module oop " PTR_FORMAT " with no ModuleEntry*", p2i(orig_module_obj));
    assert(java_lang_Module::name(orig_module_obj) == nullptr, "must be unnamed");
    return false;
  } else {
    // This java.lang.Module oop has an ModuleEntry*. Check if the latter is archived.
    if (log_is_enabled(Info, cds, module)) {
      ResourceMark rm;
      LogStream ls(Log(cds, module)::info());
      ls.print("Archived java.lang.Module oop " PTR_FORMAT " for ", p2i(orig_module_obj));
      orig_module_ent->print(&ls);
    }

    // We only archive the default module graph, which should contain only java.lang.Module oops
    // for the 3 built-in loaders (boot/platform/system)
    ClassLoaderData* loader_data = orig_module_ent->loader_data();
    assert(loader_data->is_builtin_class_loader_data(), "must be");

    if (orig_module_ent->name() != nullptr) {
      // For each named module, we archive both the java.lang.Module oop and the ModuleEntry.
      assert(orig_module_ent->has_been_archived(), "sanity");
      return true;
    } else {
      // We only archive two unnamed module oops (for platform and system loaders). These do NOT have an archived
      // ModuleEntry.
      //
      // At runtime, these oops are fetched from java_lang_ClassLoader::unnamedModule(loader) and
      // are initialized in ClassLoaderData::ClassLoaderData() => ModuleEntry::create_unnamed_module(), where
      // a new ModuleEntry is allocated.
      assert(!loader_data->is_boot_class_loader_data(), "unnamed module for boot loader should be not archived");
      assert(!orig_module_ent->has_been_archived(), "sanity");

      if (SystemDictionary::is_platform_class_loader(loader_data->class_loader())) {
        assert(!_seen_platform_unnamed_module, "only once");
        _seen_platform_unnamed_module = true;
      } else if (SystemDictionary::is_system_class_loader(loader_data->class_loader())) {
        assert(!_seen_system_unnamed_module, "only once");
        _seen_system_unnamed_module = true;
      } else {
        // The java.lang.Module oop and ModuleEntry of the unnamed module of the boot loader are
        // not in the archived module graph. These are always allocated at runtime.
        ShouldNotReachHere();
      }
      return false;
    }
  }
}

void Modules::update_oops_in_archived_module(oop orig_module_obj, int archived_module_root_index) {
  // This java.lang.Module oop must have an archived ModuleEntry
  assert(check_archived_module_oop(orig_module_obj) == true, "sanity");

  // We remember the oop inside the ModuleEntry::_archived_module_index. At runtime, we use
  // this index to reinitialize the ModuleEntry inside ModuleEntry::restore_archived_oops().
  //
  // ModuleEntry::verify_archived_module_entries(), called below, ensures that every archived
  // ModuleEntry has been assigned an _archived_module_index.
  ModuleEntry* orig_module_ent = java_lang_Module::module_entry_raw(orig_module_obj);
  ModuleEntry::get_archived_entry(orig_module_ent)->update_oops_in_archived_module(archived_module_root_index);
}

void Modules::verify_archived_modules() {
  ModuleEntry::verify_archived_module_entries();
}

#if INCLUDE_CDS_JAVA_HEAP
char* Modules::_archived_main_module_name = nullptr;
#endif

void Modules::dump_main_module_name() {
  const char* module_name = Arguments::get_property("jdk.module.main");
  if (module_name != nullptr) {
    _archived_main_module_name = ArchiveBuilder::current()->ro_strdup(module_name);
  }
  ArchivePtrMarker::mark_pointer(&_archived_main_module_name);
}

void Modules::serialize(SerializeClosure* soc) {
  soc->do_ptr(&_archived_main_module_name);
  if (soc->reading()) {
    const char* runtime_main_module = Arguments::get_property("jdk.module.main");
    log_info(cds)("_archived_main_module_name %s",
      _archived_main_module_name != nullptr ? _archived_main_module_name : "(null)");
    bool disable = false;
    if (runtime_main_module == nullptr) {
      if (_archived_main_module_name != nullptr) {
        log_info(cds)("Module %s specified during dump time but not during runtime", _archived_main_module_name);
        disable = true;
      }
    } else {
      if (_archived_main_module_name == nullptr) {
        log_info(cds)("Module %s specified during runtime but not during dump time", runtime_main_module);
        disable = true;
      } else if (strcmp(runtime_main_module, _archived_main_module_name) != 0) {
        log_info(cds)("Mismatched modules: runtime %s dump time %s", runtime_main_module, _archived_main_module_name);
        disable = true;
      }
    }

    if (disable) {
      log_info(cds)("Disabling optimized module handling");
      MetaspaceShared::disable_optimized_module_handling();
    }
    log_info(cds)("optimized module handling: %s", MetaspaceShared::use_optimized_module_handling() ? "enabled" : "disabled");
    log_info(cds)("full module graph: %s", CDSConfig::is_loading_full_module_graph() ? "enabled" : "disabled");
  }
}

void Modules::define_archived_modules(Handle h_platform_loader, Handle h_system_loader, TRAPS) {
  assert(CDSConfig::is_loading_full_module_graph(), "must be");

  // We don't want the classes used by the archived full module graph to be redefined by JVMTI.
  // Luckily, such classes are loaded in the JVMTI "early" phase, and CDS is disabled if a JVMTI
  // agent wants to redefine classes in this phase.
  JVMTI_ONLY(assert(JvmtiExport::is_early_phase(), "must be"));
  assert(!(JvmtiExport::should_post_class_file_load_hook() && JvmtiExport::has_early_class_hook_env()),
         "CDS should be disabled if early class hooks are enabled");

  Handle java_base_module(THREAD, ClassLoaderDataShared::restore_archived_oops_for_null_class_loader_data());
  // Patch any previously loaded class's module field with java.base's java.lang.Module.
  ModuleEntryTable::patch_javabase_entries(THREAD, java_base_module);

  if (h_platform_loader.is_null()) {
    THROW_MSG(vmSymbols::java_lang_NullPointerException(), "Null platform loader object");
  }

  if (h_system_loader.is_null()) {
    THROW_MSG(vmSymbols::java_lang_NullPointerException(), "Null system loader object");
  }

  ClassLoaderData* platform_loader_data = SystemDictionary::register_loader(h_platform_loader);
  SystemDictionary::set_platform_loader(platform_loader_data);
  ClassLoaderDataShared::restore_java_platform_loader_from_archive(platform_loader_data);

  ClassLoaderData* system_loader_data = SystemDictionary::register_loader(h_system_loader);
  SystemDictionary::set_system_loader(system_loader_data);
  // system_loader_data here is always an instance of jdk.internal.loader.ClassLoader$AppClassLoader.
  // However, if -Djava.system.class.loader=xxx is specified, java_platform_loader() would
  // be an instance of a user-defined class, so make sure this never happens.
  assert(Arguments::get_property("java.system.class.loader") == nullptr,
           "archived full module should have been disabled if -Djava.system.class.loader is specified");
  ClassLoaderDataShared::restore_java_system_loader_from_archive(system_loader_data);
}

void Modules::check_cds_restrictions(TRAPS) {
<<<<<<< HEAD
  if (DumpSharedSpaces && Universe::is_module_initialized() && CDSConfig::is_dumping_full_module_graph()) {
=======
  if (CDSConfig::is_dumping_full_module_graph() && Universe::is_module_initialized()) {
>>>>>>> 2c003f1f
    THROW_MSG(vmSymbols::java_lang_UnsupportedOperationException(),
              "During -Xshare:dump, module system cannot be modified after it's initialized");
  }
}
#endif // INCLUDE_CDS_JAVA_HEAP

void Modules::set_bootloader_unnamed_module(Handle module, TRAPS) {
  ResourceMark rm(THREAD);

  if (module.is_null()) {
    THROW_MSG(vmSymbols::java_lang_NullPointerException(), "Null module object");
  }
  if (!java_lang_Module::is_instance(module())) {
    THROW_MSG(vmSymbols::java_lang_IllegalArgumentException(),
              "module is not an instance of type java.lang.Module");
  }

  // Ensure that this is an unnamed module
  oop name = java_lang_Module::name(module());
  if (name != nullptr) {
    THROW_MSG(vmSymbols::java_lang_IllegalArgumentException(),
              "boot loader's unnamed module's java.lang.Module has a name");
  }

  // Validate java_base's loader is the boot loader.
  oop loader = java_lang_Module::loader(module());
  if (loader != nullptr) {
    THROW_MSG(vmSymbols::java_lang_IllegalArgumentException(),
              "Class loader must be the boot class loader");
  }

  log_debug(module)("set_bootloader_unnamed_module(): recording unnamed module for boot loader");

  // Set java.lang.Module for the boot loader's unnamed module
  ClassLoaderData* boot_loader_data = ClassLoaderData::the_null_class_loader_data();
  ModuleEntry* unnamed_module = boot_loader_data->unnamed_module();
  assert(unnamed_module != nullptr, "boot loader's unnamed ModuleEntry not defined");
  unnamed_module->set_module(boot_loader_data->add_handle(module));
  // Store pointer to the ModuleEntry in the unnamed module's java.lang.Module object.
  java_lang_Module::set_module_entry(module(), unnamed_module);
}

void Modules::add_module_exports(Handle from_module, jstring package_name, Handle to_module, TRAPS) {
  check_cds_restrictions(CHECK);

  if (package_name == nullptr) {
    THROW_MSG(vmSymbols::java_lang_NullPointerException(),
              "package is null");
  }
  if (from_module.is_null()) {
    THROW_MSG(vmSymbols::java_lang_NullPointerException(),
              "from_module is null");
  }
  ModuleEntry* from_module_entry = get_module_entry(from_module, CHECK);
  if (from_module_entry == nullptr) {
    THROW_MSG(vmSymbols::java_lang_IllegalArgumentException(),
              "from_module cannot be found");
  }

  // All packages in unnamed and open modules are exported by default.
  if (!from_module_entry->is_named() || from_module_entry->is_open()) return;

  ModuleEntry* to_module_entry;
  if (to_module.is_null()) {
    to_module_entry = nullptr;  // It's an unqualified export.
  } else {
    to_module_entry = get_module_entry(to_module, CHECK);
    if (to_module_entry == nullptr) {
      THROW_MSG(vmSymbols::java_lang_IllegalArgumentException(),
                "to_module is invalid");
    }
  }

  PackageEntry* package_entry = nullptr;
  char buf[128];
  int package_len;

  ResourceMark rm(THREAD);
  const char* pkg = as_internal_package(JNIHandles::resolve_non_null(package_name), buf, sizeof(buf), package_len);
  {
    MutexLocker ml(THREAD, Module_lock);
    package_entry = get_locked_package_entry(from_module_entry, pkg, package_len);
    // Do nothing if modules are the same
    // If the package is not found we'll throw an exception later
    if (from_module_entry != to_module_entry &&
        package_entry != nullptr) {
      package_entry->set_exported(to_module_entry);
    }
  }

  // Handle errors and logging outside locked section
  if (package_entry == nullptr) {
    THROW_MSG(vmSymbols::java_lang_IllegalArgumentException(),
              err_msg("Package %s not found in from_module %s",
                      pkg != nullptr ? pkg : "",
                      from_module_entry->name()->as_C_string()));
  }

  if (log_is_enabled(Debug, module)) {
    log_debug(module)("add_module_exports(): package %s in module %s is exported to module %s",
                      package_entry->name()->as_C_string(),
                      from_module_entry->name()->as_C_string(),
                      to_module_entry == nullptr ? "null" :
                      to_module_entry->is_named() ?
                      to_module_entry->name()->as_C_string() : UNNAMED_MODULE);
  }
}


void Modules::add_module_exports_qualified(Handle from_module, jstring package,
                                           Handle to_module, TRAPS) {
  check_cds_restrictions(CHECK);
  if (to_module.is_null()) {
    THROW_MSG(vmSymbols::java_lang_NullPointerException(),
              "to_module is null");
  }
  add_module_exports(from_module, package, to_module, CHECK);
}

void Modules::add_reads_module(Handle from_module, Handle to_module, TRAPS) {
  check_cds_restrictions(CHECK);
  if (from_module.is_null()) {
    THROW_MSG(vmSymbols::java_lang_NullPointerException(),
              "from_module is null");
  }

  ModuleEntry* from_module_entry = get_module_entry(from_module, CHECK);
  if (from_module_entry == nullptr) {
    THROW_MSG(vmSymbols::java_lang_IllegalArgumentException(),
              "from_module is not valid");
  }

  ModuleEntry* to_module_entry;
  if (!to_module.is_null()) {
    to_module_entry = get_module_entry(to_module, CHECK);
    if (to_module_entry == nullptr) {
      THROW_MSG(vmSymbols::java_lang_IllegalArgumentException(),
                "to_module is invalid");
    }
  } else {
    to_module_entry = nullptr;
  }

  ResourceMark rm(THREAD);
  log_debug(module)("add_reads_module(): Adding read from module %s to module %s",
                    from_module_entry->is_named() ?
                    from_module_entry->name()->as_C_string() : UNNAMED_MODULE,
                    to_module_entry == nullptr ? "all unnamed" :
                      (to_module_entry->is_named() ?
                       to_module_entry->name()->as_C_string() : UNNAMED_MODULE));

  // if modules are the same or if from_module is unnamed then no need to add the read.
  if (from_module_entry != to_module_entry && from_module_entry->is_named()) {
    from_module_entry->add_read(to_module_entry);
  }
}

// This method is called by JFR and JNI.
jobject Modules::get_module(jclass clazz, TRAPS) {
  assert(ModuleEntryTable::javabase_defined(),
         "Attempt to call get_module before " JAVA_BASE_NAME " is defined");

  if (clazz == nullptr) {
    THROW_MSG_(vmSymbols::java_lang_NullPointerException(),
               "class is null", nullptr);
  }
  oop mirror = JNIHandles::resolve_non_null(clazz);
  if (mirror == nullptr) {
    log_debug(module)("get_module(): no mirror, returning nullptr");
    return nullptr;
  }
  if (!java_lang_Class::is_instance(mirror)) {
    THROW_MSG_(vmSymbols::java_lang_IllegalArgumentException(),
               "Invalid class", nullptr);
  }

  oop module = java_lang_Class::module(mirror);

  assert(module != nullptr, "java.lang.Class module field not set");
  assert(java_lang_Module::is_instance(module), "module is not an instance of type java.lang.Module");

  LogTarget(Debug,module) lt;
  if (lt.is_enabled()) {
    ResourceMark rm(THREAD);
    LogStream ls(lt);
    Klass* klass = java_lang_Class::as_Klass(mirror);
    oop module_name = java_lang_Module::name(module);
    if (module_name != nullptr) {
      ls.print("get_module(): module ");
      java_lang_String::print(module_name, tty);
    } else {
      ls.print("get_module(): Unnamed Module");
    }
    if (klass != nullptr) {
      ls.print_cr(" for class %s", klass->external_name());
    } else {
      ls.print_cr(" for primitive class");
    }
  }

  return JNIHandles::make_local(THREAD, module);
}

oop Modules::get_named_module(Handle h_loader, const char* package_name) {
  assert(ModuleEntryTable::javabase_defined(),
         "Attempt to call get_named_module before " JAVA_BASE_NAME " is defined");
  assert(h_loader.is_null() || java_lang_ClassLoader::is_subclass(h_loader->klass()),
         "Class loader is not a subclass of java.lang.ClassLoader");
  assert(package_name != nullptr, "the package_name should not be null");

  if (strlen(package_name) == 0) {
    return nullptr;
  }
  TempNewSymbol package_sym = SymbolTable::new_symbol(package_name);
  const PackageEntry* const pkg_entry =
    get_package_entry_by_name(package_sym, h_loader);
  const ModuleEntry* const module_entry = (pkg_entry != nullptr ? pkg_entry->module() : nullptr);

  if (module_entry != nullptr && module_entry->module() != nullptr && module_entry->is_named()) {
    return module_entry->module();
  }
  return nullptr;
}

// Export package in module to all unnamed modules.
void Modules::add_module_exports_to_all_unnamed(Handle module, jstring package_name, TRAPS) {
  check_cds_restrictions(CHECK);
  if (module.is_null()) {
    THROW_MSG(vmSymbols::java_lang_NullPointerException(),
              "module is null");
  }
  if (package_name == nullptr) {
    THROW_MSG(vmSymbols::java_lang_NullPointerException(),
              "package is null");
  }
  ModuleEntry* module_entry = get_module_entry(module, CHECK);
  if (module_entry == nullptr) {
    THROW_MSG(vmSymbols::java_lang_IllegalArgumentException(),
              "module is invalid");
  }

  // No-op for unnamed module and open modules
  if (!module_entry->is_named() || module_entry->is_open())
    return;

  ResourceMark rm(THREAD);
  char buf[128];
  int pkg_len;
  const char* pkg = as_internal_package(JNIHandles::resolve_non_null(package_name), buf, sizeof(buf), pkg_len);
  PackageEntry* package_entry = nullptr;
  {
    MutexLocker m1(THREAD, Module_lock);
    package_entry = get_locked_package_entry(module_entry, pkg, pkg_len);

    // Mark package as exported to all unnamed modules.
    if (package_entry != nullptr) {
      package_entry->set_is_exported_allUnnamed();
    }
  }

  // Handle errors and logging outside locked section
  if (package_entry == nullptr) {
    THROW_MSG(vmSymbols::java_lang_IllegalArgumentException(),
              err_msg("Package %s not found in module %s",
                      pkg != nullptr ? pkg : "",
                      module_entry->name()->as_C_string()));
  }

  if (log_is_enabled(Debug, module)) {
    log_debug(module)("add_module_exports_to_all_unnamed(): package %s in module"
                      " %s is exported to all unnamed modules",
                       package_entry->name()->as_C_string(),
                       module_entry->name()->as_C_string());
  }
}<|MERGE_RESOLUTION|>--- conflicted
+++ resolved
@@ -486,10 +486,6 @@
 //
 // Returns true iff the oop has an archived ModuleEntry.
 bool Modules::check_archived_module_oop(oop orig_module_obj) {
-<<<<<<< HEAD
-  assert(DumpSharedSpaces, "must be");
-=======
->>>>>>> 2c003f1f
   assert(CDSConfig::is_dumping_full_module_graph(), "must be");
   assert(java_lang_Module::is_instance(orig_module_obj), "must be");
 
@@ -644,11 +640,7 @@
 }
 
 void Modules::check_cds_restrictions(TRAPS) {
-<<<<<<< HEAD
-  if (DumpSharedSpaces && Universe::is_module_initialized() && CDSConfig::is_dumping_full_module_graph()) {
-=======
   if (CDSConfig::is_dumping_full_module_graph() && Universe::is_module_initialized()) {
->>>>>>> 2c003f1f
     THROW_MSG(vmSymbols::java_lang_UnsupportedOperationException(),
               "During -Xshare:dump, module system cannot be modified after it's initialized");
   }
