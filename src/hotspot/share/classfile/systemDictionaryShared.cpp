/*
 * Copyright (c) 2014, 2023, Oracle and/or its affiliates. All rights reserved.
 * DO NOT ALTER OR REMOVE COPYRIGHT NOTICES OR THIS FILE HEADER.
 *
 * This code is free software; you can redistribute it and/or modify it
 * under the terms of the GNU General Public License version 2 only, as
 * published by the Free Software Foundation.
 *
 * This code is distributed in the hope that it will be useful, but WITHOUT
 * ANY WARRANTY; without even the implied warranty of MERCHANTABILITY or
 * FITNESS FOR A PARTICULAR PURPOSE.  See the GNU General Public License
 * version 2 for more details (a copy is included in the LICENSE file that
 * accompanied this code).
 *
 * You should have received a copy of the GNU General Public License version
 * 2 along with this work; if not, write to the Free Software Foundation,
 * Inc., 51 Franklin St, Fifth Floor, Boston, MA 02110-1301 USA.
 *
 * Please contact Oracle, 500 Oracle Parkway, Redwood Shores, CA 94065 USA
 * or visit www.oracle.com if you need additional information or have any
 * questions.
 *
 */

#include "precompiled.hpp"
#include "cds/archiveBuilder.hpp"
#include "cds/archiveHeapLoader.hpp"
#include "cds/archiveUtils.hpp"
#include "cds/classListParser.hpp"
#include "cds/classListWriter.hpp"
#include "cds/dynamicArchive.hpp"
#include "cds/filemap.hpp"
#include "cds/cdsProtectionDomain.hpp"
#include "cds/dumpTimeClassInfo.inline.hpp"
#include "cds/metaspaceShared.hpp"
#include "cds/runTimeClassInfo.hpp"
#include "classfile/classFileStream.hpp"
#include "classfile/classLoader.hpp"
#include "classfile/classLoaderData.inline.hpp"
#include "classfile/classLoaderDataGraph.hpp"
#include "classfile/classLoaderExt.hpp"
#include "classfile/dictionary.hpp"
#include "classfile/javaClasses.hpp"
#include "classfile/javaClasses.inline.hpp"
#include "classfile/symbolTable.hpp"
#include "classfile/systemDictionary.hpp"
#include "classfile/systemDictionaryShared.hpp"
#include "classfile/verificationType.hpp"
#include "classfile/vmClasses.hpp"
#include "classfile/vmSymbols.hpp"
#include "interpreter/bootstrapInfo.hpp"
#include "jfr/jfrEvents.hpp"
#include "logging/log.hpp"
#include "logging/logStream.hpp"
#include "memory/allocation.hpp"
#include "memory/metadataFactory.hpp"
#include "memory/metaspaceClosure.hpp"
#include "memory/oopFactory.hpp"
#include "memory/resourceArea.hpp"
#include "memory/universe.hpp"
#include "oops/compressedKlass.hpp"
#include "oops/instanceKlass.hpp"
#include "oops/klass.inline.hpp"
#include "oops/objArrayKlass.hpp"
#include "oops/objArrayOop.inline.hpp"
#include "oops/oop.inline.hpp"
#include "oops/oopHandle.inline.hpp"
#include "oops/typeArrayOop.inline.hpp"
#include "runtime/arguments.hpp"
#include "runtime/handles.inline.hpp"
#include "runtime/java.hpp"
#include "runtime/javaCalls.hpp"
#include "runtime/mutexLocker.hpp"
#include "utilities/resourceHash.hpp"
#include "utilities/stringUtils.hpp"

SystemDictionaryShared::ArchiveInfo SystemDictionaryShared::_static_archive;
SystemDictionaryShared::ArchiveInfo SystemDictionaryShared::_dynamic_archive;

DumpTimeSharedClassTable* SystemDictionaryShared::_dumptime_table = nullptr;
DumpTimeSharedClassTable* SystemDictionaryShared::_cloned_dumptime_table = nullptr;
DumpTimeLambdaProxyClassDictionary* SystemDictionaryShared::_dumptime_lambda_proxy_class_dictionary = nullptr;
DumpTimeLambdaProxyClassDictionary* SystemDictionaryShared::_cloned_dumptime_lambda_proxy_class_dictionary = nullptr;

// Used by NoClassLoadingMark
DEBUG_ONLY(bool SystemDictionaryShared::_class_loading_may_happen = true;)

InstanceKlass* SystemDictionaryShared::load_shared_class_for_builtin_loader(
                 Symbol* class_name, Handle class_loader, TRAPS) {
  assert(UseSharedSpaces, "must be");
  InstanceKlass* ik = find_builtin_class(class_name);

  if (ik != nullptr && !ik->shared_loading_failed()) {
    if ((SystemDictionary::is_system_class_loader(class_loader()) && ik->is_shared_app_class())  ||
        (SystemDictionary::is_platform_class_loader(class_loader()) && ik->is_shared_platform_class())) {
      SharedClassLoadingMark slm(THREAD, ik);
      PackageEntry* pkg_entry = CDSProtectionDomain::get_package_entry_from_class(ik, class_loader);
      Handle protection_domain =
        CDSProtectionDomain::init_security_info(class_loader, ik, pkg_entry, CHECK_NULL);
      return load_shared_class(ik, class_loader, protection_domain, nullptr, pkg_entry, THREAD);
    }
  }
  return nullptr;
}

// This function is called for loading only UNREGISTERED classes
InstanceKlass* SystemDictionaryShared::lookup_from_stream(Symbol* class_name,
                                                          Handle class_loader,
                                                          Handle protection_domain,
                                                          const ClassFileStream* cfs,
                                                          TRAPS) {
  if (!UseSharedSpaces) {
    return nullptr;
  }
  if (class_name == nullptr) {  // don't do this for hidden classes
    return nullptr;
  }
  if (class_loader.is_null() ||
      SystemDictionary::is_system_class_loader(class_loader()) ||
      SystemDictionary::is_platform_class_loader(class_loader())) {
    // Do nothing for the BUILTIN loaders.
    return nullptr;
  }

  const RunTimeClassInfo* record = find_record(&_static_archive._unregistered_dictionary,
                                               &_dynamic_archive._unregistered_dictionary,
                                               class_name);
  if (record == nullptr) {
    return nullptr;
  }

  int clsfile_size  = cfs->length();
  int clsfile_crc32 = ClassLoader::crc32(0, (const char*)cfs->buffer(), cfs->length());

  if (!record->matches(clsfile_size, clsfile_crc32)) {
    return nullptr;
  }

  return acquire_class_for_current_thread(record->_klass, class_loader,
                                          protection_domain, cfs,
                                          THREAD);
}

InstanceKlass* SystemDictionaryShared::acquire_class_for_current_thread(
                   InstanceKlass *ik,
                   Handle class_loader,
                   Handle protection_domain,
                   const ClassFileStream *cfs,
                   TRAPS) {
  ClassLoaderData* loader_data = ClassLoaderData::class_loader_data(class_loader());

  {
    MutexLocker mu(THREAD, SharedDictionary_lock);
    if (ik->class_loader_data() != nullptr) {
      //    ik is already loaded (by this loader or by a different loader)
      // or ik is being loaded by a different thread (by this loader or by a different loader)
      return nullptr;
    }

    // No other thread has acquired this yet, so give it to *this thread*
    ik->set_class_loader_data(loader_data);
  }

  // No longer holding SharedDictionary_lock
  // No need to lock, as <ik> can be held only by a single thread.
  loader_data->add_class(ik);

  // Get the package entry.
  PackageEntry* pkg_entry = CDSProtectionDomain::get_package_entry_from_class(ik, class_loader);

  // Load and check super/interfaces, restore unshareable info
  InstanceKlass* shared_klass = load_shared_class(ik, class_loader, protection_domain,
                                                  cfs, pkg_entry, THREAD);
  if (shared_klass == nullptr || HAS_PENDING_EXCEPTION) {
    // TODO: clean up <ik> so it can be used again
    return nullptr;
  }

  return shared_klass;
}

// Guaranteed to return non-null value for non-shared classes.
// k must not be a shared class.
DumpTimeClassInfo* SystemDictionaryShared::get_info(InstanceKlass* k) {
  MutexLocker ml(DumpTimeTable_lock, Mutex::_no_safepoint_check_flag);
  assert(!k->is_shared(), "sanity");
  return get_info_locked(k);
}

DumpTimeClassInfo* SystemDictionaryShared::get_info_locked(InstanceKlass* k) {
  assert_lock_strong(DumpTimeTable_lock);
  assert(!k->is_shared(), "sanity");
  DumpTimeClassInfo* info = _dumptime_table->get_info(k);
  assert(info != nullptr, "must be");
  return info;
}

bool SystemDictionaryShared::check_for_exclusion(InstanceKlass* k, DumpTimeClassInfo* info) {
  if (MetaspaceShared::is_in_shared_metaspace(k)) {
    // We have reached a super type that's already in the base archive. Treat it
    // as "not excluded".
    assert(DynamicDumpSharedSpaces, "must be");
    return false;
  }

  if (info == nullptr) {
    info = _dumptime_table->get(k);
    assert(info != nullptr, "supertypes of any classes in _dumptime_table must either be shared, or must also be in _dumptime_table");
  }

  if (!info->has_checked_exclusion()) {
    if (check_for_exclusion_impl(k)) {
      info->set_excluded();
    }
    info->set_has_checked_exclusion();
  }

  return info->is_excluded();
}

// Returns true so the caller can do:    return warn_excluded(".....");
bool SystemDictionaryShared::warn_excluded(InstanceKlass* k, const char* reason) {
  ResourceMark rm;
  log_warning(cds)("Skipping %s: %s", k->name()->as_C_string(), reason);
  return true;
}

bool SystemDictionaryShared::is_jfr_event_class(InstanceKlass *k) {
  while (k) {
    if (k->name()->equals("jdk/internal/event/Event")) {
      return true;
    }
    k = k->java_super();
  }
  return false;
}

bool SystemDictionaryShared::is_registered_lambda_proxy_class(InstanceKlass* ik) {
  DumpTimeClassInfo* info = _dumptime_table->get(ik);
  return (info != nullptr) ? info->_is_archived_lambda_proxy : false;
}

void SystemDictionaryShared::reset_registered_lambda_proxy_class(InstanceKlass* ik) {
  DumpTimeClassInfo* info = _dumptime_table->get(ik);
  if (info != nullptr) {
    info->_is_archived_lambda_proxy = false;
    info->set_excluded();
  }
}

bool SystemDictionaryShared::is_early_klass(InstanceKlass* ik) {
  DumpTimeClassInfo* info = _dumptime_table->get(ik);
  return (info != nullptr) ? info->is_early_klass() : false;
}

bool SystemDictionaryShared::is_hidden_lambda_proxy(InstanceKlass* ik) {
  assert(ik->is_shared(), "applicable to only a shared class");
  if (ik->is_hidden()) {
    return true;
  } else {
    return false;
  }
}

bool SystemDictionaryShared::check_for_exclusion_impl(InstanceKlass* k) {
  if (k->is_in_error_state()) {
    return warn_excluded(k, "In error state");
  }
  if (k->is_scratch_class()) {
    return warn_excluded(k, "A scratch class");
  }
  if (!k->is_loaded()) {
    return warn_excluded(k, "Not in loaded state");
  }
  if (has_been_redefined(k)) {
    return warn_excluded(k, "Has been redefined");
  }
  if (!k->is_hidden() && k->shared_classpath_index() < 0 && is_builtin(k)) {
    // These are classes loaded from unsupported locations (such as those loaded by JVMTI native
    // agent during dump time).
    return warn_excluded(k, "Unsupported location");
  }
  if (k->signers() != nullptr) {
    // We cannot include signed classes in the archive because the certificates
    // used during dump time may be different than those used during
    // runtime (due to expiration, etc).
    return warn_excluded(k, "Signed JAR");
  }
  if (is_jfr_event_class(k)) {
    // We cannot include JFR event classes because they need runtime-specific
    // instrumentation in order to work with -XX:FlightRecorderOptions:retransform=false.
    // There are only a small number of these classes, so it's not worthwhile to
    // support them and make CDS more complicated.
    return warn_excluded(k, "JFR event class");
  }

  if (!k->is_linked()) {
    if (has_class_failed_verification(k)) {
      return warn_excluded(k, "Failed verification");
    }
  } else {
    if (!k->can_be_verified_at_dumptime()) {
      // We have an old class that has been linked (e.g., it's been executed during
      // dump time). This class has been verified using the old verifier, which
      // doesn't save the verification constraints, so check_verification_constraints()
      // won't work at runtime.
      // As a result, we cannot store this class. It must be loaded and fully verified
      // at runtime.
      return warn_excluded(k, "Old class has been linked");
    }
  }

  if (k->is_hidden() && !is_registered_lambda_proxy_class(k)) {
    ResourceMark rm;
    log_debug(cds)("Skipping %s: Hidden class", k->name()->as_C_string());
    return true;
  }

  InstanceKlass* super = k->java_super();
  if (super != nullptr && check_for_exclusion(super, nullptr)) {
    ResourceMark rm;
    log_warning(cds)("Skipping %s: super class %s is excluded", k->name()->as_C_string(), super->name()->as_C_string());
    return true;
  }

  Array<InstanceKlass*>* interfaces = k->local_interfaces();
  int len = interfaces->length();
  for (int i = 0; i < len; i++) {
    InstanceKlass* intf = interfaces->at(i);
    if (check_for_exclusion(intf, nullptr)) {
      ResourceMark rm;
      log_warning(cds)("Skipping %s: interface %s is excluded", k->name()->as_C_string(), intf->name()->as_C_string());
      return true;
    }
  }

  return false; // false == k should NOT be excluded
}

bool SystemDictionaryShared::is_builtin_loader(ClassLoaderData* loader_data) {
  oop class_loader = loader_data->class_loader();
  return (class_loader == nullptr ||
          SystemDictionary::is_system_class_loader(class_loader) ||
          SystemDictionary::is_platform_class_loader(class_loader));
}

bool SystemDictionaryShared::has_platform_or_app_classes() {
  if (FileMapInfo::current_info()->has_platform_or_app_classes()) {
    return true;
  }
  if (DynamicArchive::is_mapped() &&
      FileMapInfo::dynamic_info()->has_platform_or_app_classes()) {
    return true;
  }
  return false;
}

// The following stack shows how this code is reached:
//
//   [0] SystemDictionaryShared::find_or_load_shared_class()
//   [1] JVM_FindLoadedClass
//   [2] java.lang.ClassLoader.findLoadedClass0()
//   [3] java.lang.ClassLoader.findLoadedClass()
//   [4] jdk.internal.loader.BuiltinClassLoader.loadClassOrNull()
//   [5] jdk.internal.loader.BuiltinClassLoader.loadClass()
//   [6] jdk.internal.loader.ClassLoaders$AppClassLoader.loadClass(), or
//       jdk.internal.loader.ClassLoaders$PlatformClassLoader.loadClass()
//
// AppCDS supports fast class loading for these 2 built-in class loaders:
//    jdk.internal.loader.ClassLoaders$PlatformClassLoader
//    jdk.internal.loader.ClassLoaders$AppClassLoader
// with the following assumptions (based on the JDK core library source code):
//
// [a] these two loaders use the BuiltinClassLoader.loadClassOrNull() to
//     load the named class.
// [b] BuiltinClassLoader.loadClassOrNull() first calls findLoadedClass(name).
// [c] At this point, if we can find the named class inside the
//     shared_dictionary, we can perform further checks (see
//     SystemDictionary::is_shared_class_visible) to ensure that this class
//     was loaded by the same class loader during dump time.
//
// Given these assumptions, we intercept the findLoadedClass() call to invoke
// SystemDictionaryShared::find_or_load_shared_class() to load the shared class from
// the archive for the 2 built-in class loaders. This way,
// we can improve start-up because we avoid decoding the classfile,
// and avoid delegating to the parent loader.
//
// NOTE: there's a lot of assumption about the Java code. If any of that change, this
// needs to be redesigned.

InstanceKlass* SystemDictionaryShared::find_or_load_shared_class(
                 Symbol* name, Handle class_loader, TRAPS) {
  InstanceKlass* k = nullptr;
  if (UseSharedSpaces) {
    if (!has_platform_or_app_classes()) {
      return nullptr;
    }

    if (SystemDictionary::is_system_class_loader(class_loader()) ||
        SystemDictionary::is_platform_class_loader(class_loader())) {
      // Fix for 4474172; see evaluation for more details
      class_loader = Handle(
        THREAD, java_lang_ClassLoader::non_reflection_class_loader(class_loader()));
      ClassLoaderData *loader_data = register_loader(class_loader);
      Dictionary* dictionary = loader_data->dictionary();

      // Note: currently, find_or_load_shared_class is called only from
      // JVM_FindLoadedClass and used for PlatformClassLoader and AppClassLoader,
      // which are parallel-capable loaders, so a lock here is NOT taken.
      assert(get_loader_lock_or_null(class_loader) == nullptr, "ObjectLocker not required");
      {
        MutexLocker mu(THREAD, SystemDictionary_lock);
        InstanceKlass* check = dictionary->find_class(THREAD, name);
        if (check != nullptr) {
          return check;
        }
      }

      k = load_shared_class_for_builtin_loader(name, class_loader, THREAD);
      if (k != nullptr) {
        SharedClassLoadingMark slm(THREAD, k);
        k = find_or_define_instance_class(name, class_loader, k, CHECK_NULL);
      }
    }
  }
  return k;
}

class UnregisteredClassesTable : public ResourceHashtable<
  Symbol*, InstanceKlass*,
  15889, // prime number
  AnyObj::C_HEAP> {};

static UnregisteredClassesTable* _unregistered_classes_table = nullptr;

// true == class was successfully added; false == a duplicated class (with the same name) already exists.
bool SystemDictionaryShared::add_unregistered_class(Thread* current, InstanceKlass* klass) {
  // We don't allow duplicated unregistered classes with the same name.
  // We only archive the first class with that name that succeeds putting
  // itself into the table.
  assert(Arguments::is_dumping_archive() || ClassListWriter::is_enabled(), "sanity");
  MutexLocker ml(current, UnregisteredClassesTable_lock);
  Symbol* name = klass->name();
  if (_unregistered_classes_table == nullptr) {
    _unregistered_classes_table = new (mtClass)UnregisteredClassesTable();
  }
  bool created;
  InstanceKlass** v = _unregistered_classes_table->put_if_absent(name, klass, &created);
  if (created) {
    name->increment_refcount();
  }
  return (klass == *v);
}

// This function is called to lookup the super/interfaces of shared classes for
// unregistered loaders. E.g., SharedClass in the below example
// where "super:" (and optionally "interface:") have been specified.
//
// java/lang/Object id: 0
// Interface    id: 2 super: 0 source: cust.jar
// SharedClass  id: 4 super: 0 interfaces: 2 source: cust.jar
InstanceKlass* SystemDictionaryShared::lookup_super_for_unregistered_class(
    Symbol* class_name, Symbol* super_name, bool is_superclass) {

  assert(DumpSharedSpaces, "only when static dumping");

  if (!ClassListParser::is_parsing_thread()) {
    // Unregistered classes can be created only by ClassListParser::_parsing_thread.

    return nullptr;
  }

  ClassListParser* parser = ClassListParser::instance();
  if (parser == nullptr) {
    // We're still loading the well-known classes, before the ClassListParser is created.
    return nullptr;
  }
  if (class_name->equals(parser->current_class_name())) {
    // When this function is called, all the numbered super and interface types
    // must have already been loaded. Hence this function is never recursively called.
    if (is_superclass) {
      return parser->lookup_super_for_current_class(super_name);
    } else {
      return parser->lookup_interface_for_current_class(super_name);
    }
  } else {
    // The VM is not trying to resolve a super type of parser->current_class_name().
    // Instead, it's resolving an error class (because parser->current_class_name() has
    // failed parsing or verification). Don't do anything here.
    return nullptr;
  }
}

void SystemDictionaryShared::set_shared_class_misc_info(InstanceKlass* k, ClassFileStream* cfs) {
  Arguments::assert_is_dumping_archive();
  assert(!is_builtin(k), "must be unregistered class");
  DumpTimeClassInfo* info = get_info(k);
  info->_clsfile_size  = cfs->length();
  info->_clsfile_crc32 = ClassLoader::crc32(0, (const char*)cfs->buffer(), cfs->length());
}

void SystemDictionaryShared::initialize() {
  if (Arguments::is_dumping_archive()) {
    _dumptime_table = new (mtClass) DumpTimeSharedClassTable;
    _dumptime_lambda_proxy_class_dictionary =
                      new (mtClass) DumpTimeLambdaProxyClassDictionary;
  }
}

void SystemDictionaryShared::init_dumptime_info(InstanceKlass* k) {
  MutexLocker ml(DumpTimeTable_lock, Mutex::_no_safepoint_check_flag);
  assert(SystemDictionaryShared::class_loading_may_happen(), "sanity");
  _dumptime_table->allocate_info(k);
}

void SystemDictionaryShared::remove_dumptime_info(InstanceKlass* k) {
  MutexLocker ml(DumpTimeTable_lock, Mutex::_no_safepoint_check_flag);
  _dumptime_table->remove(k);
}

void SystemDictionaryShared::handle_class_unloading(InstanceKlass* klass) {
  if (Arguments::is_dumping_archive()) {
    remove_dumptime_info(klass);
  }

  if (_unregistered_classes_table != nullptr) {
    // Remove the class from _unregistered_classes_table: keep the entry but
    // set it to null. This ensure no classes with the same name can be
    // added again.
    MutexLocker ml(Thread::current(), UnregisteredClassesTable_lock);
    InstanceKlass** v = _unregistered_classes_table->get(klass->name());
    if (v != nullptr) {
      *v = nullptr;
    }
  }

  if (ClassListWriter::is_enabled()) {
    ClassListWriter cw;
    cw.handle_class_unloading((const InstanceKlass*)klass);
  }
}

// Check if a class or any of its supertypes has been redefined.
bool SystemDictionaryShared::has_been_redefined(InstanceKlass* k) {
  if (k->has_been_redefined()) {
    return true;
  }
  if (k->java_super() != nullptr && has_been_redefined(k->java_super())) {
    return true;
  }
  Array<InstanceKlass*>* interfaces = k->local_interfaces();
  int len = interfaces->length();
  for (int i = 0; i < len; i++) {
    if (has_been_redefined(interfaces->at(i))) {
      return true;
    }
  }
  return false;
}

// k is a class before relocating by ArchiveBuilder
void SystemDictionaryShared::validate_before_archiving(InstanceKlass* k) {
  ResourceMark rm;
  const char* name = k->name()->as_C_string();
  DumpTimeClassInfo* info = _dumptime_table->get(k);
  assert(!class_loading_may_happen(), "class loading must be disabled");
  guarantee(info != nullptr, "Class %s must be entered into _dumptime_table", name);
  guarantee(!info->is_excluded(), "Should not attempt to archive excluded class %s", name);
  if (is_builtin(k)) {
    if (k->is_hidden()) {
      assert(is_registered_lambda_proxy_class(k), "unexpected hidden class %s", name);
    }
    guarantee(!k->is_shared_unregistered_class(),
              "Class loader type must be set for BUILTIN class %s", name);

  } else {
    guarantee(k->is_shared_unregistered_class(),
              "Class loader type must not be set for UNREGISTERED class %s", name);
  }
}

class UnregisteredClassesDuplicationChecker : StackObj {
  GrowableArray<InstanceKlass*> _list;
  Thread* _thread;
public:
  UnregisteredClassesDuplicationChecker() : _thread(Thread::current()) {}

  void do_entry(InstanceKlass* k, DumpTimeClassInfo& info) {
    if (!SystemDictionaryShared::is_builtin(k)) {
      _list.append(k);
    }
  }

  static int compare_by_loader(InstanceKlass** a, InstanceKlass** b) {
    ClassLoaderData* loader_a = a[0]->class_loader_data();
    ClassLoaderData* loader_b = b[0]->class_loader_data();

    if (loader_a != loader_b) {
      return intx(loader_a) - intx(loader_b);
    } else {
      return intx(a[0]) - intx(b[0]);
    }
  }

  void mark_duplicated_classes() {
    // Two loaders may load two identical or similar hierarchies of classes. If we
    // check for duplication in random order, we may end up excluding important base classes
    // in both hierarchies, causing most of the classes to be excluded.
    // We sort the classes by their loaders. This way we're likely to archive
    // all classes in the one of the two hierarchies.
    _list.sort(compare_by_loader);
    for (int i = 0; i < _list.length(); i++) {
      InstanceKlass* k = _list.at(i);
      bool i_am_first = SystemDictionaryShared::add_unregistered_class(_thread, k);
      if (!i_am_first) {
        SystemDictionaryShared::warn_excluded(k, "Duplicated unregistered class");
        SystemDictionaryShared::set_excluded_locked(k);
      }
    }
  }
};

void SystemDictionaryShared::check_excluded_classes() {
  assert(!class_loading_may_happen(), "class loading must be disabled");
  assert_lock_strong(DumpTimeTable_lock);

  if (DynamicDumpSharedSpaces) {
    // Do this first -- if a base class is excluded due to duplication,
    // all of its subclasses will also be excluded.
    ResourceMark rm;
    UnregisteredClassesDuplicationChecker dup_checker;
    _dumptime_table->iterate_all_live_classes(&dup_checker);
    dup_checker.mark_duplicated_classes();
  }

  auto check_for_exclusion = [&] (InstanceKlass* k, DumpTimeClassInfo& info) {
    SystemDictionaryShared::check_for_exclusion(k, &info);
  };
  _dumptime_table->iterate_all_live_classes(check_for_exclusion);
  _dumptime_table->update_counts();

  cleanup_lambda_proxy_class_dictionary();
}

bool SystemDictionaryShared::is_excluded_class(InstanceKlass* k) {
  assert(!class_loading_may_happen(), "class loading must be disabled");
  assert_lock_strong(DumpTimeTable_lock);
  Arguments::assert_is_dumping_archive();
  DumpTimeClassInfo* p = get_info_locked(k);
  return p->is_excluded();
}

void SystemDictionaryShared::set_excluded_locked(InstanceKlass* k) {
  assert_lock_strong(DumpTimeTable_lock);
  Arguments::assert_is_dumping_archive();
  DumpTimeClassInfo* info = get_info_locked(k);
  info->set_excluded();
}

void SystemDictionaryShared::set_excluded(InstanceKlass* k) {
  Arguments::assert_is_dumping_archive();
  DumpTimeClassInfo* info = get_info(k);
  info->set_excluded();
}

void SystemDictionaryShared::set_class_has_failed_verification(InstanceKlass* ik) {
  Arguments::assert_is_dumping_archive();
  DumpTimeClassInfo* p = get_info(ik);
  p->set_failed_verification();
}

bool SystemDictionaryShared::has_class_failed_verification(InstanceKlass* ik) {
  Arguments::assert_is_dumping_archive();
  DumpTimeClassInfo* p = _dumptime_table->get(ik);
  return (p == nullptr) ? false : p->failed_verification();
}

void SystemDictionaryShared::dumptime_classes_do(class MetaspaceClosure* it) {
  assert_lock_strong(DumpTimeTable_lock);

  auto do_klass = [&] (InstanceKlass* k, DumpTimeClassInfo& info) {
    if (k->is_loader_alive() && !info.is_excluded()) {
      info.metaspace_pointers_do(it);
    }
  };
  _dumptime_table->iterate_all_live_classes(do_klass);

  auto do_lambda = [&] (LambdaProxyClassKey& key, DumpTimeLambdaProxyClassInfo& info) {
    if (key.caller_ik()->is_loader_alive()) {
      info.metaspace_pointers_do(it);
      key.metaspace_pointers_do(it);
    }
  };
  _dumptime_lambda_proxy_class_dictionary->iterate_all(do_lambda);
}

bool SystemDictionaryShared::add_verification_constraint(InstanceKlass* k, Symbol* name,
         Symbol* from_name, bool from_field_is_protected, bool from_is_array, bool from_is_object) {
  Arguments::assert_is_dumping_archive();
  DumpTimeClassInfo* info = get_info(k);
  info->add_verification_constraint(k, name, from_name, from_field_is_protected,
                                    from_is_array, from_is_object);

  if (DynamicDumpSharedSpaces) {
    // For dynamic dumping, we can resolve all the constraint classes for all class loaders during
    // the initial run prior to creating the archive before vm exit. We will also perform verification
    // check when running with the archive.
    return false;
  } else {
    if (is_builtin(k)) {
      // For builtin class loaders, we can try to complete the verification check at dump time,
      // because we can resolve all the constraint classes. We will also perform verification check
      // when running with the archive.
      return false;
    } else {
      // For non-builtin class loaders, we cannot complete the verification check at dump time,
      // because at dump time we don't know how to resolve classes for such loaders.
      return true;
    }
  }
}

void SystemDictionaryShared::add_enum_klass_static_field(InstanceKlass* ik, int root_index) {
  assert(DumpSharedSpaces, "static dump only");
  DumpTimeClassInfo* info = get_info_locked(ik);
  info->add_enum_klass_static_field(root_index);
}

void SystemDictionaryShared::add_to_dump_time_lambda_proxy_class_dictionary(LambdaProxyClassKey& key,
                                                           InstanceKlass* proxy_klass) {
  assert_lock_strong(DumpTimeTable_lock);

  bool created;
  DumpTimeLambdaProxyClassInfo* info = _dumptime_lambda_proxy_class_dictionary->put_if_absent(key, &created);
  info->add_proxy_klass(proxy_klass);
  if (created) {
    ++_dumptime_lambda_proxy_class_dictionary->_count;
  }
}

void SystemDictionaryShared::add_lambda_proxy_class(InstanceKlass* caller_ik,
                                                    InstanceKlass* lambda_ik,
                                                    Symbol* invoked_name,
                                                    Symbol* invoked_type,
                                                    Symbol* method_type,
                                                    Method* member_method,
                                                    Symbol* instantiated_method_type,
                                                    TRAPS) {

  assert(caller_ik->class_loader() == lambda_ik->class_loader(), "mismatched class loader");
  assert(caller_ik->class_loader_data() == lambda_ik->class_loader_data(), "mismatched class loader data");
  assert(java_lang_Class::class_data(lambda_ik->java_mirror()) == nullptr, "must not have class data");

  MutexLocker ml(DumpTimeTable_lock, Mutex::_no_safepoint_check_flag);

  lambda_ik->assign_class_loader_type();
  lambda_ik->set_shared_classpath_index(caller_ik->shared_classpath_index());
  InstanceKlass* nest_host = caller_ik->nest_host(CHECK);
  assert(nest_host != nullptr, "unexpected nullptr nest_host");

  DumpTimeClassInfo* info = _dumptime_table->get(lambda_ik);
  if (info != nullptr && !lambda_ik->is_non_strong_hidden() && is_builtin(lambda_ik) && is_builtin(caller_ik)
      // Don't include the lambda proxy if its nest host is not in the "linked" state.
      && nest_host->is_linked()) {
    // Set _is_archived_lambda_proxy in DumpTimeClassInfo so that the lambda_ik
    // won't be excluded during dumping of shared archive. See ExcludeDumpTimeSharedClasses.
    info->_is_archived_lambda_proxy = true;
    info->set_nest_host(nest_host);

    LambdaProxyClassKey key(caller_ik,
                            invoked_name,
                            invoked_type,
                            method_type,
                            member_method,
                            instantiated_method_type);
    add_to_dump_time_lambda_proxy_class_dictionary(key, lambda_ik);
  }
}

InstanceKlass* SystemDictionaryShared::get_shared_lambda_proxy_class(InstanceKlass* caller_ik,
                                                                     Symbol* invoked_name,
                                                                     Symbol* invoked_type,
                                                                     Symbol* method_type,
                                                                     Method* member_method,
                                                                     Symbol* instantiated_method_type) {
  MutexLocker ml(CDSLambda_lock, Mutex::_no_safepoint_check_flag);
  LambdaProxyClassKey key(caller_ik, invoked_name, invoked_type,
                          method_type, member_method, instantiated_method_type);
  const RunTimeLambdaProxyClassInfo* info = _static_archive.lookup_lambda_proxy_class(&key);
  if (info == nullptr) {
    info = _dynamic_archive.lookup_lambda_proxy_class(&key);
  }
  InstanceKlass* proxy_klass = nullptr;
  if (info != nullptr) {
    InstanceKlass* curr_klass = info->proxy_klass_head();
    InstanceKlass* prev_klass = curr_klass;
    if (curr_klass->lambda_proxy_is_available()) {
      while (curr_klass->next_link() != nullptr) {
        prev_klass = curr_klass;
        curr_klass = InstanceKlass::cast(curr_klass->next_link());
      }
      assert(curr_klass->is_hidden(), "must be");
      assert(curr_klass->lambda_proxy_is_available(), "must be");

      prev_klass->set_next_link(nullptr);
      proxy_klass = curr_klass;
      proxy_klass->clear_lambda_proxy_is_available();
      if (log_is_enabled(Debug, cds)) {
        ResourceMark rm;
        log_debug(cds)("Loaded lambda proxy: %s ", proxy_klass->external_name());
      }
    } else {
      if (log_is_enabled(Debug, cds)) {
        ResourceMark rm;
        log_debug(cds)("Used all archived lambda proxy classes for: %s %s%s",
                       caller_ik->external_name(), invoked_name->as_C_string(), invoked_type->as_C_string());
      }
    }
  }
  return proxy_klass;
}

InstanceKlass* SystemDictionaryShared::get_shared_nest_host(InstanceKlass* lambda_ik) {
  assert(!DumpSharedSpaces && UseSharedSpaces, "called at run time with CDS enabled only");
  RunTimeClassInfo* record = RunTimeClassInfo::get_for(lambda_ik);
  return record->nest_host();
}

InstanceKlass* SystemDictionaryShared::prepare_shared_lambda_proxy_class(InstanceKlass* lambda_ik,
                                                                         InstanceKlass* caller_ik, TRAPS) {
  Handle class_loader(THREAD, caller_ik->class_loader());
  Handle protection_domain;
  PackageEntry* pkg_entry = caller_ik->package();
  if (caller_ik->class_loader() != nullptr) {
    protection_domain = CDSProtectionDomain::init_security_info(class_loader, caller_ik, pkg_entry, CHECK_NULL);
  }

  InstanceKlass* shared_nest_host = get_shared_nest_host(lambda_ik);
  assert(shared_nest_host != nullptr, "unexpected nullptr _nest_host");

  InstanceKlass* loaded_lambda =
    SystemDictionary::load_shared_lambda_proxy_class(lambda_ik, class_loader, protection_domain, pkg_entry, CHECK_NULL);

  if (loaded_lambda == nullptr) {
    return nullptr;
  }

  // Ensures the nest host is the same as the lambda proxy's
  // nest host recorded at dump time.
  InstanceKlass* nest_host = caller_ik->nest_host(THREAD);
  assert(nest_host == shared_nest_host, "mismatched nest host");

  EventClassLoad class_load_start_event;
  {
    MutexLocker mu_r(THREAD, Compile_lock);

    // Add to class hierarchy, and do possible deoptimizations.
    SystemDictionary::add_to_hierarchy(loaded_lambda);
    // But, do not add to dictionary.
  }
  loaded_lambda->link_class(CHECK_NULL);
  // notify jvmti
  if (JvmtiExport::should_post_class_load()) {
    JvmtiExport::post_class_load(THREAD, loaded_lambda);
  }
  if (class_load_start_event.should_commit()) {
    SystemDictionary::post_class_load_event(&class_load_start_event, loaded_lambda, ClassLoaderData::class_loader_data(class_loader()));
  }

  loaded_lambda->initialize(CHECK_NULL);

  return loaded_lambda;
}

void SystemDictionaryShared::check_verification_constraints(InstanceKlass* klass,
                                                            TRAPS) {
  assert(!DumpSharedSpaces && UseSharedSpaces, "called at run time with CDS enabled only");
  RunTimeClassInfo* record = RunTimeClassInfo::get_for(klass);

  int length = record->_num_verifier_constraints;
  if (length > 0) {
    for (int i = 0; i < length; i++) {
      RunTimeClassInfo::RTVerifierConstraint* vc = record->verifier_constraint_at(i);
      Symbol* name      = vc->name();
      Symbol* from_name = vc->from_name();
      char c            = record->verifier_constraint_flag(i);

      if (log_is_enabled(Trace, cds, verification)) {
        ResourceMark rm(THREAD);
        log_trace(cds, verification)("check_verification_constraint: %s: %s must be subclass of %s [0x%x]",
                                     klass->external_name(), from_name->as_klass_external_name(),
                                     name->as_klass_external_name(), c);
      }

      bool from_field_is_protected = (c & SystemDictionaryShared::FROM_FIELD_IS_PROTECTED) ? true : false;
      bool from_is_array           = (c & SystemDictionaryShared::FROM_IS_ARRAY)           ? true : false;
      bool from_is_object          = (c & SystemDictionaryShared::FROM_IS_OBJECT)          ? true : false;

      bool ok = VerificationType::resolve_and_check_assignability(klass, name,
         from_name, from_field_is_protected, from_is_array, from_is_object, CHECK);
      if (!ok) {
        ResourceMark rm(THREAD);
        stringStream ss;

        ss.print_cr("Bad type on operand stack");
        ss.print_cr("Exception Details:");
        ss.print_cr("  Location:\n    %s", klass->name()->as_C_string());
        ss.print_cr("  Reason:\n    Type '%s' is not assignable to '%s'",
                    from_name->as_quoted_ascii(), name->as_quoted_ascii());
        THROW_MSG(vmSymbols::java_lang_VerifyError(), ss.as_string());
      }
    }
  }
}

static oop get_class_loader_by(char type) {
  if (type == (char)ClassLoader::BOOT_LOADER) {
    return (oop)nullptr;
  } else if (type == (char)ClassLoader::PLATFORM_LOADER) {
    return SystemDictionary::java_platform_loader();
  } else {
    assert (type == (char)ClassLoader::APP_LOADER, "Sanity");
    return SystemDictionary::java_system_loader();
  }
}

// Record class loader constraints that are checked inside
// InstanceKlass::link_class(), so that these can be checked quickly
// at runtime without laying out the vtable/itables.
void SystemDictionaryShared::record_linking_constraint(Symbol* name, InstanceKlass* klass,
                                                    Handle loader1, Handle loader2) {
  // A linking constraint check is executed when:
  //   - klass extends or implements type S
  //   - klass overrides method S.M(...) with X.M
  //     - If klass defines the method M, X is
  //       the same as klass.
  //     - If klass does not define the method M,
  //       X must be a supertype of klass and X.M is
  //       a default method defined by X.
  //   - loader1 = X->class_loader()
  //   - loader2 = S->class_loader()
  //   - loader1 != loader2
  //   - M's parameter(s) include an object type T
  // We require that
  //   - whenever loader1 and loader2 try to
  //     resolve the type T, they must always resolve to
  //     the same InstanceKlass.
  // NOTE: type T may or may not be currently resolved in
  // either of these two loaders. The check itself does not
  // try to resolve T.
  oop klass_loader = klass->class_loader();

  if (!is_system_class_loader(klass_loader) &&
      !is_platform_class_loader(klass_loader)) {
    // If klass is loaded by system/platform loaders, we can
    // guarantee that klass and S must be loaded by the same
    // respective loader between dump time and run time, and
    // the exact same check on (name, loader1, loader2) will
    // be executed. Hence, we can cache this check and execute
    // it at runtime without walking the vtable/itables.
    //
    // This cannot be guaranteed for classes loaded by other
    // loaders, so we bail.
    return;
  }

  assert(is_builtin(klass), "must be");
  assert(klass_loader != nullptr, "should not be called for boot loader");
  assert(loader1 != loader2, "must be");

  if (DynamicDumpSharedSpaces && Thread::current()->is_VM_thread()) {
    // We are re-laying out the vtable/itables of the *copy* of
    // a class during the final stage of dynamic dumping. The
    // linking constraints for this class has already been recorded.
    return;
  }
  assert(!Thread::current()->is_VM_thread(), "must be");

  Arguments::assert_is_dumping_archive();
  DumpTimeClassInfo* info = get_info(klass);
  info->record_linking_constraint(name, loader1, loader2);
}

// returns true IFF there's no need to re-initialize the i/v-tables for klass for
// the purpose of checking class loader constraints.
bool SystemDictionaryShared::check_linking_constraints(Thread* current, InstanceKlass* klass) {
  assert(!DumpSharedSpaces && UseSharedSpaces, "called at run time with CDS enabled only");
  LogTarget(Info, class, loader, constraints) log;
  if (klass->is_shared_boot_class()) {
    // No class loader constraint check performed for boot classes.
    return true;
  }
  if (klass->is_shared_platform_class() || klass->is_shared_app_class()) {
    RunTimeClassInfo* info = RunTimeClassInfo::get_for(klass);
    assert(info != nullptr, "Sanity");
    if (info->_num_loader_constraints > 0) {
      HandleMark hm(current);
      for (int i = 0; i < info->_num_loader_constraints; i++) {
        RunTimeClassInfo::RTLoaderConstraint* lc = info->loader_constraint_at(i);
        Symbol* name = lc->constraint_name();
        Handle loader1(current, get_class_loader_by(lc->_loader_type1));
        Handle loader2(current, get_class_loader_by(lc->_loader_type2));
        if (log.is_enabled()) {
          ResourceMark rm(current);
          log.print("[CDS add loader constraint for class %s symbol %s loader[0] %s loader[1] %s",
                    klass->external_name(), name->as_C_string(),
                    ClassLoaderData::class_loader_data(loader1())->loader_name_and_id(),
                    ClassLoaderData::class_loader_data(loader2())->loader_name_and_id());
        }
        if (!SystemDictionary::add_loader_constraint(name, klass, loader1, loader2)) {
          // Loader constraint violation has been found. The caller
          // will re-layout the vtable/itables to produce the correct
          // exception.
          if (log.is_enabled()) {
            log.print(" failed]");
          }
          return false;
        }
        if (log.is_enabled()) {
            log.print(" succeeded]");
        }
      }
      return true; // for all recorded constraints added successfully.
    }
  }
  if (log.is_enabled()) {
    ResourceMark rm(current);
    log.print("[CDS has not recorded loader constraint for class %s]", klass->external_name());
  }
  return false;
}

bool SystemDictionaryShared::is_supported_invokedynamic(BootstrapInfo* bsi) {
  LogTarget(Debug, cds, lambda) log;
  if (bsi->arg_values() == nullptr || !bsi->arg_values()->is_objArray()) {
    if (log.is_enabled()) {
      LogStream log_stream(log);
      log.print("bsi check failed");
      log.print("    bsi->arg_values().not_null() %d", bsi->arg_values().not_null());
      if (bsi->arg_values().not_null()) {
        log.print("    bsi->arg_values()->is_objArray() %d", bsi->arg_values()->is_objArray());
        bsi->print_msg_on(&log_stream);
      }
    }
    return false;
  }

  Handle bsm = bsi->bsm();
  if (bsm.is_null() || !java_lang_invoke_DirectMethodHandle::is_instance(bsm())) {
    if (log.is_enabled()) {
      log.print("bsm check failed");
      log.print("    bsm.is_null() %d", bsm.is_null());
      log.print("    java_lang_invoke_DirectMethodHandle::is_instance(bsm()) %d",
        java_lang_invoke_DirectMethodHandle::is_instance(bsm()));
    }
    return false;
  }

  oop mn = java_lang_invoke_DirectMethodHandle::member(bsm());
  Method* method = java_lang_invoke_MemberName::vmtarget(mn);
  if (method->klass_name()->equals("java/lang/invoke/LambdaMetafactory") &&
      method->name()->equals("metafactory") &&
      method->signature()->equals("(Ljava/lang/invoke/MethodHandles$Lookup;Ljava/lang/String;"
            "Ljava/lang/invoke/MethodType;Ljava/lang/invoke/MethodType;Ljava/lang/invoke/MethodHandle;"
            "Ljava/lang/invoke/MethodType;)Ljava/lang/invoke/CallSite;")) {
      return true;
  } else {
    if (log.is_enabled()) {
      ResourceMark rm;
      log.print("method check failed");
      log.print("    klass_name() %s", method->klass_name()->as_C_string());
      log.print("    name() %s", method->name()->as_C_string());
      log.print("    signature() %s", method->signature()->as_C_string());
    }
  }

  return false;
}

class EstimateSizeForArchive : StackObj {
  size_t _shared_class_info_size;
  int _num_builtin_klasses;
  int _num_unregistered_klasses;

public:
  EstimateSizeForArchive() {
    _shared_class_info_size = 0;
    _num_builtin_klasses = 0;
    _num_unregistered_klasses = 0;
  }

  void do_entry(InstanceKlass* k, DumpTimeClassInfo& info) {
    if (!info.is_excluded()) {
      size_t byte_size = info.runtime_info_bytesize();
      _shared_class_info_size += align_up(byte_size, SharedSpaceObjectAlignment);
    }
  }

  size_t total() {
    return _shared_class_info_size;
  }
};

size_t SystemDictionaryShared::estimate_size_for_archive() {
  EstimateSizeForArchive est;
  _dumptime_table->iterate_all_live_classes(&est);
  size_t total_size = est.total() +
    CompactHashtableWriter::estimate_size(_dumptime_table->count_of(true)) +
    CompactHashtableWriter::estimate_size(_dumptime_table->count_of(false));

  size_t bytesize = align_up(sizeof(RunTimeLambdaProxyClassInfo), SharedSpaceObjectAlignment);
  total_size +=
      (bytesize * _dumptime_lambda_proxy_class_dictionary->_count) +
      CompactHashtableWriter::estimate_size(_dumptime_lambda_proxy_class_dictionary->_count);

  return total_size;
}

unsigned int SystemDictionaryShared::hash_for_shared_dictionary(address ptr) {
  if (ArchiveBuilder::is_active()) {
    uintx offset = ArchiveBuilder::current()->any_to_offset(ptr);
    unsigned int hash = primitive_hash<uintx>(offset);
    DEBUG_ONLY({
        if (MetaspaceObj::is_shared((const MetaspaceObj*)ptr)) {
          assert(hash == SystemDictionaryShared::hash_for_shared_dictionary_quick(ptr), "must be");
        }
      });
    return hash;
  } else {
    return SystemDictionaryShared::hash_for_shared_dictionary_quick(ptr);
  }
}

class CopyLambdaProxyClassInfoToArchive : StackObj {
  CompactHashtableWriter* _writer;
  ArchiveBuilder* _builder;
public:
  CopyLambdaProxyClassInfoToArchive(CompactHashtableWriter* writer)
  : _writer(writer), _builder(ArchiveBuilder::current()) {}
  bool do_entry(LambdaProxyClassKey& key, DumpTimeLambdaProxyClassInfo& info) {
    // In static dump, info._proxy_klasses->at(0) is already relocated to point to the archived class
    // (not the original class).
    //
    // The following check has been moved to SystemDictionaryShared::check_excluded_classes(), which
    // happens before the classes are copied.
    //
    // if (SystemDictionaryShared::is_excluded_class(info._proxy_klasses->at(0))) {
    //  return true;
    //}
    ResourceMark rm;
    log_info(cds,dynamic)("Archiving hidden %s", info._proxy_klasses->at(0)->external_name());
    size_t byte_size = sizeof(RunTimeLambdaProxyClassInfo);
    RunTimeLambdaProxyClassInfo* runtime_info =
        (RunTimeLambdaProxyClassInfo*)ArchiveBuilder::ro_region_alloc(byte_size);
    runtime_info->init(key, info);
    unsigned int hash = runtime_info->hash();
    u4 delta = _builder->any_to_offset_u4((void*)runtime_info);
    _writer->add(hash, delta);
    return true;
  }
};

class AdjustLambdaProxyClassInfo : StackObj {
public:
  AdjustLambdaProxyClassInfo() {}
  bool do_entry(LambdaProxyClassKey& key, DumpTimeLambdaProxyClassInfo& info) {
    int len = info._proxy_klasses->length();
    if (len > 1) {
      for (int i = 0; i < len-1; i++) {
        InstanceKlass* ok0 = info._proxy_klasses->at(i+0); // this is original klass
        InstanceKlass* ok1 = info._proxy_klasses->at(i+1); // this is original klass
        assert(ArchiveBuilder::current()->is_in_buffer_space(ok0), "must be");
        assert(ArchiveBuilder::current()->is_in_buffer_space(ok1), "must be");
        InstanceKlass* bk0 = ok0;
        InstanceKlass* bk1 = ok1;
        assert(bk0->next_link() == 0, "must be called after Klass::remove_unshareable_info()");
        assert(bk1->next_link() == 0, "must be called after Klass::remove_unshareable_info()");
        bk0->set_next_link(bk1);
        bk1->set_lambda_proxy_is_available();
        ArchivePtrMarker::mark_pointer(bk0->next_link_addr());
      }
    }
    info._proxy_klasses->at(0)->set_lambda_proxy_is_available();

    return true;
  }
};

class CopySharedClassInfoToArchive : StackObj {
  CompactHashtableWriter* _writer;
  bool _is_builtin;
  ArchiveBuilder *_builder;
public:
  CopySharedClassInfoToArchive(CompactHashtableWriter* writer,
                               bool is_builtin)
    : _writer(writer), _is_builtin(is_builtin), _builder(ArchiveBuilder::current()) {}

  void do_entry(InstanceKlass* k, DumpTimeClassInfo& info) {
    if (!info.is_excluded() && info.is_builtin() == _is_builtin) {
      size_t byte_size = info.runtime_info_bytesize();
      RunTimeClassInfo* record;
      record = (RunTimeClassInfo*)ArchiveBuilder::ro_region_alloc(byte_size);
      record->init(info);

      unsigned int hash;
      Symbol* name = info._klass->name();
      hash = SystemDictionaryShared::hash_for_shared_dictionary((address)name);
      u4 delta = _builder->buffer_to_offset_u4((address)record);
      if (_is_builtin && info._klass->is_hidden()) {
        // skip
      } else {
        _writer->add(hash, delta);
      }
      if (log_is_enabled(Trace, cds, hashtables)) {
        ResourceMark rm;
        log_trace(cds,hashtables)("%s dictionary: %s", (_is_builtin ? "builtin" : "unregistered"), info._klass->external_name());
      }

      // Save this for quick runtime lookup of InstanceKlass* -> RunTimeClassInfo*
      RunTimeClassInfo::set_for(info._klass, record);
    }
  }
};

void SystemDictionaryShared::write_lambda_proxy_class_dictionary(LambdaProxyClassDictionary *dictionary) {
  CompactHashtableStats stats;
  dictionary->reset();
  CompactHashtableWriter writer(_dumptime_lambda_proxy_class_dictionary->_count, &stats);
  CopyLambdaProxyClassInfoToArchive copy(&writer);
  _dumptime_lambda_proxy_class_dictionary->iterate(&copy);
  writer.dump(dictionary, "lambda proxy class dictionary");
}

void SystemDictionaryShared::write_dictionary(RunTimeSharedDictionary* dictionary,
                                              bool is_builtin) {
  CompactHashtableStats stats;
  dictionary->reset();
  CompactHashtableWriter writer(_dumptime_table->count_of(is_builtin), &stats);
  CopySharedClassInfoToArchive copy(&writer, is_builtin);
  assert_lock_strong(DumpTimeTable_lock);
  _dumptime_table->iterate_all_live_classes(&copy);
  writer.dump(dictionary, is_builtin ? "builtin dictionary" : "unregistered dictionary");
}

void SystemDictionaryShared::write_to_archive(bool is_static_archive) {
  ArchiveInfo* archive = get_archive(is_static_archive);

  write_dictionary(&archive->_builtin_dictionary, true);
  write_dictionary(&archive->_unregistered_dictionary, false);

  write_lambda_proxy_class_dictionary(&archive->_lambda_proxy_class_dictionary);
}

void SystemDictionaryShared::adjust_lambda_proxy_class_dictionary() {
  AdjustLambdaProxyClassInfo adjuster;
  _dumptime_lambda_proxy_class_dictionary->iterate(&adjuster);
}

void SystemDictionaryShared::serialize_dictionary_headers(SerializeClosure* soc,
                                                          bool is_static_archive) {
  ArchiveInfo* archive = get_archive(is_static_archive);

  archive->_builtin_dictionary.serialize_header(soc);
  archive->_unregistered_dictionary.serialize_header(soc);
  archive->_lambda_proxy_class_dictionary.serialize_header(soc);
}

void SystemDictionaryShared::serialize_vm_classes(SerializeClosure* soc) {
  for (auto id : EnumRange<vmClassID>{}) {
    soc->do_ptr((void**)vmClasses::klass_addr_at(id));
  }
}

const RunTimeClassInfo*
SystemDictionaryShared::find_record(RunTimeSharedDictionary* static_dict, RunTimeSharedDictionary* dynamic_dict, Symbol* name) {
  if (!UseSharedSpaces || !name->is_shared()) {
    // The names of all shared classes must also be a shared Symbol.
    return nullptr;
  }

  unsigned int hash = SystemDictionaryShared::hash_for_shared_dictionary_quick(name);
  const RunTimeClassInfo* record = nullptr;
  if (DynamicArchive::is_mapped()) {
    // Use the regenerated holder classes in the dynamic archive as they
    // have more methods than those in the base archive.
    if (name == vmSymbols::java_lang_invoke_Invokers_Holder() ||
        name == vmSymbols::java_lang_invoke_DirectMethodHandle_Holder() ||
        name == vmSymbols::java_lang_invoke_LambdaForm_Holder() ||
        name == vmSymbols::java_lang_invoke_DelegatingMethodHandle_Holder()) {
      record = dynamic_dict->lookup(name, hash, 0);
      if (record != nullptr) {
        return record;
      }
    }
  }

  if (!MetaspaceShared::is_shared_dynamic(name)) {
    // The names of all shared classes in the static dict must also be in the
    // static archive
    record = static_dict->lookup(name, hash, 0);
  }

  if (record == nullptr && DynamicArchive::is_mapped()) {
    record = dynamic_dict->lookup(name, hash, 0);
  }

  return record;
}

InstanceKlass* SystemDictionaryShared::find_builtin_class(Symbol* name) {
  const RunTimeClassInfo* record = find_record(&_static_archive._builtin_dictionary,
                                               &_dynamic_archive._builtin_dictionary,
                                               name);
<<<<<<< HEAD
  if (record != NULL) {
#ifdef ASSERT
    if (UseCompressedClassPointers) {
      CompressedKlassPointers::verify_klass_pointer(record->_klass);
    }
#endif
=======
  if (record != nullptr) {
>>>>>>> bc750f70
    assert(!record->_klass->is_hidden(), "hidden class cannot be looked up by name");
    // We did not save the classfile data of the generated LambdaForm invoker classes,
    // so we cannot support CLFH for such classes.
    if (record->_klass->is_generated_shared_class() && JvmtiExport::should_post_class_file_load_hook()) {
       return nullptr;
    }
    return record->_klass;
  } else {
    return nullptr;
  }
}

void SystemDictionaryShared::update_shared_entry(InstanceKlass* k, int id) {
  assert(DumpSharedSpaces, "supported only when dumping");
  DumpTimeClassInfo* info = get_info(k);
  info->_id = id;
}

const char* class_loader_name_for_shared(Klass* k) {
  assert(k != nullptr, "Sanity");
  assert(k->is_shared(), "Must be");
  assert(k->is_instance_klass(), "Must be");
  InstanceKlass* ik = InstanceKlass::cast(k);
  if (ik->is_shared_boot_class()) {
    return "boot_loader";
  } else if (ik->is_shared_platform_class()) {
    return "platform_loader";
  } else if (ik->is_shared_app_class()) {
    return "app_loader";
  } else if (ik->is_shared_unregistered_class()) {
    return "unregistered_loader";
  } else {
    return "unknown loader";
  }
}

class SharedDictionaryPrinter : StackObj {
  outputStream* _st;
  int _index;
public:
  SharedDictionaryPrinter(outputStream* st) : _st(st), _index(0) {}

  void do_value(const RunTimeClassInfo* record) {
    ResourceMark rm;
    _st->print_cr("%4d: %s %s", _index++, record->_klass->external_name(),
        class_loader_name_for_shared(record->_klass));
  }
  int index() const { return _index; }
};

class SharedLambdaDictionaryPrinter : StackObj {
  outputStream* _st;
  int _index;
public:
  SharedLambdaDictionaryPrinter(outputStream* st, int idx) : _st(st), _index(idx) {}

  void do_value(const RunTimeLambdaProxyClassInfo* record) {
    if (record->proxy_klass_head()->lambda_proxy_is_available()) {
      ResourceMark rm;
      Klass* k = record->proxy_klass_head();
      while (k != nullptr) {
        _st->print_cr("%4d: %s %s", _index++, k->external_name(),
                      class_loader_name_for_shared(k));
        k = k->next_link();
      }
    }
  }
};

void SystemDictionaryShared::ArchiveInfo::print_on(const char* prefix,
                                                   outputStream* st) {
  st->print_cr("%sShared Dictionary", prefix);
  SharedDictionaryPrinter p(st);
  st->print_cr("%sShared Builtin Dictionary", prefix);
  _builtin_dictionary.iterate(&p);
  st->print_cr("%sShared Unregistered Dictionary", prefix);
  _unregistered_dictionary.iterate(&p);
  if (!_lambda_proxy_class_dictionary.empty()) {
    st->print_cr("%sShared Lambda Dictionary", prefix);
    SharedLambdaDictionaryPrinter ldp(st, p.index());
    _lambda_proxy_class_dictionary.iterate(&ldp);
  }
}

void SystemDictionaryShared::ArchiveInfo::print_table_statistics(const char* prefix,
                                                                 outputStream* st) {
  st->print_cr("%sArchve Statistics", prefix);
  _builtin_dictionary.print_table_statistics(st, "Builtin Shared Dictionary");
  _unregistered_dictionary.print_table_statistics(st, "Unregistered Shared Dictionary");
  _lambda_proxy_class_dictionary.print_table_statistics(st, "Lambda Shared Dictionary");
}

void SystemDictionaryShared::print_shared_archive(outputStream* st, bool is_static) {
  if (UseSharedSpaces) {
    if (is_static) {
      _static_archive.print_on("", st);
    } else {
      if (DynamicArchive::is_mapped()) {
        _dynamic_archive.print_on("Dynamic ", st);
      }
    }
  }
}

void SystemDictionaryShared::print_on(outputStream* st) {
  print_shared_archive(st, true);
  print_shared_archive(st, false);
}

void SystemDictionaryShared::print_table_statistics(outputStream* st) {
  if (UseSharedSpaces) {
    _static_archive.print_table_statistics("Static ", st);
    if (DynamicArchive::is_mapped()) {
      _dynamic_archive.print_table_statistics("Dynamic ", st);
    }
  }
}

bool SystemDictionaryShared::is_dumptime_table_empty() {
  assert_lock_strong(DumpTimeTable_lock);
  _dumptime_table->update_counts();
  if (_dumptime_table->count_of(true) == 0 && _dumptime_table->count_of(false) == 0){
    return true;
  }
  return false;
}

class CloneDumpTimeClassTable: public StackObj {
  DumpTimeSharedClassTable* _table;
  DumpTimeSharedClassTable* _cloned_table;
 public:
  CloneDumpTimeClassTable(DumpTimeSharedClassTable* table, DumpTimeSharedClassTable* clone) :
                      _table(table), _cloned_table(clone) {
    assert(_table != nullptr, "_dumptime_table is nullptr");
    assert(_cloned_table != nullptr, "_cloned_table is nullptr");
  }
  void do_entry(InstanceKlass* k, DumpTimeClassInfo& info) {
    if (!info.is_excluded()) {
      bool created;
      _cloned_table->put_if_absent(k, info, &created);
      assert(created, "must be");
    }
  }
};

class CloneDumpTimeLambdaProxyClassTable: StackObj {
  DumpTimeLambdaProxyClassDictionary* _table;
  DumpTimeLambdaProxyClassDictionary* _cloned_table;
 public:
  CloneDumpTimeLambdaProxyClassTable(DumpTimeLambdaProxyClassDictionary* table,
                                     DumpTimeLambdaProxyClassDictionary* clone) :
                      _table(table), _cloned_table(clone) {
    assert(_table != nullptr, "_dumptime_table is nullptr");
    assert(_cloned_table != nullptr, "_cloned_table is nullptr");
  }

  bool do_entry(LambdaProxyClassKey& key, DumpTimeLambdaProxyClassInfo& info) {
    assert_lock_strong(DumpTimeTable_lock);
    bool created;
    // make copies then store in _clone_table
    LambdaProxyClassKey keyCopy = key;
    _cloned_table->put_if_absent(keyCopy, info, &created);
    assert(created, "must be");
    ++ _cloned_table->_count;
    return true; // keep on iterating
  }
};

// When dumping the CDS archive, the ArchiveBuilder will irrecoverably modify the
// _dumptime_table and _dumptime_lambda_proxy_class_dictionary (e.g., metaspace
// pointers are changed to use "buffer" addresses.)
//
// We save a copy of these tables and restore them after the dumping is finished.
// This makes it possible to repeat the dumping operation (e.g., use
// "jcmd VM.cds dynamic_dump" multiple times on the same JVM process).
//
// We use the copy constructors to clone the values in these tables. The copy constructors
// must make a deep copy, as internal data structures such as the contents of
// DumpTimeClassInfo::_loader_constraints are also modified by the ArchiveBuilder.

void SystemDictionaryShared::clone_dumptime_tables() {
  Arguments::assert_is_dumping_archive();
  assert_lock_strong(DumpTimeTable_lock);

  assert(_cloned_dumptime_table == nullptr, "_cloned_dumptime_table must be cleaned");
  _cloned_dumptime_table = new (mtClass) DumpTimeSharedClassTable;
  CloneDumpTimeClassTable copy_classes(_dumptime_table, _cloned_dumptime_table);
  _dumptime_table->iterate_all_live_classes(&copy_classes);
  _cloned_dumptime_table->update_counts();

  assert(_cloned_dumptime_lambda_proxy_class_dictionary == nullptr,
         "_cloned_dumptime_lambda_proxy_class_dictionary must be cleaned");
  _cloned_dumptime_lambda_proxy_class_dictionary =
                                        new (mtClass) DumpTimeLambdaProxyClassDictionary;
  CloneDumpTimeLambdaProxyClassTable copy_proxy_classes(_dumptime_lambda_proxy_class_dictionary,
                                                        _cloned_dumptime_lambda_proxy_class_dictionary);
  _dumptime_lambda_proxy_class_dictionary->iterate(&copy_proxy_classes);
}

void SystemDictionaryShared::restore_dumptime_tables() {
  assert_lock_strong(DumpTimeTable_lock);
  delete _dumptime_table;
  _dumptime_table = _cloned_dumptime_table;
  _cloned_dumptime_table = nullptr;

  delete _dumptime_lambda_proxy_class_dictionary;
  _dumptime_lambda_proxy_class_dictionary = _cloned_dumptime_lambda_proxy_class_dictionary;
  _cloned_dumptime_lambda_proxy_class_dictionary = nullptr;
}

class CleanupDumpTimeLambdaProxyClassTable: StackObj {
 public:
  bool do_entry(LambdaProxyClassKey& key, DumpTimeLambdaProxyClassInfo& info) {
    assert_lock_strong(DumpTimeTable_lock);
    InstanceKlass* caller_ik = key.caller_ik();
    InstanceKlass* nest_host = caller_ik->nest_host_not_null();

    // If the caller class and/or nest_host are excluded, the associated lambda proxy
    // must also be excluded.
    bool always_exclude = SystemDictionaryShared::check_for_exclusion(caller_ik, nullptr) ||
                          SystemDictionaryShared::check_for_exclusion(nest_host, nullptr);

    for (int i = info._proxy_klasses->length() - 1; i >= 0; i--) {
      InstanceKlass* ik = info._proxy_klasses->at(i);
      if (always_exclude || SystemDictionaryShared::check_for_exclusion(ik, nullptr)) {
        SystemDictionaryShared::reset_registered_lambda_proxy_class(ik);
        info._proxy_klasses->remove_at(i);
      }
    }
    return info._proxy_klasses->length() == 0 ? true /* delete the node*/ : false;
  }
};

void SystemDictionaryShared::cleanup_lambda_proxy_class_dictionary() {
  assert_lock_strong(DumpTimeTable_lock);
  CleanupDumpTimeLambdaProxyClassTable cleanup_proxy_classes;
  _dumptime_lambda_proxy_class_dictionary->unlink(&cleanup_proxy_classes);
}<|MERGE_RESOLUTION|>--- conflicted
+++ resolved
@@ -1311,16 +1311,12 @@
   const RunTimeClassInfo* record = find_record(&_static_archive._builtin_dictionary,
                                                &_dynamic_archive._builtin_dictionary,
                                                name);
-<<<<<<< HEAD
-  if (record != NULL) {
+  if (record != nullptr) {
 #ifdef ASSERT
     if (UseCompressedClassPointers) {
       CompressedKlassPointers::verify_klass_pointer(record->_klass);
     }
 #endif
-=======
-  if (record != nullptr) {
->>>>>>> bc750f70
     assert(!record->_klass->is_hidden(), "hidden class cannot be looked up by name");
     // We did not save the classfile data of the generated LambdaForm invoker classes,
     // so we cannot support CLFH for such classes.
