--- conflicted
+++ resolved
@@ -256,19 +256,11 @@
   // pc during a deopt.
   int _orig_pc_offset;
 
-<<<<<<< HEAD
   int          _compile_id;            // which compilation made this nmethod
   CompLevel    _comp_level;            // compilation level (s1)
   CompilerType _compiler_type;         // which compiler made this nmethod (u1)
-=======
-  int _compile_id;                        // which compilation made this nmethod
-
-  int _num_stack_arg_slots;               // Number of arguments passed on the stack
-
-  CompilerType _compiler_type;            // which compiler made this nmethod (u1)
-
-  bool _is_unlinked;
->>>>>>> 06462847
+
+  uint16_t     _num_stack_arg_slots;   // Number of arguments passed on the stack
 
 #if INCLUDE_RTM_OPT
   // RTM state at compile time. Used during deoptimization to decide
