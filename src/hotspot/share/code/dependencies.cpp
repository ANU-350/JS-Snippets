/*
 * Copyright (c) 2005, 2021, Oracle and/or its affiliates. All rights reserved.
 * DO NOT ALTER OR REMOVE COPYRIGHT NOTICES OR THIS FILE HEADER.
 *
 * This code is free software; you can redistribute it and/or modify it
 * under the terms of the GNU General Public License version 2 only, as
 * published by the Free Software Foundation.
 *
 * This code is distributed in the hope that it will be useful, but WITHOUT
 * ANY WARRANTY; without even the implied warranty of MERCHANTABILITY or
 * FITNESS FOR A PARTICULAR PURPOSE.  See the GNU General Public License
 * version 2 for more details (a copy is included in the LICENSE file that
 * accompanied this code).
 *
 * You should have received a copy of the GNU General Public License version
 * 2 along with this work; if not, write to the Free Software Foundation,
 * Inc., 51 Franklin St, Fifth Floor, Boston, MA 02110-1301 USA.
 *
 * Please contact Oracle, 500 Oracle Parkway, Redwood Shores, CA 94065 USA
 * or visit www.oracle.com if you need additional information or have any
 * questions.
 *
 */

#include "precompiled.hpp"
#include "ci/ciArrayKlass.hpp"
#include "ci/ciEnv.hpp"
#include "ci/ciKlass.hpp"
#include "ci/ciMethod.hpp"
#include "classfile/javaClasses.inline.hpp"
#include "classfile/vmClasses.hpp"
#include "code/dependencies.hpp"
#include "compiler/compileLog.hpp"
#include "compiler/compileBroker.hpp"
#include "compiler/compileTask.hpp"
#include "memory/resourceArea.hpp"
#include "oops/klass.hpp"
#include "oops/oop.inline.hpp"
#include "oops/objArrayKlass.hpp"
#include "runtime/flags/flagSetting.hpp"
#include "runtime/handles.hpp"
#include "runtime/handles.inline.hpp"
#include "runtime/jniHandles.inline.hpp"
#include "runtime/perfData.hpp"
#include "runtime/thread.inline.hpp"
#include "runtime/vmThread.hpp"
#include "utilities/copy.hpp"


#ifdef ASSERT
static bool must_be_in_vm() {
  Thread* thread = Thread::current();
  if (thread->is_Java_thread()) {
    return thread->as_Java_thread()->thread_state() == _thread_in_vm;
  } else {
    return true;  // Could be VMThread or GC thread
  }
}
#endif //ASSERT

void Dependencies::initialize(ciEnv* env) {
  Arena* arena = env->arena();
  _oop_recorder = env->oop_recorder();
  _log = env->log();
  _dep_seen = new(arena) GrowableArray<int>(arena, 500, 0, 0);
#if INCLUDE_JVMCI
  _using_dep_values = false;
#endif
  DEBUG_ONLY(_deps[end_marker] = NULL);
  for (int i = (int)FIRST_TYPE; i < (int)TYPE_LIMIT; i++) {
    _deps[i] = new(arena) GrowableArray<ciBaseObject*>(arena, 10, 0, 0);
  }
  _content_bytes = NULL;
  _size_in_bytes = (size_t)-1;

  assert(TYPE_LIMIT <= (1<<LG2_TYPE_LIMIT), "sanity");
}

void Dependencies::assert_evol_method(ciMethod* m) {
  assert_common_1(evol_method, m);
}

void Dependencies::assert_leaf_type(ciKlass* ctxk) {
  if (ctxk->is_array_klass()) {
    // As a special case, support this assertion on an array type,
    // which reduces to an assertion on its element type.
    // Note that this cannot be done with assertions that
    // relate to concreteness or abstractness.
    ciType* elemt = ctxk->as_array_klass()->base_element_type();
    if (!elemt->is_instance_klass())  return;   // Ex:  int[][]
    ctxk = elemt->as_instance_klass();
    //if (ctxk->is_final())  return;            // Ex:  String[][]
  }
  check_ctxk(ctxk);
  assert_common_1(leaf_type, ctxk);
}

void Dependencies::assert_abstract_with_unique_concrete_subtype(ciKlass* ctxk, ciKlass* conck) {
  check_ctxk_abstract(ctxk);
  assert_common_2(abstract_with_unique_concrete_subtype, ctxk, conck);
}

void Dependencies::assert_unique_concrete_method(ciKlass* ctxk, ciMethod* uniqm) {
  check_ctxk(ctxk);
  check_unique_method(ctxk, uniqm);
  assert_common_2(unique_concrete_method_2, ctxk, uniqm);
}

void Dependencies::assert_unique_concrete_method(ciKlass* ctxk, ciMethod* uniqm, ciKlass* resolved_klass, ciMethod* resolved_method) {
  check_ctxk(ctxk);
  check_unique_method(ctxk, uniqm);
  if (UseVtableBasedCHA) {
    assert_common_4(unique_concrete_method_4, ctxk, uniqm, resolved_klass, resolved_method);
  } else {
    assert_common_2(unique_concrete_method_2, ctxk, uniqm);
  }
}

void Dependencies::assert_has_no_finalizable_subclasses(ciKlass* ctxk) {
  check_ctxk(ctxk);
  assert_common_1(no_finalizable_subclasses, ctxk);
}

void Dependencies::assert_call_site_target_value(ciCallSite* call_site, ciMethodHandle* method_handle) {
  assert_common_2(call_site_target_value, call_site, method_handle);
}

#if INCLUDE_JVMCI

Dependencies::Dependencies(Arena* arena, OopRecorder* oop_recorder, CompileLog* log) {
  _oop_recorder = oop_recorder;
  _log = log;
  _dep_seen = new(arena) GrowableArray<int>(arena, 500, 0, 0);
  _using_dep_values = true;
  DEBUG_ONLY(_dep_values[end_marker] = NULL);
  for (int i = (int)FIRST_TYPE; i < (int)TYPE_LIMIT; i++) {
    _dep_values[i] = new(arena) GrowableArray<DepValue>(arena, 10, 0, DepValue());
  }
  _content_bytes = NULL;
  _size_in_bytes = (size_t)-1;

  assert(TYPE_LIMIT <= (1<<LG2_TYPE_LIMIT), "sanity");
}

void Dependencies::assert_evol_method(Method* m) {
  assert_common_1(evol_method, DepValue(_oop_recorder, m));
}

void Dependencies::assert_has_no_finalizable_subclasses(Klass* ctxk) {
  check_ctxk(ctxk);
  assert_common_1(no_finalizable_subclasses, DepValue(_oop_recorder, ctxk));
}

void Dependencies::assert_leaf_type(Klass* ctxk) {
  if (ctxk->is_array_klass()) {
    // As a special case, support this assertion on an array type,
    // which reduces to an assertion on its element type.
    // Note that this cannot be done with assertions that
    // relate to concreteness or abstractness.
    BasicType elemt = ArrayKlass::cast(ctxk)->element_type();
    if (is_java_primitive(elemt))  return;   // Ex:  int[][]
    ctxk = ObjArrayKlass::cast(ctxk)->bottom_klass();
    //if (ctxk->is_final())  return;            // Ex:  String[][]
  }
  check_ctxk(ctxk);
  assert_common_1(leaf_type, DepValue(_oop_recorder, ctxk));
}

void Dependencies::assert_abstract_with_unique_concrete_subtype(Klass* ctxk, Klass* conck) {
  check_ctxk_abstract(ctxk);
  DepValue ctxk_dv(_oop_recorder, ctxk);
  DepValue conck_dv(_oop_recorder, conck, &ctxk_dv);
  assert_common_2(abstract_with_unique_concrete_subtype, ctxk_dv, conck_dv);
}

void Dependencies::assert_unique_concrete_method(Klass* ctxk, Method* uniqm) {
  check_ctxk(ctxk);
  check_unique_method(ctxk, uniqm);
  assert_common_2(unique_concrete_method_2, DepValue(_oop_recorder, ctxk), DepValue(_oop_recorder, uniqm));
}

void Dependencies::assert_call_site_target_value(oop call_site, oop method_handle) {
  assert_common_2(call_site_target_value, DepValue(_oop_recorder, JNIHandles::make_local(call_site)), DepValue(_oop_recorder, JNIHandles::make_local(method_handle)));
}

#endif // INCLUDE_JVMCI


// Helper function.  If we are adding a new dep. under ctxk2,
// try to find an old dep. under a broader* ctxk1.  If there is
//
bool Dependencies::maybe_merge_ctxk(GrowableArray<ciBaseObject*>* deps,
                                    int ctxk_i, ciKlass* ctxk2) {
  ciKlass* ctxk1 = deps->at(ctxk_i)->as_metadata()->as_klass();
  if (ctxk2->is_subtype_of(ctxk1)) {
    return true;  // success, and no need to change
  } else if (ctxk1->is_subtype_of(ctxk2)) {
    // new context class fully subsumes previous one
    deps->at_put(ctxk_i, ctxk2);
    return true;
  } else {
    return false;
  }
}

void Dependencies::assert_common_1(DepType dept, ciBaseObject* x) {
  assert(dep_args(dept) == 1, "sanity");
  log_dependency(dept, x);
  GrowableArray<ciBaseObject*>* deps = _deps[dept];

  // see if the same (or a similar) dep is already recorded
  if (note_dep_seen(dept, x)) {
    assert(deps->find(x) >= 0, "sanity");
  } else {
    deps->append(x);
  }
}

void Dependencies::assert_common_2(DepType dept,
                                   ciBaseObject* x0, ciBaseObject* x1) {
  assert(dep_args(dept) == 2, "sanity");
  log_dependency(dept, x0, x1);
  GrowableArray<ciBaseObject*>* deps = _deps[dept];

  // see if the same (or a similar) dep is already recorded
  bool has_ctxk = has_explicit_context_arg(dept);
  if (has_ctxk) {
    assert(dep_context_arg(dept) == 0, "sanity");
    if (note_dep_seen(dept, x1)) {
      // look in this bucket for redundant assertions
      const int stride = 2;
      for (int i = deps->length(); (i -= stride) >= 0; ) {
        ciBaseObject* y1 = deps->at(i+1);
        if (x1 == y1) {  // same subject; check the context
          if (maybe_merge_ctxk(deps, i+0, x0->as_metadata()->as_klass())) {
            return;
          }
        }
      }
    }
  } else {
    if (note_dep_seen(dept, x0) && note_dep_seen(dept, x1)) {
      // look in this bucket for redundant assertions
      const int stride = 2;
      for (int i = deps->length(); (i -= stride) >= 0; ) {
        ciBaseObject* y0 = deps->at(i+0);
        ciBaseObject* y1 = deps->at(i+1);
        if (x0 == y0 && x1 == y1) {
          return;
        }
      }
    }
  }

  // append the assertion in the correct bucket:
  deps->append(x0);
  deps->append(x1);
}

void Dependencies::assert_common_4(DepType dept,
                                   ciKlass* ctxk, ciBaseObject* x1, ciBaseObject* x2, ciBaseObject* x3) {
  assert(has_explicit_context_arg(dept), "sanity");
  assert(dep_context_arg(dept) == 0, "sanity");
  assert(dep_args(dept) == 4, "sanity");
  log_dependency(dept, ctxk, x1, x2, x3);
  GrowableArray<ciBaseObject*>* deps = _deps[dept];

  // see if the same (or a similar) dep is already recorded
  if (note_dep_seen(dept, x1) && note_dep_seen(dept, x2) && note_dep_seen(dept, x3)) {
    // look in this bucket for redundant assertions
    const int stride = 4;
    for (int i = deps->length(); (i -= stride) >= 0; ) {
      ciBaseObject* y1 = deps->at(i+1);
      ciBaseObject* y2 = deps->at(i+2);
      ciBaseObject* y3 = deps->at(i+3);
      if (x1 == y1 && x2 == y2 && x3 == y3) {  // same subjects; check the context
        if (maybe_merge_ctxk(deps, i+0, ctxk)) {
          return;
        }
      }
    }
  }
  // append the assertion in the correct bucket:
  deps->append(ctxk);
  deps->append(x1);
  deps->append(x2);
  deps->append(x3);
}

#if INCLUDE_JVMCI
bool Dependencies::maybe_merge_ctxk(GrowableArray<DepValue>* deps,
                                    int ctxk_i, DepValue ctxk2_dv) {
  Klass* ctxk1 = deps->at(ctxk_i).as_klass(_oop_recorder);
  Klass* ctxk2 = ctxk2_dv.as_klass(_oop_recorder);
  if (ctxk2->is_subtype_of(ctxk1)) {
    return true;  // success, and no need to change
  } else if (ctxk1->is_subtype_of(ctxk2)) {
    // new context class fully subsumes previous one
    deps->at_put(ctxk_i, ctxk2_dv);
    return true;
  } else {
    return false;
  }
}

void Dependencies::assert_common_1(DepType dept, DepValue x) {
  assert(dep_args(dept) == 1, "sanity");
  //log_dependency(dept, x);
  GrowableArray<DepValue>* deps = _dep_values[dept];

  // see if the same (or a similar) dep is already recorded
  if (note_dep_seen(dept, x)) {
    assert(deps->find(x) >= 0, "sanity");
  } else {
    deps->append(x);
  }
}

void Dependencies::assert_common_2(DepType dept,
                                   DepValue x0, DepValue x1) {
  assert(dep_args(dept) == 2, "sanity");
  //log_dependency(dept, x0, x1);
  GrowableArray<DepValue>* deps = _dep_values[dept];

  // see if the same (or a similar) dep is already recorded
  bool has_ctxk = has_explicit_context_arg(dept);
  if (has_ctxk) {
    assert(dep_context_arg(dept) == 0, "sanity");
    if (note_dep_seen(dept, x1)) {
      // look in this bucket for redundant assertions
      const int stride = 2;
      for (int i = deps->length(); (i -= stride) >= 0; ) {
        DepValue y1 = deps->at(i+1);
        if (x1 == y1) {  // same subject; check the context
          if (maybe_merge_ctxk(deps, i+0, x0)) {
            return;
          }
        }
      }
    }
  } else {
    if (note_dep_seen(dept, x0) && note_dep_seen(dept, x1)) {
      // look in this bucket for redundant assertions
      const int stride = 2;
      for (int i = deps->length(); (i -= stride) >= 0; ) {
        DepValue y0 = deps->at(i+0);
        DepValue y1 = deps->at(i+1);
        if (x0 == y0 && x1 == y1) {
          return;
        }
      }
    }
  }

  // append the assertion in the correct bucket:
  deps->append(x0);
  deps->append(x1);
}
#endif // INCLUDE_JVMCI

/// Support for encoding dependencies into an nmethod:

void Dependencies::copy_to(nmethod* nm) {
  address beg = nm->dependencies_begin();
  address end = nm->dependencies_end();
  guarantee(end - beg >= (ptrdiff_t) size_in_bytes(), "bad sizing");
  Copy::disjoint_words((HeapWord*) content_bytes(),
                       (HeapWord*) beg,
                       size_in_bytes() / sizeof(HeapWord));
  assert(size_in_bytes() % sizeof(HeapWord) == 0, "copy by words");
}

static int sort_dep(ciBaseObject** p1, ciBaseObject** p2, int narg) {
  for (int i = 0; i < narg; i++) {
    int diff = p1[i]->ident() - p2[i]->ident();
    if (diff != 0)  return diff;
  }
  return 0;
}
static int sort_dep_arg_1(ciBaseObject** p1, ciBaseObject** p2)
{ return sort_dep(p1, p2, 1); }
static int sort_dep_arg_2(ciBaseObject** p1, ciBaseObject** p2)
{ return sort_dep(p1, p2, 2); }
static int sort_dep_arg_3(ciBaseObject** p1, ciBaseObject** p2)
{ return sort_dep(p1, p2, 3); }
static int sort_dep_arg_4(ciBaseObject** p1, ciBaseObject** p2)
{ return sort_dep(p1, p2, 4); }

#if INCLUDE_JVMCI
// metadata deps are sorted before object deps
static int sort_dep_value(Dependencies::DepValue* p1, Dependencies::DepValue* p2, int narg) {
  for (int i = 0; i < narg; i++) {
    int diff = p1[i].sort_key() - p2[i].sort_key();
    if (diff != 0)  return diff;
  }
  return 0;
}
static int sort_dep_value_arg_1(Dependencies::DepValue* p1, Dependencies::DepValue* p2)
{ return sort_dep_value(p1, p2, 1); }
static int sort_dep_value_arg_2(Dependencies::DepValue* p1, Dependencies::DepValue* p2)
{ return sort_dep_value(p1, p2, 2); }
static int sort_dep_value_arg_3(Dependencies::DepValue* p1, Dependencies::DepValue* p2)
{ return sort_dep_value(p1, p2, 3); }
#endif // INCLUDE_JVMCI

void Dependencies::sort_all_deps() {
#if INCLUDE_JVMCI
  if (_using_dep_values) {
    for (int deptv = (int)FIRST_TYPE; deptv < (int)TYPE_LIMIT; deptv++) {
      DepType dept = (DepType)deptv;
      GrowableArray<DepValue>* deps = _dep_values[dept];
      if (deps->length() <= 1)  continue;
      switch (dep_args(dept)) {
      case 1: deps->sort(sort_dep_value_arg_1, 1); break;
      case 2: deps->sort(sort_dep_value_arg_2, 2); break;
      case 3: deps->sort(sort_dep_value_arg_3, 3); break;
      default: ShouldNotReachHere(); break;
      }
    }
    return;
  }
#endif // INCLUDE_JVMCI
  for (int deptv = (int)FIRST_TYPE; deptv < (int)TYPE_LIMIT; deptv++) {
    DepType dept = (DepType)deptv;
    GrowableArray<ciBaseObject*>* deps = _deps[dept];
    if (deps->length() <= 1)  continue;
    switch (dep_args(dept)) {
    case 1: deps->sort(sort_dep_arg_1, 1); break;
    case 2: deps->sort(sort_dep_arg_2, 2); break;
    case 3: deps->sort(sort_dep_arg_3, 3); break;
    case 4: deps->sort(sort_dep_arg_4, 4); break;
    default: ShouldNotReachHere(); break;
    }
  }
}

size_t Dependencies::estimate_size_in_bytes() {
  size_t est_size = 100;
#if INCLUDE_JVMCI
  if (_using_dep_values) {
    for (int deptv = (int)FIRST_TYPE; deptv < (int)TYPE_LIMIT; deptv++) {
      DepType dept = (DepType)deptv;
      GrowableArray<DepValue>* deps = _dep_values[dept];
      est_size += deps->length() * 2;  // tags and argument(s)
    }
    return est_size;
  }
#endif // INCLUDE_JVMCI
  for (int deptv = (int)FIRST_TYPE; deptv < (int)TYPE_LIMIT; deptv++) {
    DepType dept = (DepType)deptv;
    GrowableArray<ciBaseObject*>* deps = _deps[dept];
    est_size += deps->length()*2;  // tags and argument(s)
  }
  return est_size;
}

ciKlass* Dependencies::ctxk_encoded_as_null(DepType dept, ciBaseObject* x) {
  switch (dept) {
  case unique_concrete_method_2:
  case unique_concrete_method_4:
    return x->as_metadata()->as_method()->holder();
  default:
    return NULL;  // let NULL be NULL
  }
}

Klass* Dependencies::ctxk_encoded_as_null(DepType dept, Metadata* x) {
  assert(must_be_in_vm(), "raw oops here");
  switch (dept) {
  case unique_concrete_method_2:
  case unique_concrete_method_4:
    assert(x->is_method(), "sanity");
    return ((Method*)x)->method_holder();
  default:
    return NULL;  // let NULL be NULL
  }
}

void Dependencies::encode_content_bytes() {
  sort_all_deps();

  // cast is safe, no deps can overflow INT_MAX
  CompressedWriteStream bytes((int)estimate_size_in_bytes());

#if INCLUDE_JVMCI
  if (_using_dep_values) {
    for (int deptv = (int)FIRST_TYPE; deptv < (int)TYPE_LIMIT; deptv++) {
      DepType dept = (DepType)deptv;
      GrowableArray<DepValue>* deps = _dep_values[dept];
      if (deps->length() == 0)  continue;
      int stride = dep_args(dept);
      int ctxkj  = dep_context_arg(dept);  // -1 if no context arg
      assert(stride > 0, "sanity");
      for (int i = 0; i < deps->length(); i += stride) {
        jbyte code_byte = (jbyte)dept;
        int skipj = -1;
        if (ctxkj >= 0 && ctxkj+1 < stride) {
          Klass*  ctxk = deps->at(i+ctxkj+0).as_klass(_oop_recorder);
          DepValue x = deps->at(i+ctxkj+1);  // following argument
          if (ctxk == ctxk_encoded_as_null(dept, x.as_metadata(_oop_recorder))) {
            skipj = ctxkj;  // we win:  maybe one less oop to keep track of
            code_byte |= default_context_type_bit;
          }
        }
        bytes.write_byte(code_byte);
        for (int j = 0; j < stride; j++) {
          if (j == skipj)  continue;
          DepValue v = deps->at(i+j);
          int idx = v.index();
          bytes.write_int(idx);
        }
      }
    }
  } else {
#endif // INCLUDE_JVMCI
  for (int deptv = (int)FIRST_TYPE; deptv < (int)TYPE_LIMIT; deptv++) {
    DepType dept = (DepType)deptv;
    GrowableArray<ciBaseObject*>* deps = _deps[dept];
    if (deps->length() == 0)  continue;
    int stride = dep_args(dept);
    int ctxkj  = dep_context_arg(dept);  // -1 if no context arg
    assert(stride > 0, "sanity");
    for (int i = 0; i < deps->length(); i += stride) {
      jbyte code_byte = (jbyte)dept;
      int skipj = -1;
      if (ctxkj >= 0 && ctxkj+1 < stride) {
        ciKlass*  ctxk = deps->at(i+ctxkj+0)->as_metadata()->as_klass();
        ciBaseObject* x     = deps->at(i+ctxkj+1);  // following argument
        if (ctxk == ctxk_encoded_as_null(dept, x)) {
          skipj = ctxkj;  // we win:  maybe one less oop to keep track of
          code_byte |= default_context_type_bit;
        }
      }
      bytes.write_byte(code_byte);
      for (int j = 0; j < stride; j++) {
        if (j == skipj)  continue;
        ciBaseObject* v = deps->at(i+j);
        int idx;
        if (v->is_object()) {
          idx = _oop_recorder->find_index(v->as_object()->constant_encoding());
        } else {
          ciMetadata* meta = v->as_metadata();
          idx = _oop_recorder->find_index(meta->constant_encoding());
        }
        bytes.write_int(idx);
      }
    }
  }
#if INCLUDE_JVMCI
  }
#endif

  // write a sentinel byte to mark the end
  bytes.write_byte(end_marker);

  // round it out to a word boundary
  while (bytes.position() % sizeof(HeapWord) != 0) {
    bytes.write_byte(end_marker);
  }

  // check whether the dept byte encoding really works
  assert((jbyte)default_context_type_bit != 0, "byte overflow");

  _content_bytes = bytes.buffer();
  _size_in_bytes = bytes.position();
}


const char* Dependencies::_dep_name[TYPE_LIMIT] = {
  "end_marker",
  "evol_method",
  "leaf_type",
  "abstract_with_unique_concrete_subtype",
  "unique_concrete_method_2",
  "unique_concrete_method_4",
  "no_finalizable_subclasses",
  "call_site_target_value"
};

int Dependencies::_dep_args[TYPE_LIMIT] = {
  -1,// end_marker
  1, // evol_method m
  1, // leaf_type ctxk
  2, // abstract_with_unique_concrete_subtype ctxk, k
  2, // unique_concrete_method_2 ctxk, m
  4, // unique_concrete_method_4 ctxk, m, resolved_klass, resolved_method
  1, // no_finalizable_subclasses ctxk
  2  // call_site_target_value call_site, method_handle
};

const char* Dependencies::dep_name(Dependencies::DepType dept) {
  if (!dept_in_mask(dept, all_types))  return "?bad-dep?";
  return _dep_name[dept];
}

int Dependencies::dep_args(Dependencies::DepType dept) {
  if (!dept_in_mask(dept, all_types))  return -1;
  return _dep_args[dept];
}

void Dependencies::check_valid_dependency_type(DepType dept) {
  guarantee(FIRST_TYPE <= dept && dept < TYPE_LIMIT, "invalid dependency type: %d", (int) dept);
}

Dependencies::DepType Dependencies::validate_dependencies(CompileTask* task, char** failure_detail) {
  int klass_violations = 0;
  DepType result = end_marker;
  for (Dependencies::DepStream deps(this); deps.next(); ) {
    Klass* witness = deps.check_dependency();
    if (witness != NULL) {
      if (klass_violations == 0) {
        result = deps.type();
        if (failure_detail != NULL && klass_violations == 0) {
          // Use a fixed size buffer to prevent the string stream from
          // resizing in the context of an inner resource mark.
          char* buffer = NEW_RESOURCE_ARRAY(char, O_BUFLEN);
          stringStream st(buffer, O_BUFLEN);
          deps.print_dependency(witness, true, &st);
          *failure_detail = st.as_string();
        }
      }
      klass_violations++;
      if (xtty == NULL) {
        // If we're not logging then a single violation is sufficient,
        // otherwise we want to log all the dependences which were
        // violated.
        break;
      }
    }
  }

  return result;
}

// for the sake of the compiler log, print out current dependencies:
void Dependencies::log_all_dependencies() {
  if (log() == NULL)  return;
  ResourceMark rm;
  for (int deptv = (int)FIRST_TYPE; deptv < (int)TYPE_LIMIT; deptv++) {
    DepType dept = (DepType)deptv;
    GrowableArray<ciBaseObject*>* deps = _deps[dept];
    int deplen = deps->length();
    if (deplen == 0) {
      continue;
    }
    int stride = dep_args(dept);
    GrowableArray<ciBaseObject*>* ciargs = new GrowableArray<ciBaseObject*>(stride);
    for (int i = 0; i < deps->length(); i += stride) {
      for (int j = 0; j < stride; j++) {
        // flush out the identities before printing
        ciargs->push(deps->at(i+j));
      }
      write_dependency_to(log(), dept, ciargs);
      ciargs->clear();
    }
    guarantee(deplen == deps->length(), "deps array cannot grow inside nested ResoureMark scope");
  }
}

void Dependencies::write_dependency_to(CompileLog* log,
                                       DepType dept,
                                       GrowableArray<DepArgument>* args,
                                       Klass* witness) {
  if (log == NULL) {
    return;
  }
  ResourceMark rm;
  ciEnv* env = ciEnv::current();
  GrowableArray<ciBaseObject*>* ciargs = new GrowableArray<ciBaseObject*>(args->length());
  for (GrowableArrayIterator<DepArgument> it = args->begin(); it != args->end(); ++it) {
    DepArgument arg = *it;
    if (arg.is_oop()) {
      ciargs->push(env->get_object(arg.oop_value()));
    } else {
      ciargs->push(env->get_metadata(arg.metadata_value()));
    }
  }
  int argslen = ciargs->length();
  Dependencies::write_dependency_to(log, dept, ciargs, witness);
  guarantee(argslen == ciargs->length(), "ciargs array cannot grow inside nested ResoureMark scope");
}

void Dependencies::write_dependency_to(CompileLog* log,
                                       DepType dept,
                                       GrowableArray<ciBaseObject*>* args,
                                       Klass* witness) {
  if (log == NULL) {
    return;
  }
  ResourceMark rm;
  GrowableArray<int>* argids = new GrowableArray<int>(args->length());
  for (GrowableArrayIterator<ciBaseObject*> it = args->begin(); it != args->end(); ++it) {
    ciBaseObject* obj = *it;
    if (obj->is_object()) {
      argids->push(log->identify(obj->as_object()));
    } else {
      argids->push(log->identify(obj->as_metadata()));
    }
  }
  if (witness != NULL) {
    log->begin_elem("dependency_failed");
  } else {
    log->begin_elem("dependency");
  }
  log->print(" type='%s'", dep_name(dept));
  const int ctxkj = dep_context_arg(dept);  // -1 if no context arg
  if (ctxkj >= 0 && ctxkj < argids->length()) {
    log->print(" ctxk='%d'", argids->at(ctxkj));
  }
  // write remaining arguments, if any.
  for (int j = 0; j < argids->length(); j++) {
    if (j == ctxkj)  continue;  // already logged
    if (j == 1) {
      log->print(  " x='%d'",    argids->at(j));
    } else {
      log->print(" x%d='%d'", j, argids->at(j));
    }
  }
  if (witness != NULL) {
    log->object("witness", witness);
    log->stamp();
  }
  log->end_elem();
}

void Dependencies::write_dependency_to(xmlStream* xtty,
                                       DepType dept,
                                       GrowableArray<DepArgument>* args,
                                       Klass* witness) {
  if (xtty == NULL) {
    return;
  }
  Thread* thread = Thread::current();
  HandleMark rm(thread);
  ttyLocker ttyl;
  int ctxkj = dep_context_arg(dept);  // -1 if no context arg
  if (witness != NULL) {
    xtty->begin_elem("dependency_failed");
  } else {
    xtty->begin_elem("dependency");
  }
  xtty->print(" type='%s'", dep_name(dept));
  if (ctxkj >= 0) {
    xtty->object("ctxk", args->at(ctxkj).metadata_value());
  }
  // write remaining arguments, if any.
  for (int j = 0; j < args->length(); j++) {
    if (j == ctxkj)  continue;  // already logged
    DepArgument arg = args->at(j);
    if (j == 1) {
      if (arg.is_oop()) {
        xtty->object("x", Handle(thread, arg.oop_value()));
      } else {
        xtty->object("x", arg.metadata_value());
      }
    } else {
      char xn[12]; sprintf(xn, "x%d", j);
      if (arg.is_oop()) {
        xtty->object(xn, Handle(thread, arg.oop_value()));
      } else {
        xtty->object(xn, arg.metadata_value());
      }
    }
  }
  if (witness != NULL) {
    xtty->object("witness", witness);
    xtty->stamp();
  }
  xtty->end_elem();
}

void Dependencies::print_dependency(DepType dept, GrowableArray<DepArgument>* args,
                                    Klass* witness, outputStream* st) {
  ResourceMark rm;
  ttyLocker ttyl;   // keep the following output all in one block
  st->print_cr("%s of type %s",
                (witness == NULL)? "Dependency": "Failed dependency",
                dep_name(dept));
  // print arguments
  int ctxkj = dep_context_arg(dept);  // -1 if no context arg
  for (int j = 0; j < args->length(); j++) {
    DepArgument arg = args->at(j);
    bool put_star = false;
    if (arg.is_null())  continue;
    const char* what;
    if (j == ctxkj) {
      assert(arg.is_metadata(), "must be");
      what = "context";
      put_star = !Dependencies::is_concrete_klass((Klass*)arg.metadata_value());
    } else if (arg.is_method()) {
      what = "method ";
      put_star = !Dependencies::is_concrete_method((Method*)arg.metadata_value(), NULL);
    } else if (arg.is_klass()) {
      what = "class  ";
    } else {
      what = "object ";
    }
    st->print("  %s = %s", what, (put_star? "*": ""));
    if (arg.is_klass()) {
      st->print("%s", ((Klass*)arg.metadata_value())->external_name());
    } else if (arg.is_method()) {
      ((Method*)arg.metadata_value())->print_value_on(st);
    } else if (arg.is_oop()) {
      arg.oop_value()->print_value_on(st);
    } else {
      ShouldNotReachHere(); // Provide impl for this type.
    }

    st->cr();
  }
  if (witness != NULL) {
    bool put_star = !Dependencies::is_concrete_klass(witness);
    st->print_cr("  witness = %s%s",
                  (put_star? "*": ""),
                  witness->external_name());
  }
}

void Dependencies::DepStream::log_dependency(Klass* witness) {
  if (_deps == NULL && xtty == NULL)  return;  // fast cutout for runtime
  ResourceMark rm;
  const int nargs = argument_count();
  GrowableArray<DepArgument>* args = new GrowableArray<DepArgument>(nargs);
  for (int j = 0; j < nargs; j++) {
    if (is_oop_argument(j)) {
      args->push(argument_oop(j));
    } else {
      args->push(argument(j));
    }
  }
  int argslen = args->length();
  if (_deps != NULL && _deps->log() != NULL) {
    if (ciEnv::current() != NULL) {
      Dependencies::write_dependency_to(_deps->log(), type(), args, witness);
    } else {
      // Treat the CompileLog as an xmlstream instead
      Dependencies::write_dependency_to((xmlStream*)_deps->log(), type(), args, witness);
    }
  } else {
    Dependencies::write_dependency_to(xtty, type(), args, witness);
  }
  guarantee(argslen == args->length(), "args array cannot grow inside nested ResoureMark scope");
}

void Dependencies::DepStream::print_dependency(Klass* witness, bool verbose, outputStream* st) {
  ResourceMark rm;
  int nargs = argument_count();
  GrowableArray<DepArgument>* args = new GrowableArray<DepArgument>(nargs);
  for (int j = 0; j < nargs; j++) {
    if (is_oop_argument(j)) {
      args->push(argument_oop(j));
    } else {
      args->push(argument(j));
    }
  }
  int argslen = args->length();
  Dependencies::print_dependency(type(), args, witness, st);
  if (verbose) {
    if (_code != NULL) {
      st->print("  code: ");
      _code->print_value_on(st);
      st->cr();
    }
  }
  guarantee(argslen == args->length(), "args array cannot grow inside nested ResoureMark scope");
}


/// Dependency stream support (decodes dependencies from an nmethod):

#ifdef ASSERT
void Dependencies::DepStream::initial_asserts(size_t byte_limit) {
  assert(must_be_in_vm(), "raw oops here");
  _byte_limit = byte_limit;
  _type       = (DepType)(end_marker-1);  // defeat "already at end" assert
  assert((_code!=NULL) + (_deps!=NULL) == 1, "one or t'other");
}
#endif //ASSERT

bool Dependencies::DepStream::next() {
  assert(_type != end_marker, "already at end");
  if (_bytes.position() == 0 && _code != NULL
      && _code->dependencies_size() == 0) {
    // Method has no dependencies at all.
    return false;
  }
  int code_byte = (_bytes.read_byte() & 0xFF);
  if (code_byte == end_marker) {
    DEBUG_ONLY(_type = end_marker);
    return false;
  } else {
    int ctxk_bit = (code_byte & Dependencies::default_context_type_bit);
    code_byte -= ctxk_bit;
    DepType dept = (DepType)code_byte;
    _type = dept;
    Dependencies::check_valid_dependency_type(dept);
    int stride = _dep_args[dept];
    assert(stride == dep_args(dept), "sanity");
    int skipj = -1;
    if (ctxk_bit != 0) {
      skipj = 0;  // currently the only context argument is at zero
      assert(skipj == dep_context_arg(dept), "zero arg always ctxk");
    }
    for (int j = 0; j < stride; j++) {
      _xi[j] = (j == skipj)? 0: _bytes.read_int();
    }
    DEBUG_ONLY(_xi[stride] = -1);   // help detect overruns
    return true;
  }
}

inline Metadata* Dependencies::DepStream::recorded_metadata_at(int i) {
  Metadata* o = NULL;
  if (_code != NULL) {
    o = _code->metadata_at(i);
  } else {
    o = _deps->oop_recorder()->metadata_at(i);
  }
  return o;
}

inline oop Dependencies::DepStream::recorded_oop_at(int i) {
  return (_code != NULL)
         ? _code->oop_at(i)
    : JNIHandles::resolve(_deps->oop_recorder()->oop_at(i));
}

Metadata* Dependencies::DepStream::argument(int i) {
  Metadata* result = recorded_metadata_at(argument_index(i));

  if (result == NULL) { // Explicit context argument can be compressed
    int ctxkj = dep_context_arg(type());  // -1 if no explicit context arg
    if (ctxkj >= 0 && i == ctxkj && ctxkj+1 < argument_count()) {
      result = ctxk_encoded_as_null(type(), argument(ctxkj+1));
    }
  }

  assert(result == NULL || result->is_klass() || result->is_method(), "must be");
  return result;
}

/**
 * Returns a unique identifier for each dependency argument.
 */
uintptr_t Dependencies::DepStream::get_identifier(int i) {
  if (is_oop_argument(i)) {
    return (uintptr_t)(oopDesc*)argument_oop(i);
  } else {
    return (uintptr_t)argument(i);
  }
}

oop Dependencies::DepStream::argument_oop(int i) {
  oop result = recorded_oop_at(argument_index(i));
  assert(oopDesc::is_oop_or_null(result), "must be");
  return result;
}

InstanceKlass* Dependencies::DepStream::context_type() {
  assert(must_be_in_vm(), "raw oops here");

  // Most dependencies have an explicit context type argument.
  {
    int ctxkj = dep_context_arg(type());  // -1 if no explicit context arg
    if (ctxkj >= 0) {
      Metadata* k = argument(ctxkj);
      assert(k != NULL && k->is_klass(), "type check");
      return InstanceKlass::cast((Klass*)k);
    }
  }

  // Some dependencies are using the klass of the first object
  // argument as implicit context type.
  {
    int ctxkj = dep_implicit_context_arg(type());
    if (ctxkj >= 0) {
      Klass* k = argument_oop(ctxkj)->klass();
      assert(k != NULL, "type check");
      return InstanceKlass::cast(k);
    }
  }

  // And some dependencies don't have a context type at all,
  // e.g. evol_method.
  return NULL;
}

// ----------------- DependencySignature --------------------------------------
bool DependencySignature::equals(DependencySignature const& s1, DependencySignature const& s2) {
  if ((s1.type() != s2.type()) || (s1.args_count() != s2.args_count())) {
    return false;
  }

  for (int i = 0; i < s1.args_count(); i++) {
    if (s1.arg(i) != s2.arg(i)) {
      return false;
    }
  }
  return true;
}

/// Checking dependencies

// This hierarchy walker inspects subtypes of a given type, trying to find a "bad" class which breaks a dependency.
// Such a class is called a "witness" to the broken dependency.
// While searching around, we ignore "participants", which are already known to the dependency.
class AbstractClassHierarchyWalker {
 public:
  enum { PARTICIPANT_LIMIT = 3 };

 private:
  // if non-zero, tells how many witnesses to convert to participants
  uint _record_witnesses;

  // special classes which are not allowed to be witnesses:
  Klass* _participants[PARTICIPANT_LIMIT+1];
  uint   _num_participants;

#ifdef ASSERT
  uint _nof_requests; // one-shot walker
#endif // ASSERT

  static PerfCounter* _perf_find_witness_anywhere_calls_count;
  static PerfCounter* _perf_find_witness_anywhere_steps_count;
  static PerfCounter* _perf_find_witness_in_calls_count;

 protected:
  virtual Klass* find_witness_in(KlassDepChange& changes) = 0;
  virtual Klass* find_witness_anywhere(InstanceKlass* context_type) = 0;

  AbstractClassHierarchyWalker(Klass* participant) : _record_witnesses(0), _num_participants(0)
#ifdef ASSERT
  , _nof_requests(0)
#endif // ASSERT
  {
    for (uint i = 0; i < PARTICIPANT_LIMIT+1; i++) {
      _participants[i] = NULL;
    }
    if (participant != NULL) {
      add_participant(participant);
    }
  }

  bool is_participant(Klass* k) {
    for (uint i = 0; i < _num_participants; i++) {
      if (_participants[i] == k) {
        return true;
      }
    }
    return false;
  }

  bool record_witness(Klass* witness) {
    if (_record_witnesses > 0) {
      --_record_witnesses;
      add_participant(witness);
      return false; // not a witness
    } else {
      return true; // is a witness
    }
  }

  class CountingClassHierarchyIterator : public ClassHierarchyIterator {
   private:
    jlong _nof_steps;
   public:
    CountingClassHierarchyIterator(InstanceKlass* root) : ClassHierarchyIterator(root), _nof_steps(0) {}

    void next() {
      _nof_steps++;
      ClassHierarchyIterator::next();
    }

    ~CountingClassHierarchyIterator() {
      if (UsePerfData) {
        _perf_find_witness_anywhere_steps_count->inc(_nof_steps);
      }
    }
  };

 public:
  uint num_participants() { return _num_participants; }
  Klass* participant(uint n) {
    assert(n <= _num_participants, "oob");
    if (n < _num_participants) {
      return _participants[n];
    } else {
      return NULL;
    }
  }

  void add_participant(Klass* participant) {
    assert(!is_participant(participant), "sanity");
    assert(_num_participants + _record_witnesses < PARTICIPANT_LIMIT, "oob");
    uint np = _num_participants++;
    _participants[np] = participant;
  }

  void record_witnesses(uint add) {
    if (add > PARTICIPANT_LIMIT)  add = PARTICIPANT_LIMIT;
    assert(_num_participants + add < PARTICIPANT_LIMIT, "oob");
    _record_witnesses = add;
  }

  Klass* find_witness(InstanceKlass* context_type, KlassDepChange* changes = NULL);

  static void init();
  static void print_statistics();
};

PerfCounter* AbstractClassHierarchyWalker::_perf_find_witness_anywhere_calls_count = NULL;
PerfCounter* AbstractClassHierarchyWalker::_perf_find_witness_anywhere_steps_count = NULL;
PerfCounter* AbstractClassHierarchyWalker::_perf_find_witness_in_calls_count       = NULL;

void AbstractClassHierarchyWalker::init() {
  if (UsePerfData) {
    EXCEPTION_MARK;
    _perf_find_witness_anywhere_calls_count =
        PerfDataManager::create_counter(SUN_CI, "findWitnessAnywhere", PerfData::U_Events, CHECK);
    _perf_find_witness_anywhere_steps_count =
        PerfDataManager::create_counter(SUN_CI, "findWitnessAnywhereSteps", PerfData::U_Events, CHECK);
    _perf_find_witness_in_calls_count =
        PerfDataManager::create_counter(SUN_CI, "findWitnessIn", PerfData::U_Events, CHECK);
  }
}

Klass* AbstractClassHierarchyWalker::find_witness(InstanceKlass* context_type, KlassDepChange* changes) {
  // Current thread must be in VM (not native mode, as in CI):
  assert(must_be_in_vm(), "raw oops here");
  // Must not move the class hierarchy during this check:
  assert_locked_or_safepoint(Compile_lock);
  assert(_nof_requests++ == 0, "repeated requests are not supported");

  assert(changes == NULL || changes->involves_context(context_type), "irrelevant dependency");

  // (Note: Interfaces do not have subclasses.)
  // If it is an interface, search its direct implementors.
  // (Their subclasses are additional indirect implementors. See InstanceKlass::add_implementor().)
  if (context_type->is_interface()) {
    int nof_impls = context_type->nof_implementors();
    if (nof_impls == 0) {
      return NULL; // no implementors
    } else if (nof_impls == 1) { // unique implementor
      assert(context_type != context_type->implementor(), "not unique");
      context_type = InstanceKlass::cast(context_type->implementor());
    } else { // nof_impls >= 2
      // Avoid this case: *I.m > { A.m, C }; B.m > C
      // Here, I.m has 2 concrete implementations, but m appears unique
      // as A.m, because the search misses B.m when checking C.
      // The inherited method B.m was getting missed by the walker
      // when interface 'I' was the starting point.
      // %%% Until this is fixed more systematically, bail out.
      return context_type;
    }
  }
  assert(!context_type->is_interface(), "no interfaces allowed");

  if (changes != NULL) {
    if (UsePerfData) {
      _perf_find_witness_in_calls_count->inc();
    }
    return find_witness_in(*changes);
  } else {
    if (UsePerfData) {
      _perf_find_witness_anywhere_calls_count->inc();
    }
    return find_witness_anywhere(context_type);
  }
}

class ConcreteSubtypeFinder : public AbstractClassHierarchyWalker {
 private:
  bool is_witness(Klass* k);

 protected:
  virtual Klass* find_witness_in(KlassDepChange& changes);
  virtual Klass* find_witness_anywhere(InstanceKlass* context_type);

 public:
  ConcreteSubtypeFinder(Klass* participant = NULL) : AbstractClassHierarchyWalker(participant) {}
};

bool ConcreteSubtypeFinder::is_witness(Klass* k) {
  if (Dependencies::is_concrete_klass(k)) {
    return record_witness(k); // concrete subtype
  } else {
    return false; // not a concrete class
  }
}

Klass* ConcreteSubtypeFinder::find_witness_in(KlassDepChange& changes) {
  // When looking for unexpected concrete types, do not look beneath expected ones:
  //  * CX > CC > C' is OK, even if C' is new.
  //  * CX > { CC,  C' } is not OK if C' is new, and C' is the witness.
  Klass* new_type = changes.as_new_klass_change()->new_type();
  assert(!is_participant(new_type), "only old classes are participants");
  // If the new type is a subtype of a participant, we are done.
  for (uint i = 0; i < num_participants(); i++) {
    if (changes.involves_context(participant(i))) {
      // new guy is protected from this check by previous participant
      return NULL;
    }
  }
  if (is_witness(new_type)) {
    return new_type;
  }
  // No witness found.  The dependency remains unbroken.
  return NULL;
}

Klass* ConcreteSubtypeFinder::find_witness_anywhere(InstanceKlass* context_type) {
  for (CountingClassHierarchyIterator iter(context_type); !iter.done(); iter.next()) {
    Klass* sub = iter.klass();
    // Do not report participant types.
    if (is_participant(sub)) {
      // Don't walk beneath a participant since it hides witnesses.
      iter.skip_subclasses();
    } else if (is_witness(sub)) {
      return sub; // found a witness
    }
  }
  // No witness found.  The dependency remains unbroken.
  return NULL;
}

class ConcreteMethodFinder : public AbstractClassHierarchyWalker {
 private:
  Symbol* _name;
  Symbol* _signature;

  // cache of method lookups
  Method* _found_methods[PARTICIPANT_LIMIT+1];

  bool is_witness(Klass* k);

 protected:
  virtual Klass* find_witness_in(KlassDepChange& changes);
  virtual Klass* find_witness_anywhere(InstanceKlass* context_type);

  bool witnessed_reabstraction_in_supers(Klass* k);

 public:
  ConcreteMethodFinder(Method* m, Klass* participant = NULL) : AbstractClassHierarchyWalker(participant) {
    assert(m != NULL && m->is_method(), "sanity");
    _name      = m->name();
    _signature = m->signature();

    for (int i = 0; i < PARTICIPANT_LIMIT+1; i++) {
      _found_methods[i] = NULL;
    }
  }

  // Note:  If n==num_participants, returns NULL.
  Method* found_method(uint n) {
    assert(n <= num_participants(), "oob");
    Method* fm = _found_methods[n];
    assert(n == num_participants() || fm != NULL, "proper usage");
    if (fm != NULL && fm->method_holder() != participant(n)) {
      // Default methods from interfaces can be added to classes. In
      // that case the holder of the method is not the class but the
      // interface where it's defined.
      assert(fm->is_default_method(), "sanity");
      return NULL;
    }
    return fm;
  }

  void add_participant(Klass* participant) {
    AbstractClassHierarchyWalker::add_participant(participant);
    _found_methods[num_participants()] = NULL;
  }

  bool record_witness(Klass* witness, Method* m) {
    _found_methods[num_participants()] = m;
    return AbstractClassHierarchyWalker::record_witness(witness);
  }

 private:
  static PerfCounter* _perf_find_witness_anywhere_calls_count;
  static PerfCounter* _perf_find_witness_anywhere_steps_count;
  static PerfCounter* _perf_find_witness_in_calls_count;

 public:
  static void init();
  static void print_statistics();
};

bool ConcreteMethodFinder::is_witness(Klass* k) {
  if (is_participant(k)) {
    return false; // do not report participant types
  }
  if (k->is_instance_klass()) {
    InstanceKlass* ik = InstanceKlass::cast(k);
    // Search class hierarchy first, skipping private implementations
    // as they never override any inherited methods
    Method* m = ik->find_instance_method(_name, _signature, Klass::PrivateLookupMode::skip);
    if (Dependencies::is_concrete_method(m, ik)) {
      return record_witness(k, m); // concrete method found
    } else {
      // Check for re-abstraction of method
      if (!ik->is_interface() && m != NULL && m->is_abstract()) {
        // Found a matching abstract method 'm' in the class hierarchy.
        // This is fine iff 'k' is an abstract class and all concrete subtypes
        // of 'k' override 'm' and are participates of the current search.
        ConcreteSubtypeFinder wf;
        for (uint i = 0; i < num_participants(); i++) {
          Klass* p = participant(i);
          wf.add_participant(p);
        }
        Klass* w = wf.find_witness(ik);
        if (w != NULL) {
          Method* wm = InstanceKlass::cast(w)->find_instance_method(_name, _signature, Klass::PrivateLookupMode::skip);
          if (!Dependencies::is_concrete_method(wm, w)) {
            // Found a concrete subtype 'w' which does not override abstract method 'm'.
            // Bail out because 'm' could be called with 'w' as receiver (leading to an
            // AbstractMethodError) and thus the method we are looking for is not unique.
            return record_witness(k, m);
          }
        }
      }
      // Check interface defaults also, if any exist.
      Array<Method*>* default_methods = ik->default_methods();
      if (default_methods != NULL) {
        Method* dm = ik->find_method(default_methods, _name, _signature);
        if (Dependencies::is_concrete_method(dm, NULL)) {
          return record_witness(k, dm); // default method found
        }
      }
      return false; // no concrete method found
    }
  } else {
    return false; // no methods to find in an array type
  }
}

Klass* ConcreteMethodFinder::find_witness_in(KlassDepChange& changes) {
  // When looking for unexpected concrete methods, look beneath expected ones, to see if there are overrides.
  //  * CX.m > CC.m > C'.m is not OK, if C'.m is new, and C' is the witness.
  Klass* new_type = changes.as_new_klass_change()->new_type();
  assert(!is_participant(new_type), "only old classes are participants");
  if (is_witness(new_type)) {
    return new_type;
  } else {
    // No witness found, but is_witness() doesn't detect method re-abstraction in case of spot-checking.
    if (witnessed_reabstraction_in_supers(new_type)) {
      return new_type;
    }
  }
  // No witness found.  The dependency remains unbroken.
  return NULL;
}

bool ConcreteMethodFinder::witnessed_reabstraction_in_supers(Klass* k) {
  if (!k->is_instance_klass()) {
    return false; // no methods to find in an array type
  } else {
    // Looking for a case when an abstract method is inherited into a concrete class.
    if (Dependencies::is_concrete_klass(k) && !k->is_interface()) {
      Method* m = InstanceKlass::cast(k)->find_instance_method(_name, _signature, Klass::PrivateLookupMode::skip);
      if (m != NULL) {
        return false; // no reabstraction possible: local method found
      }
      for (InstanceKlass* super = k->java_super(); super != NULL; super = super->java_super()) {
        m = super->find_instance_method(_name, _signature, Klass::PrivateLookupMode::skip);
        if (m != NULL) { // inherited method found
          if (m->is_abstract() || m->is_overpass()) {
            return record_witness(super, m); // abstract method found
          }
          return false;
        }
      }
      // Miranda.
      return true;
    }
    return false;
  }
}


Klass* ConcreteMethodFinder::find_witness_anywhere(InstanceKlass* context_type) {
  // Walk hierarchy under a context type, looking for unexpected types.
  for (CountingClassHierarchyIterator iter(context_type); !iter.done(); iter.next()) {
    Klass* sub = iter.klass();
    if (is_witness(sub)) {
      return sub; // found a witness
    }
  }
  // No witness found.  The dependency remains unbroken.
  return NULL;
}

// For some method m and some class ctxk (subclass of method holder),
// enumerate all distinct overrides of m in concrete subclasses of ctxk.
// It relies on vtable/itable information to perform method selection on each linked subclass
// and ignores all non yet linked ones (speculatively treat them as "effectively abstract").
class LinkedConcreteMethodFinder : public AbstractClassHierarchyWalker {
 private:
  InstanceKlass* _resolved_klass;   // resolved class (JVMS-5.4.3.1)
  InstanceKlass* _declaring_klass;  // the holder of resolved method (JVMS-5.4.3.3)
  int            _vtable_index;     // vtable/itable index of the resolved method
  bool           _do_itable_lookup; // choose between itable and vtable lookup logic

  // cache of method lookups
  Method* _found_methods[PARTICIPANT_LIMIT+1];

  bool is_witness(Klass* k);
  Method* select_method(InstanceKlass* recv_klass);
  static int compute_vtable_index(InstanceKlass* resolved_klass, Method* resolved_method, bool& is_itable_index);
  static bool is_concrete_klass(InstanceKlass* ik);

  void add_participant(Method* m, Klass* participant) {
    uint np = num_participants();
    AbstractClassHierarchyWalker::add_participant(participant);
    assert(np + 1 == num_participants(), "sanity");
    _found_methods[np] = m; // record the method for the participant
  }

  bool record_witness(Klass* witness, Method* m) {
    for (uint i = 0; i < num_participants(); i++) {
      if (found_method(i) == m) {
        return false; // already recorded
      }
    }
    // Record not yet seen method.
    _found_methods[num_participants()] = m;
    return AbstractClassHierarchyWalker::record_witness(witness);
  }

  void initialize(Method* participant) {
    for (uint i = 0; i < PARTICIPANT_LIMIT+1; i++) {
      _found_methods[i] = NULL;
    }
    if (participant != NULL) {
      add_participant(participant, participant->method_holder());
    }
  }

 protected:
  virtual Klass* find_witness_in(KlassDepChange& changes);
  virtual Klass* find_witness_anywhere(InstanceKlass* context_type);

 public:
  // In order to perform method selection, the following info is needed:
  //  (1) interface or virtual call;
  //  (2) vtable/itable index;
  //  (3) declaring class (in case of interface call).
  //
  // It is prepared based on the results of method resolution: resolved class and resolved method (as specified in JVMS-5.4.3.3).
  // Optionally, a method which was previously determined as a unique target (uniqm) is added as a participant
  // to enable dependency spot-checking and speed up the search.
  LinkedConcreteMethodFinder(InstanceKlass* resolved_klass, Method* resolved_method, Method* uniqm = NULL) : AbstractClassHierarchyWalker(NULL) {
    assert(UseVtableBasedCHA, "required");
    assert(resolved_klass->is_linked(), "required");
    assert(resolved_method->method_holder()->is_linked(), "required");
    assert(!resolved_method->can_be_statically_bound(), "no vtable index available");

    _resolved_klass  = resolved_klass;
    _declaring_klass = resolved_method->method_holder();
    _vtable_index    = compute_vtable_index(resolved_klass, resolved_method,
                                            _do_itable_lookup); // out parameter
    assert(_vtable_index >= 0, "invalid vtable index");

    initialize(uniqm);
  }

  // Note:  If n==num_participants, returns NULL.
  Method* found_method(uint n) {
    assert(n <= num_participants(), "oob");
    assert(participant(n) != NULL || n == num_participants(), "proper usage");
    return _found_methods[n];
  }
};

Klass* LinkedConcreteMethodFinder::find_witness_in(KlassDepChange& changes) {
  Klass* type = changes.type();

  assert(!is_participant(type), "only old classes are participants");

  if (is_witness(type)) {
    return type;
  }
  return NULL; // No witness found.  The dependency remains unbroken.
}

Klass* LinkedConcreteMethodFinder::find_witness_anywhere(InstanceKlass* context_type) {
  for (CountingClassHierarchyIterator iter(context_type); !iter.done(); iter.next()) {
    Klass* sub = iter.klass();
    if (is_witness(sub)) {
      return sub;
    }
    if (sub->is_instance_klass() && !InstanceKlass::cast(sub)->is_linked()) {
      iter.skip_subclasses(); // ignore not yet linked classes
    }
  }
  return NULL; // No witness found. The dependency remains unbroken.
}

bool LinkedConcreteMethodFinder::is_witness(Klass* k) {
  if (is_participant(k)) {
    return false; // do not report participant types
  } else if (k->is_instance_klass()) {
    InstanceKlass* ik = InstanceKlass::cast(k);
    if (is_concrete_klass(ik)) {
      Method* m = select_method(ik);
      return record_witness(ik, m);
    } else {
      return false; // ignore non-concrete holder class
    }
  } else {
    return false; // no methods to find in an array type
  }
}

Method* LinkedConcreteMethodFinder::select_method(InstanceKlass* recv_klass) {
  Method* selected_method = NULL;
  if (_do_itable_lookup) {
    assert(_declaring_klass->is_interface(), "sanity");
    bool implements_interface; // initialized by method_at_itable_or_null()
    selected_method = recv_klass->method_at_itable_or_null(_declaring_klass, _vtable_index,
                                                           implements_interface); // out parameter
    assert(implements_interface, "not implemented");
  } else {
    selected_method = recv_klass->method_at_vtable(_vtable_index);
  }
  return selected_method; // NULL when corresponding slot is empty (AbstractMethodError case)
}

int LinkedConcreteMethodFinder::compute_vtable_index(InstanceKlass* resolved_klass, Method* resolved_method,
                                                     // out parameter
                                                     bool& is_itable_index) {
  if (resolved_klass->is_interface() && resolved_method->has_itable_index()) {
    is_itable_index = true;
    return resolved_method->itable_index();
  }
  // Check for default or miranda method first.
  InstanceKlass* declaring_klass = resolved_method->method_holder();
  if (!resolved_klass->is_interface() && declaring_klass->is_interface()) {
    is_itable_index = false;
    return resolved_klass->vtable_index_of_interface_method(resolved_method);
  }
  // At this point we are sure that resolved_method is virtual and not
  // a default or miranda method; therefore, it must have a valid vtable index.
  assert(resolved_method->has_vtable_index(), "");
  is_itable_index = false;
  return resolved_method->vtable_index();
}

bool LinkedConcreteMethodFinder::is_concrete_klass(InstanceKlass* ik) {
  if (!Dependencies::is_concrete_klass(ik)) {
    return false; // not concrete
  }
  if (ik->is_interface()) {
    return false; // interfaces aren't concrete
  }
  if (!ik->is_linked()) {
    return false; // not yet linked classes don't have instances
  }
  return true;
}

#ifdef ASSERT
// Assert that m is inherited into ctxk, without intervening overrides.
// (May return true even if this is not true, in corner cases where we punt.)
bool Dependencies::verify_method_context(InstanceKlass* ctxk, Method* m) {
  if (m->is_private()) {
    return false; // Quick lose.  Should not happen.
  }
  if (m->method_holder() == ctxk) {
    return true;  // Quick win.
  }
  if (!(m->is_public() || m->is_protected())) {
    // The override story is complex when packages get involved.
    return true;  // Must punt the assertion to true.
  }
  Method* lm = ctxk->lookup_method(m->name(), m->signature());
  if (lm == NULL && ctxk->is_instance_klass()) {
    // It might be an interface method
    lm = InstanceKlass::cast(ctxk)->lookup_method_in_ordered_interfaces(m->name(),
                                                                        m->signature());
  }
  if (lm == m) {
    // Method m is inherited into ctxk.
    return true;
  }
  if (lm != NULL) {
    if (!(lm->is_public() || lm->is_protected())) {
      // Method is [package-]private, so the override story is complex.
      return true;  // Must punt the assertion to true.
    }
    if (lm->is_static()) {
      // Static methods don't override non-static so punt
      return true;
    }
    if (!Dependencies::is_concrete_method(lm, ctxk) &&
        !Dependencies::is_concrete_method(m, ctxk)) {
      // They are both non-concrete
      if (lm->method_holder()->is_subtype_of(m->method_holder())) {
        // Method m is overridden by lm, but both are non-concrete.
        return true;
      }
      if (lm->method_holder()->is_interface() && m->method_holder()->is_interface() &&
          ctxk->is_subtype_of(m->method_holder()) && ctxk->is_subtype_of(lm->method_holder())) {
        // Interface method defined in multiple super interfaces
        return true;
      }
    }
  }
  ResourceMark rm;
  tty->print_cr("Dependency method not found in the associated context:");
  tty->print_cr("  context = %s", ctxk->external_name());
  tty->print(   "  method = "); m->print_short_name(tty); tty->cr();
  if (lm != NULL) {
    tty->print( "  found = "); lm->print_short_name(tty); tty->cr();
  }
  return false;
}
#endif // ASSERT

bool Dependencies::is_concrete_klass(Klass* k) {
  if (k->is_abstract())  return false;
  // %%% We could treat classes which are concrete but
  // have not yet been instantiated as virtually abstract.
  // This would require a deoptimization barrier on first instantiation.
  //if (k->is_not_instantiated())  return false;
  return true;
}

bool Dependencies::is_concrete_method(Method* m, Klass* k) {
  // NULL is not a concrete method.
  if (m == NULL) {
    return false;
  }
  // Statics are irrelevant to virtual call sites.
  if (m->is_static()) {
    return false;
  }
  // Abstract methods are not concrete.
  if (m->is_abstract()) {
    return false;
  }
  // Overpass (error) methods are not concrete if k is abstract.
  if (m->is_overpass() && k != NULL) {
     return !k->is_abstract();
  }
  // Note "true" is conservative answer: overpass clause is false if k == NULL,
  // implies return true if answer depends on overpass clause.
  return true;
 }

Klass* Dependencies::find_finalizable_subclass(InstanceKlass* ik) {
  for (ClassHierarchyIterator iter(ik); !iter.done(); iter.next()) {
    Klass* sub = iter.klass();
    if (sub->has_finalizer() && !sub->is_interface()) {
      return sub;
    }
  }
  return NULL; // not found
}

bool Dependencies::is_concrete_klass(ciInstanceKlass* k) {
  if (k->is_abstract())  return false;
  // We could also return false if k does not yet appear to be
  // instantiated, if the VM version supports this distinction also.
  //if (k->is_not_instantiated())  return false;
  return true;
}

bool Dependencies::has_finalizable_subclass(ciInstanceKlass* k) {
  return k->has_finalizable_subclass();
}

// Any use of the contents (bytecodes) of a method must be
// marked by an "evol_method" dependency, if those contents
// can change.  (Note: A method is always dependent on itself.)
Klass* Dependencies::check_evol_method(Method* m) {
  assert(must_be_in_vm(), "raw oops here");
  // Did somebody do a JVMTI RedefineClasses while our backs were turned?
  // Or is there a now a breakpoint?
  // (Assumes compiled code cannot handle bkpts; change if UseFastBreakpoints.)
  if (m->is_old()
      || m->number_of_breakpoints() > 0) {
    return m->method_holder();
  } else {
    return NULL;
  }
}

// This is a strong assertion:  It is that the given type
// has no subtypes whatever.  It is most useful for
// optimizing checks on reflected types or on array types.
// (Checks on types which are derived from real instances
// can be optimized more strongly than this, because we
// know that the checked type comes from a concrete type,
// and therefore we can disregard abstract types.)
Klass* Dependencies::check_leaf_type(InstanceKlass* ctxk) {
  assert(must_be_in_vm(), "raw oops here");
  assert_locked_or_safepoint(Compile_lock);
  Klass* sub = ctxk->subklass();
  if (sub != NULL) {
    return sub;
  } else if (ctxk->nof_implementors() != 0) {
    // if it is an interface, it must be unimplemented
    // (if it is not an interface, nof_implementors is always zero)
    InstanceKlass* impl = ctxk->implementor();
    assert(impl != NULL, "must be set");
    return impl;
  } else {
    return NULL;
  }
}

// Test the assertion that conck is the only concrete subtype* of ctxk.
// The type conck itself is allowed to have have further concrete subtypes.
// This allows the compiler to narrow occurrences of ctxk by conck,
// when dealing with the types of actual instances.
Klass* Dependencies::check_abstract_with_unique_concrete_subtype(InstanceKlass* ctxk,
                                                                 Klass* conck,
                                                                 NewKlassDepChange* changes) {
  ConcreteSubtypeFinder wf(conck);
  Klass* k = wf.find_witness(ctxk, changes);
  return k;
}


// Find the unique concrete proper subtype of ctxk, or NULL if there
// is more than one concrete proper subtype.  If there are no concrete
// proper subtypes, return ctxk itself, whether it is concrete or not.
// The returned subtype is allowed to have have further concrete subtypes.
// That is, return CC1 for CX > CC1 > CC2, but NULL for CX > { CC1, CC2 }.
Klass* Dependencies::find_unique_concrete_subtype(InstanceKlass* ctxk) {
  ConcreteSubtypeFinder wf(ctxk);  // Ignore ctxk when walking.
  wf.record_witnesses(1);          // Record one other witness when walking.
  Klass* wit = wf.find_witness(ctxk);
  if (wit != NULL)  return NULL;   // Too many witnesses.
  Klass* conck = wf.participant(0);
  if (conck == NULL) {
    return ctxk;                   // Return ctxk as a flag for "no subtypes".
  } else {
#ifndef PRODUCT
    // Make sure the dependency mechanism will pass this discovery:
    if (VerifyDependencies) {
      // Turn off dependency tracing while actually testing deps.
      FlagSetting fs(TraceDependencies, false);
      if (!Dependencies::is_concrete_klass(ctxk)) {
        guarantee(NULL == (void *)
                  check_abstract_with_unique_concrete_subtype(ctxk, conck),
                  "verify dep.");
      }
    }
#endif //PRODUCT
    return conck;
  }
}

// If a class (or interface) has a unique concrete method uniqm, return NULL.
// Otherwise, return a class that contains an interfering method.
Klass* Dependencies::check_unique_concrete_method(InstanceKlass* ctxk,
                                                  Method* uniqm,
                                                  NewKlassDepChange* changes) {
  // Here is a missing optimization:  If uniqm->is_final(),
  // we don't really need to search beneath it for overrides.
  // This is probably not important, since we don't use dependencies
  // to track final methods.  (They can't be "definalized".)
  ConcreteMethodFinder wf(uniqm, uniqm->method_holder());
  Klass* k = wf.find_witness(ctxk, changes);
  return k;
}

// Find the set of all non-abstract methods under ctxk that match m.
// (The method m must be defined or inherited in ctxk.)
// Include m itself in the set, unless it is abstract.
// If this set has exactly one element, return that element.
Method* Dependencies::find_unique_concrete_method(InstanceKlass* ctxk, Method* m, Klass** participant) {
  // Return NULL if m is marked old; must have been a redefined method.
  if (m->is_old()) {
    return NULL;
  }
  assert(verify_method_context(ctxk, m), "proper context");
  ConcreteMethodFinder wf(m);
  wf.record_witnesses(1);
  Klass* wit = wf.find_witness(ctxk);
  if (wit != NULL)  return NULL;  // Too many witnesses.
  Method* fm = wf.found_method(0);  // Will be NULL if num_parts == 0.
  if (participant != NULL) {
    (*participant) = wf.participant(0);
  }
  if (Dependencies::is_concrete_method(m, ctxk)) {
    if (fm == NULL) {
      // It turns out that m was always the only implementation.
      fm = m;
    } else if (fm != m) {
      // Two conflicting implementations after all.
      // (This can happen if m is inherited into ctxk and fm overrides it.)
      return NULL;
    }
  }
#ifndef PRODUCT
  // Make sure the dependency mechanism will pass this discovery:
  if (VerifyDependencies && fm != NULL) {
    guarantee(NULL == (void *)check_unique_concrete_method(ctxk, fm),
              "verify dep.");
  }
#endif //PRODUCT
  return fm;
}

<<<<<<< HEAD
Klass* Dependencies::check_has_no_finalizable_subclasses(InstanceKlass* ctxk, KlassDepChange* changes) {
  InstanceKlass* search_at = ctxk;
  if (changes != NULL) {
=======
// If a class (or interface) has a unique concrete method uniqm, return NULL.
// Otherwise, return a class that contains an interfering method.
Klass* Dependencies::check_unique_concrete_method(InstanceKlass* ctxk,
                                                  Method* uniqm,
                                                  Klass* resolved_klass,
                                                  Method* resolved_method,
                                                  KlassDepChange* changes) {
  assert(UseVtableBasedCHA, "required");
  assert(!ctxk->is_interface() || ctxk == resolved_klass, "sanity");
  assert(!resolved_method->can_be_statically_bound() || resolved_method == uniqm, "sanity");
  assert(resolved_klass->is_subtype_of(resolved_method->method_holder()), "sanity");

  if (!InstanceKlass::cast(resolved_klass)->is_linked() ||
      !resolved_method->method_holder()->is_linked() ||
      resolved_method->can_be_statically_bound()) {
    // Dependency is redundant, but benign. Just keep it to avoid unnecessary recompilation.
    return NULL; // no vtable index available
  }

  LinkedConcreteMethodFinder mf(InstanceKlass::cast(resolved_klass), resolved_method, uniqm);
  return mf.find_witness(ctxk, changes);
}

// Find the set of all non-abstract methods under ctxk that match m.
// (The method m must be defined or inherited in ctxk.)
// Include m itself in the set, unless it is abstract.
// If this set has exactly one element, return that element.
// Not yet linked subclasses of ctxk are ignored since they don't have any instances yet.
// Additionally, resolved_klass and resolved_method complete the description of the call site being analyzed.
Method* Dependencies::find_unique_concrete_method(InstanceKlass* ctxk, Method* m, Klass* resolved_klass, Method* resolved_method) {
  // Return NULL if m is marked old; must have been a redefined method.
  if (m->is_old()) {
    return NULL;
  }
  if (!InstanceKlass::cast(resolved_klass)->is_linked() ||
      !resolved_method->method_holder()->is_linked() ||
      resolved_method->can_be_statically_bound()) {
    return m; // nothing to do: no witness under ctxk
  }
  LinkedConcreteMethodFinder wf(InstanceKlass::cast(resolved_klass), resolved_method);
  assert(Dependencies::verify_method_context(ctxk, m), "proper context");
  wf.record_witnesses(1);
  Klass* wit = wf.find_witness(ctxk);
  if (wit != NULL) {
    return NULL;  // Too many witnesses.
  }
  // p == NULL when no participants are found (wf.num_participants() == 0).
  // fm == NULL case has 2 meanings:
  //  * when p == NULL: no method found;
  //  * when p != NULL: AbstractMethodError-throwing method found.
  // Also, found method should always be accompanied by a participant class.
  Klass*   p = wf.participant(0);
  Method* fm = wf.found_method(0);
  assert(fm == NULL || p != NULL, "no participant");
  // Normalize all error-throwing cases to NULL.
  if (fm == Universe::throw_illegal_access_error() ||
      fm == Universe::throw_no_such_method_error() ||
      !Dependencies::is_concrete_method(fm, p)) {
    fm = NULL; // error-throwing method
  }
  if (Dependencies::is_concrete_method(m, ctxk)) {
    if (p == NULL) {
      // It turns out that m was always the only implementation.
      assert(fm == NULL, "sanity");
      fm = m;
    }
  }
#ifndef PRODUCT
  // Make sure the dependency mechanism will pass this discovery:
  if (VerifyDependencies && fm != NULL) {
    guarantee(NULL == check_unique_concrete_method(ctxk, fm, resolved_klass, resolved_method),
              "verify dep.");
  }
#endif // PRODUCT
  assert(fm == NULL || !fm->is_abstract(), "sanity");
  // Old CHA conservatively reports concrete methods in abstract classes
  // irrespective of whether they have concrete subclasses or not.
#ifdef ASSERT
  Klass*  uniqp = NULL;
  Method* uniqm = Dependencies::find_unique_concrete_method(ctxk, m, &uniqp);
  assert(uniqm == NULL || uniqm == fm ||
         uniqm->method_holder()->is_abstract() ||
         (fm == NULL && uniqm != NULL && uniqp != NULL && !InstanceKlass::cast(uniqp)->is_linked()),
         "sanity");
#endif // ASSERT
  return fm;
}

Klass* Dependencies::check_has_no_finalizable_subclasses(InstanceKlass* ctxk, NewKlassDepChange* changes) {
  Klass* search_at = ctxk;
  if (changes != NULL)
>>>>>>> 894547d2
    search_at = changes->new_type(); // just look at the new bit
  }
  return find_finalizable_subclass(search_at);
}

Klass* Dependencies::check_call_site_target_value(oop call_site, oop method_handle, CallSiteDepChange* changes) {
  assert(call_site != NULL, "sanity");
  assert(method_handle != NULL, "sanity");
  assert(call_site->is_a(vmClasses::CallSite_klass()),     "sanity");

  if (changes == NULL) {
    // Validate all CallSites
    if (java_lang_invoke_CallSite::target(call_site) != method_handle)
      return call_site->klass();  // assertion failed
  } else {
    // Validate the given CallSite
    if (call_site == changes->call_site() && java_lang_invoke_CallSite::target(call_site) != changes->method_handle()) {
      assert(method_handle != changes->method_handle(), "must be");
      return call_site->klass();  // assertion failed
    }
  }
  return NULL;  // assertion still valid
}

void Dependencies::DepStream::trace_and_log_witness(Klass* witness) {
  if (witness != NULL) {
    if (TraceDependencies) {
      print_dependency(witness, /*verbose=*/ true);
    }
    // The following is a no-op unless logging is enabled:
    log_dependency(witness);
  }
}

Klass* Dependencies::DepStream::check_new_klass_dependency(NewKlassDepChange* changes) {
  assert_locked_or_safepoint(Compile_lock);
  Dependencies::check_valid_dependency_type(type());

  Klass* witness = NULL;
  switch (type()) {
  case evol_method:
    witness = check_evol_method(method_argument(0));
    break;
  case leaf_type:
    witness = check_leaf_type(context_type());
    break;
  case abstract_with_unique_concrete_subtype:
    witness = check_abstract_with_unique_concrete_subtype(context_type(), type_argument(1), changes);
    break;
  case unique_concrete_method_2:
    witness = check_unique_concrete_method(context_type(), method_argument(1), changes);
    break;
  case unique_concrete_method_4:
    witness = check_unique_concrete_method(context_type(), method_argument(1), type_argument(2), method_argument(3), changes);
    break;
  case no_finalizable_subclasses:
    witness = check_has_no_finalizable_subclasses(context_type(), changes);
    break;
  default:
    witness = NULL;
    break;
  }
  trace_and_log_witness(witness);
  return witness;
}

Klass* Dependencies::DepStream::check_klass_init_dependency(KlassInitDepChange* changes) {
  assert_locked_or_safepoint(Compile_lock);
  Dependencies::check_valid_dependency_type(type());

  // No new types added. Only unique_concrete_method_4 is sensitive to class initialization changes.
  Klass* witness = NULL;
  switch (type()) {
  case unique_concrete_method_4:
    witness = check_unique_concrete_method(context_type(), method_argument(1), type_argument(2), method_argument(3), changes);
    break;
  default:
    witness = NULL;
    break;
  }
  trace_and_log_witness(witness);
  return witness;
}

Klass* Dependencies::DepStream::check_klass_dependency(KlassDepChange* changes) {
  assert_locked_or_safepoint(Compile_lock);
  Dependencies::check_valid_dependency_type(type());

  if (changes != NULL) {
    if (UseVtableBasedCHA && changes->is_klass_init_change()) {
      return check_klass_init_dependency(changes->as_klass_init_change());
    } else {
      return check_new_klass_dependency(changes->as_new_klass_change());
    }
  } else {
    Klass* witness = check_new_klass_dependency(NULL);
    // check_klass_init_dependency duplicates check_new_klass_dependency checks when class hierarchy change info is absent.
    assert(witness != NULL || check_klass_init_dependency(NULL) == NULL, "missed dependency");
    return witness;
  }
}

Klass* Dependencies::DepStream::check_call_site_dependency(CallSiteDepChange* changes) {
  assert_locked_or_safepoint(Compile_lock);
  Dependencies::check_valid_dependency_type(type());

  Klass* witness = NULL;
  switch (type()) {
  case call_site_target_value:
    witness = check_call_site_target_value(argument_oop(0), argument_oop(1), changes);
    break;
  default:
    witness = NULL;
    break;
  }
  trace_and_log_witness(witness);
  return witness;
}


Klass* Dependencies::DepStream::spot_check_dependency_at(DepChange& changes) {
  // Handle klass dependency
  if (changes.is_klass_change() && changes.as_klass_change()->involves_context(context_type()))
    return check_klass_dependency(changes.as_klass_change());

  // Handle CallSite dependency
  if (changes.is_call_site_change())
    return check_call_site_dependency(changes.as_call_site_change());

  // irrelevant dependency; skip it
  return NULL;
}


void DepChange::print() {
  int nsup = 0, nint = 0;
  for (ContextStream str(*this); str.next(); ) {
    Klass* k = str.klass();
    switch (str.change_type()) {
    case Change_new_type:
      tty->print_cr("  dependee = %s", k->external_name());
      break;
    case Change_new_sub:
      if (!WizardMode) {
        ++nsup;
      } else {
        tty->print_cr("  context super = %s", k->external_name());
      }
      break;
    case Change_new_impl:
      if (!WizardMode) {
        ++nint;
      } else {
        tty->print_cr("  context interface = %s", k->external_name());
      }
      break;
    default:
      break;
    }
  }
  if (nsup + nint != 0) {
    tty->print_cr("  context supers = %d, interfaces = %d", nsup, nint);
  }
}

void DepChange::ContextStream::start() {
  Klass* type = (_changes.is_klass_change() ? _changes.as_klass_change()->type() : (Klass*) NULL);
  _change_type = (type == NULL ? NO_CHANGE : Start_Klass);
  _klass = type;
  _ti_base = NULL;
  _ti_index = 0;
  _ti_limit = 0;
}

bool DepChange::ContextStream::next() {
  switch (_change_type) {
  case Start_Klass:             // initial state; _klass is the new type
    _ti_base = InstanceKlass::cast(_klass)->transitive_interfaces();
    _ti_index = 0;
    _change_type = Change_new_type;
    return true;
  case Change_new_type:
    // fall through:
    _change_type = Change_new_sub;
  case Change_new_sub:
    // 6598190: brackets workaround Sun Studio C++ compiler bug 6629277
    {
      _klass = _klass->super();
      if (_klass != NULL) {
        return true;
      }
    }
    // else set up _ti_limit and fall through:
    _ti_limit = (_ti_base == NULL) ? 0 : _ti_base->length();
    _change_type = Change_new_impl;
  case Change_new_impl:
    if (_ti_index < _ti_limit) {
      _klass = _ti_base->at(_ti_index++);
      return true;
    }
    // fall through:
    _change_type = NO_CHANGE;  // iterator is exhausted
  case NO_CHANGE:
    break;
  default:
    ShouldNotReachHere();
  }
  return false;
}

void KlassDepChange::initialize() {
  // entire transaction must be under this lock:
  assert_lock_strong(Compile_lock);

  // Mark all dependee and all its superclasses
  // Mark transitive interfaces
  for (ContextStream str(*this); str.next(); ) {
    Klass* d = str.klass();
    assert(!InstanceKlass::cast(d)->is_marked_dependent(), "checking");
    InstanceKlass::cast(d)->set_is_marked_dependent(true);
  }
}

KlassDepChange::~KlassDepChange() {
  // Unmark all dependee and all its superclasses
  // Unmark transitive interfaces
  for (ContextStream str(*this); str.next(); ) {
    Klass* d = str.klass();
    InstanceKlass::cast(d)->set_is_marked_dependent(false);
  }
}

bool KlassDepChange::involves_context(Klass* k) {
  if (k == NULL || !k->is_instance_klass()) {
    return false;
  }
  InstanceKlass* ik = InstanceKlass::cast(k);
  bool is_contained = ik->is_marked_dependent();
  assert(is_contained == type()->is_subtype_of(k),
         "correct marking of potential context types");
  return is_contained;
}

void Dependencies::print_statistics() {
  AbstractClassHierarchyWalker::print_statistics();
}

void AbstractClassHierarchyWalker::print_statistics() {
  if (UsePerfData) {
    jlong deps_find_witness_calls   = _perf_find_witness_anywhere_calls_count->get_value();
    jlong deps_find_witness_steps   = _perf_find_witness_anywhere_steps_count->get_value();
    jlong deps_find_witness_singles = _perf_find_witness_in_calls_count->get_value();

    ttyLocker ttyl;
    tty->print_cr("Dependency check (find_witness) "
                  "calls=" JLONG_FORMAT ", steps=" JLONG_FORMAT " (avg=%.1f), singles=" JLONG_FORMAT,
                  deps_find_witness_calls,
                  deps_find_witness_steps,
                  (double)deps_find_witness_steps / deps_find_witness_calls,
                  deps_find_witness_singles);
    if (xtty != NULL) {
      xtty->elem("deps_find_witness calls='" JLONG_FORMAT "' steps='" JLONG_FORMAT "' singles='" JLONG_FORMAT "'",
                 deps_find_witness_calls,
                 deps_find_witness_steps,
                 deps_find_witness_singles);
    }
  }
}

CallSiteDepChange::CallSiteDepChange(Handle call_site, Handle method_handle) :
  _call_site(call_site),
  _method_handle(method_handle) {
  assert(_call_site()->is_a(vmClasses::CallSite_klass()), "must be");
  assert(_method_handle.is_null() || _method_handle()->is_a(vmClasses::MethodHandle_klass()), "must be");
}

void dependencies_init() {
  AbstractClassHierarchyWalker::init();
}<|MERGE_RESOLUTION|>--- conflicted
+++ resolved
@@ -1804,11 +1804,6 @@
   return fm;
 }
 
-<<<<<<< HEAD
-Klass* Dependencies::check_has_no_finalizable_subclasses(InstanceKlass* ctxk, KlassDepChange* changes) {
-  InstanceKlass* search_at = ctxk;
-  if (changes != NULL) {
-=======
 // If a class (or interface) has a unique concrete method uniqm, return NULL.
 // Otherwise, return a class that contains an interfering method.
 Klass* Dependencies::check_unique_concrete_method(InstanceKlass* ctxk,
@@ -1898,9 +1893,8 @@
 }
 
 Klass* Dependencies::check_has_no_finalizable_subclasses(InstanceKlass* ctxk, NewKlassDepChange* changes) {
-  Klass* search_at = ctxk;
-  if (changes != NULL)
->>>>>>> 894547d2
+  InstanceKlass* search_at = ctxk;
+  if (changes != NULL) {
     search_at = changes->new_type(); // just look at the new bit
   }
   return find_finalizable_subclass(search_at);
