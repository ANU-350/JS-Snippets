/*
 * Copyright (c) 2003, 2023, Oracle and/or its affiliates. All rights reserved.
 * DO NOT ALTER OR REMOVE COPYRIGHT NOTICES OR THIS FILE HEADER.
 *
 * This code is free software; you can redistribute it and/or modify it
 * under the terms of the GNU General Public License version 2 only, as
 * published by the Free Software Foundation.
 *
 * This code is distributed in the hope that it will be useful, but WITHOUT
 * ANY WARRANTY; without even the implied warranty of MERCHANTABILITY or
 * FITNESS FOR A PARTICULAR PURPOSE.  See the GNU General Public License
 * version 2 for more details (a copy is included in the LICENSE file that
 * accompanied this code).
 *
 * You should have received a copy of the GNU General Public License version
 * 2 along with this work; if not, write to the Free Software Foundation,
 * Inc., 51 Franklin St, Fifth Floor, Boston, MA 02110-1301 USA.
 *
 * Please contact Oracle, 500 Oracle Parkway, Redwood Shores, CA 94065 USA
 * or visit www.oracle.com if you need additional information or have any
 * questions.
 *
 */

#include "precompiled.hpp"
#include "cds/archiveBuilder.hpp"
#include "cds/archiveHeapLoader.inline.hpp"
#include "cds/archiveHeapWriter.hpp"
#include "cds/archiveUtils.inline.hpp"
#include "cds/cds_globals.hpp"
#include "cds/dynamicArchive.hpp"
#include "cds/filemap.hpp"
#include "cds/heapShared.hpp"
#include "cds/metaspaceShared.hpp"
#include "classfile/altHashing.hpp"
#include "classfile/classFileStream.hpp"
#include "classfile/classLoader.hpp"
#include "classfile/classLoader.inline.hpp"
#include "classfile/classLoaderData.inline.hpp"
#include "classfile/classLoaderExt.hpp"
#include "classfile/symbolTable.hpp"
#include "classfile/systemDictionaryShared.hpp"
#include "classfile/vmClasses.hpp"
#include "classfile/vmSymbols.hpp"
#include "jvm.h"
#include "logging/log.hpp"
#include "logging/logStream.hpp"
#include "logging/logMessage.hpp"
#include "memory/iterator.inline.hpp"
#include "memory/metadataFactory.hpp"
#include "memory/metaspaceClosure.hpp"
#include "memory/oopFactory.hpp"
#include "memory/universe.hpp"
#include "oops/compressedOops.hpp"
#include "oops/compressedOops.inline.hpp"
#include "oops/objArrayOop.hpp"
#include "oops/oop.inline.hpp"
#include "prims/jvmtiExport.hpp"
#include "runtime/arguments.hpp"
#include "runtime/globals_extension.hpp"
#include "runtime/java.hpp"
#include "runtime/mutexLocker.hpp"
#include "runtime/os.hpp"
#include "runtime/vm_version.hpp"
#include "services/memTracker.hpp"
#include "utilities/align.hpp"
#include "utilities/bitMap.inline.hpp"
#include "utilities/classpathStream.hpp"
#include "utilities/defaultStream.hpp"
#include "utilities/ostream.hpp"
#if INCLUDE_G1GC
#include "gc/g1/g1CollectedHeap.hpp"
#include "gc/g1/heapRegion.hpp"
#endif

# include <sys/stat.h>
# include <errno.h>

#ifndef O_BINARY       // if defined (Win32) use binary files.
#define O_BINARY 0     // otherwise do nothing.
#endif

// Complain and stop. All error conditions occurring during the writing of
// an archive file should stop the process.  Unrecoverable errors during
// the reading of the archive file should stop the process.

static void fail_exit(const char *msg, va_list ap) {
  // This occurs very early during initialization: tty is not initialized.
  jio_fprintf(defaultStream::error_stream(),
              "An error has occurred while processing the"
              " shared archive file.\n");
  jio_vfprintf(defaultStream::error_stream(), msg, ap);
  jio_fprintf(defaultStream::error_stream(), "\n");
  // Do not change the text of the below message because some tests check for it.
  vm_exit_during_initialization("Unable to use shared archive.", nullptr);
}


void FileMapInfo::fail_stop(const char *msg, ...) {
        va_list ap;
  va_start(ap, msg);
  fail_exit(msg, ap);   // Never returns.
  va_end(ap);           // for completeness.
}

// Fill in the fileMapInfo structure with data about this VM instance.

// This method copies the vm version info into header_version.  If the version is too
// long then a truncated version, which has a hash code appended to it, is copied.
//
// Using a template enables this method to verify that header_version is an array of
// length JVM_IDENT_MAX.  This ensures that the code that writes to the CDS file and
// the code that reads the CDS file will both use the same size buffer.  Hence, will
// use identical truncation.  This is necessary for matching of truncated versions.
template <int N> static void get_header_version(char (&header_version) [N]) {
  assert(N == JVM_IDENT_MAX, "Bad header_version size");

  const char *vm_version = VM_Version::internal_vm_info_string();
  const int version_len = (int)strlen(vm_version);

  memset(header_version, 0, JVM_IDENT_MAX);

  if (version_len < (JVM_IDENT_MAX-1)) {
    strcpy(header_version, vm_version);

  } else {
    // Get the hash value.  Use a static seed because the hash needs to return the same
    // value over multiple jvm invocations.
    uint32_t hash = AltHashing::halfsiphash_32(8191, (const uint8_t*)vm_version, version_len);

    // Truncate the ident, saving room for the 8 hex character hash value.
    strncpy(header_version, vm_version, JVM_IDENT_MAX-9);

    // Append the hash code as eight hex digits.
    os::snprintf_checked(&header_version[JVM_IDENT_MAX-9], 9, "%08x", hash);
    header_version[JVM_IDENT_MAX-1] = 0;  // Null terminate.
  }

  assert(header_version[JVM_IDENT_MAX-1] == 0, "must be");
}

FileMapInfo::FileMapInfo(const char* full_path, bool is_static) :
  _is_static(is_static), _file_open(false), _is_mapped(false), _fd(-1), _file_offset(0),
  _full_path(full_path), _base_archive_name(nullptr), _header(nullptr) {
  if (_is_static) {
    assert(_current_info == nullptr, "must be singleton"); // not thread safe
    _current_info = this;
  } else {
    assert(_dynamic_archive_info == nullptr, "must be singleton"); // not thread safe
    _dynamic_archive_info = this;
  }
}

FileMapInfo::~FileMapInfo() {
  if (_is_static) {
    assert(_current_info == this, "must be singleton"); // not thread safe
    _current_info = nullptr;
  } else {
    assert(_dynamic_archive_info == this, "must be singleton"); // not thread safe
    _dynamic_archive_info = nullptr;
  }

  if (_header != nullptr) {
    os::free(_header);
  }

  if (_file_open) {
    ::close(_fd);
  }
}

void FileMapInfo::populate_header(size_t core_region_alignment) {
  assert(_header == nullptr, "Sanity check");
  size_t c_header_size;
  size_t header_size;
  size_t base_archive_name_size = 0;
  size_t base_archive_name_offset = 0;
  size_t longest_common_prefix_size = 0;
  if (is_static()) {
    c_header_size = sizeof(FileMapHeader);
    header_size = c_header_size;
  } else {
    // dynamic header including base archive name for non-default base archive
    c_header_size = sizeof(DynamicArchiveHeader);
    header_size = c_header_size;

    const char* default_base_archive_name = Arguments::get_default_shared_archive_path();
    const char* current_base_archive_name = Arguments::GetSharedArchivePath();
    if (!os::same_files(current_base_archive_name, default_base_archive_name)) {
      base_archive_name_size = strlen(current_base_archive_name) + 1;
      header_size += base_archive_name_size;
      base_archive_name_offset = c_header_size;
    }
  }
  ResourceMark rm;
  GrowableArray<const char*>* app_cp_array = create_dumptime_app_classpath_array();
  int len = app_cp_array->length();
  longest_common_prefix_size = longest_common_app_classpath_prefix_len(len, app_cp_array);
  _header = (FileMapHeader*)os::malloc(header_size, mtInternal);
  memset((void*)_header, 0, header_size);
  _header->populate(this,
                    core_region_alignment,
                    header_size,
                    base_archive_name_size,
                    base_archive_name_offset,
                    longest_common_prefix_size);
}

void FileMapHeader::populate(FileMapInfo *info, size_t core_region_alignment,
                             size_t header_size, size_t base_archive_name_size,
                             size_t base_archive_name_offset, size_t common_app_classpath_prefix_size) {
  // 1. We require _generic_header._magic to be at the beginning of the file
  // 2. FileMapHeader also assumes that _generic_header is at the beginning of the file
  assert(offset_of(FileMapHeader, _generic_header) == 0, "must be");
  set_header_size((unsigned int)header_size);
  set_base_archive_name_offset((unsigned int)base_archive_name_offset);
  set_base_archive_name_size((unsigned int)base_archive_name_size);
  set_common_app_classpath_prefix_size((unsigned int)common_app_classpath_prefix_size);
  set_magic(DynamicDumpSharedSpaces ? CDS_DYNAMIC_ARCHIVE_MAGIC : CDS_ARCHIVE_MAGIC);
  set_version(CURRENT_CDS_ARCHIVE_VERSION);

  if (!info->is_static() && base_archive_name_size != 0) {
    // copy base archive name
    copy_base_archive_name(Arguments::GetSharedArchivePath());
  }
  _core_region_alignment = core_region_alignment;
  _obj_alignment = ObjectAlignmentInBytes;
  _compact_strings = CompactStrings;
  if (DumpSharedSpaces && HeapShared::can_write()) {
    _narrow_oop_mode = CompressedOops::mode();
    _narrow_oop_base = CompressedOops::base();
    _narrow_oop_shift = CompressedOops::shift();
    if (UseCompressedOops) {
      _heap_begin = CompressedOops::begin();
      _heap_end = CompressedOops::end();
    } else {
#if INCLUDE_G1GC
      address start = (address)G1CollectedHeap::heap()->reserved().start();
      address end = (address)G1CollectedHeap::heap()->reserved().end();
      _heap_begin = HeapShared::to_requested_address(start);
      _heap_end = HeapShared::to_requested_address(end);
#endif
    }
  }
  _compressed_oops = UseCompressedOops;
  _compressed_class_ptrs = UseCompressedClassPointers;
  _max_heap_size = MaxHeapSize;
  _narrow_klass_shift = CompressedKlassPointers::shift();
  _use_optimized_module_handling = MetaspaceShared::use_optimized_module_handling();
  _use_full_module_graph = MetaspaceShared::use_full_module_graph();

  // The following fields are for sanity checks for whether this archive
  // will function correctly with this JVM and the bootclasspath it's
  // invoked with.

  // JVM version string ... changes on each build.
  get_header_version(_jvm_ident);

  _app_class_paths_start_index = ClassLoaderExt::app_class_paths_start_index();
  _app_module_paths_start_index = ClassLoaderExt::app_module_paths_start_index();
  _num_module_paths = ClassLoader::num_module_path_entries();
  _max_used_path_index = ClassLoaderExt::max_used_path_index();

  _verify_local = BytecodeVerificationLocal;
  _verify_remote = BytecodeVerificationRemote;
  _has_platform_or_app_classes = ClassLoaderExt::has_platform_or_app_classes();
  _has_non_jar_in_classpath = ClassLoaderExt::has_non_jar_in_classpath();
  _requested_base_address = (char*)SharedBaseAddress;
  _mapped_base_address = (char*)SharedBaseAddress;
  _allow_archiving_with_java_agent = AllowArchivingWithJavaAgent;

  if (!DynamicDumpSharedSpaces) {
    set_shared_path_table(info->_shared_path_table);
  }
}

void FileMapHeader::copy_base_archive_name(const char* archive) {
  assert(base_archive_name_size() != 0, "_base_archive_name_size not set");
  assert(base_archive_name_offset() != 0, "_base_archive_name_offset not set");
  assert(header_size() > sizeof(*this), "_base_archive_name_size not included in header size?");
  memcpy((char*)this + base_archive_name_offset(), archive, base_archive_name_size());
}

void FileMapHeader::print(outputStream* st) {
  ResourceMark rm;

  st->print_cr("- magic:                          0x%08x", magic());
  st->print_cr("- crc:                            0x%08x", crc());
  st->print_cr("- version:                        0x%x", version());
  st->print_cr("- header_size:                    " UINT32_FORMAT, header_size());
  st->print_cr("- common_app_classpath_size:      " UINT32_FORMAT, common_app_classpath_prefix_size());
  st->print_cr("- base_archive_name_offset:       " UINT32_FORMAT, base_archive_name_offset());
  st->print_cr("- base_archive_name_size:         " UINT32_FORMAT, base_archive_name_size());

  for (int i = 0; i < NUM_CDS_REGIONS; i++) {
    FileMapRegion* r = region_at(i);
    r->print(st, i);
  }
  st->print_cr("============ end regions ======== ");

  st->print_cr("- core_region_alignment:          " SIZE_FORMAT, _core_region_alignment);
  st->print_cr("- obj_alignment:                  %d", _obj_alignment);
  st->print_cr("- narrow_oop_base:                " INTPTR_FORMAT, p2i(_narrow_oop_base));
  st->print_cr("- narrow_oop_base:                " INTPTR_FORMAT, p2i(_narrow_oop_base));
  st->print_cr("- narrow_oop_shift                %d", _narrow_oop_shift);
  st->print_cr("- compact_strings:                %d", _compact_strings);
  st->print_cr("- max_heap_size:                  " UINTX_FORMAT, _max_heap_size);
  st->print_cr("- narrow_oop_mode:                %d", _narrow_oop_mode);
  st->print_cr("- narrow_klass_shift:             %d", _narrow_klass_shift);
  st->print_cr("- compressed_oops:                %d", _compressed_oops);
  st->print_cr("- compressed_class_ptrs:          %d", _compressed_class_ptrs);
  st->print_cr("- cloned_vtables_offset:          " SIZE_FORMAT_X, _cloned_vtables_offset);
  st->print_cr("- serialized_data_offset:         " SIZE_FORMAT_X, _serialized_data_offset);
  st->print_cr("- heap_begin:                     " INTPTR_FORMAT, p2i(_heap_begin));
  st->print_cr("- heap_end:                       " INTPTR_FORMAT, p2i(_heap_end));
  st->print_cr("- jvm_ident:                      %s", _jvm_ident);
  st->print_cr("- shared_path_table_offset:       " SIZE_FORMAT_X, _shared_path_table_offset);
  st->print_cr("- shared_path_table_size:         %d", _shared_path_table_size);
  st->print_cr("- app_class_paths_start_index:    %d", _app_class_paths_start_index);
  st->print_cr("- app_module_paths_start_index:   %d", _app_module_paths_start_index);
  st->print_cr("- num_module_paths:               %d", _num_module_paths);
  st->print_cr("- max_used_path_index:            %d", _max_used_path_index);
  st->print_cr("- verify_local:                   %d", _verify_local);
  st->print_cr("- verify_remote:                  %d", _verify_remote);
  st->print_cr("- has_platform_or_app_classes:    %d", _has_platform_or_app_classes);
  st->print_cr("- has_non_jar_in_classpath:       %d", _has_non_jar_in_classpath);
  st->print_cr("- requested_base_address:         " INTPTR_FORMAT, p2i(_requested_base_address));
  st->print_cr("- mapped_base_address:            " INTPTR_FORMAT, p2i(_mapped_base_address));
  st->print_cr("- allow_archiving_with_java_agent:%d", _allow_archiving_with_java_agent);
  st->print_cr("- use_optimized_module_handling:  %d", _use_optimized_module_handling);
  st->print_cr("- use_full_module_graph           %d", _use_full_module_graph);
  st->print_cr("- ptrmap_size_in_bits:            " SIZE_FORMAT, _ptrmap_size_in_bits);
}

void SharedClassPathEntry::init_as_non_existent(const char* path, TRAPS) {
  _type = non_existent_entry;
  set_name(path, CHECK);
}

void SharedClassPathEntry::init(bool is_modules_image,
                                bool is_module_path,
                                ClassPathEntry* cpe, TRAPS) {
  Arguments::assert_is_dumping_archive();
  _timestamp = 0;
  _filesize  = 0;
  _from_class_path_attr = false;

  struct stat st;
  if (os::stat(cpe->name(), &st) == 0) {
    if ((st.st_mode & S_IFMT) == S_IFDIR) {
      _type = dir_entry;
    } else {
      // The timestamp of the modules_image is not checked at runtime.
      if (is_modules_image) {
        _type = modules_image_entry;
      } else {
        _type = jar_entry;
        _timestamp = st.st_mtime;
        _from_class_path_attr = cpe->from_class_path_attr();
      }
      _filesize = st.st_size;
      _is_module_path = is_module_path;
    }
  } else {
    // The file/dir must exist, or it would not have been added
    // into ClassLoader::classpath_entry().
    //
    // If we can't access a jar file in the boot path, then we can't
    // make assumptions about where classes get loaded from.
    FileMapInfo::fail_stop("Unable to open file %s.", cpe->name());
  }

  // No need to save the name of the module file, as it will be computed at run time
  // to allow relocation of the JDK directory.
  const char* name = is_modules_image  ? "" : cpe->name();
  set_name(name, CHECK);
}

void SharedClassPathEntry::set_name(const char* name, TRAPS) {
  size_t len = strlen(name) + 1;
  _name = MetadataFactory::new_array<char>(ClassLoaderData::the_null_class_loader_data(), (int)len, CHECK);
  strcpy(_name->data(), name);
}

void SharedClassPathEntry::copy_from(SharedClassPathEntry* ent, ClassLoaderData* loader_data, TRAPS) {
  _type = ent->_type;
  _is_module_path = ent->_is_module_path;
  _timestamp = ent->_timestamp;
  _filesize = ent->_filesize;
  _from_class_path_attr = ent->_from_class_path_attr;
  set_name(ent->name(), CHECK);

  if (ent->is_jar() && !ent->is_signed() && ent->manifest() != nullptr) {
    Array<u1>* buf = MetadataFactory::new_array<u1>(loader_data,
                                                    ent->manifest_size(),
                                                    CHECK);
    char* p = (char*)(buf->data());
    memcpy(p, ent->manifest(), ent->manifest_size());
    set_manifest(buf);
  }
}

const char* SharedClassPathEntry::name() const {
  if (UseSharedSpaces && is_modules_image()) {
    // In order to validate the runtime modules image file size against the archived
    // size information, we need to obtain the runtime modules image path. The recorded
    // dump time modules image path in the archive may be different from the runtime path
    // if the JDK image has beed moved after generating the archive.
    return ClassLoader::get_jrt_entry()->name();
  } else {
    return _name->data();
  }
}

bool SharedClassPathEntry::validate(bool is_class_path) const {
  assert(UseSharedSpaces, "runtime only");

  struct stat st;
  const char* name = this->name();

  bool ok = true;
  log_info(class, path)("checking shared classpath entry: %s", name);
  if (os::stat(name, &st) != 0 && is_class_path) {
    // If the archived module path entry does not exist at runtime, it is not fatal
    // (no need to invalid the shared archive) because the shared runtime visibility check
    // filters out any archived module classes that do not have a matching runtime
    // module path location.
    log_warning(cds)("Required classpath entry does not exist: %s", name);
    ok = false;
  } else if (is_dir()) {
    if (!os::dir_is_empty(name)) {
      log_warning(cds)("directory is not empty: %s", name);
      ok = false;
    }
  } else if ((has_timestamp() && _timestamp != st.st_mtime) ||
             _filesize != st.st_size) {
    ok = false;
    if (PrintSharedArchiveAndExit) {
      log_warning(cds)(_timestamp != st.st_mtime ?
                                 "Timestamp mismatch" :
                                 "File size mismatch");
    } else {
      const char* bad_jar_msg = "A jar file is not the one used while building the shared archive file:";
      log_warning(cds)("%s %s", bad_jar_msg, name);
      if (!log_is_enabled(Info, cds)) {
        log_warning(cds)("%s %s", bad_jar_msg, name);
      }
      if (_timestamp != st.st_mtime) {
        log_warning(cds)("%s timestamp has changed.", name);
      } else {
        log_warning(cds)("%s size has changed.", name);
      }
    }
  }

  if (PrintSharedArchiveAndExit && !ok) {
    // If PrintSharedArchiveAndExit is enabled, don't report failure to the
    // caller. Please see above comments for more details.
    ok = true;
    MetaspaceShared::set_archive_loading_failed();
  }
  return ok;
}

bool SharedClassPathEntry::check_non_existent() const {
  assert(_type == non_existent_entry, "must be");
  log_info(class, path)("should be non-existent: %s", name());
  struct stat st;
  if (os::stat(name(), &st) != 0) {
    log_info(class, path)("ok");
    return true; // file doesn't exist
  } else {
    return false;
  }
}


void SharedClassPathEntry::metaspace_pointers_do(MetaspaceClosure* it) {
  it->push(&_name);
  it->push(&_manifest);
}

void SharedPathTable::metaspace_pointers_do(MetaspaceClosure* it) {
  it->push(&_table);
  for (int i=0; i<_size; i++) {
    path_at(i)->metaspace_pointers_do(it);
  }
}

void SharedPathTable::dumptime_init(ClassLoaderData* loader_data, TRAPS) {
  size_t entry_size = sizeof(SharedClassPathEntry);
  int num_entries = 0;
  num_entries += ClassLoader::num_boot_classpath_entries();
  num_entries += ClassLoader::num_app_classpath_entries();
  num_entries += ClassLoader::num_module_path_entries();
  num_entries += FileMapInfo::num_non_existent_class_paths();
  size_t bytes = entry_size * num_entries;

  _table = MetadataFactory::new_array<u8>(loader_data, (int)bytes, CHECK);
  _size = num_entries;
}

// Make a copy of the _shared_path_table for use during dynamic CDS dump.
// It is needed because some Java code continues to execute after dynamic dump has finished.
// However, during dynamic dump, we have modified FileMapInfo::_shared_path_table so
// FileMapInfo::shared_path(i) returns incorrect information in ClassLoader::record_result().
void FileMapInfo::copy_shared_path_table(ClassLoaderData* loader_data, TRAPS) {
  size_t entry_size = sizeof(SharedClassPathEntry);
  size_t bytes = entry_size * _shared_path_table.size();

  Array<u8>* array = MetadataFactory::new_array<u8>(loader_data, (int)bytes, CHECK);
  _saved_shared_path_table = SharedPathTable(array, _shared_path_table.size());

  for (int i = 0; i < _shared_path_table.size(); i++) {
    _saved_shared_path_table.path_at(i)->copy_from(shared_path(i), loader_data, CHECK);
  }
  _saved_shared_path_table_array = array;
}

void FileMapInfo::clone_shared_path_table(TRAPS) {
  Arguments::assert_is_dumping_archive();

  ClassLoaderData* loader_data = ClassLoaderData::the_null_class_loader_data();
  ClassPathEntry* jrt = ClassLoader::get_jrt_entry();

  assert(jrt != nullptr,
         "No modular java runtime image present when allocating the CDS classpath entry table");

  if (_saved_shared_path_table_array != nullptr) {
    MetadataFactory::free_array<u8>(loader_data, _saved_shared_path_table_array);
    _saved_shared_path_table_array = nullptr;
  }

  copy_shared_path_table(loader_data, CHECK);
}

void FileMapInfo::allocate_shared_path_table(TRAPS) {
  Arguments::assert_is_dumping_archive();

  ClassLoaderData* loader_data = ClassLoaderData::the_null_class_loader_data();
  ClassPathEntry* jrt = ClassLoader::get_jrt_entry();

  assert(jrt != nullptr,
         "No modular java runtime image present when allocating the CDS classpath entry table");

  _shared_path_table.dumptime_init(loader_data, CHECK);

  // 1. boot class path
  int i = 0;
  i = add_shared_classpaths(i, "boot",   jrt, CHECK);
  i = add_shared_classpaths(i, "app",    ClassLoader::app_classpath_entries(), CHECK);
  i = add_shared_classpaths(i, "module", ClassLoader::module_path_entries(), CHECK);

  for (int x = 0; x < num_non_existent_class_paths(); x++, i++) {
    const char* path = _non_existent_class_paths->at(x);
    shared_path(i)->init_as_non_existent(path, CHECK);
  }

  assert(i == _shared_path_table.size(), "number of shared path entry mismatch");
  clone_shared_path_table(CHECK);
}

int FileMapInfo::add_shared_classpaths(int i, const char* which, ClassPathEntry *cpe, TRAPS) {
  while (cpe != nullptr) {
    bool is_jrt = (cpe == ClassLoader::get_jrt_entry());
    bool is_module_path = i >= ClassLoaderExt::app_module_paths_start_index();
    const char* type = (is_jrt ? "jrt" : (cpe->is_jar_file() ? "jar" : "dir"));
    log_info(class, path)("add %s shared path (%s) %s", which, type, cpe->name());
    SharedClassPathEntry* ent = shared_path(i);
    ent->init(is_jrt, is_module_path, cpe, CHECK_0);
    if (cpe->is_jar_file()) {
      update_jar_manifest(cpe, ent, CHECK_0);
    }
    if (is_jrt) {
      cpe = ClassLoader::get_next_boot_classpath_entry(cpe);
    } else {
      cpe = cpe->next();
    }
    i++;
  }

  return i;
}

void FileMapInfo::check_nonempty_dir_in_shared_path_table() {
  Arguments::assert_is_dumping_archive();

  bool has_nonempty_dir = false;

  int last = _shared_path_table.size() - 1;
  if (last > ClassLoaderExt::max_used_path_index()) {
     // no need to check any path beyond max_used_path_index
     last = ClassLoaderExt::max_used_path_index();
  }

  for (int i = 0; i <= last; i++) {
    SharedClassPathEntry *e = shared_path(i);
    if (e->is_dir()) {
      const char* path = e->name();
      if (!os::dir_is_empty(path)) {
        log_error(cds)("Error: non-empty directory '%s'", path);
        has_nonempty_dir = true;
      }
    }
  }

  if (has_nonempty_dir) {
    ClassLoader::exit_with_path_failure("Cannot have non-empty directory in paths", nullptr);
  }
}

void FileMapInfo::record_non_existent_class_path_entry(const char* path) {
  Arguments::assert_is_dumping_archive();
  log_info(class, path)("non-existent Class-Path entry %s", path);
  if (_non_existent_class_paths == nullptr) {
    _non_existent_class_paths = new (mtClass) GrowableArray<const char*>(10, mtClass);
  }
  _non_existent_class_paths->append(os::strdup(path));
}

int FileMapInfo::num_non_existent_class_paths() {
  Arguments::assert_is_dumping_archive();
  if (_non_existent_class_paths != nullptr) {
    return _non_existent_class_paths->length();
  } else {
    return 0;
  }
}

int FileMapInfo::get_module_shared_path_index(Symbol* location) {
  if (location->starts_with("jrt:", 4) && get_number_of_shared_paths() > 0) {
    assert(shared_path(0)->is_modules_image(), "first shared_path must be the modules image");
    return 0;
  }

  if (ClassLoaderExt::app_module_paths_start_index() >= get_number_of_shared_paths()) {
    // The archive(s) were created without --module-path option
    return -1;
  }

  if (!location->starts_with("file:", 5)) {
    return -1;
  }

  // skip_uri_protocol was also called during dump time -- see ClassLoaderExt::process_module_table()
  ResourceMark rm;
  const char* file = ClassLoader::skip_uri_protocol(location->as_C_string());
  for (int i = ClassLoaderExt::app_module_paths_start_index(); i < get_number_of_shared_paths(); i++) {
    SharedClassPathEntry* ent = shared_path(i);
    assert(ent->in_named_module(), "must be");
    bool cond = strcmp(file, ent->name()) == 0;
    log_debug(class, path)("get_module_shared_path_index (%d) %s : %s = %s", i,
                           location->as_C_string(), ent->name(), cond ? "same" : "different");
    if (cond) {
      return i;
    }
  }

  return -1;
}

class ManifestStream: public ResourceObj {
  private:
  u1*   _buffer_start; // Buffer bottom
  u1*   _buffer_end;   // Buffer top (one past last element)
  u1*   _current;      // Current buffer position

 public:
  // Constructor
  ManifestStream(u1* buffer, int length) : _buffer_start(buffer),
                                           _current(buffer) {
    _buffer_end = buffer + length;
  }

  static bool is_attr(u1* attr, const char* name) {
    return strncmp((const char*)attr, name, strlen(name)) == 0;
  }

  static char* copy_attr(u1* value, size_t len) {
    char* buf = NEW_RESOURCE_ARRAY(char, len + 1);
    strncpy(buf, (char*)value, len);
    buf[len] = 0;
    return buf;
  }

  // The return value indicates if the JAR is signed or not
  bool check_is_signed() {
    u1* attr = _current;
    bool isSigned = false;
    while (_current < _buffer_end) {
      if (*_current == '\n') {
        *_current = '\0';
        u1* value = (u1*)strchr((char*)attr, ':');
        if (value != nullptr) {
          assert(*(value+1) == ' ', "Unrecognized format" );
          if (strstr((char*)attr, "-Digest") != nullptr) {
            isSigned = true;
            break;
          }
        }
        *_current = '\n'; // restore
        attr = _current + 1;
      }
      _current ++;
    }
    return isSigned;
  }
};

void FileMapInfo::update_jar_manifest(ClassPathEntry *cpe, SharedClassPathEntry* ent, TRAPS) {
  ClassLoaderData* loader_data = ClassLoaderData::the_null_class_loader_data();
  ResourceMark rm(THREAD);
  jint manifest_size;

  assert(cpe->is_jar_file() && ent->is_jar(), "the shared class path entry is not a JAR file");
  char* manifest = ClassLoaderExt::read_manifest(THREAD, cpe, &manifest_size);
  if (manifest != nullptr) {
    ManifestStream* stream = new ManifestStream((u1*)manifest,
                                                manifest_size);
    if (stream->check_is_signed()) {
      ent->set_is_signed();
    } else {
      // Copy the manifest into the shared archive
      manifest = ClassLoaderExt::read_raw_manifest(THREAD, cpe, &manifest_size);
      Array<u1>* buf = MetadataFactory::new_array<u1>(loader_data,
                                                      manifest_size,
                                                      CHECK);
      char* p = (char*)(buf->data());
      memcpy(p, manifest, manifest_size);
      ent->set_manifest(buf);
    }
  }
}

char* FileMapInfo::skip_first_path_entry(const char* path) {
  size_t path_sep_len = strlen(os::path_separator());
  char* p = strstr((char*)path, os::path_separator());
  if (p != nullptr) {
    debug_only( {
      size_t image_name_len = strlen(MODULES_IMAGE_NAME);
      assert(strncmp(p - image_name_len, MODULES_IMAGE_NAME, image_name_len) == 0,
             "first entry must be the modules image");
    } );
    p += path_sep_len;
  } else {
    debug_only( {
      assert(ClassLoader::string_ends_with(path, MODULES_IMAGE_NAME),
             "first entry must be the modules image");
    } );
  }
  return p;
}

int FileMapInfo::num_paths(const char* path) {
  if (path == nullptr) {
    return 0;
  }
  int npaths = 1;
  char* p = (char*)path;
  while (p != nullptr) {
    char* prev = p;
    p = strstr((char*)p, os::path_separator());
    if (p != nullptr) {
      p++;
      // don't count empty path
      if ((p - prev) > 1) {
       npaths++;
      }
    }
  }
  return npaths;
}

// Returns true if a path within the paths exists and has non-zero size.
bool FileMapInfo::check_paths_existence(const char* paths) {
  ClasspathStream cp_stream(paths);
  bool exist = false;
  struct stat st;
  while (cp_stream.has_next()) {
    const char* path = cp_stream.get_next();
    if (os::stat(path, &st) == 0 && st.st_size > 0) {
      exist = true;
      break;
    }
  }
  return exist;
}

GrowableArray<const char*>* FileMapInfo::create_dumptime_app_classpath_array() {
  Arguments::assert_is_dumping_archive();
  GrowableArray<const char*>* path_array = new GrowableArray<const char*>(10);
  ClassPathEntry* cpe = ClassLoader::app_classpath_entries();
  while (cpe != nullptr) {
    path_array->append(cpe->name());
    cpe = cpe->next();
  }
  return path_array;
}

GrowableArray<const char*>* FileMapInfo::create_path_array(const char* paths) {
  GrowableArray<const char*>* path_array = new GrowableArray<const char*>(10);
  JavaThread* current = JavaThread::current();
  ClasspathStream cp_stream(paths);
  bool non_jar_in_cp = header()->has_non_jar_in_classpath();
  while (cp_stream.has_next()) {
    const char* path = cp_stream.get_next();
    if (!non_jar_in_cp) {
      struct stat st;
      if (os::stat(path, &st) == 0) {
        path_array->append(path);
      }
    } else {
      const char* canonical_path = ClassLoader::get_canonical_path(path, current);
      if (canonical_path != nullptr) {
        char* error_msg = nullptr;
        jzfile* zip = ClassLoader::open_zip_file(canonical_path, &error_msg, current);
        if (zip != nullptr && error_msg == nullptr) {
          path_array->append(path);
        }
      }
    }
  }
  return path_array;
}

bool FileMapInfo::classpath_failure(const char* msg, const char* name) {
  ClassLoader::trace_class_path(msg, name);
  if (PrintSharedArchiveAndExit) {
    MetaspaceShared::set_archive_loading_failed();
  }
  return false;
}

unsigned int FileMapInfo::longest_common_app_classpath_prefix_len(int num_paths,
                                                                  GrowableArray<const char*>* rp_array) {
  if (num_paths == 0) {
    return 0;
  }
  unsigned int pos;
  for (pos = 0; ; pos++) {
    for (int i = 0; i < num_paths; i++) {
      if (rp_array->at(i)[pos] != '\0' && rp_array->at(i)[pos] == rp_array->at(0)[pos]) {
        continue;
      }
      // search backward for the pos before the file separator char
      while (pos > 0) {
        if (rp_array->at(0)[--pos] == *os::file_separator()) {
          return pos + 1;
        }
      }
      return 0;
    }
  }
  return 0;
}

bool FileMapInfo::check_paths(int shared_path_start_idx, int num_paths, GrowableArray<const char*>* rp_array,
                              unsigned int dumptime_prefix_len, unsigned int runtime_prefix_len) {
  int i = 0;
  int j = shared_path_start_idx;
  while (i < num_paths) {
    while (shared_path(j)->from_class_path_attr()) {
      // shared_path(j) was expanded from the JAR file attribute "Class-Path:"
      // during dump time. It's not included in the -classpath VM argument.
      j++;
    }
    assert(strlen(shared_path(j)->name()) > (size_t)dumptime_prefix_len, "sanity");
    const char* dumptime_path = shared_path(j)->name() + dumptime_prefix_len;
    assert(strlen(rp_array->at(i)) > (size_t)runtime_prefix_len, "sanity");
    const char* runtime_path = rp_array->at(i)  + runtime_prefix_len;
    if (!os::same_files(dumptime_path, runtime_path)) {
      return true;
    }
    i++;
    j++;
  }
  return false;
}

bool FileMapInfo::validate_boot_class_paths() {
  //
  // - Archive contains boot classes only - relaxed boot path check:
  //   Extra path elements appended to the boot path at runtime are allowed.
  //
  // - Archive contains application or platform classes - strict boot path check:
  //   Validate the entire runtime boot path, which must be compatible
  //   with the dump time boot path. Appending boot path at runtime is not
  //   allowed.
  //

  // The first entry in boot path is the modules_image (guaranteed by
  // ClassLoader::setup_boot_search_path()). Skip the first entry. The
  // path of the runtime modules_image may be different from the dump
  // time path (e.g. the JDK image is copied to a different location
  // after generating the shared archive), which is acceptable. For most
  // common cases, the dump time boot path might contain modules_image only.
  char* runtime_boot_path = Arguments::get_boot_class_path();
  char* rp = skip_first_path_entry(runtime_boot_path);
  assert(shared_path(0)->is_modules_image(), "first shared_path must be the modules image");
  int dp_len = header()->app_class_paths_start_index() - 1; // ignore the first path to the module image
  bool mismatch = false;

  bool relaxed_check = !header()->has_platform_or_app_classes();
  if (dp_len == 0 && rp == nullptr) {
    return true;   // ok, both runtime and dump time boot paths have modules_images only
  } else if (dp_len == 0 && rp != nullptr) {
    if (relaxed_check) {
      return true;   // ok, relaxed check, runtime has extra boot append path entries
    } else {
      ResourceMark rm;
      if (check_paths_existence(rp)) {
        // If a path exists in the runtime boot paths, it is considered a mismatch
        // since there's no boot path specified during dump time.
        mismatch = true;
      }
    }
  } else if (dp_len > 0 && rp != nullptr) {
    int num;
    ResourceMark rm;
    GrowableArray<const char*>* rp_array = create_path_array(rp);
    int rp_len = rp_array->length();
    if (rp_len >= dp_len) {
      if (relaxed_check) {
        // only check the leading entries in the runtime boot path, up to
        // the length of the dump time boot path
        num = dp_len;
      } else {
        // check the full runtime boot path, must match with dump time
        num = rp_len;
      }
      mismatch = check_paths(1, num, rp_array, 0, 0);
    } else {
      // create_path_array() ignores non-existing paths. Although the dump time and runtime boot classpath lengths
      // are the same initially, after the call to create_path_array(), the runtime boot classpath length could become
      // shorter. We consider boot classpath mismatch in this case.
      mismatch = true;
    }
  }

  if (mismatch) {
    // The paths are different
    return classpath_failure("[BOOT classpath mismatch, actual =", runtime_boot_path);
  }
  return true;
}

bool FileMapInfo::validate_app_class_paths(int shared_app_paths_len) {
  const char *appcp = Arguments::get_appclasspath();
  assert(appcp != nullptr, "null app classpath");
  int rp_len = num_paths(appcp);
  bool mismatch = false;
  if (rp_len < shared_app_paths_len) {
    return classpath_failure("Run time APP classpath is shorter than the one at dump time: ", appcp);
  }
  if (shared_app_paths_len != 0 && rp_len != 0) {
    // Prefix is OK: E.g., dump with -cp foo.jar, but run with -cp foo.jar:bar.jar.
    ResourceMark rm;
    GrowableArray<const char*>* rp_array = create_path_array(appcp);
    if (rp_array->length() == 0) {
      // None of the jar file specified in the runtime -cp exists.
      return classpath_failure("None of the jar file specified in the runtime -cp exists: -Djava.class.path=", appcp);
    }
    if (rp_array->length() < shared_app_paths_len) {
      // create_path_array() ignores non-existing paths. Although the dump time and runtime app classpath lengths
      // are the same initially, after the call to create_path_array(), the runtime app classpath length could become
      // shorter. We consider app classpath mismatch in this case.
      return classpath_failure("[APP classpath mismatch, actual: -Djava.class.path=", appcp);
    }

    // Handling of non-existent entries in the classpath: we eliminate all the non-existent
    // entries from both the dump time classpath (ClassLoader::update_class_path_entry_list)
    // and the runtime classpath (FileMapInfo::create_path_array), and check the remaining
    // entries. E.g.:
    //
    // dump : -cp a.jar:NE1:NE2:b.jar  -> a.jar:b.jar -> recorded in archive.
    // run 1: -cp NE3:a.jar:NE4:b.jar  -> a.jar:b.jar -> matched
    // run 2: -cp x.jar:NE4:b.jar      -> x.jar:b.jar -> mismatched

    int j = header()->app_class_paths_start_index();
    mismatch = check_paths(j, shared_app_paths_len, rp_array, 0, 0);
    if (mismatch) {
      // To facilitate app deployment, we allow the JAR files to be moved *together* to
      // a different location, as long as they are still stored under the same directory
      // structure. E.g., the following is OK.
      //     java -Xshare:dump -cp /a/Foo.jar:/a/b/Bar.jar  ...
      //     java -Xshare:auto -cp /x/y/Foo.jar:/x/y/b/Bar.jar  ...
      unsigned int dumptime_prefix_len = header()->common_app_classpath_prefix_size();
      unsigned int runtime_prefix_len = longest_common_app_classpath_prefix_len(shared_app_paths_len, rp_array);
      if (dumptime_prefix_len != 0 || runtime_prefix_len != 0) {
        log_info(class, path)("LCP length for app classpath (dumptime: %u, runtime: %u)",
                              dumptime_prefix_len, runtime_prefix_len);
        mismatch = check_paths(j, shared_app_paths_len, rp_array,
                               dumptime_prefix_len, runtime_prefix_len);
      }
      if (mismatch) {
        return classpath_failure("[APP classpath mismatch, actual: -Djava.class.path=", appcp);
      }
    }
  }
  return true;
}

void FileMapInfo::log_paths(const char* msg, int start_idx, int end_idx) {
  LogTarget(Info, class, path) lt;
  if (lt.is_enabled()) {
    LogStream ls(lt);
    ls.print("%s", msg);
    const char* prefix = "";
    for (int i = start_idx; i < end_idx; i++) {
      ls.print("%s%s", prefix, shared_path(i)->name());
      prefix = os::path_separator();
    }
    ls.cr();
  }
}

bool FileMapInfo::check_module_paths() {
  const char* rp = Arguments::get_property("jdk.module.path");
  int num_paths = Arguments::num_archives(rp);
  if (num_paths != header()->num_module_paths()) {
    return false;
  }
  ResourceMark rm;
  GrowableArray<const char*>* rp_array = create_path_array(rp);
  return check_paths(header()->app_module_paths_start_index(), num_paths, rp_array, 0, 0);
}

bool FileMapInfo::validate_shared_path_table() {
  assert(UseSharedSpaces, "runtime only");

  _validating_shared_path_table = true;

  // Load the shared path table info from the archive header
  _shared_path_table = header()->shared_path_table();
  if (DynamicDumpSharedSpaces) {
    // Only support dynamic dumping with the usage of the default CDS archive
    // or a simple base archive.
    // If the base layer archive contains additional path component besides
    // the runtime image and the -cp, dynamic dumping is disabled.
    //
    // When dynamic archiving is enabled, the _shared_path_table is overwritten
    // to include the application path and stored in the top layer archive.
    assert(shared_path(0)->is_modules_image(), "first shared_path must be the modules image");
    if (header()->app_class_paths_start_index() > 1) {
      DynamicDumpSharedSpaces = false;
      log_warning(cds)(
        "Dynamic archiving is disabled because base layer archive has appended boot classpath");
    }
    if (header()->num_module_paths() > 0) {
      if (!check_module_paths()) {
        DynamicDumpSharedSpaces = false;
        log_warning(cds)(
          "Dynamic archiving is disabled because base layer archive has a different module path");
      }
    }
  }

  log_paths("Expecting BOOT path=", 0, header()->app_class_paths_start_index());
  log_paths("Expecting -Djava.class.path=", header()->app_class_paths_start_index(), header()->app_module_paths_start_index());

  int module_paths_start_index = header()->app_module_paths_start_index();
  int shared_app_paths_len = 0;

  // validate the path entries up to the _max_used_path_index
  for (int i=0; i < header()->max_used_path_index() + 1; i++) {
    if (i < module_paths_start_index) {
      if (shared_path(i)->validate()) {
        // Only count the app class paths not from the "Class-path" attribute of a jar manifest.
        if (!shared_path(i)->from_class_path_attr() && i >= header()->app_class_paths_start_index()) {
          shared_app_paths_len++;
        }
        log_info(class, path)("ok");
      } else {
        if (_dynamic_archive_info != nullptr && _dynamic_archive_info->_is_static) {
          assert(!UseSharedSpaces, "UseSharedSpaces should be disabled");
        }
        return false;
      }
    } else if (i >= module_paths_start_index) {
      if (shared_path(i)->validate(false /* not a class path entry */)) {
        log_info(class, path)("ok");
      } else {
        if (_dynamic_archive_info != nullptr && _dynamic_archive_info->_is_static) {
          assert(!UseSharedSpaces, "UseSharedSpaces should be disabled");
        }
        return false;
      }
    }
  }

  if (header()->max_used_path_index() == 0) {
    // default archive only contains the module image in the bootclasspath
    assert(shared_path(0)->is_modules_image(), "first shared_path must be the modules image");
  } else {
    if (!validate_boot_class_paths() || !validate_app_class_paths(shared_app_paths_len)) {
      const char* mismatch_msg = "shared class paths mismatch";
      const char* hint_msg = log_is_enabled(Info, class, path) ?
          "" : " (hint: enable -Xlog:class+path=info to diagnose the failure)";
      if (RequireSharedSpaces) {
        fail_stop("%s%s", mismatch_msg, hint_msg);
      } else {
        log_warning(cds)("%s%s", mismatch_msg, hint_msg);
      }
      return false;
    }
  }

  validate_non_existent_class_paths();

  _validating_shared_path_table = false;

#if INCLUDE_JVMTI
  if (_classpath_entries_for_jvmti != nullptr) {
    os::free(_classpath_entries_for_jvmti);
  }
  size_t sz = sizeof(ClassPathEntry*) * get_number_of_shared_paths();
  _classpath_entries_for_jvmti = (ClassPathEntry**)os::malloc(sz, mtClass);
  memset((void*)_classpath_entries_for_jvmti, 0, sz);
#endif

  return true;
}

void FileMapInfo::validate_non_existent_class_paths() {
  // All of the recorded non-existent paths came from the Class-Path: attribute from the JAR
  // files on the app classpath. If any of these are found to exist during runtime,
  // it will change how classes are loading for the app loader. For safety, disable
  // loading of archived platform/app classes (currently there's no way to disable just the
  // app classes).

  assert(UseSharedSpaces, "runtime only");
  for (int i = header()->app_module_paths_start_index() + header()->num_module_paths();
       i < get_number_of_shared_paths();
       i++) {
    SharedClassPathEntry* ent = shared_path(i);
    if (!ent->check_non_existent()) {
      log_warning(cds)("Archived non-system classes are disabled because the "
              "file %s exists", ent->name());
      header()->set_has_platform_or_app_classes(false);
    }
  }
}

// A utility class for reading/validating the GenericCDSFileMapHeader portion of
// a CDS archive's header. The file header of all CDS archives with versions from
// CDS_GENERIC_HEADER_SUPPORTED_MIN_VERSION (12) are guaranteed to always start
// with GenericCDSFileMapHeader. This makes it possible to read important information
// from a CDS archive created by a different version of HotSpot, so that we can
// automatically regenerate the archive as necessary (JDK-8261455).
class FileHeaderHelper {
  int _fd;
  bool _is_valid;
  bool _is_static;
  GenericCDSFileMapHeader* _header;
  const char* _archive_name;
  const char* _base_archive_name;

public:
  FileHeaderHelper(const char* archive_name, bool is_static) {
    _fd = -1;
    _is_valid = false;
    _header = nullptr;
    _base_archive_name = nullptr;
    _archive_name = archive_name;
    _is_static = is_static;
  }

  ~FileHeaderHelper() {
    if (_header != nullptr) {
      FREE_C_HEAP_ARRAY(char, _header);
    }
    if (_fd != -1) {
      ::close(_fd);
    }
  }

  bool initialize() {
    assert(_archive_name != nullptr, "Archive name is null");
    _fd = os::open(_archive_name, O_RDONLY | O_BINARY, 0);
    if (_fd < 0) {
      log_info(cds)("Specified shared archive not found (%s)", _archive_name);
      return false;
    }
    return initialize(_fd);
  }

  // for an already opened file, do not set _fd
  bool initialize(int fd) {
    assert(_archive_name != nullptr, "Archive name is null");
    assert(fd != -1, "Archive must be opened already");
    // First read the generic header so we know the exact size of the actual header.
    GenericCDSFileMapHeader gen_header;
    size_t size = sizeof(GenericCDSFileMapHeader);
    os::lseek(fd, 0, SEEK_SET);
    size_t n = ::read(fd, (void*)&gen_header, (unsigned int)size);
    if (n != size) {
      log_warning(cds)("Unable to read generic CDS file map header from shared archive");
      return false;
    }

    if (gen_header._magic != CDS_ARCHIVE_MAGIC &&
        gen_header._magic != CDS_DYNAMIC_ARCHIVE_MAGIC) {
      log_warning(cds)("The shared archive file has a bad magic number: %#x", gen_header._magic);
      return false;
    }

    if (gen_header._version < CDS_GENERIC_HEADER_SUPPORTED_MIN_VERSION) {
      log_warning(cds)("Cannot handle shared archive file version 0x%x. Must be at least 0x%x.",
                                 gen_header._version, CDS_GENERIC_HEADER_SUPPORTED_MIN_VERSION);
      return false;
    }

    if (gen_header._version !=  CURRENT_CDS_ARCHIVE_VERSION) {
      log_warning(cds)("The shared archive file version 0x%x does not match the required version 0x%x.",
                                 gen_header._version, CURRENT_CDS_ARCHIVE_VERSION);
    }

    size_t filelen = os::lseek(fd, 0, SEEK_END);
    if (gen_header._header_size >= filelen) {
      log_warning(cds)("Archive file header larger than archive file");
      return false;
    }

    // Read the actual header and perform more checks
    size = gen_header._header_size;
    _header = (GenericCDSFileMapHeader*)NEW_C_HEAP_ARRAY(char, size, mtInternal);
    os::lseek(fd, 0, SEEK_SET);
    n = ::read(fd, (void*)_header, (unsigned int)size);
    if (n != size) {
      log_warning(cds)("Unable to read actual CDS file map header from shared archive");
      return false;
    }

    if (!check_header_crc()) {
      return false;
    }

    if (!check_and_init_base_archive_name()) {
      return false;
    }

    // All fields in the GenericCDSFileMapHeader has been validated.
    _is_valid = true;
    return true;
  }

  GenericCDSFileMapHeader* get_generic_file_header() {
    assert(_header != nullptr && _is_valid, "must be a valid archive file");
    return _header;
  }

  const char* base_archive_name() {
    assert(_header != nullptr && _is_valid, "must be a valid archive file");
    return _base_archive_name;
  }

 private:
  bool check_header_crc() const {
    if (VerifySharedSpaces) {
      FileMapHeader* header = (FileMapHeader*)_header;
      int actual_crc = header->compute_crc();
      if (actual_crc != header->crc()) {
        log_info(cds)("_crc expected: %d", header->crc());
        log_info(cds)("       actual: %d", actual_crc);
        log_warning(cds)("Header checksum verification failed.");
        return false;
      }
    }
    return true;
  }

  bool check_and_init_base_archive_name() {
    unsigned int name_offset = _header->_base_archive_name_offset;
    unsigned int name_size   = _header->_base_archive_name_size;
    unsigned int header_size = _header->_header_size;

    if (name_offset + name_size < name_offset) {
      log_warning(cds)("base_archive_name offset/size overflow: " UINT32_FORMAT "/" UINT32_FORMAT,
                                 name_offset, name_size);
      return false;
    }
    if (_header->_magic == CDS_ARCHIVE_MAGIC) {
      if (name_offset != 0) {
        log_warning(cds)("static shared archive must have zero _base_archive_name_offset");
        return false;
      }
      if (name_size != 0) {
        log_warning(cds)("static shared archive must have zero _base_archive_name_size");
        return false;
      }
    } else {
      assert(_header->_magic == CDS_DYNAMIC_ARCHIVE_MAGIC, "must be");
      if ((name_size == 0 && name_offset != 0) ||
          (name_size != 0 && name_offset == 0)) {
        // If either is zero, both must be zero. This indicates that we are using the default base archive.
        log_warning(cds)("Invalid base_archive_name offset/size: " UINT32_FORMAT "/" UINT32_FORMAT,
                                   name_offset, name_size);
        return false;
      }
      if (name_size > 0) {
        if (name_offset + name_size > header_size) {
          log_warning(cds)("Invalid base_archive_name offset/size (out of range): "
                                     UINT32_FORMAT " + " UINT32_FORMAT " > " UINT32_FORMAT ,
                                     name_offset, name_size, header_size);
          return false;
        }
        const char* name = ((const char*)_header) + _header->_base_archive_name_offset;
        if (name[name_size - 1] != '\0' || strlen(name) != name_size - 1) {
          log_warning(cds)("Base archive name is damaged");
          return false;
        }
        if (!os::file_exists(name)) {
          log_warning(cds)("Base archive %s does not exist", name);
          return false;
        }
        _base_archive_name = name;
      }
    }

    return true;
  }
};

// Return value:
// false:
//      <archive_name> is not a valid archive. *base_archive_name is set to null.
// true && (*base_archive_name) == nullptr:
//      <archive_name> is a valid static archive.
// true && (*base_archive_name) != nullptr:
//      <archive_name> is a valid dynamic archive.
bool FileMapInfo::get_base_archive_name_from_header(const char* archive_name,
                                                    char** base_archive_name) {
  FileHeaderHelper file_helper(archive_name, false);
  *base_archive_name = nullptr;

  if (!file_helper.initialize()) {
    return false;
  }
  GenericCDSFileMapHeader* header = file_helper.get_generic_file_header();
  if (header->_magic != CDS_DYNAMIC_ARCHIVE_MAGIC) {
    assert(header->_magic == CDS_ARCHIVE_MAGIC, "must be");
    if (AutoCreateSharedArchive) {
     log_warning(cds)("AutoCreateSharedArchive is ignored because %s is a static archive", archive_name);
    }
    return true;
  }

  const char* base = file_helper.base_archive_name();
  if (base == nullptr) {
    *base_archive_name = Arguments::get_default_shared_archive_path();
  } else {
    *base_archive_name = os::strdup_check_oom(base);
  }

  return true;
}

// Read the FileMapInfo information from the file.

bool FileMapInfo::init_from_file(int fd) {
  FileHeaderHelper file_helper(_full_path, _is_static);
  if (!file_helper.initialize(fd)) {
    log_warning(cds)("Unable to read the file header.");
    return false;
  }
  GenericCDSFileMapHeader* gen_header = file_helper.get_generic_file_header();

  if (_is_static) {
    if (gen_header->_magic != CDS_ARCHIVE_MAGIC) {
      log_warning(cds)("Not a base shared archive: %s", _full_path);
      return false;
    }
  } else {
    if (gen_header->_magic != CDS_DYNAMIC_ARCHIVE_MAGIC) {
      log_warning(cds)("Not a top shared archive: %s", _full_path);
      return false;
    }
  }

  _header = (FileMapHeader*)os::malloc(gen_header->_header_size, mtInternal);
  os::lseek(fd, 0, SEEK_SET); // reset to begin of the archive
  size_t size = gen_header->_header_size;
  size_t n = ::read(fd, (void*)_header, (unsigned int)size);
  if (n != size) {
    log_warning(cds)("Failed to read file header from the top archive file\n");
    return false;
  }

  if (header()->version() != CURRENT_CDS_ARCHIVE_VERSION) {
    log_info(cds)("_version expected: 0x%x", CURRENT_CDS_ARCHIVE_VERSION);
    log_info(cds)("           actual: 0x%x", header()->version());
    log_warning(cds)("The shared archive file has the wrong version.");
    return false;
  }

  int common_path_size = header()->common_app_classpath_prefix_size();
  if (common_path_size < 0) {
      log_warning(cds)("common app classpath prefix len < 0");
      return false;
  }

  unsigned int base_offset = header()->base_archive_name_offset();
  unsigned int name_size = header()->base_archive_name_size();
  unsigned int header_size = header()->header_size();
  if (base_offset != 0 && name_size != 0) {
    if (header_size != base_offset + name_size) {
      log_info(cds)("_header_size: " UINT32_FORMAT, header_size);
      log_info(cds)("common_app_classpath_size: " UINT32_FORMAT, header()->common_app_classpath_prefix_size());
      log_info(cds)("base_archive_name_size: " UINT32_FORMAT, header()->base_archive_name_size());
      log_info(cds)("base_archive_name_offset: " UINT32_FORMAT, header()->base_archive_name_offset());
      log_warning(cds)("The shared archive file has an incorrect header size.");
      return false;
    }
  }

  const char* actual_ident = header()->jvm_ident();

  if (actual_ident[JVM_IDENT_MAX-1] != 0) {
    log_warning(cds)("JVM version identifier is corrupted.");
    return false;
  }

  char expected_ident[JVM_IDENT_MAX];
  get_header_version(expected_ident);
  if (strncmp(actual_ident, expected_ident, JVM_IDENT_MAX-1) != 0) {
    log_info(cds)("_jvm_ident expected: %s", expected_ident);
    log_info(cds)("             actual: %s", actual_ident);
    log_warning(cds)("The shared archive file was created by a different"
                  " version or build of HotSpot");
    return false;
  }

  _file_offset = header()->header_size(); // accounts for the size of _base_archive_name

  size_t len = os::lseek(fd, 0, SEEK_END);

  for (int i = 0; i <= MetaspaceShared::last_valid_region; i++) {
    FileMapRegion* r = region_at(i);
    if (r->file_offset() > len || len - r->file_offset() < r->used()) {
      log_warning(cds)("The shared archive file has been truncated.");
      return false;
    }
  }

  return true;
}

void FileMapInfo::seek_to_position(size_t pos) {
  if (os::lseek(_fd, (long)pos, SEEK_SET) < 0) {
    fail_stop("Unable to seek to position " SIZE_FORMAT, pos);
  }
}

// Read the FileMapInfo information from the file.
bool FileMapInfo::open_for_read() {
  if (_file_open) {
    return true;
  }
  log_info(cds)("trying to map %s", _full_path);
  int fd = os::open(_full_path, O_RDONLY | O_BINARY, 0);
  if (fd < 0) {
    if (errno == ENOENT) {
      log_info(cds)("Specified shared archive not found (%s)", _full_path);
    } else {
      log_warning(cds)("Failed to open shared archive file (%s)",
                    os::strerror(errno));
    }
    return false;
  } else {
    log_info(cds)("Opened archive %s.", _full_path);
  }

  _fd = fd;
  _file_open = true;
  return true;
}

// Write the FileMapInfo information to the file.

void FileMapInfo::open_for_write() {
  LogMessage(cds) msg;
  if (msg.is_info()) {
    msg.info("Dumping shared data to file: ");
    msg.info("   %s", _full_path);
  }

#ifdef _WINDOWS  // On Windows, need WRITE permission to remove the file.
    chmod(_full_path, _S_IREAD | _S_IWRITE);
#endif

  // Use remove() to delete the existing file because, on Unix, this will
  // allow processes that have it open continued access to the file.
  remove(_full_path);
  int fd = os::open(_full_path, O_RDWR | O_CREAT | O_TRUNC | O_BINARY, 0444);
  if (fd < 0) {
    fail_stop("Unable to create shared archive file %s: (%s).", _full_path,
              os::strerror(errno));
  }
  _fd = fd;
  _file_open = true;

  // Seek past the header. We will write the header after all regions are written
  // and their CRCs computed.
  size_t header_bytes = header()->header_size();

  header_bytes = align_up(header_bytes, MetaspaceShared::core_region_alignment());
  _file_offset = header_bytes;
  seek_to_position(_file_offset);
}

// Write the header to the file, seek to the next allocation boundary.

void FileMapInfo::write_header() {
  _file_offset = 0;
  seek_to_position(_file_offset);
  assert(is_file_position_aligned(), "must be");
  write_bytes(header(), header()->header_size());
}

size_t FileMapRegion::used_aligned() const {
  return align_up(used(), MetaspaceShared::core_region_alignment());
}

void FileMapRegion::init(int region_index, size_t mapping_offset, size_t size, bool read_only,
                         bool allow_exec, int crc) {
  _is_heap_region = HeapShared::is_heap_region(region_index);
  _is_bitmap_region = (region_index == MetaspaceShared::bm);
  _mapping_offset = mapping_offset;
  _used = size;
  _read_only = read_only;
  _allow_exec = allow_exec;
  _crc = crc;
  _mapped_from_file = false;
  _mapped_base = nullptr;
}

void FileMapRegion::init_bitmaps(ArchiveHeapBitmapInfo oopmap, ArchiveHeapBitmapInfo ptrmap) {
  _oopmap_offset = oopmap._bm_region_offset;
  _oopmap_size_in_bits = oopmap._size_in_bits;

  _ptrmap_offset = ptrmap._bm_region_offset;
  _ptrmap_size_in_bits = ptrmap._size_in_bits;
}

BitMapView FileMapRegion::bitmap_view(bool is_oopmap) {
  char* bitmap_base = FileMapInfo::current_info()->map_bitmap_region();
  bitmap_base += is_oopmap ? _oopmap_offset : _ptrmap_offset;
  size_t size_in_bits = is_oopmap ? _oopmap_size_in_bits : _ptrmap_size_in_bits;
  return BitMapView((BitMap::bm_word_t*)(bitmap_base), size_in_bits);
}

BitMapView FileMapRegion::oopmap_view() {
  return bitmap_view(true);
}

BitMapView FileMapRegion::ptrmap_view() {
  assert(has_ptrmap(), "must be");
  return bitmap_view(false);
}

bool FileMapRegion::check_region_crc() const {
  // This function should be called after the region has been properly
  // loaded into memory via FileMapInfo::map_region() or FileMapInfo::read_region().
  // I.e., this->mapped_base() must be valid.
  size_t sz = used();
  if (sz == 0) {
    return true;
  }

  assert(mapped_base() != nullptr, "must be initialized");
  int crc = ClassLoader::crc32(0, mapped_base(), (jint)sz);
  if (crc != this->crc()) {
    log_warning(cds)("Checksum verification failed.");
    return false;
  }
  return true;
}

static const char* region_name(int region_index) {
  static const char* names[] = {
    "rw", "ro", "bm", "ca0", "ca1", "oa0", "oa1"
  };
  const int num_regions = sizeof(names)/sizeof(names[0]);
  assert(0 <= region_index && region_index < num_regions, "sanity");

  return names[region_index];
}

void FileMapRegion::print(outputStream* st, int region_index) {
  st->print_cr("============ region ============= %d \"%s\"", region_index, region_name(region_index));
  st->print_cr("- crc:                            0x%08x", _crc);
  st->print_cr("- read_only:                      %d", _read_only);
  st->print_cr("- allow_exec:                     %d", _allow_exec);
  st->print_cr("- is_heap_region:                 %d", _is_heap_region);
  st->print_cr("- is_bitmap_region:               %d", _is_bitmap_region);
  st->print_cr("- mapped_from_file:               %d", _mapped_from_file);
  st->print_cr("- file_offset:                    " SIZE_FORMAT_X, _file_offset);
  st->print_cr("- mapping_offset:                 " SIZE_FORMAT_X, _mapping_offset);
  st->print_cr("- used:                           " SIZE_FORMAT, _used);
  st->print_cr("- oopmap_offset:                  " SIZE_FORMAT_X, _oopmap_offset);
  st->print_cr("- oopmap_size_in_bits:            " SIZE_FORMAT, _oopmap_size_in_bits);
  st->print_cr("- mapped_base:                    " INTPTR_FORMAT, p2i(_mapped_base));
}

void FileMapInfo::write_region(int region, char* base, size_t size,
                               bool read_only, bool allow_exec) {
  Arguments::assert_is_dumping_archive();

  FileMapRegion* r = region_at(region);
  char* requested_base;
  size_t mapping_offset = 0;

  if (region == MetaspaceShared::bm) {
    requested_base = nullptr; // always null for bm region
  } else if (size == 0) {
    // This is an unused region (e.g., a heap region when !INCLUDE_CDS_JAVA_HEAP)
    requested_base = nullptr;
  } else if (HeapShared::is_heap_region(region)) {
    assert(HeapShared::can_write(), "sanity");
#if INCLUDE_CDS_JAVA_HEAP
    assert(!DynamicDumpSharedSpaces, "must be");
    requested_base = (char*)ArchiveHeapWriter::heap_region_requested_bottom(region);
    if (UseCompressedOops) {
      mapping_offset = (size_t)((address)requested_base - CompressedOops::base());
      assert((mapping_offset >> CompressedOops::shift()) << CompressedOops::shift() == mapping_offset, "must be");
    } else {
#if INCLUDE_G1GC
      mapping_offset = requested_base - (char*)G1CollectedHeap::heap()->reserved().start();
#endif
    }
#endif // INCLUDE_CDS_JAVA_HEAP
  } else {
    char* requested_SharedBaseAddress = (char*)MetaspaceShared::requested_base_address();
    requested_base = ArchiveBuilder::current()->to_requested(base);
    assert(requested_base >= requested_SharedBaseAddress, "must be");
    mapping_offset = requested_base - requested_SharedBaseAddress;
  }

  r->set_file_offset(_file_offset);
  int crc = ClassLoader::crc32(0, base, (jint)size);
  if (size > 0) {
    log_info(cds)("Shared file region (%-3s)  %d: " SIZE_FORMAT_W(8)
                   " bytes, addr " INTPTR_FORMAT " file offset 0x%08" PRIxPTR
                   " crc 0x%08x",
                   region_name(region), region, size, p2i(requested_base), _file_offset, crc);
  }

  r->init(region, mapping_offset, size, read_only, allow_exec, crc);

  if (base != nullptr) {
    write_bytes_aligned(base, size);
  }
}

size_t FileMapInfo::set_bitmaps_offset(GrowableArray<ArchiveHeapBitmapInfo>* bitmaps, size_t curr_size) {
  for (int i = 0; i < bitmaps->length(); i++) {
    bitmaps->at(i)._bm_region_offset = curr_size;
    curr_size += bitmaps->at(i)._size_in_bytes;
  }
  return curr_size;
}

size_t FileMapInfo::write_bitmaps(GrowableArray<ArchiveHeapBitmapInfo>* bitmaps, size_t curr_offset, char* buffer) {
  for (int i = 0; i < bitmaps->length(); i++) {
    memcpy(buffer + curr_offset, bitmaps->at(i)._map, bitmaps->at(i)._size_in_bytes);
    curr_offset += bitmaps->at(i)._size_in_bytes;
  }
  return curr_offset;
}

char* FileMapInfo::write_bitmap_region(const CHeapBitMap* ptrmap,
                                       GrowableArray<ArchiveHeapBitmapInfo>* closed_bitmaps,
                                       GrowableArray<ArchiveHeapBitmapInfo>* open_bitmaps,
                                       size_t &size_in_bytes) {
  size_t size_in_bits = ptrmap->size();
  size_in_bytes = ptrmap->size_in_bytes();

  if (closed_bitmaps != nullptr && open_bitmaps != nullptr) {
    size_in_bytes = set_bitmaps_offset(closed_bitmaps, size_in_bytes);
    size_in_bytes = set_bitmaps_offset(open_bitmaps, size_in_bytes);
  }

  char* buffer = NEW_C_HEAP_ARRAY(char, size_in_bytes, mtClassShared);
  ptrmap->write_to((BitMap::bm_word_t*)buffer, ptrmap->size_in_bytes());
  header()->set_ptrmap_size_in_bits(size_in_bits);

  if (closed_bitmaps != nullptr && open_bitmaps != nullptr) {
    size_t curr_offset = write_bitmaps(closed_bitmaps, ptrmap->size_in_bytes(), buffer);
    write_bitmaps(open_bitmaps, curr_offset, buffer);
  }

  write_region(MetaspaceShared::bm, (char*)buffer, size_in_bytes, /*read_only=*/true, /*allow_exec=*/false);
  return buffer;
}

// Write out the given archive heap memory regions.  GC code combines multiple
// consecutive archive GC regions into one MemRegion whenever possible and
// produces the 'regions' array.
//
// If the archive heap memory size is smaller than a single dump time GC region
// size, there is only one MemRegion in the array.
//
// If the archive heap memory size is bigger than one dump time GC region size,
// the 'regions' array may contain more than one consolidated MemRegions. When
// the first/bottom archive GC region is a partial GC region (with the empty
// portion at the higher address within the region), one MemRegion is used for
// the bottom partial archive GC region. The rest of the consecutive archive
// GC regions are combined into another MemRegion.
//
// Here's the mapping from (archive heap GC regions) -> (GrowableArray<MemRegion> *regions).
//   + We have 1 or more archive heap regions: ah0, ah1, ah2 ..... ahn
//   + We have 1 or 2 consolidated heap memory regions: r0 and r1
//
// If there's a single archive GC region (ah0), then r0 == ah0, and r1 is empty.
// Otherwise:
//
// "X" represented space that's occupied by heap objects.
// "_" represented unused spaced in the heap region.
//
//
//    |ah0       | ah1 | ah2| ...... | ahn|
//    |XXXXXX|__ |XXXXX|XXXX|XXXXXXXX|XXXX|
//    |<-r0->|   |<- r1 ----------------->|
//            ^^^
//             |
//             +-- gap
size_t FileMapInfo::write_heap_regions(GrowableArray<MemRegion>* regions,
                                       GrowableArray<ArchiveHeapBitmapInfo>* bitmaps,
                                       int first_region_id, int max_num_regions) {
  assert(max_num_regions <= 2, "Only support maximum 2 memory regions");

  int arr_len = regions == nullptr ? 0 : regions->length();
  if (arr_len > max_num_regions) {
    fail_stop("Unable to write archive heap memory regions: "
              "number of memory regions exceeds maximum due to fragmentation. "
              "Please increase java heap size "
              "(current MaxHeapSize is " SIZE_FORMAT ", InitialHeapSize is " SIZE_FORMAT ").",
              MaxHeapSize, InitialHeapSize);
  }

  size_t total_size = 0;
  for (int i = 0; i < max_num_regions; i++) {
    char* start = nullptr;
    size_t size = 0;
    if (i < arr_len) {
      start = (char*)regions->at(i).start();
      size = regions->at(i).byte_size();
      total_size += size;
    }

    int region_idx = i + first_region_id;
    write_region(region_idx, start, size, false, false);
    if (size > 0) {
      int oopmap_idx = i * 2;
      int ptrmap_idx = i * 2 + 1;
      region_at(region_idx)->init_bitmaps(bitmaps->at(oopmap_idx),
                                          bitmaps->at(ptrmap_idx));
    }
  }
  return total_size;
}

// Dump bytes to file -- at the current file position.

void FileMapInfo::write_bytes(const void* buffer, size_t nbytes) {
  assert(_file_open, "must be");
  ssize_t n = os::write(_fd, buffer, (unsigned int)nbytes);
  if (n < 0 || (size_t)n != nbytes) {
    // If the shared archive is corrupted, close it and remove it.
    close();
    remove(_full_path);
    fail_stop("Unable to write to shared archive file.");
  }
  _file_offset += nbytes;
}

bool FileMapInfo::is_file_position_aligned() const {
  return _file_offset == align_up(_file_offset,
                                  MetaspaceShared::core_region_alignment());
}

// Align file position to an allocation unit boundary.

void FileMapInfo::align_file_position() {
  assert(_file_open, "must be");
  size_t new_file_offset = align_up(_file_offset,
                                    MetaspaceShared::core_region_alignment());
  if (new_file_offset != _file_offset) {
    _file_offset = new_file_offset;
    // Seek one byte back from the target and write a byte to insure
    // that the written file is the correct length.
    _file_offset -= 1;
    seek_to_position(_file_offset);
    char zero = 0;
    write_bytes(&zero, 1);
  }
}


// Dump bytes to file -- at the current file position.

void FileMapInfo::write_bytes_aligned(const void* buffer, size_t nbytes) {
  align_file_position();
  write_bytes(buffer, nbytes);
  align_file_position();
}

// Close the shared archive file.  This does NOT unmap mapped regions.

void FileMapInfo::close() {
  if (_file_open) {
    if (::close(_fd) < 0) {
      fail_stop("Unable to close the shared archive file.");
    }
    _file_open = false;
    _fd = -1;
  }
}


// JVM/TI RedefineClasses() support:
// Remap the shared readonly space to shared readwrite, private.
bool FileMapInfo::remap_shared_readonly_as_readwrite() {
  int idx = MetaspaceShared::ro;
  FileMapRegion* r = region_at(idx);
  if (!r->read_only()) {
    // the space is already readwrite so we are done
    return true;
  }
  size_t size = r->used_aligned();
  if (!open_for_read()) {
    return false;
  }
  char *addr = r->mapped_base();
  char *base = os::remap_memory(_fd, _full_path, r->file_offset(),
                                addr, size, false /* !read_only */,
                                r->allow_exec());
  close();
  // These have to be errors because the shared region is now unmapped.
  if (base == nullptr) {
    log_error(cds)("Unable to remap shared readonly space (errno=%d).", errno);
    vm_exit(1);
  }
  if (base != addr) {
    log_error(cds)("Unable to remap shared readonly space (errno=%d).", errno);
    vm_exit(1);
  }
  r->set_read_only(false);
  return true;
}

// Memory map a region in the address space.
static const char* shared_region_name[] = { "ReadWrite", "ReadOnly", "Bitmap",
                                            "String1", "String2", "OpenArchive1", "OpenArchive2" };

MapArchiveResult FileMapInfo::map_regions(int regions[], int num_regions, char* mapped_base_address, ReservedSpace rs) {
  DEBUG_ONLY(FileMapRegion* last_region = nullptr);
  intx addr_delta = mapped_base_address - header()->requested_base_address();

  // Make sure we don't attempt to use header()->mapped_base_address() unless
  // it's been successfully mapped.
  DEBUG_ONLY(header()->set_mapped_base_address((char*)(uintptr_t)0xdeadbeef);)

  for (int i = 0; i < num_regions; i++) {
    int idx = regions[i];
    MapArchiveResult result = map_region(idx, addr_delta, mapped_base_address, rs);
    if (result != MAP_ARCHIVE_SUCCESS) {
      return result;
    }
    FileMapRegion* r = region_at(idx);
    DEBUG_ONLY(if (last_region != nullptr) {
        // Ensure that the OS won't be able to allocate new memory spaces between any mapped
        // regions, or else it would mess up the simple comparison in MetaspaceObj::is_shared().
        assert(r->mapped_base() == last_region->mapped_end(), "must have no gaps");
      }
      last_region = r;)
    log_info(cds)("Mapped %s region #%d at base " INTPTR_FORMAT " top " INTPTR_FORMAT " (%s)", is_static() ? "static " : "dynamic",
                  idx, p2i(r->mapped_base()), p2i(r->mapped_end()),
                  shared_region_name[idx]);

  }

  header()->set_mapped_base_address(header()->requested_base_address() + addr_delta);
  if (addr_delta != 0 && !relocate_pointers_in_core_regions(addr_delta)) {
    return MAP_ARCHIVE_OTHER_FAILURE;
  }

  return MAP_ARCHIVE_SUCCESS;
}

bool FileMapInfo::read_region(int i, char* base, size_t size, bool do_commit) {
  FileMapRegion* r = region_at(i);
  if (do_commit) {
    log_info(cds)("Commit %s region #%d at base " INTPTR_FORMAT " top " INTPTR_FORMAT " (%s)%s",
                  is_static() ? "static " : "dynamic", i, p2i(base), p2i(base + size),
                  shared_region_name[i], r->allow_exec() ? " exec" : "");
    if (!os::commit_memory(base, size, r->allow_exec())) {
      log_error(cds)("Failed to commit %s region #%d (%s)", is_static() ? "static " : "dynamic",
                     i, shared_region_name[i]);
      return false;
    }
  }
  if (os::lseek(_fd, (long)r->file_offset(), SEEK_SET) != (int)r->file_offset() ||
      read_bytes(base, size) != size) {
    return false;
  }

  r->set_mapped_from_file(false);
  r->set_mapped_base(base);

  if (VerifySharedSpaces && !r->check_region_crc()) {
    return false;
  }

  return true;
}

MapArchiveResult FileMapInfo::map_region(int i, intx addr_delta, char* mapped_base_address, ReservedSpace rs) {
  assert(!HeapShared::is_heap_region(i), "sanity");
  FileMapRegion* r = region_at(i);
  size_t size = r->used_aligned();
  char *requested_addr = mapped_base_address + r->mapping_offset();
  assert(r->mapped_base() == nullptr, "must be not mapped yet");
  assert(requested_addr != nullptr, "must be specified");

  r->set_mapped_from_file(false);

  if (MetaspaceShared::use_windows_memory_mapping()) {
    // Windows cannot remap read-only shared memory to read-write when required for
    // RedefineClasses, which is also used by JFR.  Always map windows regions as RW.
    r->set_read_only(false);
  } else if (JvmtiExport::can_modify_any_class() || JvmtiExport::can_walk_any_space() ||
             Arguments::has_jfr_option()) {
    // If a tool agent is in use (debugging enabled), or JFR, we must map the address space RW
    r->set_read_only(false);
  } else if (addr_delta != 0) {
    r->set_read_only(false); // Need to patch the pointers
  }

  if (MetaspaceShared::use_windows_memory_mapping() && rs.is_reserved()) {
    // This is the second time we try to map the archive(s). We have already created a ReservedSpace
    // that covers all the FileMapRegions to ensure all regions can be mapped. However, Windows
    // can't mmap into a ReservedSpace, so we just ::read() the data. We're going to patch all the
    // regions anyway, so there's no benefit for mmap anyway.
    if (!read_region(i, requested_addr, size, /* do_commit = */ true)) {
      log_info(cds)("Failed to read %s shared space into reserved space at " INTPTR_FORMAT,
                    shared_region_name[i], p2i(requested_addr));
      return MAP_ARCHIVE_OTHER_FAILURE; // oom or I/O error.
    } else {
      assert(r->mapped_base() != nullptr, "must be initialized");
    }
  } else {
    // Note that this may either be a "fresh" mapping into unreserved address
    // space (Windows, first mapping attempt), or a mapping into pre-reserved
    // space (Posix). See also comment in MetaspaceShared::map_archives().
    char* base = os::map_memory(_fd, _full_path, r->file_offset(),
                                requested_addr, size, r->read_only(),
                                r->allow_exec(), mtClassShared);
    if (base != requested_addr) {
      log_info(cds)("Unable to map %s shared space at " INTPTR_FORMAT,
                    shared_region_name[i], p2i(requested_addr));
      _memory_mapping_failed = true;
      return MAP_ARCHIVE_MMAP_FAILURE;
    }
    r->set_mapped_from_file(true);
    r->set_mapped_base(requested_addr);
  }

  if (VerifySharedSpaces && !r->check_region_crc()) {
    return MAP_ARCHIVE_OTHER_FAILURE;
  }

  return MAP_ARCHIVE_SUCCESS;
}

// The return value is the location of the archive relocation bitmap.
char* FileMapInfo::map_bitmap_region() {
  FileMapRegion* r = region_at(MetaspaceShared::bm);
  if (r->mapped_base() != nullptr) {
    return r->mapped_base();
  }
  bool read_only = true, allow_exec = false;
  char* requested_addr = nullptr; // allow OS to pick any location
  char* bitmap_base = os::map_memory(_fd, _full_path, r->file_offset(),
                                     requested_addr, r->used_aligned(), read_only, allow_exec, mtClassShared);
  if (bitmap_base == nullptr) {
    log_info(cds)("failed to map relocation bitmap");
    return nullptr;
  }

  r->set_mapped_base(bitmap_base);
  if (VerifySharedSpaces && !r->check_region_crc()) {
    log_error(cds)("relocation bitmap CRC error");
    if (!os::unmap_memory(bitmap_base, r->used_aligned())) {
      fatal("os::unmap_memory of relocation bitmap failed");
    }
    return nullptr;
  }

  r->set_mapped_from_file(true);
  log_info(cds)("Mapped %s region #%d at base " INTPTR_FORMAT " top " INTPTR_FORMAT " (%s)",
                is_static() ? "static " : "dynamic",
                MetaspaceShared::bm, p2i(r->mapped_base()), p2i(r->mapped_end()),
                shared_region_name[MetaspaceShared::bm]);
  return bitmap_base;
}

// This is called when we cannot map the archive at the requested[ base address (usually 0x800000000).
// We relocate all pointers in the 2 core regions (ro, rw).
bool FileMapInfo::relocate_pointers_in_core_regions(intx addr_delta) {
  log_debug(cds, reloc)("runtime archive relocation start");
  char* bitmap_base = map_bitmap_region();

  if (bitmap_base == nullptr) {
    return false; // OOM, or CRC check failure
  } else {
    size_t ptrmap_size_in_bits = header()->ptrmap_size_in_bits();
    log_debug(cds, reloc)("mapped relocation bitmap @ " INTPTR_FORMAT " (" SIZE_FORMAT " bits)",
                          p2i(bitmap_base), ptrmap_size_in_bits);

    BitMapView ptrmap((BitMap::bm_word_t*)bitmap_base, ptrmap_size_in_bits);

    // Patch all pointers in the mapped region that are marked by ptrmap.
    address patch_base = (address)mapped_base();
    address patch_end  = (address)mapped_end();

    // the current value of the pointers to be patched must be within this
    // range (i.e., must be between the requested base address and the address of the current archive).
    // Note: top archive may point to objects in the base archive, but not the other way around.
    address valid_old_base = (address)header()->requested_base_address();
    address valid_old_end  = valid_old_base + mapping_end_offset();

    // after patching, the pointers must point inside this range
    // (the requested location of the archive, as mapped at runtime).
    address valid_new_base = (address)header()->mapped_base_address();
    address valid_new_end  = (address)mapped_end();

    SharedDataRelocator patcher((address*)patch_base, (address*)patch_end, valid_old_base, valid_old_end,
                                valid_new_base, valid_new_end, addr_delta);
    ptrmap.iterate(&patcher);

    // The MetaspaceShared::bm region will be unmapped in MetaspaceShared::initialize_shared_spaces().

    log_debug(cds, reloc)("runtime archive relocation done");
    return true;
  }
}

size_t FileMapInfo::read_bytes(void* buffer, size_t count) {
  assert(_file_open, "Archive file is not open");
  size_t n = ::read(_fd, buffer, (unsigned int)count);
  if (n != count) {
    // Close the file if there's a problem reading it.
    close();
    return 0;
  }
  _file_offset += count;
  return count;
}

// Get the total size in bytes of a read only region
size_t FileMapInfo::readonly_total() {
  size_t total = 0;
  if (current_info() != nullptr) {
    FileMapRegion* r = FileMapInfo::current_info()->region_at(MetaspaceShared::ro);
    if (r->read_only()) total += r->used();
  }
  if (dynamic_info() != nullptr) {
    FileMapRegion* r = FileMapInfo::dynamic_info()->region_at(MetaspaceShared::ro);
    if (r->read_only()) total += r->used();
  }
  return total;
}

static MemRegion *closed_heap_regions = nullptr;
static MemRegion *open_heap_regions = nullptr;
static int num_closed_heap_regions = 0;
static int num_open_heap_regions = 0;

#if INCLUDE_CDS_JAVA_HEAP
bool FileMapInfo::has_heap_regions() {
  return (region_at(MetaspaceShared::first_closed_heap_region)->used() > 0);
}

// Returns the address range of the archived heap regions computed using the
// current oop encoding mode. This range may be different than the one seen at
// dump time due to encoding mode differences. The result is used in determining
// if/how these regions should be relocated at run time.
MemRegion FileMapInfo::get_heap_regions_requested_range() {
  address start = (address) max_uintx;
  address end   = nullptr;

  for (int i = MetaspaceShared::first_closed_heap_region;
           i <= MetaspaceShared::last_valid_region;
           i++) {
    FileMapRegion* r = region_at(i);
    size_t size = r->used();
    if (size > 0) {
      address s = heap_region_requested_address(r);
      address e = s + size;
      log_info(cds)("Heap region %s = " INTPTR_FORMAT " - " INTPTR_FORMAT " = "  SIZE_FORMAT_W(8) " bytes",
                    region_name(i), p2i(s), p2i(e), size);
      if (start > s) {
        start = s;
      }
      if (end < e) {
        end = e;
      }
    }
  }
  assert(end != nullptr, "must have at least one used heap region");

  start = align_down(start, HeapRegion::GrainBytes);
  end = align_up(end, HeapRegion::GrainBytes);

  return MemRegion((HeapWord*)start, (HeapWord*)end);
}

void FileMapInfo::map_or_load_heap_regions() {
  bool success = false;

  if (can_use_heap_regions()) {
    if (ArchiveHeapLoader::can_map()) {
      success = map_heap_regions();
    } else if (ArchiveHeapLoader::can_load()) {
      success = ArchiveHeapLoader::load_heap_regions(this);
    } else {
      if (!UseCompressedOops && !ArchiveHeapLoader::can_map()) {
        // TODO - remove implicit knowledge of G1
        log_info(cds)("Cannot use CDS heap data. UseG1GC is required for -XX:-UseCompressedOops");
      } else {
        log_info(cds)("Cannot use CDS heap data. UseEpsilonGC, UseG1GC, UseSerialGC or UseParallelGC are required.");
      }
    }
  }

  if (!success) {
    MetaspaceShared::disable_full_module_graph();
  }
}

bool FileMapInfo::can_use_heap_regions() {
  if (!has_heap_regions()) {
    return false;
  }
  if (JvmtiExport::should_post_class_file_load_hook() && JvmtiExport::has_early_class_hook_env()) {
    ShouldNotReachHere(); // CDS should have been disabled.
    // The archived objects are mapped at JVM start-up, but we don't know if
    // j.l.String or j.l.Class might be replaced by the ClassFileLoadHook,
    // which would make the archived String or mirror objects invalid. Let's be safe and not
    // use the archived objects. These 2 classes are loaded during the JVMTI "early" stage.
    //
    // If JvmtiExport::has_early_class_hook_env() is false, the classes of some objects
    // in the archived subgraphs may be replaced by the ClassFileLoadHook. But that's OK
    // because we won't install an archived object subgraph if the klass of any of the
    // referenced objects are replaced. See HeapShared::initialize_from_archived_subgraph().
  }

  log_info(cds)("CDS archive was created with max heap size = " SIZE_FORMAT "M, and the following configuration:",
                max_heap_size()/M);
  log_info(cds)("    narrow_klass_base = " PTR_FORMAT ", narrow_klass_shift = %d",
                p2i(narrow_klass_base()), narrow_klass_shift());
  log_info(cds)("    narrow_oop_mode = %d, narrow_oop_base = " PTR_FORMAT ", narrow_oop_shift = %d",
                narrow_oop_mode(), p2i(narrow_oop_base()), narrow_oop_shift());
  log_info(cds)("    heap range = [" PTR_FORMAT " - "  PTR_FORMAT "]",
                p2i(header()->heap_begin()), p2i(header()->heap_end()));

  log_info(cds)("The current max heap size = " SIZE_FORMAT "M, HeapRegion::GrainBytes = " SIZE_FORMAT,
                MaxHeapSize/M, HeapRegion::GrainBytes);
  log_info(cds)("    narrow_klass_base = " PTR_FORMAT ", narrow_klass_shift = %d",
                p2i(CompressedKlassPointers::base()), CompressedKlassPointers::shift());
  log_info(cds)("    narrow_oop_mode = %d, narrow_oop_base = " PTR_FORMAT ", narrow_oop_shift = %d",
                CompressedOops::mode(), p2i(CompressedOops::base()), CompressedOops::shift());
  log_info(cds)("    heap range = [" PTR_FORMAT " - "  PTR_FORMAT "]",
                UseCompressedOops ? p2i(CompressedOops::begin()) :
                                    UseG1GC ? p2i((address)G1CollectedHeap::heap()->reserved().start()) : 0L,
                UseCompressedOops ? p2i(CompressedOops::end()) :
                                    UseG1GC ? p2i((address)G1CollectedHeap::heap()->reserved().end()) : 0L);

  if (narrow_klass_base() != CompressedKlassPointers::base() ||
      narrow_klass_shift() != CompressedKlassPointers::shift()) {
    log_info(cds)("CDS heap data cannot be used because the archive was created with an incompatible narrow klass encoding mode.");
    return false;
  }
  return true;
}

// The actual address of this region during dump time.
address FileMapInfo::heap_region_dumptime_address(FileMapRegion* r) {
  assert(UseSharedSpaces, "runtime only");
  r->assert_is_heap_region();
  assert(is_aligned(r->mapping_offset(), sizeof(HeapWord)), "must be");
  if (UseCompressedOops) {
    return /*dumptime*/ narrow_oop_base() + r->mapping_offset();
  } else {
    return heap_region_requested_address(r);
  }
}

// The address where this region can be mapped into the runtime heap without
// patching any of the pointers that are embedded in this region.
address FileMapInfo::heap_region_requested_address(FileMapRegion* r) {
  assert(UseSharedSpaces, "runtime only");
  r->assert_is_heap_region();
  assert(is_aligned(r->mapping_offset(), sizeof(HeapWord)), "must be");
  assert(ArchiveHeapLoader::can_map(), "cannot be used by ArchiveHeapLoader::can_load() mode");
  if (UseCompressedOops) {
    // We can avoid relocation if each region's offset from the runtime CompressedOops::base()
    // is the same as its offset from the CompressedOops::base() during dumptime.
    // Note that CompressedOops::base() may be different between dumptime and runtime.
    //
    // Example:
    // Dumptime base = 0x1000 and shift is 0. We have a region at address 0x2000. There's a
    // narrowOop P stored in this region that points to an object at address 0x2200.
    // P's encoded value is 0x1200.
    //
    // Runtime base = 0x4000 and shift is also 0. If we map this region at 0x5000, then
    // the value P can remain 0x1200. The decoded address = (0x4000 + (0x1200 << 0)) = 0x5200,
    // which is the runtime location of the referenced object.
    return /*runtime*/ CompressedOops::base() + r->mapping_offset();
  } else {
    // We can avoid relocation if each region is mapped into the exact same address
    // where it was at dump time.
    return /*dumptime*/header()->heap_begin() + r->mapping_offset();
  }
}

// The address where this shared heap region is actually mapped at runtime. This function
// can be called only after we have determined the value for ArchiveHeapLoader::mapped_heap_delta().
address FileMapInfo::heap_region_mapped_address(FileMapRegion* r) {
  assert(UseSharedSpaces, "runtime only");
  r->assert_is_heap_region();
  assert(ArchiveHeapLoader::can_map(), "cannot be used by ArchiveHeapLoader::can_load() mode");
  return heap_region_requested_address(r) + ArchiveHeapLoader::mapped_heap_delta();
}

//
// Map the closed and open archive heap objects to the runtime java heap.
//
// The shared objects are mapped at (or close to ) the java heap top in
// closed archive regions. The mapped objects contain no out-going
// references to any other java heap regions. GC does not write into the
// mapped closed archive heap region.
//
// The open archive heap objects are mapped below the shared objects in
// the runtime java heap. The mapped open archive heap data only contains
// references to the shared objects and open archive objects initially.
// During runtime execution, out-going references to any other java heap
// regions may be added. GC may mark and update references in the mapped
// open archive objects.
void FileMapInfo::map_heap_regions_impl() {
  // G1 -- always map at the very top of the heap to avoid fragmentation.
  assert(UseG1GC, "the following code assumes G1");
  _heap_pointers_need_patching = false;

  MemRegion heap_range = G1CollectedHeap::heap()->reserved();
  MemRegion archive_range = get_heap_regions_requested_range();

  address heap_end = (address)heap_range.end();
  address archive_end = (address)archive_range.end();

  assert(is_aligned(heap_end, HeapRegion::GrainBytes), "must be");
  assert(is_aligned(archive_end, HeapRegion::GrainBytes), "must be");

  if (UseCompressedOops &&
      (narrow_oop_mode() != CompressedOops::mode() ||
       narrow_oop_shift() != CompressedOops::shift())) {
    log_info(cds)("CDS heap data needs to be relocated because the archive was created with an incompatible oop encoding mode.");
    _heap_pointers_need_patching = true;
  } else if (!heap_range.contains(archive_range)) {
    log_info(cds)("CDS heap data needs to be relocated because");
    log_info(cds)("the desired range " PTR_FORMAT " - "  PTR_FORMAT, p2i(archive_range.start()), p2i(archive_range.end()));
    log_info(cds)("is outside of the heap " PTR_FORMAT " - "  PTR_FORMAT, p2i(heap_range.start()), p2i(heap_range.end()));
    _heap_pointers_need_patching = true;
  } else {
    assert(heap_end >= archive_end, "must be");
    if (heap_end != archive_end) {
      log_info(cds)("CDS heap data needs to be relocated to the end of the runtime heap to reduce fragmentation");
      _heap_pointers_need_patching = true;
    }
  }

  ptrdiff_t delta = 0;
  if (_heap_pointers_need_patching) {
    delta = heap_end - archive_end;
  }

  log_info(cds)("CDS heap data relocation delta = " INTX_FORMAT " bytes", delta);

  FileMapRegion* r = region_at(MetaspaceShared::first_closed_heap_region);
  address relocated_closed_heap_region_bottom = heap_region_requested_address(r) + delta;

  if (!is_aligned(relocated_closed_heap_region_bottom, HeapRegion::GrainBytes)) {
    // Align the bottom of the closed archive heap regions at G1 region boundary.
    // This will avoid the situation where the highest open region and the lowest
    // closed region sharing the same G1 region. Otherwise we will fail to map the
    // open regions.
    size_t align = size_t(relocated_closed_heap_region_bottom) % HeapRegion::GrainBytes;
    delta -= align;
    log_info(cds)("CDS heap data needs to be relocated lower by a further " SIZE_FORMAT
                  " bytes to " INTX_FORMAT " to be aligned with HeapRegion::GrainBytes",
                  align, delta);
    _heap_pointers_need_patching = true;
  }

  ArchiveHeapLoader::init_mapped_heap_relocation(delta, narrow_oop_shift());
  relocated_closed_heap_region_bottom = heap_region_mapped_address(r);

  assert(is_aligned(relocated_closed_heap_region_bottom, HeapRegion::GrainBytes),
         "must be");

  if (_heap_pointers_need_patching) {
    char* bitmap_base = map_bitmap_region();
    if (bitmap_base == nullptr) {
      log_info(cds)("CDS heap cannot be used because bitmap region cannot be mapped");
      _heap_pointers_need_patching = false;
      return;
    }
  }

  // Map the closed heap regions: GC does not write into these regions.
  if (map_heap_regions(MetaspaceShared::first_closed_heap_region,
                       MetaspaceShared::max_num_closed_heap_regions,
                       /*is_open_archive=*/ false,
                       &closed_heap_regions, &num_closed_heap_regions)) {
    ArchiveHeapLoader::set_closed_regions_mapped();

    // Now, map the open heap regions: GC can write into these regions.
    if (map_heap_regions(MetaspaceShared::first_open_heap_region,
                         MetaspaceShared::max_num_open_heap_regions,
                         /*is_open_archive=*/ true,
                         &open_heap_regions, &num_open_heap_regions)) {
      ArchiveHeapLoader::set_open_regions_mapped();
    }
  }
}

bool FileMapInfo::map_heap_regions() {
  map_heap_regions_impl();

  if (!ArchiveHeapLoader::closed_regions_mapped()) {
    assert(closed_heap_regions == nullptr &&
           num_closed_heap_regions == 0, "sanity");
  }

  if (!ArchiveHeapLoader::open_regions_mapped()) {
    assert(open_heap_regions == nullptr && num_open_heap_regions == 0, "sanity");
    return false;
  } else {
    return true;
  }
}

bool FileMapInfo::map_heap_regions(int first, int max,  bool is_open_archive,
                                   MemRegion** regions_ret, int* num_regions_ret) {
  MemRegion* regions = MemRegion::create_array(max, mtInternal);

  struct Cleanup {
    MemRegion* _regions;
    uint _length;
    bool _aborted;
    Cleanup(MemRegion* regions, uint length) : _regions(regions), _length(length), _aborted(true) { }
    ~Cleanup() { if (_aborted) { MemRegion::destroy_array(_regions, _length); } }
  } cleanup(regions, max);

  FileMapRegion* r;
  int num_regions = 0;

  for (int i = first;
           i < first + max; i++) {
    r = region_at(i);
    size_t size = r->used();
    if (size > 0) {
      HeapWord* start = (HeapWord*)heap_region_mapped_address(r);
      regions[num_regions] = MemRegion(start, size / HeapWordSize);
      num_regions ++;
      log_info(cds)("Trying to map heap data: region[%d] at " INTPTR_FORMAT ", size = " SIZE_FORMAT_W(8) " bytes",
                    i, p2i(start), size);
    }
  }

  if (num_regions == 0) {
    return false; // no archived java heap data
  }

  // Check that regions are within the java heap
  if (!G1CollectedHeap::heap()->check_archive_addresses(regions, num_regions)) {
    log_info(cds)("Unable to allocate region, range is not within java heap.");
    return false;
  }

  // allocate from java heap
  if (!G1CollectedHeap::heap()->alloc_archive_regions(
             regions, num_regions, is_open_archive)) {
    log_info(cds)("Unable to allocate region, java heap range is already in use.");
    return false;
  }

  // Map the archived heap data. No need to call MemTracker::record_virtual_memory_type()
  // for mapped regions as they are part of the reserved java heap, which is
  // already recorded.
  for (int i = 0; i < num_regions; i++) {
    r = region_at(first + i);
    char* addr = (char*)regions[i].start();
    char* base = os::map_memory(_fd, _full_path, r->file_offset(),
                                addr, regions[i].byte_size(), r->read_only(),
                                r->allow_exec());
    if (base == nullptr || base != addr) {
      // dealloc the regions from java heap
      dealloc_heap_regions(regions, num_regions);
      log_info(cds)("Unable to map at required address in java heap. "
                    INTPTR_FORMAT ", size = " SIZE_FORMAT " bytes",
                    p2i(addr), regions[i].byte_size());
      return false;
    }

    r->set_mapped_base(base);
    if (VerifySharedSpaces && !r->check_region_crc()) {
      // dealloc the regions from java heap
      dealloc_heap_regions(regions, num_regions);
      log_info(cds)("mapped heap regions are corrupt");
      return false;
    }
  }

  cleanup._aborted = false;
  // the shared heap data is mapped successfully
  *regions_ret = regions;
  *num_regions_ret = num_regions;
  return true;
}

void FileMapInfo::patch_heap_embedded_pointers() {
  if (!_heap_pointers_need_patching) {
    return;
  }

  patch_heap_embedded_pointers(closed_heap_regions,
                               num_closed_heap_regions,
                               MetaspaceShared::first_closed_heap_region);

  patch_heap_embedded_pointers(open_heap_regions,
                               num_open_heap_regions,
                               MetaspaceShared::first_open_heap_region);
}

narrowOop FileMapInfo::encoded_heap_region_dumptime_address(FileMapRegion* r) {
  assert(UseSharedSpaces, "runtime only");
  assert(UseCompressedOops, "sanity");
  r->assert_is_heap_region();
  return CompressedOops::narrow_oop_cast(r->mapping_offset() >> narrow_oop_shift());
}

void FileMapInfo::patch_heap_embedded_pointers(MemRegion* regions, int num_regions,
                                               int first_region_idx) {
  char* bitmap_base = map_bitmap_region();
  assert(bitmap_base != nullptr, "must have already been mapped");
  for (int i=0; i<num_regions; i++) {
    int region_idx = i + first_region_idx;
    FileMapRegion* r = region_at(region_idx);

    ArchiveHeapLoader::patch_embedded_pointers(
      this, r, regions[i],
      (address)(region_at(MetaspaceShared::bm)->mapped_base()) + r->oopmap_offset(),
      r->oopmap_size_in_bits());
  }
}

// This internally allocates objects using vmClasses::Object_klass(), so it
// must be called after the Object_klass is loaded
void FileMapInfo::fixup_mapped_heap_regions() {
  assert(vmClasses::Object_klass_loaded(), "must be");
  // If any closed regions were found, call the fill routine to make them parseable.
  // Note that closed_heap_regions may be non-null even if no regions were found.
  if (num_closed_heap_regions != 0) {
    assert(closed_heap_regions != nullptr,
           "Null closed_heap_regions array with non-zero count");
    G1CollectedHeap::heap()->fill_archive_regions(closed_heap_regions,
                                                  num_closed_heap_regions);
    // G1 marking uses the BOT for object chunking during marking in
    // G1CMObjArrayProcessor::process_slice(); for this reason we need to
    // initialize the BOT for closed archive regions too.
    G1CollectedHeap::heap()->populate_archive_regions_bot_part(closed_heap_regions,
                                                               num_closed_heap_regions);
  }

  // do the same for mapped open archive heap regions
  if (num_open_heap_regions != 0) {
    assert(open_heap_regions != nullptr, "Null open_heap_regions array with non-zero count");
    G1CollectedHeap::heap()->fill_archive_regions(open_heap_regions,
                                                  num_open_heap_regions);

    // Populate the open archive regions' G1BlockOffsetTableParts. That ensures
    // fast G1BlockOffsetTablePart::block_start operations for any given address
    // within the open archive regions when trying to find start of an object
    // (e.g. during card table scanning).
    G1CollectedHeap::heap()->populate_archive_regions_bot_part(open_heap_regions,
                                                               num_open_heap_regions);
  }
}

// dealloc the archive regions from java heap
void FileMapInfo::dealloc_heap_regions(MemRegion* regions, int num) {
  if (num > 0) {
    assert(regions != nullptr, "Null archive regions array with non-zero count");
    G1CollectedHeap::heap()->dealloc_archive_regions(regions, num);
  }
}
#endif // INCLUDE_CDS_JAVA_HEAP

void FileMapInfo::unmap_regions(int regions[], int num_regions) {
  for (int r = 0; r < num_regions; r++) {
    int idx = regions[r];
    unmap_region(idx);
  }
}

// Unmap a memory region in the address space.

void FileMapInfo::unmap_region(int i) {
  assert(!HeapShared::is_heap_region(i), "sanity");
  FileMapRegion* r = region_at(i);
  char* mapped_base = r->mapped_base();
  size_t size = r->used_aligned();

  if (mapped_base != nullptr) {
    if (size > 0 && r->mapped_from_file()) {
      log_info(cds)("Unmapping region #%d at base " INTPTR_FORMAT " (%s)", i, p2i(mapped_base),
                    shared_region_name[i]);
      if (!os::unmap_memory(mapped_base, size)) {
        fatal("os::unmap_memory failed");
      }
    }
    r->set_mapped_base(nullptr);
  }
}

void FileMapInfo::assert_mark(bool check) {
  if (!check) {
    fail_stop("Mark mismatch while restoring from shared file.");
  }
}

void FileMapInfo::metaspace_pointers_do(MetaspaceClosure* it, bool use_copy) {
  if (use_copy) {
    _saved_shared_path_table.metaspace_pointers_do(it);
  } else {
    _shared_path_table.metaspace_pointers_do(it);
  }
}

FileMapInfo* FileMapInfo::_current_info = nullptr;
FileMapInfo* FileMapInfo::_dynamic_archive_info = nullptr;
bool FileMapInfo::_heap_pointers_need_patching = false;
SharedPathTable FileMapInfo::_shared_path_table;
SharedPathTable FileMapInfo::_saved_shared_path_table;
Array<u8>*      FileMapInfo::_saved_shared_path_table_array = nullptr;
bool FileMapInfo::_validating_shared_path_table = false;
bool FileMapInfo::_memory_mapping_failed = false;
GrowableArray<const char*>* FileMapInfo::_non_existent_class_paths = nullptr;

// Open the shared archive file, read and validate the header
// information (version, boot classpath, etc.). If initialization
// fails, shared spaces are disabled and the file is closed.
//
// Validation of the archive is done in two steps:
//
// [1] validate_header() - done here.
// [2] validate_shared_path_table - this is done later, because the table is in the RW
//     region of the archive, which is not mapped yet.
bool FileMapInfo::initialize() {
  assert(UseSharedSpaces, "UseSharedSpaces expected.");
  assert(Arguments::has_jimage(), "The shared archive file cannot be used with an exploded module build.");

  if (JvmtiExport::should_post_class_file_load_hook() && JvmtiExport::has_early_class_hook_env()) {
    // CDS assumes that no classes resolved in vmClasses::resolve_all()
    // are replaced at runtime by JVMTI ClassFileLoadHook. All of those classes are resolved
    // during the JVMTI "early" stage, so we can still use CDS if
    // JvmtiExport::has_early_class_hook_env() is false.
    log_info(cds)("CDS is disabled because early JVMTI ClassFileLoadHook is in use.");
    return false;
  }

<<<<<<< HEAD
=======
  if (!Arguments::has_jimage()) {
    log_info(cds)("The shared archive file cannot be used with an exploded module build.");
    return false;
  }

>>>>>>> 254288a5
  if (!open_for_read() || !init_from_file(_fd) || !validate_header()) {
    if (_is_static) {
      log_info(cds)("Initialize static archive failed.");
      return false;
    } else {
      log_info(cds)("Initialize dynamic archive failed.");
      if (AutoCreateSharedArchive) {
        DynamicDumpSharedSpaces = true;
        ArchiveClassesAtExit = Arguments::GetSharedDynamicArchivePath();
      }
      return false;
    }
  }

  return true;
}

// The 2 core spaces are RW->RO
FileMapRegion* FileMapInfo::first_core_region() const {
  return region_at(MetaspaceShared::rw);
}

FileMapRegion* FileMapInfo::last_core_region() const {
  return region_at(MetaspaceShared::ro);
}

void FileMapHeader::set_as_offset(char* p, size_t *offset) {
  *offset = ArchiveBuilder::current()->any_to_offset((address)p);
}

int FileMapHeader::compute_crc() {
  char* start = (char*)this;
  // start computing from the field after _header_size to end of base archive name.
  char* buf = (char*)&(_generic_header._header_size) + sizeof(_generic_header._header_size);
  size_t sz = header_size() - (buf - start);
  int crc = ClassLoader::crc32(0, buf, (jint)sz);
  return crc;
}

// This function should only be called during run time with UseSharedSpaces enabled.
bool FileMapHeader::validate() {
  if (_obj_alignment != ObjectAlignmentInBytes) {
    log_info(cds)("The shared archive file's ObjectAlignmentInBytes of %d"
                  " does not equal the current ObjectAlignmentInBytes of %d.",
                  _obj_alignment, ObjectAlignmentInBytes);
    return false;
  }
  if (_compact_strings != CompactStrings) {
    log_info(cds)("The shared archive file's CompactStrings setting (%s)"
                  " does not equal the current CompactStrings setting (%s).",
                  _compact_strings ? "enabled" : "disabled",
                  CompactStrings   ? "enabled" : "disabled");
    return false;
  }

  // This must be done after header validation because it might change the
  // header data
  const char* prop = Arguments::get_property("java.system.class.loader");
  if (prop != nullptr) {
    log_warning(cds)("Archived non-system classes are disabled because the "
            "java.system.class.loader property is specified (value = \"%s\"). "
            "To use archived non-system classes, this property must not be set", prop);
    _has_platform_or_app_classes = false;
  }


  if (!_verify_local && BytecodeVerificationLocal) {
    //  we cannot load boot classes, so there's no point of using the CDS archive
    log_info(cds)("The shared archive file's BytecodeVerificationLocal setting (%s)"
                               " does not equal the current BytecodeVerificationLocal setting (%s).",
                               _verify_local ? "enabled" : "disabled",
                               BytecodeVerificationLocal ? "enabled" : "disabled");
    return false;
  }

  // For backwards compatibility, we don't check the BytecodeVerificationRemote setting
  // if the archive only contains system classes.
  if (_has_platform_or_app_classes
      && !_verify_remote // we didn't verify the archived platform/app classes
      && BytecodeVerificationRemote) { // but we want to verify all loaded platform/app classes
    log_info(cds)("The shared archive file was created with less restrictive "
                               "verification setting than the current setting.");
    // Pretend that we didn't have any archived platform/app classes, so they won't be loaded
    // by SystemDictionaryShared.
    _has_platform_or_app_classes = false;
  }

  // Java agents are allowed during run time. Therefore, the following condition is not
  // checked: (!_allow_archiving_with_java_agent && AllowArchivingWithJavaAgent)
  // Note: _allow_archiving_with_java_agent is set in the shared archive during dump time
  // while AllowArchivingWithJavaAgent is set during the current run.
  if (_allow_archiving_with_java_agent && !AllowArchivingWithJavaAgent) {
    log_warning(cds)("The setting of the AllowArchivingWithJavaAgent is different "
                               "from the setting in the shared archive.");
    return false;
  }

  if (_allow_archiving_with_java_agent) {
    log_warning(cds)("This archive was created with AllowArchivingWithJavaAgent. It should be used "
            "for testing purposes only and should not be used in a production environment");
  }

  log_info(cds)("Archive was created with UseCompressedOops = %d, UseCompressedClassPointers = %d",
                          compressed_oops(), compressed_class_pointers());
  if (compressed_oops() != UseCompressedOops || compressed_class_pointers() != UseCompressedClassPointers) {
    log_info(cds)("Unable to use shared archive.\nThe saved state of UseCompressedOops and UseCompressedClassPointers is "
                               "different from runtime, CDS will be disabled.");
    return false;
  }

  if (!_use_optimized_module_handling) {
    MetaspaceShared::disable_optimized_module_handling();
    log_info(cds)("optimized module handling: disabled because archive was created without optimized module handling");
  }

  if (!_use_full_module_graph) {
    MetaspaceShared::disable_full_module_graph();
    log_info(cds)("full module graph: disabled because archive was created without full module graph");
  }

  return true;
}

bool FileMapInfo::validate_header() {
  if (!header()->validate()) {
    return false;
  }
  if (_is_static) {
    return true;
  } else {
    return DynamicArchive::validate(this);
  }
}

#if INCLUDE_JVMTI
ClassPathEntry** FileMapInfo::_classpath_entries_for_jvmti = nullptr;

ClassPathEntry* FileMapInfo::get_classpath_entry_for_jvmti(int i, TRAPS) {
  if (i == 0) {
    // index 0 corresponds to the ClassPathImageEntry which is a globally shared object
    // and should never be deleted.
    return ClassLoader::get_jrt_entry();
  }
  ClassPathEntry* ent = _classpath_entries_for_jvmti[i];
  if (ent == nullptr) {
    SharedClassPathEntry* scpe = shared_path(i);
    assert(scpe->is_jar(), "must be"); // other types of scpe will not produce archived classes

    const char* path = scpe->name();
    struct stat st;
    if (os::stat(path, &st) != 0) {
      char *msg = NEW_RESOURCE_ARRAY_IN_THREAD(THREAD, char, strlen(path) + 128);
      jio_snprintf(msg, strlen(path) + 127, "error in finding JAR file %s", path);
      THROW_MSG_(vmSymbols::java_io_IOException(), msg, nullptr);
    } else {
      ent = ClassLoader::create_class_path_entry(THREAD, path, &st, false, false);
      if (ent == nullptr) {
        char *msg = NEW_RESOURCE_ARRAY_IN_THREAD(THREAD, char, strlen(path) + 128);
        jio_snprintf(msg, strlen(path) + 127, "error in opening JAR file %s", path);
        THROW_MSG_(vmSymbols::java_io_IOException(), msg, nullptr);
      }
    }

    MutexLocker mu(THREAD, CDSClassFileStream_lock);
    if (_classpath_entries_for_jvmti[i] == nullptr) {
      _classpath_entries_for_jvmti[i] = ent;
    } else {
      // Another thread has beat me to creating this entry
      delete ent;
      ent = _classpath_entries_for_jvmti[i];
    }
  }

  return ent;
}

ClassFileStream* FileMapInfo::open_stream_for_jvmti(InstanceKlass* ik, Handle class_loader, TRAPS) {
  int path_index = ik->shared_classpath_index();
  assert(path_index >= 0, "should be called for shared built-in classes only");
  assert(path_index < (int)get_number_of_shared_paths(), "sanity");

  ClassPathEntry* cpe = get_classpath_entry_for_jvmti(path_index, CHECK_NULL);
  assert(cpe != nullptr, "must be");

  Symbol* name = ik->name();
  const char* const class_name = name->as_C_string();
  const char* const file_name = ClassLoader::file_name_for_class_name(class_name,
                                                                      name->utf8_length());
  ClassLoaderData* loader_data = ClassLoaderData::class_loader_data(class_loader());
  ClassFileStream* cfs = cpe->open_stream_for_loader(THREAD, file_name, loader_data);
  assert(cfs != nullptr, "must be able to read the classfile data of shared classes for built-in loaders.");
  log_debug(cds, jvmti)("classfile data for %s [%d: %s] = %d bytes", class_name, path_index,
                        cfs->source(), cfs->length());
  return cfs;
}

#endif<|MERGE_RESOLUTION|>--- conflicted
+++ resolved
@@ -2581,14 +2581,6 @@
     return false;
   }
 
-<<<<<<< HEAD
-=======
-  if (!Arguments::has_jimage()) {
-    log_info(cds)("The shared archive file cannot be used with an exploded module build.");
-    return false;
-  }
-
->>>>>>> 254288a5
   if (!open_for_read() || !init_from_file(_fd) || !validate_header()) {
     if (_is_static) {
       log_info(cds)("Initialize static archive failed.");
