--- conflicted
+++ resolved
@@ -27,18 +27,6 @@
 #include "logging/logDecorators.hpp"
 #include "logging/logTagSet.hpp"
 
-<<<<<<< HEAD
-// Temporary object containing the necessary data for a log call's decorations (timestamps, etc).
-class LogDecorations : public CHeapObj<mtLogging> {
- public:
-  static const int DecorationsBufferSize = 256;
- private:
-  char _decorations_buffer[DecorationsBufferSize];
-  char* _decoration_offset[LogDecorators::Count];
-  LogLevelType _level;
-  const LogTagSet& _tagset;
-  static const char* volatile _host_name;
-=======
 class outputStream;
 
 // LogDecorations keeps resolved values for decorators, as well as the
@@ -46,8 +34,7 @@
 // constructor of LogDecorations); the printing happens when the log message is
 // printed. That may happen delayed, and the object may be stored for some time,
 // in the context of asynchronous logging. Therefore size of this object matters.
-class LogDecorations {
->>>>>>> 04fad704
+class LogDecorations : public CHeapObj<mtLogging> {
 
   const jlong _millis;            // for "time", "utctime", "timemillis"
   const jlong _nanos;             // for "timenanos"
@@ -66,14 +53,12 @@
   DECORATOR_LIST
 #undef DECORATOR
 
-  LogDecorations& operator=(const LogDecorations& o) = delete;
  public:
 
   // max size of a single decoration.
   static const size_t max_decoration_size = 255;
 
   LogDecorations(LogLevelType level, const LogTagSet& tagset, const LogDecorators& decorators);
-  LogDecorations(const LogDecorations& o);
 
   void set_level(LogLevelType level) {
     _level = level;
