--- conflicted
+++ resolved
@@ -294,13 +294,9 @@
   void set_header_size(size_t s)                 { _header_size = s; }
   void set_ptrmap_size_in_bits(size_t s)         { _ptrmap_size_in_bits = s; }
   void set_mapped_base_address(char* p)          { _mapped_base_address = p; }
-<<<<<<< HEAD
+  void set_heap_obj_roots(narrowOop r)           { _heap_obj_roots = r; }
+  void set_i2i_entry_code_buffers(address p, size_t s) {
   void set_i2i_entry_code_buffers(address p) {
-=======
-  void set_heap_obj_roots(narrowOop r)           { _heap_obj_roots = r; }
-
-  void set_i2i_entry_code_buffers(address p, size_t s) {
->>>>>>> 33d3918e
     set_mapped_offset((char*)p, &_i2i_entry_code_buffers_offset);
   }
 
