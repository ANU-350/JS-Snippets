--- conflicted
+++ resolved
@@ -369,7 +369,6 @@
 
 // Determine if pointer belongs to this Arena or not.
 bool Arena::contains( const void *ptr ) const {
-<<<<<<< HEAD
   if (_chunk == NULL) return false;
 #ifdef ASSERT
   if (UseMallocOnly) {
@@ -388,8 +387,6 @@
     return false;
   }
 #endif
-=======
->>>>>>> 56c438bf
   if( (void*)_chunk->bottom() <= ptr && ptr < (void*)_hwm )
     return true;                // Check for in this chunk
   for (Chunk *c = _first; c; c = c->next()) {
