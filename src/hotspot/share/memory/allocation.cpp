/*
 * Copyright (c) 1997, 2021, Oracle and/or its affiliates. All rights reserved.
 * DO NOT ALTER OR REMOVE COPYRIGHT NOTICES OR THIS FILE HEADER.
 *
 * This code is free software; you can redistribute it and/or modify it
 * under the terms of the GNU General Public License version 2 only, as
 * published by the Free Software Foundation.
 *
 * This code is distributed in the hope that it will be useful, but WITHOUT
 * ANY WARRANTY; without even the implied warranty of MERCHANTABILITY or
 * FITNESS FOR A PARTICULAR PURPOSE.  See the GNU General Public License
 * version 2 for more details (a copy is included in the LICENSE file that
 * accompanied this code).
 *
 * You should have received a copy of the GNU General Public License version
 * 2 along with this work; if not, write to the Free Software Foundation,
 * Inc., 51 Franklin St, Fifth Floor, Boston, MA 02110-1301 USA.
 *
 * Please contact Oracle, 500 Oracle Parkway, Redwood Shores, CA 94065 USA
 * or visit www.oracle.com if you need additional information or have any
 * questions.
 *
 */

#include "precompiled.hpp"
#include "memory/allocation.hpp"
#include "memory/allocation.inline.hpp"
#include "memory/arena.hpp"
#include "memory/metaspace.hpp"
#include "memory/resourceArea.hpp"
#include "runtime/os.hpp"
#include "runtime/task.hpp"
#include "runtime/threadCritical.hpp"
#include "services/memTracker.hpp"
#include "utilities/ostream.hpp"

// allocate using malloc; will fail if no memory available
char* AllocateHeap(size_t size,
                   MEMFLAGS flags,
                   const NativeCallStack& stack,
                   AllocFailType alloc_failmode /* = AllocFailStrategy::EXIT_OOM*/) {
  char* p = (char*) os::malloc(size, flags, stack);
  if (p == NULL && alloc_failmode == AllocFailStrategy::EXIT_OOM) {
    vm_exit_out_of_memory(size, OOM_MALLOC_ERROR, "AllocateHeap");
  }
  return p;
}

char* AllocateHeap(size_t size,
                   MEMFLAGS flags,
                   AllocFailType alloc_failmode /* = AllocFailStrategy::EXIT_OOM*/) {
  return AllocateHeap(size, flags, CALLER_PC);
}

char* ReallocateHeap(char *old,
                     size_t size,
                     MEMFLAGS flag,
                     AllocFailType alloc_failmode) {
  char* p = (char*) os::realloc(old, size, flag, CALLER_PC);
  if (p == NULL && alloc_failmode == AllocFailStrategy::EXIT_OOM) {
    vm_exit_out_of_memory(size, OOM_MALLOC_ERROR, "ReallocateHeap");
  }
  return p;
}

// handles NULL pointers
void FreeHeap(void* p) {
  os::free(p);
}

void* MetaspaceObj::_shared_metaspace_base = NULL;
void* MetaspaceObj::_shared_metaspace_top  = NULL;

void* StackObj::operator new(size_t size)     throw() { ShouldNotCallThis(); return 0; }
void  StackObj::operator delete(void* p)              { ShouldNotCallThis(); }
void* StackObj::operator new [](size_t size)  throw() { ShouldNotCallThis(); return 0; }
void  StackObj::operator delete [](void* p)           { ShouldNotCallThis(); }

void* MetaspaceObj::operator new(size_t size, ClassLoaderData* loader_data,
                                 size_t word_size,
                                 MetaspaceObj::Type type, TRAPS) throw() {
  // Klass has its own operator new
  return Metaspace::allocate(loader_data, word_size, type, THREAD);
}

void* MetaspaceObj::operator new(size_t size, ClassLoaderData* loader_data,
                                 size_t word_size,
                                 MetaspaceObj::Type type) throw() {
  assert(!Thread::current()->is_Java_thread(), "only allowed by non-Java thread");
  return Metaspace::allocate(loader_data, word_size, type);
}

bool MetaspaceObj::is_valid(const MetaspaceObj* p) {
  // Weed out obvious bogus values first without traversing metaspace
  if ((size_t)p < os::min_page_size()) {
    return false;
  } else if (!is_aligned((address)p, sizeof(MetaWord))) {
    return false;
  }
  return Metaspace::contains((void*)p);
}

void MetaspaceObj::print_address_on(outputStream* st) const {
  st->print(" {" INTPTR_FORMAT "}", p2i(this));
}

void* ResourceObj::operator new(size_t size, Arena *arena) throw() {
  address res = (address)arena->Amalloc(size);
  DEBUG_ONLY(_recent_allocations.set_type(res, size, ARENA);)
  return res;
}

void* ResourceObj::operator new(size_t size, allocation_type type, MEMFLAGS flags) throw() {
  address res = NULL;
  switch (type) {
   case C_HEAP:
    res = (address)AllocateHeap(size, flags, CALLER_PC);
    break;
   case RESOURCE_AREA:
    res = (address)resource_allocate_bytes(size);
    break;
   default:
    ShouldNotReachHere();
  }
  DEBUG_ONLY(_recent_allocations.set_type(res, size, type);)
  return res;
}

void* ResourceObj::operator new(size_t size, const std::nothrow_t&  nothrow_constant,
    allocation_type type, MEMFLAGS flags) throw() {
  // should only call this with std::nothrow, use other operator new() otherwise
  address res = NULL;
  switch (type) {
   case C_HEAP:
    res = (address)AllocateHeap(size, flags, CALLER_PC, AllocFailStrategy::RETURN_NULL);
    break;
   case RESOURCE_AREA:
    res = (address)resource_allocate_bytes(size, AllocFailStrategy::RETURN_NULL);
    break;
   default:
    ShouldNotReachHere();
  }
  DEBUG_ONLY(if (res!= NULL) _recent_allocations.set_type(res, size, type);)
  return res;
}

void ResourceObj::operator delete(void* p) {
  if (p == nullptr) {
    return;
  }
  assert(((ResourceObj *)p)->allocated_on_C_heap(),
         "delete only allowed for C_HEAP objects");
  FreeHeap(p);
}

#ifdef ASSERT
THREAD_LOCAL ResourceObj::RecentAllocations ResourceObj::_recent_allocations;

ResourceObj::ResourceObj() : _type(_recent_allocations.remove_type(this)) {}

<<<<<<< HEAD
ResourceObj::ResourceObj(const ResourceObj&) : _type(_recent_allocations.remove_type(this)) {}

ResourceObj& ResourceObj::operator=(const ResourceObj& r) {
  return *this; // allocation type should *not* be updated on assignment, only on allocation
=======
// This whole business of passing information from ResourceObj::operator new
// to the ResourceObj constructor via fields in the "object" is technically UB.
// But it seems to work within the limitations of HotSpot usage (such as no
// multiple inheritance) with the compilers and compiler options we're using.
// And it gives some possibly useful checking for misuse of ResourceObj.
void ResourceObj::initialize_allocation_info() {
  if (~(_allocation_t[0] | allocation_mask) != (uintptr_t)this) {
    // Operator new() is not called for allocations
    // on stack and for embedded objects.
    set_allocation_type((address)this, STACK_OR_EMBEDDED);
  } else if (allocated_on_stack_or_embedded()) { // STACK_OR_EMBEDDED
    // For some reason we got a value which resembles
    // an embedded or stack object (operator new() does not
    // set such type). Keep it since it is valid value
    // (even if it was garbage).
    // Ignore garbage in other fields.
  } else if (is_type_set()) {
    // Operator new() was called and type was set.
    assert(!allocated_on_stack_or_embedded(),
           "not embedded or stack, this(" PTR_FORMAT ") type %d a[0]=(" PTR_FORMAT ") a[1]=(" PTR_FORMAT ")",
           p2i(this), get_allocation_type(), _allocation_t[0], _allocation_t[1]);
  } else {
    // Operator new() was not called.
    // Assume that it is embedded or stack object.
    set_allocation_type((address)this, STACK_OR_EMBEDDED);
  }
  _allocation_t[1] = 0; // Zap verification value
}

ResourceObj::ResourceObj() {
  initialize_allocation_info();
}

ResourceObj::ResourceObj(const ResourceObj&) {
  // Initialize _allocation_t as a new object, ignoring object being copied.
  initialize_allocation_info();
}

ResourceObj& ResourceObj::operator=(const ResourceObj& r) {
  assert(allocated_on_stack_or_embedded(),
         "copy only into local, this(" PTR_FORMAT ") type %d a[0]=(" PTR_FORMAT ") a[1]=(" PTR_FORMAT ")",
         p2i(this), get_allocation_type(), _allocation_t[0], _allocation_t[1]);
  // Keep current _allocation_t value;
  return *this;
>>>>>>> 4cd0921c
}

ResourceObj::allocation_type ResourceObj::get_allocation_type() const {
  return _type;
}
#endif //ASSERT
//--------------------------------------------------------------------------------------
// Non-product code

#ifndef PRODUCT
void AllocatedObj::print() const       { print_on(tty); }
void AllocatedObj::print_value() const { print_value_on(tty); }

void AllocatedObj::print_on(outputStream* st) const {
  st->print_cr("AllocatedObj(" INTPTR_FORMAT ")", p2i(this));
}

void AllocatedObj::print_value_on(outputStream* st) const {
  st->print("AllocatedObj(" INTPTR_FORMAT ")", p2i(this));
}

ReallocMark::ReallocMark() {
#ifdef ASSERT
  Thread *thread = Thread::current();
  _nesting = thread->resource_area()->nesting();
#endif
}

void ReallocMark::check() {
#ifdef ASSERT
  if (_nesting != Thread::current()->resource_area()->nesting()) {
    fatal("allocation bug: array could grow within nested ResourceMark");
  }
#endif
}

#endif // Non-product<|MERGE_RESOLUTION|>--- conflicted
+++ resolved
@@ -158,57 +158,10 @@
 
 ResourceObj::ResourceObj() : _type(_recent_allocations.remove_type(this)) {}
 
-<<<<<<< HEAD
 ResourceObj::ResourceObj(const ResourceObj&) : _type(_recent_allocations.remove_type(this)) {}
 
 ResourceObj& ResourceObj::operator=(const ResourceObj& r) {
   return *this; // allocation type should *not* be updated on assignment, only on allocation
-=======
-// This whole business of passing information from ResourceObj::operator new
-// to the ResourceObj constructor via fields in the "object" is technically UB.
-// But it seems to work within the limitations of HotSpot usage (such as no
-// multiple inheritance) with the compilers and compiler options we're using.
-// And it gives some possibly useful checking for misuse of ResourceObj.
-void ResourceObj::initialize_allocation_info() {
-  if (~(_allocation_t[0] | allocation_mask) != (uintptr_t)this) {
-    // Operator new() is not called for allocations
-    // on stack and for embedded objects.
-    set_allocation_type((address)this, STACK_OR_EMBEDDED);
-  } else if (allocated_on_stack_or_embedded()) { // STACK_OR_EMBEDDED
-    // For some reason we got a value which resembles
-    // an embedded or stack object (operator new() does not
-    // set such type). Keep it since it is valid value
-    // (even if it was garbage).
-    // Ignore garbage in other fields.
-  } else if (is_type_set()) {
-    // Operator new() was called and type was set.
-    assert(!allocated_on_stack_or_embedded(),
-           "not embedded or stack, this(" PTR_FORMAT ") type %d a[0]=(" PTR_FORMAT ") a[1]=(" PTR_FORMAT ")",
-           p2i(this), get_allocation_type(), _allocation_t[0], _allocation_t[1]);
-  } else {
-    // Operator new() was not called.
-    // Assume that it is embedded or stack object.
-    set_allocation_type((address)this, STACK_OR_EMBEDDED);
-  }
-  _allocation_t[1] = 0; // Zap verification value
-}
-
-ResourceObj::ResourceObj() {
-  initialize_allocation_info();
-}
-
-ResourceObj::ResourceObj(const ResourceObj&) {
-  // Initialize _allocation_t as a new object, ignoring object being copied.
-  initialize_allocation_info();
-}
-
-ResourceObj& ResourceObj::operator=(const ResourceObj& r) {
-  assert(allocated_on_stack_or_embedded(),
-         "copy only into local, this(" PTR_FORMAT ") type %d a[0]=(" PTR_FORMAT ") a[1]=(" PTR_FORMAT ")",
-         p2i(this), get_allocation_type(), _allocation_t[0], _allocation_t[1]);
-  // Keep current _allocation_t value;
-  return *this;
->>>>>>> 4cd0921c
 }
 
 ResourceObj::allocation_type ResourceObj::get_allocation_type() const {
