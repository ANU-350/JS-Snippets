--- conflicted
+++ resolved
@@ -87,13 +87,8 @@
       // or ciInstance is created.  The compiler may be able to use
       // information about the object's class (which is exact) or length.
 
-<<<<<<< HEAD
-      if (o == NULL) {
+      if (o == nullptr) {
         value = ciConstant(field_btype, ciNullObject::make());
-=======
-      if (o == nullptr) {
-        return ciConstant(field_btype, ciNullObject::make());
->>>>>>> 64b25ea0
       } else {
         value = ciConstant(field_btype, CURRENT_ENV->get_object(o));
       }
