--- conflicted
+++ resolved
@@ -2490,14 +2490,9 @@
     _profiled_count = 0;
     return 0;
   }
-<<<<<<< HEAD
   ciTypeFlow::Block* tail = this->tail();
-  if (tail->control() == -1) {
+  if (tail->control() == -1 || tail->has_trap()) {
     _profiled_count = 0;
-=======
-  ciTypeFlow::Block* tail = loop->tail();
-  if (tail->control() == -1 || tail->has_trap()) {
->>>>>>> 40ddb755
     return 0;
   }
 
