--- conflicted
+++ resolved
@@ -405,12 +405,8 @@
       }
       bytecode.verify();
       int index = bytecode.index();
-<<<<<<< HEAD
-      ConstantPoolCacheEntry* cp_cache_entry = NULL;
-=======
 
       ConstantPoolCacheEntry* cp_cache_entry = nullptr;
->>>>>>> ae0e76d3
       CallInfo callInfo;
       Bytecodes::Code bc = bytecode.invoke_code();
       LinkResolver::resolve_invoke(callInfo, Handle(), cp, index, bc, CHECK_NULL);
@@ -458,7 +454,6 @@
         report_error("no dynamic invoke found");
         return nullptr;
       }
-<<<<<<< HEAD
       // Temporary solution, please clean up!!
       if (!bytecode.is_invokedynamic() || !UseNewIndyCode) {
         char* dyno_ref = parse_string();
@@ -483,29 +478,6 @@
           report_error("unrecognized token");
           return NULL;
         }
-=======
-      char* dyno_ref = parse_string();
-      if (strcmp(dyno_ref, "<appendix>") == 0) {
-        obj = cp_cache_entry->appendix_if_resolved(cp);
-      } else if (strcmp(dyno_ref, "<adapter>") == 0) {
-        if (!parse_terminator()) {
-          report_error("no dynamic invoke found");
-          return nullptr;
-        }
-        Method* adapter = cp_cache_entry->f1_as_method();
-        if (adapter == nullptr) {
-          report_error("no adapter found");
-          return nullptr;
-        }
-        return adapter->method_holder();
-      } else if (strcmp(dyno_ref, "<bsm>") == 0) {
-        int pool_index = cp_cache_entry->constant_pool_index();
-        BootstrapInfo bootstrap_specifier(cp, pool_index, index);
-        obj = cp->resolve_possibly_cached_constant_at(bootstrap_specifier.bsm_index(), CHECK_NULL);
-      } else {
-        report_error("unrecognized token");
-        return nullptr;
->>>>>>> ae0e76d3
       }
     } else {
       // constant pool ref (MethodHandle)
