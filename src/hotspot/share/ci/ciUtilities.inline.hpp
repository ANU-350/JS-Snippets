--- conflicted
+++ resolved
@@ -34,11 +34,7 @@
 #define VM_ENTRY_MARK                       \
   CompilerThread* thread=CompilerThread::current(); \
   ThreadInVMfromNative __tiv(thread);       \
-<<<<<<< HEAD
   Thread::WXWriteVerifier __wx_write;       \
-  ResetNoHandleMark rnhm;                   \
-=======
->>>>>>> 0ec2c969
   HandleMarkCleaner __hm(thread);           \
   Thread* THREAD = thread;                  \
   debug_only(VMNativeEntryWrapper __vew;)
