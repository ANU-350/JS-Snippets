/*
* Copyright (c) 2012, 2022, Oracle and/or its affiliates. All rights reserved.
* DO NOT ALTER OR REMOVE COPYRIGHT NOTICES OR THIS FILE HEADER.
*
* This code is free software; you can redistribute it and/or modify it
* under the terms of the GNU General Public License version 2 only, as
* published by the Free Software Foundation.
*
* This code is distributed in the hope that it will be useful, but WITHOUT
* ANY WARRANTY; without even the implied warranty of MERCHANTABILITY or
* FITNESS FOR A PARTICULAR PURPOSE.  See the GNU General Public License
* version 2 for more details (a copy is included in the LICENSE file that
* accompanied this code).
*
* You should have received a copy of the GNU General Public License version
* 2 along with this work; if not, write to the Free Software Foundation,
* Inc., 51 Franklin St, Fifth Floor, Boston, MA 02110-1301 USA.
*
* Please contact Oracle, 500 Oracle Parkway, Redwood Shores, CA 94065 USA
* or visit www.oracle.com if you need additional information or have any
* questions.
*
*/

#ifndef SHARE_JFR_SUPPORT_JFRINTRINSICS_HPP
#define SHARE_JFR_SUPPORT_JFRINTRINSICS_HPP

#include "utilities/macros.hpp"

#if INCLUDE_JFR
#include "jfr/recorder/checkpoint/types/traceid/jfrTraceIdMacros.hpp"
#include "jfr/support/jfrKlassExtension.hpp"
#include "jfr/support/jfrThreadExtension.hpp"
#include "jfr/utilities/jfrTime.hpp"
#include "memory/allocation.hpp"

<<<<<<< HEAD
#define JFR_TEMPLATES(template) \
  template(jdk_jfr_internal_JVM,                                      "jdk/jfr/internal/JVM")                           \
  template(jdk_jfr_internal_event_EventWriterFactory,                 "jdk/jfr/internal/event/EventWriterFactory")      \
  template(jdk_jfr_internal_event_EventConfiguration_signature,       "Ljdk/jfr/internal/event/EventConfiguration;")    \
  template(getEventWriter_signature,                                  "()Ljdk/jfr/internal/event/EventWriter;")         \
  template(eventConfiguration_name,                                   "eventConfiguration")                             \
  template(commit_name,                                               "commit")                                         \

#define JFR_INTRINSICS(do_intrinsic, do_class, do_name, do_signature, do_alias)                              \
  do_intrinsic(_counterTime,        jdk_jfr_internal_JVM, counterTime_name, void_long_signature, F_SN)       \
    do_name(     counterTime_name,                             "counterTime")                                \
  do_intrinsic(_getClassId,         jdk_jfr_internal_JVM, getClassId_name, class_long_signature, F_SN)       \
    do_name(     getClassId_name,                              "getClassId")                                 \
  do_intrinsic(_getEventWriter,   jdk_jfr_internal_JVM, getEventWriter_name, getEventWriter_signature, F_SN) \
    do_name(     getEventWriter_name,                          "getEventWriter")                             \

#define JFR_HAVE_INTRINSICS
#define JFR_TIME_FUNCTION JfrTime::time_function()
=======
class JfrIntrinsicSupport : AllStatic {
 public:
  static void* event_writer(JavaThread* jt);
  static void* write_checkpoint(JavaThread* jt);
  static void load_barrier(const Klass* klass);
  static address epoch_address();
  static address signal_address();
  static address epoch_generation_address();
};

#define JFR_HAVE_INTRINSICS

#define JFR_TEMPLATES(template)                                                                                   \
  template(jdk_jfr_internal_JVM,                                      "jdk/jfr/internal/JVM")                     \
  template(jdk_jfr_internal_handlers_EventHandler_signature,          "Ljdk/jfr/internal/handlers/EventHandler;") \
  template(eventHandler_name,                                         "eventHandler")                             \
  template(void_eventWriter_signature,                                "()Ljdk/jfr/internal/EventWriter;")         \

#define JFR_INTRINSICS(do_intrinsic, do_class, do_name, do_signature, do_alias)                                   \
  do_intrinsic(_counterTime,        jdk_jfr_internal_JVM, counterTime_name, void_long_signature, F_SN)            \
    do_name(     counterTime_name,                             "counterTime")                                     \
  do_intrinsic(_getClassId,         jdk_jfr_internal_JVM, getClassId_name, class_long_signature, F_SN)            \
    do_name(     getClassId_name,                              "getClassId")                                      \
  do_intrinsic(_getEventWriter,   jdk_jfr_internal_JVM, getEventWriter_name, void_eventWriter_signature, F_SN)    \
    do_name(     getEventWriter_name,                          "getEventWriter")                                  \
>>>>>>> 9583e365

#else // !INCLUDE_JFR

#define JFR_TEMPLATES(template)
#define JFR_INTRINSICS(do_intrinsic, do_class, do_name, do_signature, do_alias)

#endif // INCLUDE_JFR
#endif // SHARE_JFR_SUPPORT_JFRINTRINSICS_HPP<|MERGE_RESOLUTION|>--- conflicted
+++ resolved
@@ -34,26 +34,6 @@
 #include "jfr/utilities/jfrTime.hpp"
 #include "memory/allocation.hpp"
 
-<<<<<<< HEAD
-#define JFR_TEMPLATES(template) \
-  template(jdk_jfr_internal_JVM,                                      "jdk/jfr/internal/JVM")                           \
-  template(jdk_jfr_internal_event_EventWriterFactory,                 "jdk/jfr/internal/event/EventWriterFactory")      \
-  template(jdk_jfr_internal_event_EventConfiguration_signature,       "Ljdk/jfr/internal/event/EventConfiguration;")    \
-  template(getEventWriter_signature,                                  "()Ljdk/jfr/internal/event/EventWriter;")         \
-  template(eventConfiguration_name,                                   "eventConfiguration")                             \
-  template(commit_name,                                               "commit")                                         \
-
-#define JFR_INTRINSICS(do_intrinsic, do_class, do_name, do_signature, do_alias)                              \
-  do_intrinsic(_counterTime,        jdk_jfr_internal_JVM, counterTime_name, void_long_signature, F_SN)       \
-    do_name(     counterTime_name,                             "counterTime")                                \
-  do_intrinsic(_getClassId,         jdk_jfr_internal_JVM, getClassId_name, class_long_signature, F_SN)       \
-    do_name(     getClassId_name,                              "getClassId")                                 \
-  do_intrinsic(_getEventWriter,   jdk_jfr_internal_JVM, getEventWriter_name, getEventWriter_signature, F_SN) \
-    do_name(     getEventWriter_name,                          "getEventWriter")                             \
-
-#define JFR_HAVE_INTRINSICS
-#define JFR_TIME_FUNCTION JfrTime::time_function()
-=======
 class JfrIntrinsicSupport : AllStatic {
  public:
   static void* event_writer(JavaThread* jt);
@@ -66,20 +46,21 @@
 
 #define JFR_HAVE_INTRINSICS
 
-#define JFR_TEMPLATES(template)                                                                                   \
-  template(jdk_jfr_internal_JVM,                                      "jdk/jfr/internal/JVM")                     \
-  template(jdk_jfr_internal_handlers_EventHandler_signature,          "Ljdk/jfr/internal/handlers/EventHandler;") \
-  template(eventHandler_name,                                         "eventHandler")                             \
-  template(void_eventWriter_signature,                                "()Ljdk/jfr/internal/EventWriter;")         \
+#define JFR_TEMPLATES(template)                                                                                      \
+  template(jdk_jfr_internal_JVM,                                      "jdk/jfr/internal/JVM")                        \
+  template(jdk_jfr_internal_event_EventWriterFactory,                 "jdk/jfr/internal/event/EventWriterFactory")   \
+  template(jdk_jfr_internal_event_EventConfiguration_signature,       "Ljdk/jfr/internal/event/EventConfiguration;") \
+  template(getEventWriter_signature,                                  "()Ljdk/jfr/internal/event/EventWriter;")      \
+  template(eventConfiguration_name,                                   "eventConfiguration")                          \
+  template(commit_name,                                               "commit")                                      \
 
-#define JFR_INTRINSICS(do_intrinsic, do_class, do_name, do_signature, do_alias)                                   \
-  do_intrinsic(_counterTime,        jdk_jfr_internal_JVM, counterTime_name, void_long_signature, F_SN)            \
-    do_name(     counterTime_name,                             "counterTime")                                     \
-  do_intrinsic(_getClassId,         jdk_jfr_internal_JVM, getClassId_name, class_long_signature, F_SN)            \
-    do_name(     getClassId_name,                              "getClassId")                                      \
-  do_intrinsic(_getEventWriter,   jdk_jfr_internal_JVM, getEventWriter_name, void_eventWriter_signature, F_SN)    \
-    do_name(     getEventWriter_name,                          "getEventWriter")                                  \
->>>>>>> 9583e365
+#define JFR_INTRINSICS(do_intrinsic, do_class, do_name, do_signature, do_alias)                                      \
+  do_intrinsic(_counterTime,        jdk_jfr_internal_JVM, counterTime_name, void_long_signature, F_SN)               \
+    do_name(     counterTime_name,                             "counterTime")                                        \
+  do_intrinsic(_getClassId,         jdk_jfr_internal_JVM, getClassId_name, class_long_signature, F_SN)               \
+    do_name(     getClassId_name,                              "getClassId")                                         \
+  do_intrinsic(_getEventWriter,   jdk_jfr_internal_JVM, getEventWriter_name, getEventWriter_signature, F_SN)         \
+    do_name(     getEventWriter_name,                          "getEventWriter")                                     \
 
 #else // !INCLUDE_JFR
 
