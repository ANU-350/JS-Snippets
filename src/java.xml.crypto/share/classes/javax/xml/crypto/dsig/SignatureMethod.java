/*
 * Copyright (c) 2005, 2021, Oracle and/or its affiliates. All rights reserved.
 * DO NOT ALTER OR REMOVE COPYRIGHT NOTICES OR THIS FILE HEADER.
 *
 * This code is free software; you can redistribute it and/or modify it
 * under the terms of the GNU General Public License version 2 only, as
 * published by the Free Software Foundation.  Oracle designates this
 * particular file as subject to the "Classpath" exception as provided
 * by Oracle in the LICENSE file that accompanied this code.
 *
 * This code is distributed in the hope that it will be useful, but WITHOUT
 * ANY WARRANTY; without even the implied warranty of MERCHANTABILITY or
 * FITNESS FOR A PARTICULAR PURPOSE.  See the GNU General Public License
 * version 2 for more details (a copy is included in the LICENSE file that
 * accompanied this code).
 *
 * You should have received a copy of the GNU General Public License version
 * 2 along with this work; if not, write to the Free Software Foundation,
 * Inc., 51 Franklin St, Fifth Floor, Boston, MA 02110-1301 USA.
 *
 * Please contact Oracle, 500 Oracle Parkway, Redwood Shores, CA 94065 USA
 * or visit www.oracle.com if you need additional information or have any
 * questions.
 */
/*
 * $Id: SignatureMethod.java,v 1.5 2005/05/10 16:03:46 mullan Exp $
 */
package javax.xml.crypto.dsig;

import javax.xml.crypto.AlgorithmMethod;
import javax.xml.crypto.XMLStructure;
import javax.xml.crypto.dsig.spec.SignatureMethodParameterSpec;
import java.security.spec.AlgorithmParameterSpec;

/**
 * A representation of the XML <code>SignatureMethod</code> element
 * as defined in the <a href="http://www.w3.org/TR/xmldsig-core/">
 * W3C Recommendation for XML-Signature Syntax and Processing</a>.
 * The XML Schema Definition is defined as:
 * <pre>
 *   &lt;element name="SignatureMethod" type="ds:SignatureMethodType"/&gt;
 *     &lt;complexType name="SignatureMethodType" mixed="true"&gt;
 *       &lt;sequence&gt;
 *         &lt;element name="HMACOutputLength" minOccurs="0" type="ds:HMACOutputLengthType"/&gt;
 *         &lt;any namespace="##any" minOccurs="0" maxOccurs="unbounded"/&gt;
 *           &lt;!-- (0,unbounded) elements from (1,1) namespace --&gt;
 *       &lt;/sequence&gt;
 *       &lt;attribute name="Algorithm" type="anyURI" use="required"/&gt;
 *     &lt;/complexType&gt;
 * </pre>
 *
 * A <code>SignatureMethod</code> instance may be created by invoking the
 * {@link XMLSignatureFactory#newSignatureMethod newSignatureMethod} method
 * of the {@link XMLSignatureFactory} class.
 *
 * @author Sean Mullan
 * @author JSR 105 Expert Group
 * @since 1.6
 * @see XMLSignatureFactory#newSignatureMethod(String, SignatureMethodParameterSpec)
 */
public interface SignatureMethod extends XMLStructure, AlgorithmMethod {

    // All methods can be found in RFC 6931.

    /**
     * The <a href="http://www.w3.org/2000/09/xmldsig#dsa-sha1">DSA-SHA1</a>
     * (DSS) signature method algorithm URI.
     */
    String DSA_SHA1 =
        "http://www.w3.org/2000/09/xmldsig#dsa-sha1";

    /**
     * The <a href="http://www.w3.org/2009/xmldsig11#dsa-sha256">DSA-SHA256</a>
     * (DSS) signature method algorithm URI.
     *
     * @since 11
     */
    String DSA_SHA256 = "http://www.w3.org/2009/xmldsig11#dsa-sha256";

    /**
     * The <a href="http://www.w3.org/2000/09/xmldsig#rsa-sha1">RSA-SHA1</a>
     * (PKCS #1) signature method algorithm URI.
     */
    String RSA_SHA1 =
        "http://www.w3.org/2000/09/xmldsig#rsa-sha1";

    /**
     * The <a href="http://www.w3.org/2001/04/xmldsig-more#rsa-sha224">
     * RSA-SHA224</a> (PKCS #1) signature method algorithm URI.
     *
     * @since 11
     */
    String RSA_SHA224 = "http://www.w3.org/2001/04/xmldsig-more#rsa-sha224";

    /**
     * The <a href="http://www.w3.org/2001/04/xmldsig-more#rsa-sha256">
     * RSA-SHA256</a> (PKCS #1) signature method algorithm URI.
     *
     * @since 11
     */
    String RSA_SHA256 = "http://www.w3.org/2001/04/xmldsig-more#rsa-sha256";

    /**
     * The <a href="http://www.w3.org/2001/04/xmldsig-more#rsa-sha384">
     * RSA-SHA384</a> (PKCS #1) signature method algorithm URI.
     *
     * @since 11
     */
    String RSA_SHA384 = "http://www.w3.org/2001/04/xmldsig-more#rsa-sha384";

    /**
     * The <a href="http://www.w3.org/2001/04/xmldsig-more#rsa-sha512">
     * RSA-SHA512</a> (PKCS #1) signature method algorithm URI.
     *
     * @since 11
     */
    String RSA_SHA512 = "http://www.w3.org/2001/04/xmldsig-more#rsa-sha512";

    /**
     * The <a href="http://www.w3.org/2007/05/xmldsig-more#sha1-rsa-MGF1">
     * SHA1-RSA-MGF1</a> (PKCS #1) signature method algorithm URI.
     *
     * @since 11
     */
    String SHA1_RSA_MGF1 = "http://www.w3.org/2007/05/xmldsig-more#sha1-rsa-MGF1";

    /**
     * The <a href="http://www.w3.org/2007/05/xmldsig-more#sha224-rsa-MGF1">
     * SHA224-RSA-MGF1</a> (PKCS #1) signature method algorithm URI.
     *
     * @since 11
     */
    String SHA224_RSA_MGF1 = "http://www.w3.org/2007/05/xmldsig-more#sha224-rsa-MGF1";

    /**
     * The <a href="http://www.w3.org/2007/05/xmldsig-more#sha256-rsa-MGF1">
     * SHA256-RSA-MGF1</a> (PKCS #1) signature method algorithm URI.
     *
     * @since 11
     */
    String SHA256_RSA_MGF1 = "http://www.w3.org/2007/05/xmldsig-more#sha256-rsa-MGF1";

    /**
     * The <a href="http://www.w3.org/2007/05/xmldsig-more#sha384-rsa-MGF1">
     * SHA384-RSA-MGF1</a> (PKCS #1) signature method algorithm URI.
     *
     * @since 11
     */
    String SHA384_RSA_MGF1 = "http://www.w3.org/2007/05/xmldsig-more#sha384-rsa-MGF1";

    /**
     * The <a href="http://www.w3.org/2007/05/xmldsig-more#sha512-rsa-MGF1">
     * SHA512-RSA-MGF1</a> (PKCS #1) signature method algorithm URI.
     *
     * @since 11
     */
    String SHA512_RSA_MGF1 = "http://www.w3.org/2007/05/xmldsig-more#sha512-rsa-MGF1";

    /**
     * The <a href="http://www.w3.org/2001/04/xmldsig-more#ecdsa-sha1">
     * ECDSA-SHA1</a> (FIPS 180-4) signature method algorithm URI.
     *
     * @since 11
     */
    String ECDSA_SHA1 = "http://www.w3.org/2001/04/xmldsig-more#ecdsa-sha1";

    /**
     * The <a href="http://www.w3.org/2001/04/xmldsig-more#ecdsa-sha224">
     * ECDSA-SHA224</a> (FIPS 180-4) signature method algorithm URI.
     *
     * @since 11
     */
    String ECDSA_SHA224 = "http://www.w3.org/2001/04/xmldsig-more#ecdsa-sha224";

    /**
     * The <a href="http://www.w3.org/2001/04/xmldsig-more#ecdsa-sha256">
     * ECDSA-SHA256</a> (FIPS 180-4) signature method algorithm URI.
     *
     * @since 11
     */
    String ECDSA_SHA256 = "http://www.w3.org/2001/04/xmldsig-more#ecdsa-sha256";

    /**
     * The <a href="http://www.w3.org/2001/04/xmldsig-more#ecdsa-sha384">
     * ECDSA-SHA384</a> (FIPS 180-4) signature method algorithm URI.
     *
     * @since 11
     */
    String ECDSA_SHA384 = "http://www.w3.org/2001/04/xmldsig-more#ecdsa-sha384";

    /**
     * The <a href="http://www.w3.org/2001/04/xmldsig-more#ecdsa-sha512">
     * ECDSA-SHA512</a> (FIPS 180-4) signature method algorithm URI.
     *
     * @since 11
     */
    String ECDSA_SHA512 = "http://www.w3.org/2001/04/xmldsig-more#ecdsa-sha512";

    /**
     * The <a href="http://www.w3.org/2000/09/xmldsig#hmac-sha1">HMAC-SHA1</a>
     * MAC signature method algorithm URI
     */
    String HMAC_SHA1 =
        "http://www.w3.org/2000/09/xmldsig#hmac-sha1";

    /**
     * The <a href="http://www.w3.org/2001/04/xmldsig-more#hmac-sha224">
     * HMAC-SHA224</a> MAC signature method algorithm URI.
     *
     * @since 11
     */
    String HMAC_SHA224 = "http://www.w3.org/2001/04/xmldsig-more#hmac-sha224";

    /**
     * The <a href="http://www.w3.org/2001/04/xmldsig-more#hmac-sha256">
     * HMAC-SHA256</a> MAC signature method algorithm URI.
     *
     * @since 11
     */
    String HMAC_SHA256 = "http://www.w3.org/2001/04/xmldsig-more#hmac-sha256";

    /**
     * The <a href="http://www.w3.org/2001/04/xmldsig-more#hmac-sha384">
     * HMAC-SHA384</a> MAC signature method algorithm URI.
     *
     * @since 11
     */
    String HMAC_SHA384 = "http://www.w3.org/2001/04/xmldsig-more#hmac-sha384";

    /**
     * The <a href="http://www.w3.org/2001/04/xmldsig-more#hmac-sha512">
     * HMAC-SHA512</a> MAC signature method algorithm URI.
     *
     * @since 11
     */
    String HMAC_SHA512 = "http://www.w3.org/2001/04/xmldsig-more#hmac-sha512";


    /**
     * The <a href="http://www.w3.org/2007/05/xmldsig-more#rsa-pss">
     * RSASSA-PSS</a> signature method algorithm URI.
<<<<<<< HEAD
=======
     * <p>
     * Calling {@link XMLSignatureFactory#newSignatureMethod
     * XMLSignatureFactory.newSignatureMethod(RSA_PSS, null)} returns a
     * {@code SignatureMethod} object that uses the default parameter as defined in
     * <a href="https://tools.ietf.org/html/rfc6931#section-2.3.9">RFC 6931 Section 2.3.9</a>,
     * which uses SHA-256 as the {@code DigestMethod}, MGF1 with SHA-256 as the
     * {@code MaskGenerationFunction}, 32 as {@code SaltLength}, and 1 as
     * {@code TrailerField}. This default parameter is represented as an
     * {@link javax.xml.crypto.dsig.spec.RSAPSSParameterSpec RSAPSSParameterSpec}
     * type and returned by the {@link #getParameterSpec()} method
     * of the {@code SignatureMethod} object.
>>>>>>> 8dbf7aa1
     *
     * @since 17
     */
    String RSA_PSS = "http://www.w3.org/2007/05/xmldsig-more#rsa-pss";

    /**
     * Returns the algorithm-specific input parameters of this
     * <code>SignatureMethod</code>.
     *
     * <p>The returned parameters can be typecast to a {@link
     * SignatureMethodParameterSpec} object.
     *
     * @return the algorithm-specific input parameters of this
     *    <code>SignatureMethod</code> (may be <code>null</code> if not
     *    specified)
     */
    AlgorithmParameterSpec getParameterSpec();
}<|MERGE_RESOLUTION|>--- conflicted
+++ resolved
@@ -239,8 +239,6 @@
     /**
      * The <a href="http://www.w3.org/2007/05/xmldsig-more#rsa-pss">
      * RSASSA-PSS</a> signature method algorithm URI.
-<<<<<<< HEAD
-=======
      * <p>
      * Calling {@link XMLSignatureFactory#newSignatureMethod
      * XMLSignatureFactory.newSignatureMethod(RSA_PSS, null)} returns a
@@ -252,7 +250,6 @@
      * {@link javax.xml.crypto.dsig.spec.RSAPSSParameterSpec RSAPSSParameterSpec}
      * type and returned by the {@link #getParameterSpec()} method
      * of the {@code SignatureMethod} object.
->>>>>>> 8dbf7aa1
      *
      * @since 17
      */
