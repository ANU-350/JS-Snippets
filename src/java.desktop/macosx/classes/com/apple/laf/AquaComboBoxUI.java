/*
 * Copyright (c) 2011, 2022, Oracle and/or its affiliates. All rights reserved.
 * DO NOT ALTER OR REMOVE COPYRIGHT NOTICES OR THIS FILE HEADER.
 *
 * This code is free software; you can redistribute it and/or modify it
 * under the terms of the GNU General Public License version 2 only, as
 * published by the Free Software Foundation.  Oracle designates this
 * particular file as subject to the "Classpath" exception as provided
 * by Oracle in the LICENSE file that accompanied this code.
 *
 * This code is distributed in the hope that it will be useful, but WITHOUT
 * ANY WARRANTY; without even the implied warranty of MERCHANTABILITY or
 * FITNESS FOR A PARTICULAR PURPOSE.  See the GNU General Public License
 * version 2 for more details (a copy is included in the LICENSE file that
 * accompanied this code).
 *
 * You should have received a copy of the GNU General Public License version
 * 2 along with this work; if not, write to the Free Software Foundation,
 * Inc., 51 Franklin St, Fifth Floor, Boston, MA 02110-1301 USA.
 *
 * Please contact Oracle, 500 Oracle Parkway, Redwood Shores, CA 94065 USA
 * or visit www.oracle.com if you need additional information or have any
 * questions.
 */

package com.apple.laf;

import java.awt.Color;
import java.awt.Container;
import java.awt.Dimension;
import java.awt.Graphics;
import java.awt.Insets;
import java.awt.LayoutManager;
import java.awt.Rectangle;
import java.awt.event.ActionEvent;
import java.awt.event.FocusEvent;
import java.awt.event.FocusListener;
import java.awt.event.ItemEvent;
import java.awt.event.ItemListener;
import java.awt.event.KeyEvent;

import javax.accessibility.Accessible;
import javax.accessibility.AccessibleContext;
import javax.accessibility.AccessibleState;
import javax.swing.AbstractAction;
import javax.swing.Action;
import javax.swing.ActionMap;
import javax.swing.ComboBoxEditor;
import javax.swing.InputMap;
import javax.swing.JButton;
import javax.swing.JComboBox;
import javax.swing.JComponent;
import javax.swing.JList;
import javax.swing.JRootPane;
import javax.swing.JTextField;
import javax.swing.KeyStroke;
import javax.swing.ListCellRenderer;
import javax.swing.ListModel;
import javax.swing.LookAndFeel;
import javax.swing.SwingUtilities;
import javax.swing.border.Border;
import javax.swing.event.DocumentEvent;
import javax.swing.event.DocumentListener;
import javax.swing.plaf.ActionMapUIResource;
import javax.swing.plaf.ComboBoxUI;
import javax.swing.plaf.ComponentUI;
import javax.swing.plaf.ListUI;
import javax.swing.plaf.UIResource;
import javax.swing.plaf.basic.BasicComboBoxEditor;
import javax.swing.plaf.basic.BasicComboBoxUI;
import javax.swing.plaf.basic.ComboPopup;

import apple.laf.JRSUIConstants.Size;
import com.apple.laf.AquaUtilControlSize.Sizeable;
import com.apple.laf.AquaUtils.RecyclableSingleton;
import com.apple.laf.ClientPropertyApplicator.Property;

// Inspired by MetalComboBoxUI, which also has a combined text-and-arrow button for noneditables
public class AquaComboBoxUI extends BasicComboBoxUI implements Sizeable {
    static final String POPDOWN_CLIENT_PROPERTY_KEY = "JComboBox.isPopDown";
    static final String ISSQUARE_CLIENT_PROPERTY_KEY = "JComboBox.isSquare";

    public static ComponentUI createUI(final JComponent c) {
        return new AquaComboBoxUI();
    }

    private boolean wasOpaque;
    public void installUI(final JComponent c) {
        super.installUI(c);

        // this doesn't work right now, because the JComboBox.init() method calls
        // .setOpaque(false) directly, and doesn't allow the LaF to decided. Bad Sun!
        LookAndFeel.installProperty(c, "opaque", Boolean.FALSE);

        wasOpaque = c.isOpaque();
        c.setOpaque(false);
    }

    public void uninstallUI(final JComponent c) {
        c.setOpaque(wasOpaque);
        super.uninstallUI(c);
    }

    protected void installListeners() {
        super.installListeners();
        AquaUtilControlSize.addSizePropertyListener(comboBox);
    }

    protected void uninstallListeners() {
        AquaUtilControlSize.removeSizePropertyListener(comboBox);
        super.uninstallListeners();
    }

    protected void installComponents() {
        super.installComponents();

        // client properties must be applied after the components have been installed,
        // because isSquare and isPopdown are applied to the installed button
        getApplicator().attachAndApplyClientProperties(comboBox);
    }

    protected void uninstallComponents() {
        getApplicator().removeFrom(comboBox);
        // AquaButtonUI install some listeners to all parents, which means that
        // we need to uninstall UI here to remove those listeners, because after
        // we remove them from ComboBox we lost the latest reference to them,
        // and our standard uninstallUI machinery will not call them.
        arrowButton.getUI().uninstallUI(arrowButton);
        super.uninstallComponents();
    }

    protected ItemListener createItemListener() {
        return new ItemListener() {
            long lastBlink = 0L;
            public void itemStateChanged(final ItemEvent e) {
                if (e.getStateChange() != ItemEvent.SELECTED) return;
                if (!popup.isVisible()) return;

                // sometimes, multiple selection changes can occur while the popup is up,
                // and blinking more than "once" (in a second) is not desirable
                final long now = System.currentTimeMillis();
                if (now - 1000 < lastBlink) return;
                lastBlink = now;

                final JList<Object> itemList = popup.getList();
                final ListUI listUI = itemList.getUI();
                if (!(listUI instanceof AquaListUI)) return;
                final AquaListUI aquaListUI = (AquaListUI)listUI;

                final int selectedIndex = comboBox.getSelectedIndex();
                final ListModel<Object> dataModel = itemList.getModel();
                if (dataModel == null) return;

                final Object value = dataModel.getElementAt(selectedIndex);
                AquaUtils.blinkMenu(new AquaUtils.Selectable() {
                    public void paintSelected(final boolean selected) {
                        aquaListUI.repaintCell(value, selectedIndex, selected);
                    }
                });
            }
        };
    }

    public void paint(final Graphics g, final JComponent c) {
        // this space intentionally left blank
    }

    protected ListCellRenderer<Object> createRenderer() {
        return new AquaComboBoxRenderer(comboBox);
    }

    protected ComboPopup createPopup() {
        return new AquaComboBoxPopup(comboBox);
    }

    protected JButton createArrowButton() {
        return new AquaComboBoxButton(this, comboBox, currentValuePane, listBox);
    }

    protected ComboBoxEditor createEditor() {
        return new AquaComboBoxEditor();
    }

    final class AquaComboBoxEditor extends BasicComboBoxEditor
            implements UIResource, DocumentListener {

        AquaComboBoxEditor() {
            super();
            editor = new AquaCustomComboTextField();
            editor.addFocusListener(this);
            editor.getDocument().addDocumentListener(this);
        }

        @Override
        public void changedUpdate(final DocumentEvent e) {
            editorTextChanged();
        }

        @Override
        public void insertUpdate(final DocumentEvent e) {
            editorTextChanged();
        }

        @Override
        public void removeUpdate(final DocumentEvent e) {
            editorTextChanged();
        }

        private void editorTextChanged() {
            if (!popup.isVisible()) return;

            final Object text = editor.getText();

            final ListModel<Object> model = listBox.getModel();
            final int items = model.getSize();
            for (int i = 0; i < items; i++) {
                final Object element = model.getElementAt(i);
                if (element == null) continue;

                final String asString = element.toString();
                if (asString == null || !asString.equals(text)) continue;

                popup.getList().setSelectedIndex(i);
                return;
            }

            popup.getList().clearSelection();
        }
    }

    @SuppressWarnings("serial") // Superclass is not serializable across versions
    class AquaCustomComboTextField extends JTextField {
        @SuppressWarnings("serial") // anonymous class
        public AquaCustomComboTextField() {
            final InputMap inputMap = getInputMap();
            inputMap.put(KeyStroke.getKeyStroke("DOWN"), highlightNextAction);
            inputMap.put(KeyStroke.getKeyStroke("KP_DOWN"), highlightNextAction);
            inputMap.put(KeyStroke.getKeyStroke("UP"), highlightPreviousAction);
            inputMap.put(KeyStroke.getKeyStroke("KP_UP"), highlightPreviousAction);

            inputMap.put(KeyStroke.getKeyStroke("HOME"), highlightFirstAction);
            inputMap.put(KeyStroke.getKeyStroke("END"), highlightLastAction);
            inputMap.put(KeyStroke.getKeyStroke("PAGE_UP"), highlightPageUpAction);
            inputMap.put(KeyStroke.getKeyStroke("PAGE_DOWN"), highlightPageDownAction);

            final Action action = getActionMap().get(JTextField.notifyAction);
            inputMap.put(KeyStroke.getKeyStroke("ENTER"), new AbstractAction() {
                public void actionPerformed(final ActionEvent e) {
                    if (popup.isVisible()) {
                        triggerSelectionEvent(comboBox, e);

                        if (editor instanceof AquaCustomComboTextField) {
                            ((AquaCustomComboTextField)editor).selectAll();
                        }
                    }
                    action.actionPerformed(e);
                }
            });
        }

        // workaround for 4530952
        public void setText(final String s) {
            if (getText().equals(s)) {
                return;
            }
            super.setText(s);
        }
    }

    /**
     * This listener hides the popup when the focus is lost.  It also repaints
     * when focus is gained or lost.
     *
     * This override is necessary because the Basic L&F for the combo box is working
     * around a Solaris-only bug that we don't have on Mac OS X.  So, remove the lightweight
     * popup check here. rdar://Problem/3518582
     */
    protected FocusListener createFocusListener() {
        return new BasicComboBoxUI.FocusHandler() {
            @Override
            public void focusGained(FocusEvent e) {
                super.focusGained(e);

                if (arrowButton != null) {
                    arrowButton.repaint();
                }
            }

            @Override
            public void focusLost(final FocusEvent e) {
                hasFocus = false;
                if (!e.isTemporary()) {
                    setPopupVisible(comboBox, false);
                }
                comboBox.repaint();

                // Notify assistive technologies that the combo box lost focus
                final AccessibleContext ac = ((Accessible)comboBox).getAccessibleContext();
                if (ac != null) {
                    ac.firePropertyChange(AccessibleContext.ACCESSIBLE_STATE_PROPERTY, AccessibleState.FOCUSED, null);
                }

                if (arrowButton != null) {
                    arrowButton.repaint();
                }
            }
        };
    }

    protected void installKeyboardActions() {
        super.installKeyboardActions();

        ActionMap actionMap = new ActionMapUIResource();

        actionMap.put("aquaSelectNext", highlightNextAction);
        actionMap.put("aquaSelectPrevious", highlightPreviousAction);
        actionMap.put("enterPressed", triggerSelectionAction);
        actionMap.put("aquaSpacePressed", toggleSelectionAction);

        actionMap.put("aquaSelectHome", highlightFirstAction);
        actionMap.put("aquaSelectEnd", highlightLastAction);
        actionMap.put("aquaSelectPageUp", highlightPageUpAction);
        actionMap.put("aquaSelectPageDown", highlightPageDownAction);

        actionMap.put("aquaHidePopup", hideAction);
        actionMap.put("aquaOpenPopupOrhighlightLast", openPopupOrHighlightLast);
        actionMap.put("aquaOpenPopupOrhighlightFirst", openPopupOrHighlightFirst);

        SwingUtilities.replaceUIActionMap(comboBox, actionMap);
    }

    @SuppressWarnings("serial") // Superclass is not serializable across versions
    private abstract class ComboBoxAction extends AbstractAction {
        public void actionPerformed(final ActionEvent e) {
            if (!comboBox.isEnabled() || !comboBox.isShowing()) {
                return;
            }

            if (comboBox.isPopupVisible()) {
                final AquaComboBoxUI ui = (AquaComboBoxUI)comboBox.getUI();
                performComboBoxAction(ui);
            } else {
                comboBox.setPopupVisible(true);
            }
        }

        abstract void performComboBoxAction(final AquaComboBoxUI ui);
    }

    /**
     * Hilight _but do not select_ the next item in the list.
     */
    @SuppressWarnings("serial") // anonymous class
    private Action highlightNextAction = new ComboBoxAction() {
        @Override
        public void performComboBoxAction(AquaComboBoxUI ui) {
            final int si = listBox.getSelectedIndex();

            if (si < comboBox.getModel().getSize() - 1) {
                listBox.setSelectedIndex(si + 1);
                listBox.ensureIndexIsVisible(si + 1);
            }
            comboBox.repaint();
        }
    };

    /**
     * Hilight _but do not select_ the previous item in the list.
     */
    @SuppressWarnings("serial") // anonymous class
    private Action highlightPreviousAction = new ComboBoxAction() {
        @Override
        void performComboBoxAction(final AquaComboBoxUI ui) {
            final int si = listBox.getSelectedIndex();
            if (si > 0) {
                listBox.setSelectedIndex(si - 1);
                listBox.ensureIndexIsVisible(si - 1);
            }
            comboBox.repaint();
        }
    };

    @SuppressWarnings("serial") // anonymous class
    private Action highlightFirstAction = new ComboBoxAction() {
        @Override
        void performComboBoxAction(final AquaComboBoxUI ui) {
            listBox.setSelectedIndex(0);
            listBox.ensureIndexIsVisible(0);
        }
    };

    @SuppressWarnings("serial") // anonymous class
    private Action highlightLastAction = new ComboBoxAction() {
        @Override
        void performComboBoxAction(final AquaComboBoxUI ui) {
            final int size = listBox.getModel().getSize();
            listBox.setSelectedIndex(size - 1);
            listBox.ensureIndexIsVisible(size - 1);
        }
    };

    @SuppressWarnings("serial") // anonymous class
    private Action highlightPageUpAction = new ComboBoxAction() {
        @Override
        void performComboBoxAction(final AquaComboBoxUI ui) {
            final int current = listBox.getSelectedIndex();
            final int first = listBox.getFirstVisibleIndex();

            if (current != first) {
                listBox.setSelectedIndex(first);
                return;
            }

            final int page = listBox.getVisibleRect().height / listBox.getCellBounds(0, 0).height;
            int target = first - page;
            if (target < 0) target = 0;

            listBox.ensureIndexIsVisible(target);
            listBox.setSelectedIndex(target);
        }
    };

    @SuppressWarnings("serial") // anonymous class
    private Action highlightPageDownAction = new ComboBoxAction() {
        @Override
        void performComboBoxAction(final AquaComboBoxUI ui) {
            final int current = listBox.getSelectedIndex();
            final int last = listBox.getLastVisibleIndex();

            if (current != last) {
                listBox.setSelectedIndex(last);
                return;
            }

            final int page = listBox.getVisibleRect().height / listBox.getCellBounds(0, 0).height;
            final int end = listBox.getModel().getSize() - 1;
            int target = last + page;
            if (target > end) target = end;

            listBox.ensureIndexIsVisible(target);
            listBox.setSelectedIndex(target);
        }
    };

    // For <rdar://problem/3759984> Java 1.4.2_5: Serializing Swing components not working
    // Inner classes were using a this reference and then trying to serialize the AquaComboBoxUI
    // We shouldn't do that. But we need to be able to get the popup from other classes, so we need
    // a public accessor.
    public ComboPopup getPopup() {
        return popup;
    }

    protected LayoutManager createLayoutManager() {
        return new AquaComboBoxLayoutManager();
    }

    class AquaComboBoxLayoutManager extends BasicComboBoxUI.ComboBoxLayoutManager {
<<<<<<< HEAD
=======
        protected Rectangle rectangleForCurrentValue() {
            int width = comboBox.getWidth();
            int height = 22;
            Insets insets = getInsets();
            int buttonSize = height - (insets.top + insets.bottom);
            if ( arrowButton != null )  {
                buttonSize = arrowButton.getWidth();
            }
            int midHeight = (comboBox.getHeight() - height - (insets.top + insets.bottom)) / 2 - 1;
            if (midHeight < 0) {
                midHeight = 0;
            }

            if (comboBox.getComponentOrientation().isLeftToRight()) {
                return new Rectangle(insets.left, insets.top + midHeight,
                        width - (insets.left + insets.right + buttonSize) + 4,
                        height - (insets.top + insets.bottom));
            }
            else {
                return new Rectangle(insets.left + buttonSize, insets.top + midHeight,
                        width - (insets.left + insets.right + buttonSize) + 4,
                        height - (insets.top + insets.bottom));
            }
        }
>>>>>>> 94e14da0

        public void layoutContainer(final Container parent) {
            if (arrowButton != null && !comboBox.isEditable()) {
                final Insets insets = comboBox.getInsets();
                final int width = comboBox.getWidth();
                final int height = comboBox.getHeight();
                arrowButton.setBounds(insets.left, insets.top, width - (insets.left + insets.right), height - (insets.top + insets.bottom));
                return;
            }

            final JComboBox<?> cb = (JComboBox<?>) parent;
            final int width = cb.getWidth();
            final int height = cb.getHeight();

            final Insets insets = getInsets();
            final int buttonHeight = height - (insets.top + insets.bottom);
            final int buttonWidth = 20;

            if (arrowButton != null) {
                arrowButton.setBounds(width - (insets.right + buttonWidth), insets.top, buttonWidth, buttonHeight);
            }

            if (editor != null) {
                final Rectangle editorRect = rectangleForCurrentValue();
                editor.setBounds(editorRect);
            }
        }
    }

    // This is here because Sun can't use protected like they should!
    protected static final String IS_TABLE_CELL_EDITOR = "JComboBox.isTableCellEditor";

    protected static boolean isTableCellEditor(final JComponent c) {
        return Boolean.TRUE.equals(c.getClientProperty(AquaComboBoxUI.IS_TABLE_CELL_EDITOR));
    }

    protected static boolean isPopdown(final JComboBox<?> c) {
        return c.isEditable() || Boolean.TRUE.equals(c.getClientProperty(AquaComboBoxUI.POPDOWN_CLIENT_PROPERTY_KEY));
    }

    protected static void triggerSelectionEvent(final JComboBox<?> comboBox, final ActionEvent e) {
        if (!comboBox.isEnabled()) return;

        final AquaComboBoxUI aquaUi = (AquaComboBoxUI)comboBox.getUI();

        if (aquaUi.getPopup().getList().getSelectedIndex() < 0) {
            comboBox.setPopupVisible(false);
        }

        if (isTableCellEditor(comboBox)) {
            // Forces the selection of the list item if the combo box is in a JTable
            comboBox.setSelectedIndex(aquaUi.getPopup().getList().getSelectedIndex());
            return;
        }

        if (comboBox.isPopupVisible()) {
            comboBox.setSelectedIndex(aquaUi.getPopup().getList().getSelectedIndex());
            comboBox.setPopupVisible(false);
            return;
        }

        // Call the default button binding.
        // This is a pretty messy way of passing an event through to the root pane
        final JRootPane root = SwingUtilities.getRootPane(comboBox);
        if (root == null) return;

        final InputMap im = root.getInputMap(JComponent.WHEN_IN_FOCUSED_WINDOW);
        final ActionMap am = root.getActionMap();
        if (im == null || am == null) return;

        final Object obj = im.get(KeyStroke.getKeyStroke(KeyEvent.VK_ENTER, 0));
        if (obj == null) return;

        final Action action = am.get(obj);
        if (action == null) return;

        action.actionPerformed(new ActionEvent(root, e.getID(), e.getActionCommand(), e.getWhen(), e.getModifiers()));
    }

    // This is somewhat messy.  The difference here from BasicComboBoxUI.EnterAction is that
    // arrow up or down does not automatically select the
    @SuppressWarnings("serial") // anonymous class
    private final Action triggerSelectionAction = new AbstractAction() {
        public void actionPerformed(final ActionEvent e) {
            triggerSelectionEvent((JComboBox)e.getSource(), e);
        }

        @Override
        public boolean isEnabled() {
            return comboBox.isPopupVisible() && super.isEnabled();
        }
    };

    @SuppressWarnings("serial") // anonymous class
    private static final Action toggleSelectionAction = new AbstractAction() {
        public void actionPerformed(final ActionEvent e) {
            final JComboBox<?> comboBox = (JComboBox<?>) e.getSource();
            if (!comboBox.isEnabled()) return;
            if (comboBox.isEditable()) return;

            final AquaComboBoxUI aquaUi = (AquaComboBoxUI)comboBox.getUI();

            if (comboBox.isPopupVisible()) {
                comboBox.setSelectedIndex(aquaUi.getPopup().getList().getSelectedIndex());
                comboBox.setPopupVisible(false);
                return;
            }

            comboBox.setPopupVisible(true);
        }
    };

    @SuppressWarnings("serial") // anonymous class
    private final Action hideAction = new AbstractAction() {
        @Override
        public void actionPerformed(final ActionEvent e) {
            final JComboBox<?> comboBox = (JComboBox<?>) e.getSource();
            comboBox.firePopupMenuCanceled();
            comboBox.setPopupVisible(false);
        }

        @Override
        public boolean isEnabled() {
            return comboBox.isPopupVisible() && super.isEnabled();
        }
    };

    @SuppressWarnings("serial") // anonymous class
    private final Action openPopupOrHighlightLast = new ComboBoxAction() {
        @Override
        void performComboBoxAction(final AquaComboBoxUI ui) {
            final int size = listBox.getModel().getSize();
            listBox.setSelectedIndex(size - 1);
            listBox.ensureIndexIsVisible(size - 1);
            comboBox.setSelectedIndex(ui.getPopup().getList().getSelectedIndex());
        }
    };

    @SuppressWarnings("serial") // anonymous class
    private final Action openPopupOrHighlightFirst = new ComboBoxAction() {
        @Override
        void performComboBoxAction(final AquaComboBoxUI ui) {
           listBox.setSelectedIndex(0);
           listBox.ensureIndexIsVisible(0);
           comboBox.setSelectedIndex(ui.getPopup().getList().getSelectedIndex());
        }
    };

    public void applySizeFor(final JComponent c, final Size size) {
        if (arrowButton == null) return;
        final Border border = arrowButton.getBorder();
        if (!(border instanceof AquaButtonBorder)) return;
        final AquaButtonBorder aquaBorder = (AquaButtonBorder)border;
        arrowButton.setBorder(aquaBorder.deriveBorderForSize(size));
    }

    public Dimension getMinimumSize(final JComponent c) {
        if (!isMinimumSizeDirty) {
            return new Dimension(cachedMinimumSize);
        }

        final boolean editable = comboBox.isEditable();

        final Dimension size;
        if (!editable && arrowButton instanceof final AquaComboBoxButton button) {
            final Insets buttonInsets = button.getInsets();
            //  Insets insets = comboBox.getInsets();
            final Insets insets = new Insets(0, 5, 0, 25);//comboBox.getInsets();

            size = getDisplaySize();
            size.width += insets.left + insets.right;
            size.width += buttonInsets.left + buttonInsets.right;
            size.width += buttonInsets.right + 10;
            size.height += insets.top + insets.bottom;
            size.height += buttonInsets.top + buttonInsets.bottom;
            // Min height = Height of arrow button plus 2 pixels fuzz above plus 2 below.  23 + 2 + 2
            size.height = Math.max(27, size.height);
        } else if (editable && arrowButton != null && editor != null) {
            size = super.getMinimumSize(c);
            final Insets margin = arrowButton.getMargin();
            size.height += margin.top + margin.bottom;
        } else {
            size = super.getMinimumSize(c);
        }

        cachedMinimumSize.setSize(size.width, size.height);
        isMinimumSizeDirty = false;

        return new Dimension(cachedMinimumSize);
    }

    @SuppressWarnings("unchecked")
    private static final RecyclableSingleton<ClientPropertyApplicator<JComboBox<?>, AquaComboBoxUI>> APPLICATOR = new
            RecyclableSingleton<ClientPropertyApplicator<JComboBox<?>, AquaComboBoxUI>>() {
        @Override
        protected ClientPropertyApplicator<JComboBox<?>, AquaComboBoxUI> getInstance() {
            return new ClientPropertyApplicator<JComboBox<?>, AquaComboBoxUI>(
                new Property<AquaComboBoxUI>(AquaFocusHandler.FRAME_ACTIVE_PROPERTY) {
                    public void applyProperty(final AquaComboBoxUI target, final Object value) {
                        if (Boolean.FALSE.equals(value)) {
                            if (target.comboBox != null) target.comboBox.hidePopup();
                        }
                        if (target.listBox != null) target.listBox.repaint();
                    }
                },
                new Property<AquaComboBoxUI>("editable") {
                    public void applyProperty(final AquaComboBoxUI target, final Object value) {
                        if (target.comboBox == null) return;
                        target.comboBox.repaint();
                    }
                },
                new Property<AquaComboBoxUI>("background") {
                    public void applyProperty(final AquaComboBoxUI target, final Object value) {
                        final Color color = (Color)value;
                        if (target.arrowButton != null) target.arrowButton.setBackground(color);
                        if (target.listBox != null) target.listBox.setBackground(color);
                    }
                },
                new Property<AquaComboBoxUI>("foreground") {
                    public void applyProperty(final AquaComboBoxUI target, final Object value) {
                        final Color color = (Color)value;
                        if (target.arrowButton != null) target.arrowButton.setForeground(color);
                        if (target.listBox != null) target.listBox.setForeground(color);
                    }
                },
                new Property<AquaComboBoxUI>(POPDOWN_CLIENT_PROPERTY_KEY) {
                    public void applyProperty(final AquaComboBoxUI target, final Object value) {
                        if (!(target.arrowButton instanceof AquaComboBoxButton)) return;
                        ((AquaComboBoxButton)target.arrowButton).setIsPopDown(Boolean.TRUE.equals(value));
                    }
                },
                new Property<AquaComboBoxUI>(ISSQUARE_CLIENT_PROPERTY_KEY) {
                    public void applyProperty(final AquaComboBoxUI target, final Object value) {
                        if (!(target.arrowButton instanceof AquaComboBoxButton)) return;
                        ((AquaComboBoxButton)target.arrowButton).setIsSquare(Boolean.TRUE.equals(value));
                    }
                }
            ) {
                public AquaComboBoxUI convertJComponentToTarget(final JComboBox<?> combo) {
                    final ComboBoxUI comboUI = combo.getUI();
                    if (comboUI instanceof AquaComboBoxUI) return (AquaComboBoxUI)comboUI;
                    return null;
                }
            };
        }
    };
    static ClientPropertyApplicator<JComboBox<?>, AquaComboBoxUI> getApplicator() {
        return APPLICATOR.get();
    }
}<|MERGE_RESOLUTION|>--- conflicted
+++ resolved
@@ -455,8 +455,6 @@
     }
 
     class AquaComboBoxLayoutManager extends BasicComboBoxUI.ComboBoxLayoutManager {
-<<<<<<< HEAD
-=======
         protected Rectangle rectangleForCurrentValue() {
             int width = comboBox.getWidth();
             int height = 22;
@@ -481,7 +479,6 @@
                         height - (insets.top + insets.bottom));
             }
         }
->>>>>>> 94e14da0
 
         public void layoutContainer(final Container parent) {
             if (arrowButton != null && !comboBox.isEditable()) {
