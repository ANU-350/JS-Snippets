--- conflicted
+++ resolved
@@ -38,11 +38,7 @@
         extends Frame
         implements InputMethodWindow {
 
-<<<<<<< HEAD
-    @SuppressWarnings("serial")
-=======
     @SuppressWarnings("serial") // Type of field is not Serializable
->>>>>>> d8a278f3
     InputContext inputContext = null;
 
     /**
