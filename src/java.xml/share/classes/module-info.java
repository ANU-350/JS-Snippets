/*
 * Copyright (c) 2014, 2021, Oracle and/or its affiliates. All rights reserved.
 * DO NOT ALTER OR REMOVE COPYRIGHT NOTICES OR THIS FILE HEADER.
 *
 * This code is free software; you can redistribute it and/or modify it
 * under the terms of the GNU General Public License version 2 only, as
 * published by the Free Software Foundation.  Oracle designates this
 * particular file as subject to the "Classpath" exception as provided
 * by Oracle in the LICENSE file that accompanied this code.
 *
 * This code is distributed in the hope that it will be useful, but WITHOUT
 * ANY WARRANTY; without even the implied warranty of MERCHANTABILITY or
 * FITNESS FOR A PARTICULAR PURPOSE.  See the GNU General Public License
 * version 2 for more details (a copy is included in the LICENSE file that
 * accompanied this code).
 *
 * You should have received a copy of the GNU General Public License version
 * 2 along with this work; if not, write to the Free Software Foundation,
 * Inc., 51 Franklin St, Fifth Floor, Boston, MA 02110-1301 USA.
 *
 * Please contact Oracle, 500 Oracle Parkway, Redwood Shores, CA 94065 USA
 * or visit www.oracle.com if you need additional information or have any
 * questions.
 */

/**
 * Defines the Java API for XML Processing (JAXP), the Streaming API for XML (StAX),
 * the Simple API for XML (SAX), and the W3C Document Object Model (DOM) API.
 *
 * @implNote
 * <h2>Implementation Specific Features and Properties</h2>
 *
 * In addition to the standard features and properties described within the public
 * APIs of this module, the JDK implementation supports a further number of
 * implementation specific features and properties. This section describes the
 * naming convention, System Properties, jaxp.properties, scope and order,
 * and processors to which a property applies. A table listing the implementation
 * specific features and properties which the implementation currently supports
 * can be found at the end of this note.
 *
 * <h3>Naming Convention</h3>
 * The names of the features and properties are fully qualified, composed of a
 * prefix and name.
 *
 * <h4>Prefix</h4>
 * The prefix for JDK properties is defined as:
 * <pre>
 *     {@code http://www.oracle.com/xml/jaxp/properties/}
 * </pre>
 *
 * The prefix for features:
 * <pre>
 *     {@code http://www.oracle.com/xml/jaxp/features/}
 * </pre>
 *
 * The prefix for System Properties:
 * <pre>
 *     {@code jdk.xml.}
 * </pre>
 *
 * <h4>Name</h4>
 * A name may consist of one or multiple words that are case-sensitive.
 * All letters of the first word are in lowercase, while the first letter of
 * each subsequent word is capitalized.
 * <p>
 * An example of a property that indicates whether an XML document is standalone
 * would thus have a format:
 * <pre>
 *     {@code http://www.oracle.com/xml/jaxp/properties/isStandalone}
 * </pre>
 * and a corresponding System Property:
 * <pre>
 *     {@systemProperty jdk.xml.isStandalone}
 * </pre>
 *
 * <h3>System Properties</h3>
 * A property may have a corresponding System Property that has the same name
 * except for the prefix as shown above. A System Property should be set prior
 * to the creation of a processor and may be cleared afterwards.
 *
 * <h3>jaxp.properties</h3>
 * A system property can be specified in the {@code jaxp.properties} file to
 * set the behavior for all invocations of the JDK. The format is
 * {@code system-property-name=value}. For example:
 * <pre>
 *     {@code jdk.xml.isStandalone=true}
 * </pre>
 * <p>
 * For details about the JAXP configuration file {@code jaxp.properties}, refer to
 * {@link javax.xml.parsers.SAXParserFactory#newInstance() SAXParserFactory#newInstance}.
 *
 * <h3 id="ScopeAndOrder">Scope and Order</h3>
 * The {@link javax.xml.XMLConstants#FEATURE_SECURE_PROCESSING} feature
 * (hereafter referred to as secure processing) is required for XML processors
 * including DOM, SAX, Schema Validation, XSLT, and XPath. Any properties flagged
 * as {@code "security: yes"} (hereafter referred to as security properties) in
 * table <a href="#Properties">Implementation Specific Properties</a>
 * are enforced when secure processing is set to true. Such enforcement includes
 * setting security features to true and limits to the defined values shown in
 * the table. The property values will not be affected, however, when setting
 * secure processing to false.
 * <p>
 * When the Java Security Manager is present, secure processing is set to true
 * and can not be turned off. The security properties are therefore enforced.
 * <p>
 * Properties specified in the jaxp.properties file affect all invocations of
 * the JDK, and will override their default values, or those that may have been
 * set by secure processing.
 * <p>
 * System properties, when set, affect the invocation of the JDK and override
 * the default settings or those that may have been set in jaxp.properties or
 * by secure processing.
 * <p>
 * JAXP properties specified through JAXP factories or processors (e.g. SAXParser)
 * take preference over system properties, the jaxp.properties file, as well as
 * secure processing.
 *
 * <h3 id="Processor">Processor Support</h3>
 * Features and properties may be supported by one or more processors. The
 * following table lists the processors by IDs that can be used for reference.
 *
 * <table class="plain" id="Processors">
 * <caption>Processors</caption>
 * <thead>
 * <tr>
 * <th scope="col">ID</th>
 * <th scope="col">Name</th>
 * <th scope="col">How to set the property</th>
 * </tr>
 * </thead>
 *
 * <tbody>
 * <tr>
 * <th scope="row" style="font-weight:normal" id="DOM">DOM</th>
 * <td>DOM Parser</td>
 * <td>
 * {@code DocumentBuilderFactory dbf = DocumentBuilderFactory.newInstance();}<br>
 * {@code dbf.setAttribute(name, value);}
 * </td>
 * </tr>
 * <tr>
 * <th scope="row" style="font-weight:normal" id="SAX">SAX</th>
 * <td>SAX Parser</td>
 * <td>
 * {@code SAXParserFactory spf = SAXParserFactory.newInstance();}<br>
 * {@code SAXParser parser = spf.newSAXParser();}<br>
 * {@code parser.setProperty(name, value);}
 * </td>
 * </tr>
 * <tr>
 * <th scope="row" style="font-weight:normal" id="StAX">StAX</th>
 * <td>StAX Parser</td>
 * <td>
 * {@code XMLInputFactory xif = XMLInputFactory.newInstance();}<br>
 * {@code xif.setProperty(name, value);}
 * </td>
 * </tr>
 * <tr>
 * <th scope="row" style="font-weight:normal" id="Validation">Validation</th>
 * <td>XML Validation API</td>
 * <td>
 * {@code SchemaFactory schemaFactory = SchemaFactory.newInstance(schemaLanguage);}<br>
 * {@code schemaFactory.setProperty(name, value);}
 * </td>
 * </tr>
 * <tr>
 * <th scope="row" style="font-weight:normal" id="Transform">Transform</th>
 * <td>XML Transform API</td>
 * <td>
 * {@code TransformerFactory factory = TransformerFactory.newInstance();}<br>
 * {@code factory.setAttribute(name, value);}
 * </td>
 * </tr>
 * <tr>
 * <th scope="row" style="font-weight:normal" id="XSLTCSerializer">XSLTC Serializer</th>
 * <td>XSLTC Serializer</td>
 * <td>
 * {@code Transformer transformer = TransformerFactory.newInstance().newTransformer();}<br>
 * {@code transformer.setOutputProperty(name, value);}
 * </td>
 * </tr>
 * <tr>
 * <th scope="row" style="font-weight:normal" id="DOMLS">DOMLS</th>
 * <td>DOM Load and Save</td>
 * <td>
 * {@code LSSerializer serializer = domImplementation.createLSSerializer();} <br>
 * {@code serializer.getDomConfig().setParameter(name, value);}
 * </td>
 * </tr>
 * </tbody>
 * </table>
 *
 * <h3>Implementation Specific Features and Properties</h3>
<<<<<<< HEAD
 * The table below lists Implementation Specific Properties supported by the JDK.
 * <p>
 * <table class="striped" id="Properties">
 * <caption>Implementation Specific Properties</caption>
=======
 * This section lists features and properties supported by the JDK implementation.
 *
 * <table class="plain" id="FeaturesAndProperties">
 * <caption>Features and Properties</caption>
>>>>>>> 722142ee
 * <thead>
 * <tr>
 * <th scope="col" rowspan="2">Name [1]</th>
 * <th scope="col" rowspan="2">Description</th>
 * <th scope="col" rowspan="2">System Property [2]</th>
 * <th scope="col" rowspan="2">jaxp.properties [2]</th>
 * <th scope="col" colspan="3" style="text-align:center">Value [3]</th>
 * <th scope="col" rowspan="2">Security [4]</th>
 * <th scope="col" rowspan="2">Supported Processor [5]</th>
 * <th scope="col" rowspan="2">Since [6]</th>
 * </tr>
 * <tr>
 * <th scope="col">Type</th>
 * <th scope="col">Value</th>
 * <th scope="col">Default</th>
 * </tr>
 * </thead>
 *
 * <tbody>
 *
 * <tr>
 * <th scope="row" style="font-weight:normal" id="EELimit">entityExpansionLimit</th>
 * <td>Limits the number of entity expansions.
 * </td>
 * <td rowspan="9">yes</td>
 * <td rowspan="9">yes</td>
 * <td rowspan="9">Integer</td>
 * <th id="Value" scope="row" style="font-weight:normal" rowspan="9">
 * A positive integer. A value less than or equal to 0 indicates no limit.
 * If the value is not an integer, a NumericFormatException is thrown.
 * </th>
 * <th id="Default" scope="row" style="font-weight:normal">64000</th>
 * <td rowspan="9">Yes</td>
 * <td rowspan="9">
 *     <a href="#DOM">DOM</a><br>
 *     <a href="#SAX">SAX</a><br>
 *     <a href="#StAX">StAX</a><br>
 *     <a href="#Validation">Validation</a><br>
 *     <a href="#Transform">Transform</a>
 * </td>
 * <td rowspan="6">7u45, 8</td>
 * </tr>
 * <tr>
 * <th scope="row" style="font-weight:normal" id="EALimit">elementAttributeLimit</th>
 * <td>Limits the number of attributes an element can have.
 * </td>
 * <th id="Default" scope="row" style="font-weight:normal">10000</th>
 * </tr>
 * <tr>
 * <th scope="row" style="font-weight:normal" id="OccurLimit">maxOccurLimit</th>
 * <td>Limits the number of content model nodes that may be created when building
 * a grammar for a W3C XML Schema that contains maxOccurs attributes with values
 * other than "unbounded".
 * </td>
 * <th id="Default" scope="row" style="font-weight:normal">5000</th>
 * </tr>
 * <tr>
 * <th scope="row" style="font-weight:normal" id="SizeLimit">totalEntitySizeLimit</th>
 * <td>Limits the total size of all entities that include general and parameter
 * entities. The size is calculated as an aggregation of all entities.
 * </td>
 * <th id="Default" scope="row" style="font-weight:normal">5x10^7</th>
 * </tr>
 * <tr>
 * <th scope="row" style="font-weight:normal" id="GELimit">maxGeneralEntitySizeLimit</th>
 * <td>Limits the maximum size of any general entities.
 * </td>
 * <th id="Default" scope="row" style="font-weight:normal">0</th>
 * </tr>
 * <tr>
 * <th scope="row" style="font-weight:normal" id="PELimit">maxParameterEntitySizeLimit</th>
 * <td>Limits the maximum size of any parameter entities, including the result
 * of nesting multiple parameter entities.
 * </td>
 * <th id="Default" scope="row" style="font-weight:normal">10^6</th>
 * </tr>
 * <tr>
 * <th scope="row" style="font-weight:normal" id="ERLimit">entityReplacementLimit</th>
 * <td>Limits the total number of nodes in all entity references.
 * </td>
 * <th id="Default" scope="row" style="font-weight:normal">3x10^6</th>
 * <td>7u111, 8u101</td>
 * </tr>
 * <tr>
 * <th scope="row" style="font-weight:normal" id="ElementDepth">maxElementDepth</th>
 * <td>Limits the maximum element depth.
 * </td>
 * <th id="Default" scope="row" style="font-weight:normal">0</th>
 * <td>7u65, 8u11</td>
 * </tr>
 * <tr>
 * <th scope="row" style="font-weight:normal" id="NameLimit">maxXMLNameLimit</th>
 * <td>Limits the maximum size of XML names, including element name, attribute
 * name and namespace prefix and URI.
 * </td>
 * <th id="Default" scope="row" style="font-weight:normal">1000</th>
 * <td>7u91, 8u65</td>
 * </tr>
 *
 * <tr>
 * <th scope="row" style="font-weight:normal" id="ISSTANDALONE">isStandalone</th>
 * <td>indicates that the serializer should treat the output as a
 * standalone document. The property can be used to ensure a newline is written
 * after the XML declaration. Unlike the property
 * {@link org.w3c.dom.ls.LSSerializer#getDomConfig() xml-declaration}, this property
 * does not have an effect on whether an XML declaration should be written out.
 * </td>
 * <td>yes</td>
 * <td>yes</td>
 * <td>boolean</td>
 * <th id="Value" scope="row" style="font-weight:normal">true/false</th>
 * <th id="Default" scope="row" style="font-weight:normal">false</th>
 * <td>No</td>
 * <td><a href="#DOMLS">DOMLS</a></td>
 * <td>17</td>
 * </tr>
 * <tr>
 * <th scope="row" style="font-weight:normal" id="XSLTCISSTANDALONE">xsltcIsStandalone</th>
 * <td>indicates that the <a href="#XSLTCSerializer">XSLTC serializer</a> should
 * treat the output as a standalone document. The property can be used to ensure
 * a newline is written after the XML declaration. Unlike the property
 * {@link javax.xml.transform.OutputKeys#OMIT_XML_DECLARATION OMIT_XML_DECLARATION},
 * this property does not have an effect on whether an XML declaration should be
 * written out.
 * <p>
 * This property behaves similar to that for <a href="#DOMLS">DOMLS</a> above,
 * except that it is for the <a href="#XSLTCSerializer">XSLTC Serializer</a>
 * and its value is a String.
 * </td>
 * <td>yes</td>
 * <td>yes</td>
 * <td>String</td>
 * <th id="Value" scope="row" style="font-weight:normal">yes/no</th>
 * <th id="Default" scope="row" style="font-weight:normal">no</th>
 * <td>No</td>
 * <td><a href="#XSLTCSerializer">XSLTC Serializer</a></td>
 * <td>17</td>
 * </tr>
 * </tbody>
 * </table>
 * <p>
 * <b>[1]</b> The name of a property. The fully-qualified name, prefix + name,
 * should be used when setting the property.
 * <p>
 * <b>[2]</b> A value "yes" indicates there is a corresponding System Property
 * for the property, "no" otherwise.
 *
 * <p>
 * <b>[3]</b> The value must be exactly as listed in this table, case-sensitive.
 * The value of the corresponding System Property is the String representation of
 * the property value. If the type is boolean, the system property is true only
 * if it is "true"; If the type is String, the system property is true only if
 * it is exactly the same string representing the positive value (e.g. "yes" for
 * {@code xsltcIsStandalone}); The system property is false otherwise. If the type
 * is Integer, the value of the System Property is the String representation of
 * the value (e.g. "64000" for {@code entityExpansionLimit}).
 *
 * <p>
 * <b>[4]</b> A value "yes" indicates the property is a Security Property. Refer
 * to the <a href="#ScopeAndOrder">Scope and Order</a> on how secure processing
 * may affect the value of a Security Property.
 * <p>
 * <b>[5]</b> One or more processors that support the property. The values of the
 * field are IDs described in table <a href="#Processor">Processors</a>.
 * <p>
 * <b>[6]</b> Indicates the initial release the property is introduced.
 *
 *
 *
 * @uses javax.xml.datatype.DatatypeFactory
 * @uses javax.xml.parsers.DocumentBuilderFactory
 * @uses javax.xml.parsers.SAXParserFactory
 * @uses javax.xml.stream.XMLEventFactory
 * @uses javax.xml.stream.XMLInputFactory
 * @uses javax.xml.stream.XMLOutputFactory
 * @uses javax.xml.transform.TransformerFactory
 * @uses javax.xml.validation.SchemaFactory
 * @uses javax.xml.xpath.XPathFactory
 * @uses org.xml.sax.XMLReader
 *
 * @moduleGraph
 * @since 9
 */
module java.xml {
    exports javax.xml;
    exports javax.xml.catalog;
    exports javax.xml.datatype;
    exports javax.xml.namespace;
    exports javax.xml.parsers;
    exports javax.xml.stream;
    exports javax.xml.stream.events;
    exports javax.xml.stream.util;
    exports javax.xml.transform;
    exports javax.xml.transform.dom;
    exports javax.xml.transform.sax;
    exports javax.xml.transform.stax;
    exports javax.xml.transform.stream;
    exports javax.xml.validation;
    exports javax.xml.xpath;
    exports org.w3c.dom;
    exports org.w3c.dom.bootstrap;
    exports org.w3c.dom.events;
    exports org.w3c.dom.ls;
    exports org.w3c.dom.ranges;
    exports org.w3c.dom.traversal;
    exports org.w3c.dom.views;
    exports org.xml.sax;
    exports org.xml.sax.ext;
    exports org.xml.sax.helpers;

    exports com.sun.org.apache.xml.internal.dtm to
        java.xml.crypto;
    exports com.sun.org.apache.xml.internal.utils to
        java.xml.crypto;
    exports com.sun.org.apache.xpath.internal to
        java.xml.crypto;
    exports com.sun.org.apache.xpath.internal.compiler to
        java.xml.crypto;
    exports com.sun.org.apache.xpath.internal.functions to
        java.xml.crypto;
    exports com.sun.org.apache.xpath.internal.objects to
        java.xml.crypto;
    exports com.sun.org.apache.xpath.internal.res to
        java.xml.crypto;

    uses javax.xml.datatype.DatatypeFactory;
    uses javax.xml.parsers.DocumentBuilderFactory;
    uses javax.xml.parsers.SAXParserFactory;
    uses javax.xml.stream.XMLEventFactory;
    uses javax.xml.stream.XMLInputFactory;
    uses javax.xml.stream.XMLOutputFactory;
    uses javax.xml.transform.TransformerFactory;
    uses javax.xml.validation.SchemaFactory;
    uses javax.xml.xpath.XPathFactory;
    uses org.xml.sax.XMLReader;
}<|MERGE_RESOLUTION|>--- conflicted
+++ resolved
@@ -191,17 +191,10 @@
  * </table>
  *
  * <h3>Implementation Specific Features and Properties</h3>
-<<<<<<< HEAD
  * The table below lists Implementation Specific Properties supported by the JDK.
- * <p>
+ * 
  * <table class="striped" id="Properties">
  * <caption>Implementation Specific Properties</caption>
-=======
- * This section lists features and properties supported by the JDK implementation.
- *
- * <table class="plain" id="FeaturesAndProperties">
- * <caption>Features and Properties</caption>
->>>>>>> 722142ee
  * <thead>
  * <tr>
  * <th scope="col" rowspan="2">Name [1]</th>
