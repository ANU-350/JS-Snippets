--- conflicted
+++ resolved
@@ -324,7 +324,6 @@
             @SuppressWarnings("removal")
             Vector<T> creds =
                 AccessController.doPrivilegedWithCombiner
-<<<<<<< HEAD
                 ((PrivilegedExceptionAction<Vector<T>>) () -> {
                     Subject currSubj = Subject.current();
                     Vector<T> result = null;
@@ -335,67 +334,34 @@
                             (GSSCredentialImpl.class).iterator();
                         while (iterator.hasNext()) {
                             GSSCredentialImpl cred = iterator.next();
-                            debug("...Found cred" + cred);
+                                if (DEBUG) {
+                                    debug("...Found cred" + cred);
+                                }
                             try {
                                 GSSCredentialSpi ce =
                                     cred.getElement(mech, initiate);
-                                debug("......Found element: " + ce);
+                                    if (DEBUG) {
+                                        debug("......Found element: " + ce);
+                                    }
                                 if (ce.getClass().equals(credCls) &&
                                     (name == null ||
                                      name.equals((Object) ce.getName()))) {
                                     result.add(credCls.cast(ce));
                                 } else {
-                                    debug("......Discard element");
-=======
-                (new PrivilegedExceptionAction<Vector<T>>() {
-                    public Vector<T> run() throws Exception {
-                        Subject currSubj = Subject.current();
-                        Vector<T> result = null;
-                        if (currSubj != null) {
-                            result = new Vector<T>();
-                            Iterator<GSSCredentialImpl> iterator =
-                                currSubj.getPrivateCredentials
-                                (GSSCredentialImpl.class).iterator();
-                            while (iterator.hasNext()) {
-                                GSSCredentialImpl cred = iterator.next();
-                                if (DEBUG) {
-                                    debug("...Found cred" + cred);
-                                }
-                                try {
-                                    GSSCredentialSpi ce =
-                                        cred.getElement(mech, initiate);
-                                    if (DEBUG) {
-                                        debug("......Found element: " + ce);
-                                    }
-                                    if (ce.getClass().equals(credCls) &&
-                                        (name == null ||
-                                         name.equals((Object) ce.getName()))) {
-                                        result.add(credCls.cast(ce));
-                                    } else {
                                         if (DEBUG) {
                                             debug("......Discard element");
                                         }
                                     }
-                                } catch (GSSException ge) {
+                            } catch (GSSException ge) {
                                     if (DEBUG) {
                                         debug("...Discard cred (" + ge + ")");
                                     }
->>>>>>> 145dfed0
                                 }
-                            } catch (GSSException ge) {
-                                debug("...Discard cred (" + ge + ")");
                             }
-<<<<<<< HEAD
-                        }
-                    } else debug("No Subject");
-                    return result;
-=======
                         } else if (DEBUG) {
                             debug("No Subject");
                         }
-                        return result;
-                    }
->>>>>>> 145dfed0
+                    return result;
                 });
             return creds;
         } catch (PrivilegedActionException pae) {
